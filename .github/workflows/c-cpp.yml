--- conflicted
+++ resolved
@@ -59,14 +59,9 @@
           ${{ matrix.environment.prefix }}-libvncserver
     - uses: actions/checkout@v2
     - name: make
-<<<<<<< HEAD
-      run: make -fwin/makefile.mingw -j DEV_BUILD=${{ matrix.dev-build }} NEW_DYNAREC=${{ matrix.new-dynarec }} X64=${{ matrix.target-arch.x64 }} VNC=n
+      run: make -fwin/makefile.mingw -j DEV_BUILD=${{ matrix.dev-build }} NEW_DYNAREC=${{ matrix.new-dynarec }} X64=${{ matrix.environment.x64 }} CLANG=${{ matrix.clang }} VNC=n
       working-directory: ./src
     - uses: actions/upload-artifact@v2
       with:
         name: 'PCBox-${{ matrix.dev-build }}-${{ matrix.new-dynarec }}-${{ matrix.toolset }}-${{ github.target-arch.x64 }}'
-        path: src/PCBox.exe
-=======
-      run: make -fwin/makefile.mingw -j DEV_BUILD=${{ matrix.dev-build }} NEW_DYNAREC=${{ matrix.new-dynarec }} X64=${{ matrix.environment.x64 }} CLANG=${{ matrix.clang }} VNC=n
-      working-directory: ./src
->>>>>>> a0c8f9aa
+        path: src/PCBox.exe