name: CMake

on:

  push:
    paths:
    - src/**
    - "**/CMakeLists.txt"
    - "CMakePresets.json"
    - .github/workflows/cmake.yml
    - vcpkg.json
    - "!**/Makefile*"

  pull_request:
    paths:
    - src/**
    - "**/CMakeLists.txt"
    - "CMakePresets.json"
    - .github/workflows/**
    - .github/workflows/cmake.yml
    - vcpkg.json
    - "!**/Makefile*"

jobs:
  mingw:
    name: MSYS2 ${{ matrix.build.name }} build (${{ matrix.environment.msystem }})

    runs-on: windows-latest

    defaults:
      run:
        shell: msys2 {0}

    strategy:
      fail-fast: false
      matrix:
        build:
        - name: Regular
          preset: regular
          target: install/strip
        - name: Debug
          preset: debug
          target: install
        - name: Dev
          preset: experimental
          target: install
        environment:
          - msystem: MINGW32
            prefix: mingw-w64-i686
          - msystem: MINGW64
            prefix: mingw-w64-x86_64
          - msystem: UCRT64
            prefix: mingw-w64-ucrt-x86_64
          - msystem: CLANG64
            prefix: mingw-w64-clang-x86_64

    steps:
    - uses: msys2/setup-msys2@v2
      with:
        path-type: inherit
        update: true
        msystem: ${{ matrix.environment.msystem }}
        install: >-
          ${{ matrix.environment.prefix }}-ninja
          ${{ matrix.environment.prefix }}-gcc
          ${{ matrix.environment.prefix }}-clang
          ${{ matrix.environment.prefix }}-pkg-config
          ${{ matrix.environment.prefix }}-openal
          ${{ matrix.environment.prefix }}-freetype
          ${{ matrix.environment.prefix }}-SDL2
          ${{ matrix.environment.prefix }}-zlib
          ${{ matrix.environment.prefix }}-libpng
          ${{ matrix.environment.prefix }}-libvncserver
          ${{ matrix.environment.prefix }}-winpthreads
    - uses: actions/checkout@v2
    - name: Configure CMake
      run: >-
        cmake -S . -B build
        --preset ${{ matrix.build.preset }}
        -D CMAKE_INSTALL_PREFIX=./build/artifacts
        -D VNC=OFF
    - name: Build
      run: cmake --build build --target ${{ matrix.build.target }}
    - uses: actions/upload-artifact@v2
      with:
        name: '86Box-${{ matrix.build.name }}-MSYS2-${{ matrix.environment.msystem }}-${{ github.sha }}'
        path: build/artifacts/bin/**

  vs2019:
    name: VS2019 ${{ matrix.build.name }} ${{ matrix.target-arch }} build (${{ matrix.toolset }})

    runs-on: windows-latest

    strategy:
      fail-fast: false
      matrix:
        build:
        - name: Debug
          dev-build: off
          new-dynarec: off
          type: Debug
        - name: Dev
          dev-build: on
          new-dynarec: on
          type: Debug
        target-arch: ['Win32', 'x64', 'ARM64']
        toolset: ['clangcl']
        exclude:
          - target-arch: 'ARM64'
            build:
              new-dynarec: off

    steps:
    - uses: actions/checkout@v2
    - uses: actions/cache@v2
      with:
        path: build/vcpkg_installed
        key: vcpkg-${{ hashFiles('vcpkg.json') }}-${{ matrix.target-arch }}
    - name: Configure CMake
      run: >-
        cmake -S . -B build
        -G "Visual Studio 16 2019" -A ${{ matrix.target-arch }} -T ${{ matrix.toolset }}
        -D CMAKE_TOOLCHAIN_FILE=C:\vcpkg\scripts\buildsystems\vcpkg.cmake
        -D CMAKE_INSTALL_PREFIX=./build/artifacts
        -D DEV_BRANCH=${{ matrix.build.dev-build }}
        -D NEW_DYNAREC=${{ matrix.build.new-dynarec }}
        -D VNC=OFF
    - name: Build
      run: cmake --build build --config ${{ matrix.build.type }} --target install
    - uses: actions/upload-artifact@v2
      with:
        name: '86Box-${{ matrix.build.name }}-VS2019-${{ matrix.target-arch }}-${{ matrix.toolset }}-${{ github.sha }}'
        path: build/artifacts/bin/**

  linux:
    name: "Linux GCC 11"

    runs-on: ubuntu-latest
    strategy:
      fail-fast: false
      matrix:
        build:
        - name: Debug
          dev-build: off
          new-dynarec: off
          type: Debug
        - name: Dev
          dev-build: on
          new-dynarec: on
          type: Debug

    steps:
      - uses: actions/checkout@v2
      - name: Install dependencies
<<<<<<< HEAD
        run: sudo apt install gcc-11 g++-11 libfreetype-dev libsdl2-dev libpng-dev libopenal-dev libc6-dev libstdc++-10-dev
=======
        run: sudo apt update && sudo apt install gcc-11 g++-11 libfreetype-dev libsdl2-dev libpng-dev libopenal-dev libc6-dev
>>>>>>> 7cbf5888
      - name: Configure CMake
        run: >-
          cmake -S . -B build
          -D CMAKE_INSTALL_PREFIX=./build/artifacts
          -D DEV_BRANCH=${{ matrix.build.dev-build }}
          -D NEW_DYNAREC=${{ matrix.build.new-dynarec }}
          -D VNC=OFF
          -D CMAKE_BUILD_TYPE=${{ matrix.build.type }}
          -D CMAKE_C_COMPILER=gcc-11 -D CMAKE_CXX_COMPILER=g++-11
      - name: Build
        run: cmake --build build --target install

  macos:
    name: "macOS 11"

    runs-on: macos-11
    strategy:
      fail-fast: false
      matrix:
        build:
        - name: Debug
          dev-build: off
          new-dynarec: off
          type: Debug
        - name: Dev
          dev-build: on
          new-dynarec: on
          type: Debug

    steps:
      - uses: actions/checkout@v2
      - name: Install dependencies
        run: brew install freetype sdl2 libpng openal-soft
      - name: Configure CMake
        run: >-
          cmake -S . -B build
          -D CMAKE_INSTALL_PREFIX=./build/artifacts
          -D DEV_BRANCH=${{ matrix.build.dev-build }}
          -D NEW_DYNAREC=${{ matrix.build.new-dynarec }}
          -D VNC=OFF
          -D CMAKE_BUILD_TYPE=${{ matrix.build.type }}
      - name: Build
        run: cmake --build build --target install<|MERGE_RESOLUTION|>--- conflicted
+++ resolved
@@ -152,11 +152,7 @@
     steps:
       - uses: actions/checkout@v2
       - name: Install dependencies
-<<<<<<< HEAD
-        run: sudo apt install gcc-11 g++-11 libfreetype-dev libsdl2-dev libpng-dev libopenal-dev libc6-dev libstdc++-10-dev
-=======
         run: sudo apt update && sudo apt install gcc-11 g++-11 libfreetype-dev libsdl2-dev libpng-dev libopenal-dev libc6-dev
->>>>>>> 7cbf5888
       - name: Configure CMake
         run: >-
           cmake -S . -B build
