name: CMake (Windows, msys2)

on:

  push:
<<<<<<< HEAD
    branches:
      - main

=======
    branches: [ "master" ]
>>>>>>> 673ea7ef
    paths:
      - src/**
      - cmake/**
      - "**/CMakeLists.txt"
      - "CMakePresets.json"
      - "!.github/workflows/**"
      - .github/workflows/cmake_windows_msys2.yml
      - vcpkg.json
      - "!**/Makefile*"

  pull_request:
    branches: [ "master" ]
    paths:
      - src/**
      - cmake/**
      - "**/CMakeLists.txt"
      - "CMakePresets.json"
      - "!.github/workflows/**"
      - .github/workflows/cmake_windows_msys2.yml
      - vcpkg.json
      - "!**/Makefile*"

jobs:

  msys2:

    name: "${{ matrix.build.name }}, ${{ matrix.dynarec.name }}, ${{ matrix.environment.msystem }}"

    runs-on: ${{ matrix.environment.runner }}

    defaults:
      run:
        shell: msys2 {0}

    strategy:
      fail-fast: true
      matrix:
        build:
#          - name: Regular
#            preset: regular
          - name: Debug
            preset: dev_debug
            slug: -Debug
          - name: Dev
            preset: development
            slug: -Dev
        dynarec:
          - name: ODR
            new: off
            slug: -ODR
          - name: NDR
            new: on
            slug: -NDR
        ui:
          - name: Qt GUI
            qt: on
            static: on
            slug: -Qt
            packages: >-
              qt5-base:p
              qt5-tools:p
              vulkan-headers:p
        environment:
#          - msystem: MSYS
#            toolchain: ./cmake/flags-gcc-x86_64.cmake
#            slug: "-MSYS64"
          - msystem: MINGW64
            prefix: mingw-w64-x86_64
            toolchain: ./cmake/flags-gcc-x86_64.cmake
            slug: "-64"
            runner: windows-2022
#          - msystem: CLANG64
#            prefix: mingw-w64-clang-x86_64
#            toolchain: ./cmake/llvm-win32-x86_64.cmake
#            slug: "CLANG64"
#          - msystem: UCRT64
#            prefix: mingw-w64-ucrt-x86_64
#            toolchain: ./cmake/flags-gcc-x86_64.cmake
#            slug: "UCRT64"
          - msystem: CLANGARM64
            toolchain: ./cmake/flags-gcc-aarch64.cmake
            slug: -arm64
            runner: windows-11-arm
        exclude:
          - dynarec:
              new: off
            environment:
              msystem: CLANGARM64

    steps:
      - name: Prepare MSYS2 environment
        uses: msys2/setup-msys2@v2
        with:
          release: true
          update: true
          msystem: ${{ matrix.environment.msystem }}
          pacboy: >-
            ninja:p
            cmake:p
            gcc:p
            pkgconf:p
            freetype:p
            SDL2:p
            zlib:p
            libpng:p
            openal:p
            rtmidi:p
            libslirp:p
            fluidsynth:p
            libserialport:p
            qt5-static:p
            vulkan-headers:p
            openmp:p

      - name: Checkout repository
        uses: actions/checkout@v4
        with:
          fetch-depth: 0  # Shallow clones should be disabled for a better relevancy of analysis

      - name: Configure CMake
        run: >-
          cmake -G Ninja -S . -B build --preset ${{ matrix.build.preset }}
          --toolchain ${{ matrix.environment.toolchain }}
          -D NEW_DYNAREC=${{ matrix.dynarec.new }}
          -D CMAKE_INSTALL_PREFIX=./build/artifacts

      - name: Build
        run: cmake --build build

      - name: Generate package
        run: cmake --install build

      - name: Upload artifact
        uses: actions/upload-artifact@v4
        with:
          name: '86Box${{ matrix.dynarec.slug }}${{ matrix.build.slug }}-Windows${{ matrix.environment.slug }}-gha${{ github.run_number }}'
          path: build/artifacts/**<|MERGE_RESOLUTION|>--- conflicted
+++ resolved
@@ -3,13 +3,7 @@
 on:
 
   push:
-<<<<<<< HEAD
-    branches:
-      - main
-
-=======
-    branches: [ "master" ]
->>>>>>> 673ea7ef
+    branches: [ "main" ]
     paths:
       - src/**
       - cmake/**
@@ -21,7 +15,7 @@
       - "!**/Makefile*"
 
   pull_request:
-    branches: [ "master" ]
+    branches: [ "msin" ]
     paths:
       - src/**
       - cmake/**
