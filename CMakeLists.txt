#
# 86Box     A hypervisor and IBM PC system emulator that specializes in
#           running old operating systems and software designed for IBM
#           PC systems and compatibles from 1981 through fairly recent
#           system designs based on the PCI bus.
#
#           This file is part of the 86Box distribution.
#
#           CMake build script.
#
# Authors:  David Hrdlička, <hrdlickadavid@outlook.com>
#
#           Copyright 2020,2021 David Hrdlička.
#

cmake_minimum_required(VERSION 3.16)

cmake_policy(SET CMP0091 NEW)
cmake_policy(SET CMP0079 NEW)

if(QT)
    list(APPEND VCPKG_MANIFEST_FEATURES "qt-ui")
endif()

<<<<<<< HEAD
project(PCBox
	VERSION 3.2
	DESCRIPTION "Emulator of x86-based systems"
	HOMEPAGE_URL "https://pcbox.github.io/"
	LANGUAGES C CXX)
=======
if(SLIRP_EXTERNAL)
    list(APPEND VCPKG_MANIFEST_FEATURES "slirp")
endif()

if(MUNT_EXTERNAL)
    list(APPEND VCPKG_MANIFEST_FEATURES "munt")
endif()

project(86Box
    VERSION 3.2
    DESCRIPTION "Emulator of x86-based systems"
    HOMEPAGE_URL "https://86box.net"
    LANGUAGES C CXX)
>>>>>>> 0918600e

include(CPack)
include(CMakeDependentOption)

# Basic build options
if(VCPKG_TOOLCHAIN)
    # For vcpkg builds we have to respect the linking method used by the
    # specified triplet.
    set(NO_STATIC_OPTION ON)
    if(VCPKG_TARGET_TRIPLET MATCHES "-static$")
        # `-static` triplet, use static linking
        set(CMAKE_MSVC_RUNTIME_LIBRARY "MultiThreaded$<$<CONFIG:Debug>:Debug>")
        set(STATIC_BUILD ON)
    elseif(VCPKG_TARGET_TRIPLET MATCHES "-static-md$")
        # `-static-md` triplet, use static linking with dynamic CRT
        set(CMAKE_MSVC_RUNTIME_LIBRARY "MultiThreaded$<$<CONFIG:Debug>:Debug>DLL")
        set(STATIC_BUILD ON)
    elseif()
        # Regular triplet, use dynamic linking
        set(CMAKE_MSVC_RUNTIME_LIBRARY "MultiThreaded$<$<CONFIG:Debug>:Debug>DLL")
        set(STATIC_BUILD OFF)
    endif()
endif()

if(WIN32)
    # Prefer static builds on Windows
    set(PREFER_STATIC ON)

    # Default value for the `WIN32` target property, which specifies whether
    # to build the application for the Windows GUI or console subsystem
    option(CMAKE_WIN32_EXECUTABLE "Build a Windows GUI executable" ON)
else()
    # Prefer dynamic builds everywhere else
    set(PREFER_STATIC OFF)
endif()

if(APPLE)
    option(CMAKE_MACOSX_BUNDLE "Build a macOS bundle (.app)" ON)
endif()

if(NOT NO_STATIC_OPTION)
    if(PREFER_STATIC)
        option(STATIC_BUILD "Static build" ON)
    else()
        option(STATIC_BUILD "Static build" OFF)
    endif()
endif()

# Detect the target architecture by trying to compile `src/arch_detect.c`
try_compile(RESULT_VAR ${CMAKE_BINARY_DIR} "${CMAKE_CURRENT_SOURCE_DIR}/src/arch_detect.c" OUTPUT_VARIABLE ARCH)
string(REGEX MATCH "ARCH ([a-zA-Z0-9_]+)" ARCH "${ARCH}")
string(REPLACE "ARCH " "" ARCH "${ARCH}")
if (NOT ARCH)
    set(ARCH unknown)
endif()

add_compile_definitions(CMAKE)
add_compile_definitions("$<$<CONFIG:Debug>:DEBUG>")

if(WIN32)
    # Disables *_s function warnings
    add_compile_definitions(_CRT_SECURE_NO_WARNINGS)

    # Disables POSIX name warnings
    add_compile_definitions(_CRT_NONSTDC_NO_WARNINGS)

    # Disables WinSock deprecation warnings
    add_compile_definitions(_WINSOCK_DEPRECATED_NO_WARNINGS)
endif()

set(CMAKE_CXX_STANDARD 11)
set(CMAKE_FIND_PACKAGE_PREFER_CONFIG ON)

# Optional features
#
#      Option       Description                                                     Def.
#      ------       -----------                                                     ----
option(RELEASE      "Release build"                                                 OFF)
option(DYNAREC      "Dynamic recompiler"                                            ON)
option(OPENAL       "OpenAL"                                                        ON)
option(FLUIDSYNTH   "FluidSynth"                                                    ON)
option(MUNT         "MUNT"                                                          ON)
option(DINPUT       "DirectInput"                                                   OFF)
option(CPPTHREADS   "C++11 threads"                                                 ON)
option(NEW_DYNAREC  "Use the PCem v15 (\"new\") dynamic recompiler"                 OFF)
option(MINITRACE    "Enable Chrome tracing using the modified minitrace library"    OFF)
option(DEV_BRANCH   "Development branch"                                            OFF)
if(NOT WIN32)
option(QT           "QT GUI"                                                        ON)
else()
option(QT           "QT GUI"                                                        OFF)
endif()

# Development branch features
#
#                      Option         Description                                   Def.    Condition       Otherwise
#                      ------         -----------                                   ----    ---------       ---------
cmake_dependent_option(AMD_K5         "AMD K5"                                      ON      "DEV_BRANCH"    OFF)
cmake_dependent_option(CYRIX_6X86     "Cyrix 6x86"                                  ON      "DEV_BRANCH"    OFF)
cmake_dependent_option(GUSMAX         "Gravis UltraSound MAX"                       ON      "DEV_BRANCH"    OFF)
cmake_dependent_option(LASERXT        "VTech Laser XT"                              ON      "DEV_BRANCH"    OFF)
cmake_dependent_option(MGA            "Matrox Mystique graphics adapters"           ON      "DEV_BRANCH"    OFF)
cmake_dependent_option(NO_SIO         "Machines without emulated Super I/O chips"   ON      "DEV_BRANCH"    OFF)
cmake_dependent_option(OLIVETTI       "Olivetti M290"                               ON      "DEV_BRANCH"    OFF)
cmake_dependent_option(OPEN_AT        "OpenAT"                                      ON      "DEV_BRANCH"    OFF)
cmake_dependent_option(PAS16          "Pro Audio Spectrum 16"                       OFF     "DEV_BRANCH"    OFF)
cmake_dependent_option(RIVA128 "Riva 128" ON "DEV_BRANCH" OFF)
cmake_dependent_option(SIO_DETECT     "Super I/O Detection Helper"                  ON      "DEV_BRANCH"    OFF)
cmake_dependent_option(VGAWONDER      "ATI VGA Wonder (ATI-18800)"                  ON      "DEV_BRANCH"    OFF)
cmake_dependent_option(VNC            "VNC renderer"                                OFF     "DEV_BRANCH"    OFF)
cmake_dependent_option(XL24           "ATI VGA Wonder XL24 (ATI-28800-6)"           ON      "DEV_BRANCH"    OFF)
cmake_dependent_option(ISAMEM_RAMPAGE "AST Rampage"                                 ON      "DEV_BRANCH"    OFF)
cmake_dependent_option(ISAMEM_IAB     "Intel Above Board"                           ON      "DEV_BRANCH"    OFF)
cmake_dependent_option(ISAMEM_BRAT    "BocaRAM/AT"                                  ON      "DEV_BRANCH"    OFF)

# Ditto but for Qt
if (QT)
    option(USE_QT6 "Use Qt6 instead of Qt5" OFF)
endif()

# Determine the build type
set(RELEASE_BUILD   OFF)
set(BETA_BUILD      OFF)
set(ALPHA_BUILD     OFF)

string(TOLOWER "${BUILD_TYPE}" BUILD_TYPE_LOWER)
if(BUILD_TYPE_LOWER STREQUAL "release")
    # Release build
    set(RELEASE_BUILD ON)
    add_compile_definitions(RELEASE_BUILD)
elseif(BUILD_TYPE_LOWER STREQUAL "beta")
    # Beta build
    set(BETA_BUILD ON)
    add_compile_definitions(BETA_BUILD)
elseif(BUILD_TYPE_LOWER STREQUAL "alpha")
    # Alpha build
    set(ALPHA_BUILD ON)
    add_compile_definitions(ALPHA_BUILD)
endif()

# Variables introduced by richardg867 for versioning stuff
if(NOT CMAKE_PROJECT_VERSION_PATCH)
    set(CMAKE_PROJECT_VERSION_PATCH 0)
endif()
if(NOT EMU_BUILD_NUM)
    set(EMU_BUILD_NUM 0)
endif()
if(NOT EMU_COPYRIGHT_YEAR)
    set(EMU_COPYRIGHT_YEAR 2021)
endif()

add_subdirectory(src)<|MERGE_RESOLUTION|>--- conflicted
+++ resolved
@@ -22,13 +22,6 @@
     list(APPEND VCPKG_MANIFEST_FEATURES "qt-ui")
 endif()
 
-<<<<<<< HEAD
-project(PCBox
-	VERSION 3.2
-	DESCRIPTION "Emulator of x86-based systems"
-	HOMEPAGE_URL "https://pcbox.github.io/"
-	LANGUAGES C CXX)
-=======
 if(SLIRP_EXTERNAL)
     list(APPEND VCPKG_MANIFEST_FEATURES "slirp")
 endif()
@@ -37,12 +30,11 @@
     list(APPEND VCPKG_MANIFEST_FEATURES "munt")
 endif()
 
-project(86Box
-    VERSION 3.2
-    DESCRIPTION "Emulator of x86-based systems"
-    HOMEPAGE_URL "https://86box.net"
-    LANGUAGES C CXX)
->>>>>>> 0918600e
+project(PCBox
+	VERSION 3.2
+	DESCRIPTION "Emulator of x86-based systems"
+	HOMEPAGE_URL "https://pcbox.github.io/"
+	LANGUAGES C CXX)
 
 include(CPack)
 include(CMakeDependentOption)
