--- conflicted
+++ resolved
@@ -114,24 +114,6 @@
 
 # Development branch features
 #
-<<<<<<< HEAD
-#                      Option       Description                                     Def.    Condition       Otherwise
-#                      ------       -----------                                     ----    ---------       ---------
-cmake_dependent_option(AMD_K5       "AMD K5"                                        ON      "DEV_BRANCH"    OFF)
-cmake_dependent_option(CYRIX_6X86   "Cyrix 6x86"                                    ON      "DEV_BRANCH"    OFF)
-cmake_dependent_option(GUSMAX       "Gravis UltraSound MAX"                         ON      "DEV_BRANCH"    OFF)
-cmake_dependent_option(LASERXT      "VTech Laser XT"                                ON      "DEV_BRANCH"    OFF)
-cmake_dependent_option(MGA          "Matrox Mystique graphics adapters"             ON      "DEV_BRANCH"    OFF)
-cmake_dependent_option(NO_SIO       "Machines without emulated Super I/O chips"     ON      "DEV_BRANCH"    OFF)
-cmake_dependent_option(OLIVETTI     "Olivetti M290"                                 ON      "DEV_BRANCH"    OFF)
-cmake_dependent_option(OPEN_AT      "OpenAT"                                        ON      "DEV_BRANCH"    OFF)
-cmake_dependent_option(PAS16        "Pro Audio Spectrum 16"                         OFF     "DEV_BRANCH"    OFF)
-CMAKE_DEPENDENT_OPTION(RIVA128 "Riva 128" ON "DEV_BRANCH" OFF)
-cmake_dependent_option(SIO_DETECT   "Super I/O Detection Helper"                    ON      "DEV_BRANCH"    OFF)
-cmake_dependent_option(VGAWONDER    "ATI VGA Wonder (ATI-18800)"                    ON      "DEV_BRANCH"    OFF)
-cmake_dependent_option(VNC          "VNC renderer"                                  OFF     "DEV_BRANCH"    OFF)
-cmake_dependent_option(XL24         "ATI VGA Wonder XL24 (ATI-28800-6)"             ON      "DEV_BRANCH"    OFF)
-=======
 #                      Option         Description                                   Def.    Condition       Otherwise
 #                      ------         -----------                                   ----    ---------       ---------
 cmake_dependent_option(AMD_K5         "AMD K5"                                      ON      "DEV_BRANCH"    OFF)
@@ -143,13 +125,13 @@
 cmake_dependent_option(OLIVETTI       "Olivetti M290"                               ON      "DEV_BRANCH"    OFF)
 cmake_dependent_option(OPEN_AT        "OpenAT"                                      ON      "DEV_BRANCH"    OFF)
 cmake_dependent_option(PAS16          "Pro Audio Spectrum 16"                       OFF     "DEV_BRANCH"    OFF)
+cmake_dependent_option(RIVA128 "Riva 128" ON "DEV_BRANCH" OFF)
 cmake_dependent_option(SIO_DETECT     "Super I/O Detection Helper"                  ON      "DEV_BRANCH"    OFF)
 cmake_dependent_option(VGAWONDER      "ATI VGA Wonder (ATI-18800)"                  ON      "DEV_BRANCH"    OFF)
 cmake_dependent_option(VNC            "VNC renderer"                                OFF     "DEV_BRANCH"    OFF)
 cmake_dependent_option(XL24           "ATI VGA Wonder XL24 (ATI-28800-6)"           ON      "DEV_BRANCH"    OFF)
 cmake_dependent_option(ISAMEM_RAMPAGE "AST Rampage"                                 ON      "DEV_BRANCH"    OFF)
 cmake_dependent_option(ISAMEM_IAB     "Intel Above Board"                           ON      "DEV_BRANCH"    OFF)
->>>>>>> 8cfa086c
 
 # Ditto but for Qt
 if (QT)
