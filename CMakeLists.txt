#
# 86Box     A hypervisor and IBM PC system emulator that specializes in
#           running old operating systems and software designed for IBM
#           PC systems and compatibles from 1981 through fairly recent
#           system designs based on the PCI bus.
#
#           This file is part of the 86Box distribution.
#
#           CMake build script.
#
# Authors:  David Hrdlička, <hrdlickadavid@outlook.com>
#
#           Copyright 2020,2021 David Hrdlička.
#

cmake_minimum_required(VERSION 3.15)

cmake_policy(SET CMP0091 NEW)
cmake_policy(SET CMP0079 NEW)

<<<<<<< HEAD
project(PCBox
	VERSION 3.1
	DESCRIPTION "Emulator of x86-based systems"
	HOMEPAGE_URL "https://pcbox.github.io/"
	LANGUAGES C CXX)
=======
project(86Box
    VERSION 3.2
    DESCRIPTION "Emulator of x86-based systems"
    HOMEPAGE_URL "https://86box.net"
    LANGUAGES C CXX)
>>>>>>> c982f0ac

include(CPack)
include(CMakeDependentOption)

# Basic build options
if(WIN32)
    if(VCPKG_TOOLCHAIN)
        # For vcpkg builds we have to respect the linking method used by the
        # specified triplet.
        set(NO_STATIC_OPTION ON)
        if(VCPKG_TARGET_TRIPLET MATCHES "-windows-static$")
            # `-static` triplet, use static linking
            set(CMAKE_MSVC_RUNTIME_LIBRARY "MultiThreaded$<$<CONFIG:Debug>:Debug>")
            set(STATIC_BUILD ON)
        elseif(VCPKG_TARGET_TRIPLET MATCHES "-windows-static-md$")
            # `-static-md` triplet, use static linking with dynamic CRT
            set(CMAKE_MSVC_RUNTIME_LIBRARY "MultiThreaded$<$<CONFIG:Debug>:Debug>DLL")
            set(STATIC_BUILD ON)
        elseif()
            # Regular triplet, use dynamic linking
            set(CMAKE_MSVC_RUNTIME_LIBRARY "MultiThreaded$<$<CONFIG:Debug>:Debug>DLL")
            set(STATIC_BUILD OFF)
        endif()
    endif()

    # Prefer static builds on Windows
    set(PREFER_STATIC ON)

    # Default value for the `WIN32` target property, which specifies whether
    # to build the application for the Windows GUI or console subsystem
    option(CMAKE_WIN32_EXECUTABLE "Build a Windows GUI executable" ON)
else()
    # Prefer dynamic builds everywhere else
    set(PREFER_STATIC OFF)
endif()

if(APPLE)
    option(CMAKE_MACOSX_BUNDLE "Build a macOS bundle (.app)" ON)
endif()

if(NOT NO_STATIC_OPTION)
    if(PREFER_STATIC)
        option(STATIC_BUILD "Static build" ON)
    else()
        option(STATIC_BUILD "Static build" OFF)
    endif()
endif()

# Detect the target architecture by trying to compile `src/arch_detect.c`
try_compile(RESULT_VAR ${CMAKE_BINARY_DIR} "${CMAKE_CURRENT_SOURCE_DIR}/src/arch_detect.c" OUTPUT_VARIABLE ARCH)
string(REGEX MATCH "ARCH ([a-zA-Z0-9_]+)" ARCH "${ARCH}")
string(REPLACE "ARCH " "" ARCH "${ARCH}")
if (NOT ARCH)
    set(ARCH unknown)
endif()

add_compile_definitions(CMAKE)
add_compile_definitions("$<$<CONFIG:Debug>:DEBUG>")

if(WIN32)
    # Disables *_s function warnings
    add_compile_definitions(_CRT_SECURE_NO_WARNINGS)

    # Disables POSIX name warnings
    add_compile_definitions(_CRT_NONSTDC_NO_WARNINGS)

    # Disables WinSock deprecation warnings
    add_compile_definitions(_WINSOCK_DEPRECATED_NO_WARNINGS)
endif()

set(CMAKE_CXX_STANDARD 11)

# Optional features
#
#      Option       Description                                                     Def.
#      ------       -----------                                                     ----
option(RELEASE      "Release build"                                                 OFF)
option(USB          "USB support"                                                   OFF)
option(DYNAREC      "Dynamic recompiler"                                            ON)
option(FLUIDSYNTH   "FluidSynth"                                                    ON)
option(MUNT         "MUNT"                                                          ON)
option(VRAMDUMP     "Video RAM dumping"                                             OFF)
option(DINPUT       "DirectInput"                                                   OFF)
option(CPPTHREADS   "C++11 threads"                                                 ON)
option(NEW_DYNAREC  "Use the PCem v15 (\"new\") dynamic recompiler"                 OFF)
option(MINITRACE    "Enable Chrome tracing using the modified minitrace library"    OFF)
option(DEV_BRANCH   "Development branch"                                            OFF)

# Development branch features
#
#                      Option       Description                                     Def.    Condition       Otherwise
#                      ------       -----------                                     ----    ---------       ---------
cmake_dependent_option(AMD_K5       "AMD K5"                                        ON      "DEV_BRANCH"    OFF)
cmake_dependent_option(CYRIX_6X86   "Cyrix 6x86"                                    ON      "DEV_BRANCH"    OFF)
cmake_dependent_option(GUSMAX       "Gravis UltraSound MAX"                         ON      "DEV_BRANCH"    OFF)
cmake_dependent_option(LASERXT      "VTech Laser XT"                                ON      "DEV_BRANCH"    OFF)
cmake_dependent_option(MGA          "Matrox Mystique graphics adapters"             ON      "DEV_BRANCH"    OFF)
cmake_dependent_option(NO_SIO       "Machines without emulated Super I/O chips"     ON      "DEV_BRANCH"    OFF)
cmake_dependent_option(OLIVETTI     "Olivetti M290"                                 ON      "DEV_BRANCH"    OFF)
cmake_dependent_option(OPEN_AT      "OpenAT"                                        ON      "DEV_BRANCH"    OFF)
cmake_dependent_option(PAS16        "Pro Audio Spectrum 16"                         OFF     "DEV_BRANCH"    OFF)
cmake_dependent_option(SIO_DETECT   "Super I/O Detection Helper"                    ON      "DEV_BRANCH"    OFF)
cmake_dependent_option(VGAWONDER    "ATI VGA Wonder (ATI-18800)"                    ON      "DEV_BRANCH"    OFF)
cmake_dependent_option(VNC          "VNC renderer"                                  OFF     "DEV_BRANCH"    OFF)
cmake_dependent_option(XL24         "ATI VGA Wonder XL24 (ATI-28800-6)"             ON      "DEV_BRANCH"    OFF)

option(MINITRACE "Enable Chrome tracing using the modified minitrace library" OFF)

option(DEV_BRANCH "Development branch" OFF)
CMAKE_DEPENDENT_OPTION(AMD_K5 "AMD K5" ON "DEV_BRANCH" OFF)
CMAKE_DEPENDENT_OPTION(CYRIX_6X86 "Cyrix 6x86" ON "DEV_BRANCH" OFF)
CMAKE_DEPENDENT_OPTION(GUSMAX "Gravis UltraSound MAX" ON "DEV_BRANCH" OFF)
CMAKE_DEPENDENT_OPTION(HEDAKA "Hedaka HED-919" ON "DEV_BRANCH" OFF)
CMAKE_DEPENDENT_OPTION(I450KX "Intel i450KX" ON "DEV_BRANCH" OFF)
CMAKE_DEPENDENT_OPTION(LASERXT "VTech Laser XT" ON "DEV_BRANCH" OFF)
CMAKE_DEPENDENT_OPTION(MGA "Matrox Mystique graphics adapters" ON "DEV_BRANCH" OFF)
CMAKE_DEPENDENT_OPTION(NO_SIO "Machines without emulated Super I/O chips" ON "DEV_BRANCH" OFF)
CMAKE_DEPENDENT_OPTION(OLIVETTI "Olivetti M290" ON "DEV_BRANCH" OFF)
CMAKE_DEPENDENT_OPTION(OPEN_AT "OpenAT" ON "DEV_BRANCH" OFF)
CMAKE_DEPENDENT_OPTION(OPENGL "OpenGL 3.0 Core renderer" ON "DEV_BRANCH" OFF)
CMAKE_DEPENDENT_OPTION(PAS16 "Pro Audio Spectrum 16" OFF "DEV_BRANCH" OFF)
CMAKE_DEPENDENT_OPTION(PS2M70T4 "IBM PS/2 model 70 (type 4)" ON "DEV_BRANCH" OFF)
CMAKE_DEPENDENT_OPTION(S3TRIO3D2X "S3 Trio3D/2X" ON "DEV_BRANCH" OFF)
CMAKE_DEPENDENT_OPTION(SIO_DETECT "Super I/O Detection Helper" ON "DEV_BRANCH" OFF)
CMAKE_DEPENDENT_OPTION(M154X "ALi ALADDiN IV" ON "DEV_BRANCH" OFF)
CMAKE_DEPENDENT_OPTION(M6117 "ALi M6117" ON "DEV_BRANCH" OFF)
CMAKE_DEPENDENT_OPTION(RIVA128 "Riva 128" ON "DEV_BRANCH" OFF)
CMAKE_DEPENDENT_OPTION(VGAWONDER "ATI VGA Wonder (ATI-18800)" ON "DEV_BRANCH" OFF)
CMAKE_DEPENDENT_OPTION(VNC "VNC renderer" ON "DEV_BRANCH" OFF)
CMAKE_DEPENDENT_OPTION(XL24 "ATI VGA Wonder XL24 (ATI-28800-6)" ON "DEV_BRANCH" OFF)
CMAKE_DEPENDENT_OPTION(VECT486VL "HP Vectra 486VL" ON "DEV_BRANCH" OFF)
# Determine the build type
set(RELEASE_BUILD   OFF)
set(BETA_BUILD      OFF)
set(ALPHA_BUILD     OFF)

string(TOLOWER "${BUILD_TYPE}" BUILD_TYPE_LOWER)
if(BUILD_TYPE_LOWER STREQUAL "release")
    # Release build
    set(RELEASE_BUILD ON)
    add_compile_definitions(RELEASE_BUILD)
elseif(BUILD_TYPE_LOWER STREQUAL "beta")
    # Beta build
    set(BETA_BUILD ON)
    add_compile_definitions(BETA_BUILD)
elseif(BUILD_TYPE_LOWER STREQUAL "alpha")
    # Alpha build
    set(ALPHA_BUILD ON)
    add_compile_definitions(ALPHA_BUILD)
endif()

# Variables introduced by richardg867 for versioning stuff
if(NOT CMAKE_PROJECT_VERSION_PATCH)
    set(CMAKE_PROJECT_VERSION_PATCH 0)
endif()
if(NOT EMU_BUILD_NUM)
    set(EMU_BUILD_NUM 0)
endif()
if(NOT EMU_COPYRIGHT_YEAR)
    set(EMU_COPYRIGHT_YEAR 2021)
endif()

add_subdirectory(src)<|MERGE_RESOLUTION|>--- conflicted
+++ resolved
@@ -18,19 +18,11 @@
 cmake_policy(SET CMP0091 NEW)
 cmake_policy(SET CMP0079 NEW)
 
-<<<<<<< HEAD
 project(PCBox
-	VERSION 3.1
+	VERSION 3.2
 	DESCRIPTION "Emulator of x86-based systems"
 	HOMEPAGE_URL "https://pcbox.github.io/"
 	LANGUAGES C CXX)
-=======
-project(86Box
-    VERSION 3.2
-    DESCRIPTION "Emulator of x86-based systems"
-    HOMEPAGE_URL "https://86box.net"
-    LANGUAGES C CXX)
->>>>>>> c982f0ac
 
 include(CPack)
 include(CMakeDependentOption)
