#
# 86Box		A hypervisor and IBM PC system emulator that specializes in
#		running old operating systems and software designed for IBM
#		PC systems and compatibles from 1981 through fairly recent
#		system designs based on the PCI bus.
#
#		This file is part of the 86Box distribution.
#
#		CMake build script.
#
# Authors:	David Hrdlička, <hrdlickadavid@outlook.com>
#
#		Copyright 2020,2021 David Hrdlička.
#

cmake_minimum_required(VERSION 3.15)

cmake_policy(SET CMP0091 NEW)
cmake_policy(SET CMP0079 NEW)

set(CMAKE_MSVC_RUNTIME_LIBRARY "MultiThreaded$<$<CONFIG:Debug>:Debug>")

project(PCBox
	VERSION 3.0
	DESCRIPTION "Emulator of x86-based systems"
<<<<<<< HEAD
	HOMEPAGE_URL "https://pcbox.github.io/"
=======
	HOMEPAGE_URL "https://86box.net"
>>>>>>> 3c7cdfa0
	LANGUAGES C CXX)

# Detect the target architecture by trying to compile `src/arch_detect.c`
try_compile(RESULT_VAR ${CMAKE_BINARY_DIR} "${CMAKE_CURRENT_SOURCE_DIR}/src/arch_detect.c" OUTPUT_VARIABLE ARCH)
string(REGEX MATCH "ARCH ([a-zA-Z0-9_]+)" ARCH "${ARCH}")
string(REPLACE "ARCH " "" ARCH "${ARCH}")
if (NOT ARCH)
	set(ARCH unknown)
endif()

include(CPack)

include(CMakeDependentOption)

add_compile_definitions(CMAKE)
add_compile_definitions("$<$<CONFIG:Debug>:DEBUG>")

if(WIN32)
	# Disables *_s function warnings
	add_compile_definitions(_CRT_SECURE_NO_WARNINGS)

	# Disables POSIX name warnings
	add_compile_definitions(_CRT_NONSTDC_NO_WARNINGS)

	# Disables WinSock deprecation warnings
	add_compile_definitions(_WINSOCK_DEPRECATED_NO_WARNINGS)
endif()

option(RELEASE "Release build" OFF)
option(USB "USB support" OFF)
option(DYNAREC "Dynamic recompiler" ON)
option(FLUIDSYNTH "FluidSynth" ON)
option(MUNT "MUNT" ON)
option(VRAMDUMP "Video RAM dumping" OFF)
option(DINPUT "DirectInput" OFF)
option(DISCORD "Discord integration" ON)

option(NEW_DYNAREC "Use the PCem v15 (\"new\") dynamic recompiler" OFF)

option(MINITRACE "Enable Chrome tracing using the modified minitrace library" OFF)

option(DEV_BRANCH "Development branch" OFF)
CMAKE_DEPENDENT_OPTION(AMD_K5 "AMD K5" ON "DEV_BRANCH" OFF)
CMAKE_DEPENDENT_OPTION(CYRIX_6X86 "Cyrix 6x86" ON "DEV_BRANCH" OFF)
CMAKE_DEPENDENT_OPTION(GUSMAX "Gravis UltraSound MAX" ON "DEV_BRANCH" OFF)
CMAKE_DEPENDENT_OPTION(HEDAKA "Hedaka HED-919" ON "DEV_BRANCH" OFF)
CMAKE_DEPENDENT_OPTION(I450KX "Intel i450KX" ON "DEV_BRANCH" OFF)
CMAKE_DEPENDENT_OPTION(LASERXT "VTech Laser XT" ON "DEV_BRANCH" OFF)
CMAKE_DEPENDENT_OPTION(MGA "Matrox Mystique graphics adapters" ON "DEV_BRANCH" OFF)
CMAKE_DEPENDENT_OPTION(NO_SIO "Machines without emulated Super I/O chips" ON "DEV_BRANCH" OFF)
CMAKE_DEPENDENT_OPTION(OLIVETTI "Olivetti M290" ON "DEV_BRANCH" OFF)
CMAKE_DEPENDENT_OPTION(OPEN_AT "OpenAT" ON "DEV_BRANCH" OFF)
CMAKE_DEPENDENT_OPTION(OPENGL "OpenGL 3.3 Core renderer" ON "DEV_BRANCH" OFF)
CMAKE_DEPENDENT_OPTION(PAS16 "Pro Audio Spectrum 16" OFF "DEV_BRANCH" OFF)
CMAKE_DEPENDENT_OPTION(PS2M70T4 "IBM PS/2 model 70 (type 4)" ON "DEV_BRANCH" OFF)
CMAKE_DEPENDENT_OPTION(S3TRIO3D2X "S3 Trio3D/2X" ON "DEV_BRANCH" OFF)
CMAKE_DEPENDENT_OPTION(SIO_DETECT "Super I/O Detection Helper" ON "DEV_BRANCH" OFF)
CMAKE_DEPENDENT_OPTION(M154X "ALi ALADDiN IV" ON "DEV_BRANCH" OFF)
CMAKE_DEPENDENT_OPTION(M6117 "ALi M6117" ON "DEV_BRANCH" OFF)
CMAKE_DEPENDENT_OPTION(RIVA128 "Riva 128" ON "DEV_BRANCH" OFF)
CMAKE_DEPENDENT_OPTION(VGAWONDER "ATI VGA Wonder (ATI-18800)" ON "DEV_BRANCH" OFF)
CMAKE_DEPENDENT_OPTION(VNC "VNC renderer" ON "DEV_BRANCH" OFF)
CMAKE_DEPENDENT_OPTION(XL24 "ATI VGA Wonder XL24 (ATI-28800-6)" ON "DEV_BRANCH" OFF)
CMAKE_DEPENDENT_OPTION(VECT486VL "HP Vectra 486VL" ON "DEV_BRANCH" OFF)

string(TOLOWER "${BUILD_TYPE}" BUILD_TYPE_LOWER)
if(BUILD_TYPE_LOWER STREQUAL "release")
	add_compile_definitions(RELEASE_BUILD)
elseif(BUILD_TYPE_LOWER STREQUAL "beta")
	add_compile_definitions(BETA_BUILD)
elseif(BUILD_TYPE_LOWER STREQUAL "alpha")
	add_compile_definitions(ALPHA_BUILD)
endif()

# HACK: Avoid a MSVC2019 compiler bug on ARM64 Debug builds
if(MSVC_TOOLSET_VERSION GREATER_EQUAL 142 AND ARCH STREQUAL "arm64")
	# Define a cache option in case somebody wants to disable this workaround
	set(AVOID_LNK1322 ON CACHE BOOL "Prevent LNK1322 on MSVC2019 ARM64 debug builds")

	if(AVOID_LNK1322)
		message(STATUS "Working around LNK1322 (86Box#1268)")
		set(CMAKE_C_FLAGS_DEBUG "${CMAKE_C_FLAGS_DEBUG} /Gy")
		set(CMAKE_CXX_FLAGS_DEBUG "${CMAKE_CXX_FLAGS_DEBUG} /Gy")
	endif()
endif()

# HACK: MinGW and macOS <10.15 does not have `timespec_get`
include(CheckSymbolExists)
check_symbol_exists(timespec_get time.h HAS_TIMESPEC_GET)
if(HAS_TIMESPEC_GET)
	add_compile_definitions(HAS_TIMESPEC_GET)
endif()

add_subdirectory(src)<|MERGE_RESOLUTION|>--- conflicted
+++ resolved
@@ -23,11 +23,7 @@
 project(PCBox
 	VERSION 3.0
 	DESCRIPTION "Emulator of x86-based systems"
-<<<<<<< HEAD
 	HOMEPAGE_URL "https://pcbox.github.io/"
-=======
-	HOMEPAGE_URL "https://86box.net"
->>>>>>> 3c7cdfa0
 	LANGUAGES C CXX)
 
 # Detect the target architecture by trying to compile `src/arch_detect.c`
