--- conflicted
+++ resolved
@@ -55,10 +55,7 @@
 
 
 #define BIOS_ROM_PATH			"roms/video/et4000/ET4000.BIN"
-<<<<<<< HEAD
 #define TC6058AF_BIOS_ROM_PATH	"roms/video/et4000/Tseng_Labs_VGA-4000_BIOS_V1.1.bin"
-=======
->>>>>>> f7e91c4e
 #define KOREAN_BIOS_ROM_PATH 	"roms/video/et4000/tgkorvga.bin"
 #define KOREAN_FONT_ROM_PATH 	"roms/video/et4000/tg_ksc5601.rom"
 #define KASAN_BIOS_ROM_PATH 	"roms/video/et4000/et4000_kasan16.bin"
@@ -885,51 +882,18 @@
 	   rom_present(KASAN_FONT_ROM_PATH);
 }
 
-<<<<<<< HEAD
-static const device_config_t et4000_tc6058af_config[] =
-{
-	{
-		"memory", "Memory size", CONFIG_SELECTION, "", 1024, "", { 0 },
-		{
-			{
-				"256 KB", 256
-			},
-			{
-				"512 KB", 512
-			},
-			{
-				""
-			}
-		}
-	},
-	{
-		"", "", -1
-	}
+static const device_config_t et4000_tc6058af_config[] = {
+    {
+        "memory", "Memory size", CONFIG_SELECTION, "", 1024, "", { 0 },
+        {
+            { "256 KB", 256 },
+            { "512 KB", 512 },
+            { ""            }
+        }
+    },
+    { "", "", -1 }
 };
 
-static const device_config_t et4000_config[] =
-{
-	{
-		"memory", "Memory size", CONFIG_SELECTION, "", 1024, "", { 0 },
-		{
-			{
-				"256 KB", 256
-			},
-			{
-				"512 KB", 512
-			},
-			{
-				"1 MB", 1024
-			},
-			{
-				""
-			}
-		}
-	},
-	{
-		"", "", -1
-	}
-=======
 static const device_config_t et4000_config[] = {
 // clang-format off
     {
@@ -943,7 +907,6 @@
     },
     { "", "", -1 }
 // clang-format on
->>>>>>> f7e91c4e
 };
 
 const device_t et4000_tc6058af_isa_device = {
