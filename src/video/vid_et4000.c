/*
 * 86Box	A hypervisor and IBM PC system emulator that specializes in
 *		running old operating systems and software designed for IBM
 *		PC systems and compatibles from 1981 through fairly recent
 *		system designs based on the PCI bus.
 *
 *		This file is part of the 86Box distribution.
 *
 *		Emulation of the Tseng Labs ET4000.
 *
 *
 *
 * Authors:	Fred N. van Kempen, <decwiz@yahoo.com>
 *		Miran Grca, <mgrca8@gmail.com>
 *		GreatPsycho, <greatpsycho@yahoo.com>
 *		Sarah Walker, <tommowalker@tommowalker.co.uk>
 *
 *		Copyright 2017,2018 Fred N. van Kempen.
 *		Copyright 2016-2018 Miran Grca.
 *		Copyright 2008-2018 Sarah Walker.
 *
 * This program is free software; you can redistribute it and/or modify
 * it under the terms of the GNU General Public License as published by
 * the Free  Software  Foundation; either  version 2 of the License, or
 * (at your option) any later version.
 *
 * This program is  distributed in the hope that it will be useful, but
 * WITHOUT   ANY  WARRANTY;  without  even   the  implied  warranty  of
 * MERCHANTABILITY  or FITNESS  FOR A PARTICULAR  PURPOSE. See  the GNU
 * General Public License for more details.
 *
 * You should have received a copy of the GNU General Public License
 * along with this program; if not, write to the:
 *
 *   Free Software Foundation, Inc.
 *   59 Temple Place - Suite 330
 *   Boston, MA 02111-1307
 *   USA.
 */
#include <stdio.h>
#include <stdint.h>
#include <string.h>
#include <stdlib.h>
#include <wchar.h>
#include <86box/86box.h>
#include <86box/io.h>
#include <86box/mca.h>
#include <86box/mem.h>
#include <86box/rom.h>
#include <86box/device.h>
#include <86box/timer.h>
#include <86box/video.h>
#include <86box/vid_svga.h>
#include <86box/vid_svga_render.h>


#define BIOS_ROM_PATH			"roms/video/et4000/ET4000.BIN"
#define TC6058AF_BIOS_ROM_PATH	"roms/video/et4000/Tseng_Labs_VGA-4000_BIOS_V1.1.bin"
#define KOREAN_BIOS_ROM_PATH 	"roms/video/et4000/tgkorvga.bin"
#define KOREAN_FONT_ROM_PATH 	"roms/video/et4000/tg_ksc5601.rom"
#define KASAN_BIOS_ROM_PATH 	"roms/video/et4000/et4000_kasan16.bin"
#define KASAN_FONT_ROM_PATH 	"roms/video/et4000/kasan_ksc5601.rom"

typedef struct {
    const char		*name;
    int			type;

    svga_t		svga;

    uint8_t		pos_regs[8];

    rom_t		bios_rom;

    uint8_t		banking;
    uint32_t		vram_size,
			vram_mask;

    uint8_t		port_22cb_val;
    uint8_t		port_32cb_val;
    int			get_korean_font_enabled;
    int			get_korean_font_index;
    uint16_t		get_korean_font_base;

    uint8_t		kasan_cfg_index;
    uint8_t		kasan_cfg_regs[16];
    uint16_t		kasan_access_addr;
    uint8_t		kasan_font_data[4];
} et4000_t;


static const uint8_t crtc_mask[0x40] = {
    0xff, 0xff, 0xff, 0xff, 0xff, 0xff, 0xff, 0xff,
    0xff, 0xff, 0xff, 0xff, 0xff, 0xff, 0xff, 0xff,
    0xff, 0xff, 0xff, 0xff, 0xff, 0xff, 0xff, 0xff,
    0xff, 0x00, 0x00, 0x00, 0x00, 0x00, 0x00, 0x00,
    0x00, 0x00, 0x00, 0x00, 0x00, 0x00, 0x00, 0x00,
    0x00, 0x00, 0x00, 0x00, 0x00, 0x00, 0x00, 0x00,
    0xff, 0xff, 0xff, 0x0f, 0xff, 0xff, 0xff, 0xff,
    0x00, 0x00, 0x00, 0x00, 0x00, 0x00, 0x00, 0x00
};

static video_timings_t timing_et4000_isa = {VIDEO_ISA, 3,  3,  6,   5,  5, 10};
static video_timings_t timing_et4000_mca = {VIDEO_MCA, 4,  5, 10,   5,  5, 10};

static void et4000_kasan_out(uint16_t addr, uint8_t val, void *p);
static uint8_t et4000_kasan_in(uint16_t addr, void *p);

static uint8_t
et4000_in(uint16_t addr, void *priv)
{
    et4000_t *dev = (et4000_t *)priv;
    svga_t *svga = &dev->svga;
    uint8_t ret;

    if (((addr & 0xfff0) == 0x3d0 ||
	 (addr & 0xfff0) == 0x3b0) && !(svga->miscout & 1)) addr ^= 0x60;

    switch (addr) {
	case 0x3c2:
		if (dev->type == 2) {
			if ((svga->vgapal[0].r + svga->vgapal[0].g + svga->vgapal[0].b) >= 0x4e)
				return 0;
			else
				return 0x10;
		}
		break;

	case 0x3c5:
		if ((svga->seqaddr & 0xf) == 7)
			return svga->seqregs[svga->seqaddr & 0xf] | 4;
                break;

	case 0x3c6:
	case 0x3c7:
	case 0x3c8:
	case 0x3c9:
		if (dev->type >= 1)
                	return sc1502x_ramdac_in(addr, svga->ramdac, svga);
		break;

	case 0x3cd: /*Banking*/
                return dev->banking;

	case 0x3d4:
                return svga->crtcreg;

	case 0x3d5:
                return svga->crtc[svga->crtcreg];

	case 0x3da:
		svga->attrff = 0;

		if (svga->cgastat & 0x01)
			svga->cgastat &= ~0x30;
		else
			svga->cgastat ^= 0x30;

		ret = svga->cgastat;

		if ((svga->fcr & 0x08) && svga->dispon)
			ret |= 0x08;

		if (ret & 0x08)
			ret &= 0x7f;
		else
			ret |= 0x80;

		return ret;
    }

    return svga_in(addr, svga);
}


static uint8_t
et4000k_in(uint16_t addr, void *priv)
{
    et4000_t *dev = (et4000_t *)priv;
    uint8_t val = 0xff;

    switch (addr) {
	case 0x22cb:
		return dev->port_22cb_val;

	case 0x22cf:
		val = 0;
		switch(dev->get_korean_font_enabled) {
			case 3:
				if ((dev->port_32cb_val & 0x30) == 0x30) {
					val = fontdatksc5601[dev->get_korean_font_base].chr[dev->get_korean_font_index++];
					dev->get_korean_font_index &= 0x1f;
				} else
				if ((dev->port_32cb_val & 0x30) == 0x20 &&
				    (dev->get_korean_font_base & 0x7f) > 0x20 &&
				    (dev->get_korean_font_base & 0x7f) < 0x7f) {
					switch(dev->get_korean_font_base & 0x3f80) {
						case 0x2480:
							if (dev->get_korean_font_index < 16)
								val = fontdatksc5601_user[(dev->get_korean_font_base & 0x7f) - 0x20].chr[dev->get_korean_font_index];
							else
							if (dev->get_korean_font_index >= 24 && dev->get_korean_font_index < 40)
								val = fontdatksc5601_user[(dev->get_korean_font_base & 0x7f) - 0x20].chr[dev->get_korean_font_index - 8];
							break;

						case 0x3f00:
							if (dev->get_korean_font_index < 16)
								val = fontdatksc5601_user[96 + (dev->get_korean_font_base & 0x7f) - 0x20].chr[dev->get_korean_font_index];
							else
							if (dev->get_korean_font_index >= 24 && dev->get_korean_font_index < 40)
								val = fontdatksc5601_user[96 + (dev->get_korean_font_base & 0x7f) - 0x20].chr[dev->get_korean_font_index - 8];
							break;

						default:
							break;
					}
					dev->get_korean_font_index++;
					dev->get_korean_font_index %= 72;
				}
				break;

			case 4:
				val = 0x0f;
				break;

			default:
				break;
		}
                return val;

	case 0x32cb:
		return dev->port_32cb_val;

	default:
		return et4000_in(addr, priv);
    }
}


static void
et4000_out(uint16_t addr, uint8_t val, void *priv)
{
    et4000_t *dev = (et4000_t *)priv;
    svga_t *svga = &dev->svga;
    uint8_t old;

    if (((addr & 0xfff0) == 0x3d0 ||
	 (addr & 0xfff0) == 0x3b0) && !(svga->miscout & 1)) addr ^= 0x60;

    switch (addr) {
	case 0x3c5:
		if (svga->seqaddr == 4) {
			svga->seqregs[4] = val;

			svga->chain2_write = !(val & 4);
			svga->chain4 = (svga->chain4 & ~8) | (val & 8);
			svga->fast = (svga->gdcreg[8] == 0xff && !(svga->gdcreg[3] & 0x18) &&
				      !svga->gdcreg[1]) && svga->chain4 && !(svga->adv_flags & FLAG_ADDR_BY8);
			return;
		} else if (svga->seqaddr == 0x0e) {
			svga->seqregs[0x0e] = val;
			svga->chain4 &= ~0x02;
			if (svga->gdcreg[5] & 0x40)
				svga->chain4 |= (svga->seqregs[0x0e] & 0x02);
			svga_recalctimings(svga);
			return;
		}
		break;

	case 0x3c6:
	case 0x3c7:
	case 0x3c8:
	case 0x3c9:
		if (dev->type >= 1) {
			sc1502x_ramdac_out(addr, val, svga->ramdac, svga);
			return;
		}
		break;

	case 0x3cd: /*Banking*/
		if (!(svga->crtc[0x36] & 0x10) && !(svga->gdcreg[6] & 0x08)) {
			svga->write_bank = (val & 0xf) * 0x10000;
			svga->read_bank = ((val >> 4) & 0xf) * 0x10000;
		}
		dev->banking = val;
		return;

	case 0x3cf:
		if ((svga->gdcaddr & 15) == 5) {
			svga->chain4 &= ~0x02;
			if (val & 0x40)
				svga->chain4 |= (svga->seqregs[0x0e] & 0x02);
		} else if ((svga->gdcaddr & 15) == 6) {
			if (!(svga->crtc[0x36] & 0x10) && !(val & 0x08)) {
				svga->write_bank = (dev->banking & 0x0f) * 0x10000;
				svga->read_bank = ((dev->banking >> 4) & 0x0f) * 0x10000;
			} else
				svga->write_bank = svga->read_bank = 0;

                        old = svga->gdcreg[6];
                        svga_out(addr, val, svga);
                        if ((old & 0xc) != 0 && (val & 0xc) == 0)
                        {
                                /*override mask - ET4000 supports linear 128k at A0000*/
                                svga->banked_mask = 0x1ffff;
                        }
                        return;
		}
		break;

	case 0x3d4:
		svga->crtcreg = val & 0x3f;
		return;

	case 0x3d5:
		if ((svga->crtcreg < 7) && (svga->crtc[0x11] & 0x80))
			return;
		if ((svga->crtcreg == 0x35) && (svga->crtc[0x11] & 0x80))
			return;
		if ((svga->crtcreg == 7) && (svga->crtc[0x11] & 0x80))
			val = (svga->crtc[7] & ~0x10) | (val & 0x10);
		old = svga->crtc[svga->crtcreg];
		val &= crtc_mask[svga->crtcreg];
		svga->crtc[svga->crtcreg] = val;

		if (svga->crtcreg == 0x36) {
			if (!(val & 0x10) && !(svga->gdcreg[6] & 0x08)) {
				svga->write_bank = (dev->banking & 0x0f) * 0x10000;
				svga->read_bank = ((dev->banking >> 4) & 0x0f) * 0x10000;
			} else
				svga->write_bank = svga->read_bank = 0;
		}

		if (old != val) {
                        if (svga->crtcreg < 0xe || svga->crtcreg > 0x10)
                        {
				if ((svga->crtcreg == 0xc) || (svga->crtcreg == 0xd)) {
                                	svga->fullchange = 3;
					svga->ma_latch = ((svga->crtc[0xc] << 8) | svga->crtc[0xd]) + ((svga->crtc[8] & 0x60) >> 5);
				} else {
					svga->fullchange = changeframecount;
	                                svga_recalctimings(svga);
				}
                        }
		}
		break;
    }

    svga_out(addr, val, svga);
}


static void
et4000k_out(uint16_t addr, uint8_t val, void *priv)
{
    et4000_t *dev = (et4000_t *)priv;

    switch (addr) {
	case 0x22cb:
		dev->port_22cb_val = (dev->port_22cb_val & 0xf0) | (val & 0x0f);
		dev->get_korean_font_enabled = val & 7;
		if (dev->get_korean_font_enabled == 3)
			dev->get_korean_font_index = 0;
		break;

	case 0x22cf:
		switch(dev->get_korean_font_enabled) {
			case 1:
				dev->get_korean_font_base = ((val & 0x7f) << 7) | (dev->get_korean_font_base & 0x7f);
				break;

			case 2:
				dev->get_korean_font_base = (dev->get_korean_font_base & 0x3f80) | (val & 0x7f) | (((val ^ 0x80) & 0x80) << 8);
				break;

			case 3:
				if ((dev->port_32cb_val & 0x30) == 0x20 &&
				    (dev->get_korean_font_base & 0x7f) > 0x20 &&
				    (dev->get_korean_font_base & 0x7f) < 0x7f) {
					switch (dev->get_korean_font_base & 0x3f80) {
						case 0x2480:
							if (dev->get_korean_font_index < 16)
								fontdatksc5601_user[(dev->get_korean_font_base & 0x7f) - 0x20].chr[dev->get_korean_font_index] = val;
							else
							if (dev->get_korean_font_index >= 24 && dev->get_korean_font_index < 40)
								fontdatksc5601_user[(dev->get_korean_font_base & 0x7f) - 0x20].chr[dev->get_korean_font_index - 8] = val;
							break;

						case 0x3f00:
							if (dev->get_korean_font_index < 16)
								fontdatksc5601_user[96 + (dev->get_korean_font_base & 0x7f) - 0x20].chr[dev->get_korean_font_index] = val;
							else
							if (dev->get_korean_font_index >= 24 && dev->get_korean_font_index < 40)
								fontdatksc5601_user[96 + (dev->get_korean_font_base & 0x7f) - 0x20].chr[dev->get_korean_font_index - 8] = val;
							break;

						default:
							break;
					}
					dev->get_korean_font_index++;
				}
				break;

			default:
				break;
		}
		break;

	case 0x32cb:
		dev->port_32cb_val = val;
		svga_recalctimings(&dev->svga);
		break;

	default:
		et4000_out(addr, val, priv);
		break;
    }
}

static uint8_t
et4000_kasan_in(uint16_t addr, void *priv)
{
	et4000_t *et4000 = (et4000_t *)priv;
	uint8_t val = 0xFF;

	if (addr == 0x258) {
		val = et4000->kasan_cfg_index;
	} else if (addr == 0x259) {
		if (et4000->kasan_cfg_index >= 0xF0) {
			val = et4000->kasan_cfg_regs[et4000->kasan_cfg_index - 0xF0];
			if (et4000->kasan_cfg_index == 0xF4 && et4000->kasan_cfg_regs[0] & 0x20)
				val |= 0x80;
		}
	} else if (addr >= et4000->kasan_access_addr && addr < et4000->kasan_access_addr + 8) {
		switch (addr - ((et4000->kasan_cfg_regs[2] << 8) | (et4000->kasan_cfg_regs[1]))) {
			case 2:
				val = 0;
				break;
                        case 5:
				if (((et4000->get_korean_font_base >> 7) & 0x7F) == (et4000->svga.ksc5601_udc_area_msb[0] & 0x7F) && (et4000->svga.ksc5601_udc_area_msb[0] & 0x80))
					val = fontdatksc5601_user[(et4000->get_korean_font_base & 0x7F) - 0x20].chr[et4000->get_korean_font_index];
				else if (((et4000->get_korean_font_base >> 7) & 0x7F) == (et4000->svga.ksc5601_udc_area_msb[1] & 0x7F) && (et4000->svga.ksc5601_udc_area_msb[1] & 0x80))
					val = fontdatksc5601_user[96 + (et4000->get_korean_font_base & 0x7F) - 0x20].chr[et4000->get_korean_font_index];
				else
					val = fontdatksc5601[et4000->get_korean_font_base].chr[et4000->get_korean_font_index];
				break;
                        default:
				break;
		}
        } else
		val = et4000_in(addr, priv);

	return val;
}

static void
et4000_kasan_out(uint16_t addr, uint8_t val, void *priv)
{
	et4000_t *et4000 = (et4000_t *)priv;

	if (addr == 0x258) {
		et4000->kasan_cfg_index = val;
	} else if (addr == 0x259) {
		if (et4000->kasan_cfg_index >= 0xF0) {
			switch (et4000->kasan_cfg_index - 0xF0) {
				case 0:
					if (et4000->kasan_cfg_regs[4] & 8)
						val = (val & 0xFC) | (et4000->kasan_cfg_regs[0] & 3);
					et4000->kasan_cfg_regs[0] = val;
					svga_recalctimings(&et4000->svga);
					break;
				case 1:
				case 2:
					if ((et4000->kasan_cfg_index - 0xF0) <= 16)
						et4000->kasan_cfg_regs[et4000->kasan_cfg_index - 0xF0] = val;
					io_removehandler(et4000->kasan_access_addr, 0x0008, et4000_kasan_in, NULL, NULL, et4000_kasan_out, NULL, NULL, et4000);
					et4000->kasan_access_addr = (et4000->kasan_cfg_regs[2] << 8) | et4000->kasan_cfg_regs[1];
					io_sethandler(et4000->kasan_access_addr, 0x0008, et4000_kasan_in, NULL, NULL, et4000_kasan_out, NULL, NULL, et4000);
					break;
				case 4:
					if (et4000->kasan_cfg_regs[0] & 0x20)
						val |= 0x80;
					et4000->svga.ksc5601_swap_mode = (val & 4) >> 2;
					et4000->kasan_cfg_regs[4] = val;
					svga_recalctimings(&et4000->svga);
					break;
				case 5:
					et4000->kasan_cfg_regs[5] = val;
					et4000->svga.ksc5601_english_font_type = 0x100 | val;
				case 6:
				case 7:
					et4000->svga.ksc5601_udc_area_msb[et4000->kasan_cfg_index - 0xF6] = val;
				default:
					et4000->kasan_cfg_regs[et4000->kasan_cfg_index - 0xF0] = val;
					svga_recalctimings(&et4000->svga);
					break;
			}
		}
	} else if (addr >= et4000->kasan_access_addr && addr < et4000->kasan_access_addr + 8) {
		switch (addr - ((et4000->kasan_cfg_regs[2] << 8) | (et4000->kasan_cfg_regs[1]))) {
			case 0:
				if (et4000->kasan_cfg_regs[0] & 2) {
					et4000->get_korean_font_index = ((val & 1) << 4) | ((val & 0x1E) >> 1);
					et4000->get_korean_font_base = (et4000->get_korean_font_base & ~7) | (val >> 5);
				}
				break;
			case 1:
				if (et4000->kasan_cfg_regs[0] & 2)
					et4000->get_korean_font_base = (et4000->get_korean_font_base & ~0x7F8) | (val << 3);
				break;
			case 2:
				if (et4000->kasan_cfg_regs[0] & 2)
					et4000->get_korean_font_base = (et4000->get_korean_font_base & ~0x7F800) | ((val & 7) << 11);
				break;
			case 3:
			case 4:
			case 5:
				if (et4000->kasan_cfg_regs[0] & 1) {
					if ((addr - (((et4000->kasan_cfg_regs[2] << 8) | (et4000->kasan_cfg_regs[1])) + 3)) <= 4)
						et4000->kasan_font_data[addr - (((et4000->kasan_cfg_regs[2] << 8) | (et4000->kasan_cfg_regs[1])) + 3)] = val;
				}
				break;
			case 6:
				if ((et4000->kasan_cfg_regs[0] & 1) && (et4000->kasan_font_data[3] & !(val & 0x80)) && (et4000->get_korean_font_base & 0x7F) >= 0x20 && (et4000->get_korean_font_base & 0x7F) < 0x7F) {
					if (((et4000->get_korean_font_base >> 7) & 0x7F) == (et4000->svga.ksc5601_udc_area_msb[0] & 0x7F) && (et4000->svga.ksc5601_udc_area_msb[0] & 0x80))
						fontdatksc5601_user[(et4000->get_korean_font_base & 0x7F) - 0x20].chr[et4000->get_korean_font_index] = et4000->kasan_font_data[2];
					else if (((et4000->get_korean_font_base >> 7) & 0x7F) == (et4000->svga.ksc5601_udc_area_msb[1] & 0x7F) && (et4000->svga.ksc5601_udc_area_msb[1] & 0x80))
						fontdatksc5601_user[96 + (et4000->get_korean_font_base & 0x7F) - 0x20].chr[et4000->get_korean_font_index] = et4000->kasan_font_data[2];
				}
				et4000->kasan_font_data[3] = val;
				break;
			default:
				break;
		}
	} else
		et4000_out(addr, val, priv);
}

uint32_t
get_et4000_addr(uint32_t addr, void *p)
{
	svga_t *svga = (svga_t *)p;
	uint32_t nbank;

        switch (svga->crtc[0x37] & 0x0B) {
		case 0x00:
		case 0x01:
			nbank = 0;
			addr &= 0xFFFF;
			break;
		case 0x02:
			nbank = (addr & 1) << 1;
			addr = (addr >> 1) & 0xFFFF;
			break;
		case 0x03:
			nbank = addr & 3;
			addr = (addr >> 2) & 0xFFFF;
			break;
		case 0x08:
		case 0x09:
			nbank = 0;
			addr &= 0x3FFFF;
			break;
		case 0x0A:
			nbank = (addr & 1) << 1;
			addr = (addr >> 1) & 0x3FFFF;
			break;
		case 0x0B:
			nbank = addr & 3;
			addr = (addr >> 2) & 0x3FFFF;
			break;
		default:
			nbank = 0;
			break;
        }

	if (svga->vram_max >= 1024 * 1024) {
		addr = (addr << 2) | (nbank & 3);
		if ((svga->crtc[0x37] & 3) == 2)
			addr >>= 1;
		else if ((svga->crtc[0x37] & 3) < 2)
			addr >>= 2;
        } else if (svga->vram_max >= 512 * 1024) {
		addr = (addr << 1) | ((nbank & 2) >> 1) | ((nbank & 1) << 19);
		if ((svga->crtc[0x37] & 3) < 2)
			addr >>= 1;
	} else if(svga->vram_max >= 256 * 1024)
		addr = addr | (nbank << 18);
        else if (svga->vram_max > 128 * 1024) {
		addr = (addr << 1) | ((nbank & 2) >> 1) | ((nbank & 1) << 17);
		if ((svga->crtc[0x37] & 3) < 2)
			addr >>= 1;
        } else
		addr = addr | (nbank << 16);

        return addr;
}

static void
et4000_recalctimings(svga_t *svga)
{
	et4000_t *dev = (et4000_t *)svga->p;

	svga->ma_latch |= (svga->crtc[0x33] & 3) << 16;
	if (svga->crtc[0x35] & 1)    svga->vblankstart |= 0x400;
	if (svga->crtc[0x35] & 2)    svga->vtotal |= 0x400;
	if (svga->crtc[0x35] & 4)    svga->dispend |= 0x400;
	if (svga->crtc[0x35] & 8)    svga->vsyncstart |= 0x400;
	if (svga->crtc[0x35] & 0x10) svga->split |= 0x400;
	if (!svga->rowoffset)        svga->rowoffset = 0x100;
	if (svga->crtc[0x3f] & 1)    svga->htotal |= 0x100;
	if (svga->attrregs[0x16] & 0x20) svga->hdisp <<= 1;

	switch (((svga->miscout >> 2) & 3) | ((svga->crtc[0x34] << 1) & 4)) {
		case 0:
		case 1:
			break;
		case 3:
			svga->clock = (cpuclock * (double)(1ull << 32)) / 40000000.0;
			break;
		case 5:
			svga->clock = (cpuclock * (double)(1ull << 32)) / 65000000.0;
			break;
		default:
			svga->clock = (cpuclock * (double)(1ull << 32)) / 36000000.0;
			break;
	}

	switch (svga->bpp) {
		case 15:
		case 16:
			svga->hdisp /= 2;
			break;

		case 24:
			svga->hdisp /= 3;
			break;
	}

	if (dev->type == 3 || dev->type == 4 || dev->type == 5) {
		if ((svga->render == svga_render_text_80) && ((svga->crtc[0x37] & 0x0A) == 0x0A)) {
			if (dev->port_32cb_val & 0x80) {
				svga->ma_latch -= 2;
				svga->ca_adj = -2;
			}
			if ((dev->port_32cb_val & 0xB4) == ((svga->crtc[0x37] & 3) == 2 ? 0xB4 : 0xB0)) {
				svga->render = svga_render_text_80_ksc5601;
			}
		}
	}

	if ((svga->seqregs[0x0e] & 0x02) && ((svga->gdcreg[5] & 0x60) >= 0x40)) {
		svga->ma_latch <<= (1 << 0);
		svga->rowoffset <<= (1 << 0);
		svga->render = svga_render_8bpp_highres;
	}

	if (dev->type == 0) {
		if (svga->render == svga_render_8bpp_lowres)
			svga->render = svga_render_8bpp_tseng_lowres;
		else if (svga->render == svga_render_8bpp_highres)
			svga->render = svga_render_8bpp_tseng_highres;
	}
}

static void
et4000_kasan_recalctimings(svga_t *svga)
{
	et4000_t *et4000 = (et4000_t *)svga->p;

        et4000_recalctimings(svga);

        if (svga->render == svga_render_text_80 && (et4000->kasan_cfg_regs[0] & 8)) {
		svga->ma_latch -= 3;
		svga->ca_adj = (et4000->kasan_cfg_regs[0] >> 6) - 3;
		svga->ksc5601_sbyte_mask = (et4000->kasan_cfg_regs[0] & 4) << 5;
		/* TODO: Are we sure this doesn't use Attribute register 16h bit 6 (two-byte character code enable)? */
		if((et4000->kasan_cfg_regs[0] & 0x23) == 0x20 && (et4000->kasan_cfg_regs[4] & 0x80) && ((svga->crtc[0x37] & 0x0B) == 0x0A))
			svga->render = svga_render_text_80_ksc5601;
	}
}

static uint8_t
et4000_mca_read(int port, void *priv)
{
    et4000_t *et4000 = (et4000_t *)priv;

    return(et4000->pos_regs[port & 7]);
}


static void
et4000_mca_write(int port, uint8_t val, void *priv)
{
    et4000_t *et4000 = (et4000_t *)priv;

    /* MCA does not write registers below 0x0100. */
    if (port < 0x0102) return;

    /* Save the MCA register value. */
    et4000->pos_regs[port & 7] = val;
}


static uint8_t
et4000_mca_feedb(void *priv)
{
    return 1;
}


static void *
et4000_init(const device_t *info)
{
    const char *fn;
    et4000_t *dev;
    int i;

    dev = (et4000_t *)malloc(sizeof(et4000_t));
    memset(dev, 0x00, sizeof(et4000_t));
    dev->name = info->name;
    dev->type = info->local;
    fn = BIOS_ROM_PATH;

    switch(dev->type) {
	case 0:		/* ISA ET4000AX (TC6058AF) */
	case 1:		/* ISA ET4000AX */
		dev->vram_size = device_get_config_int("memory") << 10;
		video_inform(VIDEO_FLAG_TYPE_SPECIAL, &timing_et4000_isa);
		svga_init(info, &dev->svga, dev, dev->vram_size,
			  et4000_recalctimings, et4000_in, et4000_out,
			  NULL, NULL);
		io_sethandler(0x03c0, 32,
			      et4000_in,NULL,NULL, et4000_out,NULL,NULL, dev);
		if (dev->type == 0)
			fn = TC6058AF_BIOS_ROM_PATH;
		break;

	case 2:		/* MCA ET4000AX */
		dev->vram_size = 1024 << 10;
		video_inform(VIDEO_FLAG_TYPE_SPECIAL, &timing_et4000_mca);
		svga_init(info, &dev->svga, dev, dev->vram_size,
			  et4000_recalctimings, et4000_in, et4000_out,
			  NULL, NULL);
		io_sethandler(0x03c0, 32,
			      et4000_in,NULL,NULL, et4000_out,NULL,NULL, dev);
		dev->pos_regs[0] = 0xf2;	/* ET4000 MCA board ID */
		dev->pos_regs[1] = 0x80;
		mca_add(et4000_mca_read, et4000_mca_write, et4000_mca_feedb, NULL, dev);
		break;

	case 3:		/* Korean ET4000 */
	case 4:		/* Trigem 286M ET4000 */
		dev->vram_size = device_get_config_int("memory") << 10;
		dev->port_22cb_val = 0x60;
		dev->port_32cb_val = 0;
		dev->svga.ksc5601_sbyte_mask = 0x80;
		dev->svga.ksc5601_udc_area_msb[0] = 0xC9;
		dev->svga.ksc5601_udc_area_msb[1] = 0xFE;
		dev->svga.ksc5601_swap_mode = 0;
		dev->svga.ksc5601_english_font_type = 0;
		video_inform(VIDEO_FLAG_TYPE_SPECIAL, &timing_et4000_isa);
		svga_init(info, &dev->svga, dev, dev->vram_size,
			  et4000_recalctimings, et4000k_in, et4000k_out,
			  NULL, NULL);
		io_sethandler(0x03c0, 32,
			      et4000k_in,NULL,NULL, et4000k_out,NULL,NULL, dev);
		io_sethandler(0x22cb, 1,
			      et4000k_in,NULL,NULL, et4000k_out,NULL,NULL, dev);
		io_sethandler(0x22cf, 1,
			      et4000k_in,NULL,NULL, et4000k_out,NULL,NULL, dev);
		io_sethandler(0x32cb, 1,
			      et4000k_in,NULL,NULL, et4000k_out,NULL,NULL, dev);
		loadfont(KOREAN_FONT_ROM_PATH, 6);
        	fn = KOREAN_BIOS_ROM_PATH;
		break;
	case 5:		/* Kasan ET4000 */
		dev->vram_size = device_get_config_int("memory") << 10;
		dev->svga.ksc5601_sbyte_mask = 0;
		dev->svga.ksc5601_udc_area_msb[0] = 0xC9;
		dev->svga.ksc5601_udc_area_msb[1] = 0xFE;
		dev->svga.ksc5601_swap_mode = 0;
		dev->svga.ksc5601_english_font_type = 0x1FF;
		dev->kasan_cfg_index = 0;
		for (i=0; i<16; i++)
			dev->kasan_cfg_regs[i] = 0;
		for(i=0; i<4; i++)
			dev->kasan_font_data[i] = 0;
		dev->kasan_cfg_regs[1] = 0x50;
		dev->kasan_cfg_regs[2] = 2;
		dev->kasan_cfg_regs[3] = 6;
		dev->kasan_cfg_regs[4] = 0x78;
		dev->kasan_cfg_regs[5] = 0xFF;
		dev->kasan_cfg_regs[6] = 0xC9;
		dev->kasan_cfg_regs[7] = 0xFE;
		dev->kasan_access_addr = 0x250;
		video_inform(VIDEO_FLAG_TYPE_SPECIAL, &timing_et4000_isa);
		svga_init(info, &dev->svga, dev, dev->vram_size,
			  et4000_kasan_recalctimings, et4000_in, et4000_out,
			  NULL, NULL);
		io_sethandler(0x03c0, 32,
			      et4000_in,NULL,NULL, et4000_out,NULL,NULL, dev);
		io_sethandler(0x0250, 8,
			      et4000_kasan_in, NULL, NULL, et4000_kasan_out, NULL, NULL, dev);
		io_sethandler(0x0258, 2,
			      et4000_kasan_in, NULL, NULL, et4000_kasan_out, NULL, NULL, dev);
		loadfont(KASAN_FONT_ROM_PATH, 6);
		fn = KASAN_BIOS_ROM_PATH;
		break;

    }

    if (dev->type >= 1)
	dev->svga.ramdac = device_add(&sc1502x_ramdac_device);

    dev->vram_mask = dev->vram_size - 1;

    rom_init(&dev->bios_rom, (char *) fn,
	     0xc0000, 0x8000, 0x7fff, 0, MEM_MAPPING_EXTERNAL);

    dev->svga.translate_address = get_et4000_addr;

	dev->svga.packed_chain4 = 1;

    return(dev);
}


static void
et4000_close(void *priv)
{
    et4000_t *dev = (et4000_t *)priv;

    svga_close(&dev->svga);

    free(dev);
}


static void
et4000_speed_changed(void *priv)
{
    et4000_t *dev = (et4000_t *)priv;

    svga_recalctimings(&dev->svga);
}


static void
et4000_force_redraw(void *priv)
{
    et4000_t *dev = (et4000_t *)priv;

    dev->svga.fullchange = changeframecount;
}


static int
et4000_tc6058af_available(void)
{
    return rom_present(TC6058AF_BIOS_ROM_PATH);
}


static int
et4000_available(void)
{
    return rom_present(BIOS_ROM_PATH);
}


static int
et4000k_available(void)
{
    return rom_present(KOREAN_BIOS_ROM_PATH) &&
	   rom_present(KOREAN_FONT_ROM_PATH);
}

static int
et4000_kasan_available(void)
{
    return rom_present(KASAN_BIOS_ROM_PATH) &&
	   rom_present(KASAN_FONT_ROM_PATH);
}

static const device_config_t et4000_tc6058af_config[] = {
    {
        "memory", "Memory size", CONFIG_SELECTION, "", 1024, "", { 0 },
        {
            { "256 KB", 256 },
            { "512 KB", 512 },
            { ""            }
        }
    },
    { "", "", -1 }
};

static const device_config_t et4000_config[] = {
// clang-format off
    {
        "memory", "Memory size", CONFIG_SELECTION, "", 1024, "", { 0 },
        {
            { "256 KB",  256 },
            { "512 KB",  512 },
            { "1 MB",   1024 },
            { ""             }
        }
    },
    { "", "", -1 }
// clang-format on
};

const device_t et4000_tc6058af_isa_device = {
    "Tseng Labs ET4000AX (TC6058AF) (ISA)",
    "et4000ax_tc6058af",
    DEVICE_ISA,
    0,
    et4000_init, et4000_close, NULL,
    { et4000_tc6058af_available },
    et4000_speed_changed,
    et4000_force_redraw,
    et4000_tc6058af_config
};

const device_t et4000_isa_device = {
<<<<<<< HEAD
    "Tseng Labs ET4000AX (ISA)",
    "et4000ax",
    DEVICE_ISA,
    1,
    et4000_init, et4000_close, NULL,
    { et4000_available },
    et4000_speed_changed,
    et4000_force_redraw,
    et4000_config
};

const device_t et4000_mca_device = {
    "Tseng Labs ET4000AX (MCA)",
    "et4000mca",
    DEVICE_MCA,
    2,
    et4000_init, et4000_close, NULL,
    { et4000_available },
    et4000_speed_changed,
    et4000_force_redraw,
    et4000_config
};

const device_t et4000k_isa_device = {
    "Trigem Korean VGA (Tseng Labs ET4000AX Korean)",
    "tgkorvga",
    DEVICE_ISA,
    3,
    et4000_init, et4000_close, NULL,
    { et4000k_available },
    et4000_speed_changed,
    et4000_force_redraw,
    et4000_config
};

const device_t et4000k_tg286_isa_device = {
    "Trigem Korean VGA (Trigem 286M)",
    "et4000k_tg286_isa",
    DEVICE_ISA,
    4,
    et4000_init, et4000_close, NULL,
    { et4000k_available },
    et4000_speed_changed,
    et4000_force_redraw,
    et4000_config
};

const device_t et4000_kasan_isa_device = {
    "Kasan Hangulmadang-16 VGA (Tseng Labs ET4000AX Korean)",
    "kasan16vga",
    DEVICE_ISA,
    5,
    et4000_init, et4000_close, NULL,
    { et4000_kasan_available },
    et4000_speed_changed,
    et4000_force_redraw,
    et4000_config
=======
    .name = "Tseng Labs ET4000AX (ISA)",
    .internal_name = "et4000ax",
    .flags = DEVICE_ISA,
    .local = 0,
    .init = et4000_init,
    .close = et4000_close,
    .reset = NULL,
    { .available = et4000_available },
    .speed_changed = et4000_speed_changed,
    .force_redraw = et4000_force_redraw,
    .config = et4000_config
};

const device_t et4000_mca_device = {
    .name = "Tseng Labs ET4000AX (MCA)",
    .internal_name = "et4000mca",
    .flags = DEVICE_MCA,
    .local = 1,
    .init = et4000_init,
    .close = et4000_close,
    .reset = NULL,
    { .available = et4000_available },
    .speed_changed = et4000_speed_changed,
    .force_redraw = et4000_force_redraw,
    .config = et4000_config
};

const device_t et4000k_isa_device = {
    .name = "Trigem Korean VGA (Tseng Labs ET4000AX Korean)",
    .internal_name = "tgkorvga",
    .flags = DEVICE_ISA,
    .local = 2,
    .init = et4000_init,
    .close = et4000_close,
    .reset = NULL,
    { .available = et4000k_available },
    .speed_changed = et4000_speed_changed,
    .force_redraw = et4000_force_redraw,
    .config = et4000_config
};

const device_t et4000k_tg286_isa_device = {
    .name = "Trigem Korean VGA (Trigem 286M)",
    .internal_name = "et4000k_tg286_isa",
    .flags = DEVICE_ISA,
    .local = 3,
    .init = et4000_init,
    .close = et4000_close,
    .reset = NULL,
    { .available = et4000k_available },
    .speed_changed = et4000_speed_changed,
    .force_redraw = et4000_force_redraw,
    .config = et4000_config
};

const device_t et4000_kasan_isa_device = {
    .name = "Kasan Hangulmadang-16 VGA (Tseng Labs ET4000AX Korean)",
    .internal_name = "kasan16vga",
    .flags = DEVICE_ISA,
    .local = 4,
    .init = et4000_init,
    .close = et4000_close,
    .reset = NULL,
    { .available = et4000_kasan_available },
    .speed_changed = et4000_speed_changed,
    .force_redraw = et4000_force_redraw,
    .config = et4000_config
>>>>>>> 3fe794c5
};<|MERGE_RESOLUTION|>--- conflicted
+++ resolved
@@ -910,94 +910,23 @@
 };
 
 const device_t et4000_tc6058af_isa_device = {
-    "Tseng Labs ET4000AX (TC6058AF) (ISA)",
-    "et4000ax_tc6058af",
-    DEVICE_ISA,
-    0,
-    et4000_init, et4000_close, NULL,
-    { et4000_tc6058af_available },
-    et4000_speed_changed,
-    et4000_force_redraw,
-    et4000_tc6058af_config
-};
-
-const device_t et4000_isa_device = {
-<<<<<<< HEAD
-    "Tseng Labs ET4000AX (ISA)",
-    "et4000ax",
-    DEVICE_ISA,
-    1,
-    et4000_init, et4000_close, NULL,
-    { et4000_available },
-    et4000_speed_changed,
-    et4000_force_redraw,
-    et4000_config
-};
-
-const device_t et4000_mca_device = {
-    "Tseng Labs ET4000AX (MCA)",
-    "et4000mca",
-    DEVICE_MCA,
-    2,
-    et4000_init, et4000_close, NULL,
-    { et4000_available },
-    et4000_speed_changed,
-    et4000_force_redraw,
-    et4000_config
-};
-
-const device_t et4000k_isa_device = {
-    "Trigem Korean VGA (Tseng Labs ET4000AX Korean)",
-    "tgkorvga",
-    DEVICE_ISA,
-    3,
-    et4000_init, et4000_close, NULL,
-    { et4000k_available },
-    et4000_speed_changed,
-    et4000_force_redraw,
-    et4000_config
-};
-
-const device_t et4000k_tg286_isa_device = {
-    "Trigem Korean VGA (Trigem 286M)",
-    "et4000k_tg286_isa",
-    DEVICE_ISA,
-    4,
-    et4000_init, et4000_close, NULL,
-    { et4000k_available },
-    et4000_speed_changed,
-    et4000_force_redraw,
-    et4000_config
-};
-
-const device_t et4000_kasan_isa_device = {
-    "Kasan Hangulmadang-16 VGA (Tseng Labs ET4000AX Korean)",
-    "kasan16vga",
-    DEVICE_ISA,
-    5,
-    et4000_init, et4000_close, NULL,
-    { et4000_kasan_available },
-    et4000_speed_changed,
-    et4000_force_redraw,
-    et4000_config
-=======
-    .name = "Tseng Labs ET4000AX (ISA)",
-    .internal_name = "et4000ax",
+    .name = "Tseng Labs ET4000AX (TC6058AF) (ISA)",
+    .internal_name = "et4000ax_tc6058af",
     .flags = DEVICE_ISA,
     .local = 0,
     .init = et4000_init,
     .close = et4000_close,
     .reset = NULL,
-    { .available = et4000_available },
+    { .available = et4000_tc6058af_available },
     .speed_changed = et4000_speed_changed,
     .force_redraw = et4000_force_redraw,
-    .config = et4000_config
+    .config = et4000_tc6058af_config
 };
 
-const device_t et4000_mca_device = {
-    .name = "Tseng Labs ET4000AX (MCA)",
-    .internal_name = "et4000mca",
-    .flags = DEVICE_MCA,
+const device_t et4000_isa_device = {
+    .name = "Tseng Labs ET4000AX (ISA)",
+    .internal_name = "et4000ax",
+    .flags = DEVICE_ISA,
     .local = 1,
     .init = et4000_init,
     .close = et4000_close,
@@ -1008,23 +937,23 @@
     .config = et4000_config
 };
 
-const device_t et4000k_isa_device = {
-    .name = "Trigem Korean VGA (Tseng Labs ET4000AX Korean)",
-    .internal_name = "tgkorvga",
-    .flags = DEVICE_ISA,
+const device_t et4000_mca_device = {
+    .name = "Tseng Labs ET4000AX (MCA)",
+    .internal_name = "et4000mca",
+    .flags = DEVICE_MCA,
     .local = 2,
     .init = et4000_init,
     .close = et4000_close,
     .reset = NULL,
-    { .available = et4000k_available },
+    { .available = et4000_available },
     .speed_changed = et4000_speed_changed,
     .force_redraw = et4000_force_redraw,
     .config = et4000_config
 };
 
-const device_t et4000k_tg286_isa_device = {
-    .name = "Trigem Korean VGA (Trigem 286M)",
-    .internal_name = "et4000k_tg286_isa",
+const device_t et4000k_isa_device = {
+    .name = "Trigem Korean VGA (Tseng Labs ET4000AX Korean)",
+    .internal_name = "tgkorvga",
     .flags = DEVICE_ISA,
     .local = 3,
     .init = et4000_init,
@@ -1036,11 +965,25 @@
     .config = et4000_config
 };
 
+const device_t et4000k_tg286_isa_device = {
+    .name = "Trigem Korean VGA (Trigem 286M)",
+    .internal_name = "et4000k_tg286_isa",
+    .flags = DEVICE_ISA,
+    .local = 4,
+    .init = et4000_init,
+    .close = et4000_close,
+    .reset = NULL,
+    { .available = et4000k_available },
+    .speed_changed = et4000_speed_changed,
+    .force_redraw = et4000_force_redraw,
+    .config = et4000_config
+};
+
 const device_t et4000_kasan_isa_device = {
     .name = "Kasan Hangulmadang-16 VGA (Tseng Labs ET4000AX Korean)",
     .internal_name = "kasan16vga",
     .flags = DEVICE_ISA,
-    .local = 4,
+    .local = 5,
     .init = et4000_init,
     .close = et4000_close,
     .reset = NULL,
@@ -1048,5 +991,4 @@
     .speed_changed = et4000_speed_changed,
     .force_redraw = et4000_force_redraw,
     .config = et4000_config
->>>>>>> 3fe794c5
 };