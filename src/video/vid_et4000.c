/*
 * 86Box    A hypervisor and IBM PC system emulator that specializes in
 *          running old operating systems and software designed for IBM
 *          PC systems and compatibles from 1981 through fairly recent
 *          system designs based on the PCI bus.
 *
 *          This file is part of the 86Box distribution.
 *
 *          Emulation of the Tseng Labs ET4000.
 *
 *
 *
 * Authors: Fred N. van Kempen, <decwiz@yahoo.com>
 *          Miran Grca, <mgrca8@gmail.com>
 *          GreatPsycho, <greatpsycho@yahoo.com>
 *          Sarah Walker, <https://pcem-emulator.co.uk/>
 *
 *          Copyright 2017-2018 Fred N. van Kempen.
 *          Copyright 2016-2018 Miran Grca.
 *          Copyright 2008-2018 Sarah Walker.
 *
 * This program is free software; you can redistribute it and/or modify
 * it under the terms of the GNU General Public License as published by
 * the Free  Software  Foundation; either  version 2 of the License, or
 * (at your option) any later version.
 *
 * This program is  distributed in the hope that it will be useful, but
 * WITHOUT   ANY  WARRANTY;  without  even   the  implied  warranty  of
 * MERCHANTABILITY  or FITNESS  FOR A PARTICULAR  PURPOSE. See  the GNU
 * General Public License for more details.
 *
 * You should have received a copy of the GNU General Public License
 * along with this program; if not, write to the:
 *
 *   Free Software Foundation, Inc.
 *   59 Temple Place - Suite 330
 *   Boston, MA 02111-1307
 *   USA.
 */
#include <stdio.h>
#include <stdint.h>
#include <string.h>
#include <stdlib.h>
#include <wchar.h>
#include <86box/86box.h>
#include <86box/io.h>
#include <86box/mca.h>
#include <86box/mem.h>
#include <86box/rom.h>
#include <86box/device.h>
#include <86box/timer.h>
#include <86box/video.h>
#include <86box/vid_svga.h>
#include <86box/vid_svga_render.h>
#include <86box/plat_fallthrough.h>
#include <86box/plat_unused.h>

#define ET4000_TYPE_TC6058AF 0 /* ISA ET4000AX (TC6058AF) */
#define ET4000_TYPE_ISA      1 /* ISA ET4000AX */
#define ET4000_TYPE_MCA      2 /* MCA ET4000AX */
#define ET4000_TYPE_KOREAN   3 /* Korean ET4000 */
#define ET4000_TYPE_TRIGEM   4 /* Trigem 286M ET4000 */
#define ET4000_TYPE_KASAN    5 /* Kasan ET4000 */

#define BIOS_ROM_PATH          "roms/video/et4000/ET4000.BIN"
#define V8_06_BIOS_ROM_PATH    "roms/video/et4000/ET4000_V8_06.BIN"
#define TC6058AF_BIOS_ROM_PATH "roms/video/et4000/Tseng_Labs_VGA-4000_BIOS_V1.1.bin"
#define V1_21_BIOS_ROM_PATH    "roms/video/et4000/Tseng_Labs_VGA-4000_BIOS_V1.21.bin"
#define KOREAN_BIOS_ROM_PATH   "roms/video/et4000/tgkorvga.bin"
#define KOREAN_FONT_ROM_PATH   "roms/video/et4000/tg_ksc5601.rom"
#define KASAN_BIOS_ROM_PATH    "roms/video/et4000/et4000_kasan16.bin"
#define KASAN_FONT_ROM_PATH    "roms/video/et4000/kasan_ksc5601.rom"

typedef struct {
    const char *name;
    int         type;

    svga_t svga;

    uint8_t pos_regs[8];

    rom_t bios_rom;

    uint8_t  banking;
    uint32_t vram_size,
        vram_mask;

    uint8_t  port_22cb_val;
    uint8_t  port_32cb_val;
    int      get_korean_font_enabled;
    int      get_korean_font_index;
    uint16_t get_korean_font_base;

    uint8_t  kasan_cfg_index;
    uint8_t  kasan_cfg_regs[16];
    uint16_t kasan_access_addr;
    uint8_t  kasan_font_data[4];
} et4000_t;

static const uint8_t crtc_mask[0x40] = {
    0xff, 0xff, 0xff, 0xff, 0xff, 0xff, 0xff, 0xff,
    0xff, 0xff, 0xff, 0xff, 0xff, 0xff, 0xff, 0xff,
    0xff, 0xff, 0xff, 0xff, 0xff, 0xff, 0xff, 0xff,
    0xff, 0x00, 0x00, 0x00, 0x00, 0x00, 0x00, 0x00,
    0x00, 0x00, 0x00, 0x00, 0x00, 0x00, 0x00, 0x00,
    0x00, 0x00, 0x00, 0x00, 0x00, 0x00, 0x00, 0x00,
    0xff, 0xff, 0xff, 0x0f, 0xff, 0xff, 0xff, 0xff,
    0x00, 0x00, 0x00, 0x00, 0x00, 0x00, 0x00, 0x00
};

static video_timings_t timing_et4000_isa = { .type = VIDEO_ISA, .write_b = 3, .write_w = 3, .write_l = 6, .read_b = 5, .read_w = 5, .read_l = 10 };
static video_timings_t timing_et4000_mca = { .type = VIDEO_MCA, .write_b = 4, .write_w = 5, .write_l = 10, .read_b = 5, .read_w = 5, .read_l = 10 };

static void    et4000_kasan_out(uint16_t addr, uint8_t val, void *priv);
static uint8_t et4000_kasan_in(uint16_t addr, void *priv);

static uint8_t
et4000_in(uint16_t addr, void *priv)
{
    et4000_t *dev  = (et4000_t *) priv;
    svga_t   *svga = &dev->svga;
    uint8_t   ret;

    if (((addr & 0xfff0) == 0x3d0 || (addr & 0xfff0) == 0x3b0) && !(svga->miscout & 1))
        addr ^= 0x60;

    switch (addr) {
        case 0x3c2:
            if (dev->type == ET4000_TYPE_MCA) {
                if ((svga->vgapal[0].r + svga->vgapal[0].g + svga->vgapal[0].b) >= 0x4e)
                    return 0;
                else
                    return 0x10;
            }
            break;

        case 0x3c5:
            if ((svga->seqaddr & 0xf) == 7)
                return svga->seqregs[svga->seqaddr & 0xf] | 4;
            break;

        case 0x3c6:
        case 0x3c7:
        case 0x3c8:
        case 0x3c9:
            if (dev->type >= ET4000_TYPE_ISA)
                return sc1502x_ramdac_in(addr, svga->ramdac, svga);

        case 0x3cd: /*Banking*/
            return dev->banking;

        case 0x3d4:
            return svga->crtcreg;

        case 0x3d5:
            return svga->crtc[svga->crtcreg];

        case 0x3da:
            svga->attrff = 0;

            if (svga->cgastat & 0x01)
                svga->cgastat &= ~0x30;
            else
                svga->cgastat ^= 0x30;

            ret = svga->cgastat;

            if ((svga->fcr & 0x08) && svga->dispon)
                ret |= 0x08;

            if (ret & 0x08)
                ret &= 0x7f;
            else
                ret |= 0x80;

            return ret;

        default:
            break;
    }

    return svga_in(addr, svga);
}

static uint8_t
et4000k_in(uint16_t addr, void *priv)
{
    et4000_t *dev = (et4000_t *) priv;
    uint8_t   val = 0xff;

    switch (addr) {
        case 0x22cb:
            return dev->port_22cb_val;

        case 0x22cf:
            val = 0;
            switch (dev->get_korean_font_enabled) {
                case 3:
                    if ((dev->port_32cb_val & 0x30) == 0x30) {
                        val = fontdatksc5601[dev->get_korean_font_base].chr[dev->get_korean_font_index++];
                        dev->get_korean_font_index &= 0x1f;
                    } else if ((dev->port_32cb_val & 0x30) == 0x20 && (dev->get_korean_font_base & 0x7f) > 0x20 && (dev->get_korean_font_base & 0x7f) < 0x7f) {
                        switch (dev->get_korean_font_base & 0x3f80) {
                            case 0x2480:
                                if (dev->get_korean_font_index < 16)
                                    val = fontdatksc5601_user[(dev->get_korean_font_base & 0x7f) - 0x20].chr[dev->get_korean_font_index];
                                else if (dev->get_korean_font_index >= 24 && dev->get_korean_font_index < 40)
                                    val = fontdatksc5601_user[(dev->get_korean_font_base & 0x7f) - 0x20].chr[dev->get_korean_font_index - 8];
                                break;

                            case 0x3f00:
                                if (dev->get_korean_font_index < 16)
                                    val = fontdatksc5601_user[96 + (dev->get_korean_font_base & 0x7f) - 0x20].chr[dev->get_korean_font_index];
                                else if (dev->get_korean_font_index >= 24 && dev->get_korean_font_index < 40)
                                    val = fontdatksc5601_user[96 + (dev->get_korean_font_base & 0x7f) - 0x20].chr[dev->get_korean_font_index - 8];
                                break;

                            default:
                                break;
                        }
                        dev->get_korean_font_index++;
                        dev->get_korean_font_index %= 72;
                    }
                    break;

                case 4:
                    val = 0x0f;
                    break;

                default:
                    break;
            }
            return val;

        case 0x32cb:
            return dev->port_32cb_val;

        default:
            return et4000_in(addr, priv);
    }
}

static void
et4000_out(uint16_t addr, uint8_t val, void *priv)
{
    et4000_t *dev  = (et4000_t *) priv;
    svga_t   *svga = &dev->svga;
    uint8_t   old;
    uint8_t   pal4to16[16] = { 0, 7, 0x38, 0x3f, 0, 3, 4, 0x3f, 0, 2, 4, 0x3e, 0, 3, 5, 0x3f };

    if (((addr & 0xfff0) == 0x3d0 || (addr & 0xfff0) == 0x3b0) && !(svga->miscout & 1))
        addr ^= 0x60;

    switch (addr) {
        case 0x3c0:
        case 0x3c1:
            if (!svga->attrff) {
                svga->attraddr = val & 0x1f;
                if ((val & 0x20) != svga->attr_palette_enable) {
                    svga->fullchange          = 3;
                    svga->attr_palette_enable = val & 0x20;
                    svga_recalctimings(svga);
                }
            } else {
                if ((svga->attraddr == 0x13) && (svga->attrregs[0x13] != val))
                    svga->fullchange = svga->monitor->mon_changeframecount;
                old                  = svga->attrregs[svga->attraddr & 0x1f];
                svga->attrregs[svga->attraddr & 0x1f] = val;
                if (svga->attraddr < 0x10)
                    svga->fullchange = svga->monitor->mon_changeframecount;

                if ((svga->attraddr == 0x10) || (svga->attraddr == 0x14) || (svga->attraddr < 0x10)) {
                    for (int c = 0; c < 0x10; c++) {
                        if (svga->attrregs[0x10] & 0x80)
                            svga->egapal[c] = (svga->attrregs[c] & 0xf) | ((svga->attrregs[0x14] & 0xf) << 4);
                        else if (svga->ati_4color)
                            svga->egapal[c] = pal4to16[(c & 0x03) | ((val >> 2) & 0xc)];
                        else
                            svga->egapal[c] = (svga->attrregs[c] & 0x3f) | ((svga->attrregs[0x14] & 0xc) << 4);
                    }
                    svga->fullchange = svga->monitor->mon_changeframecount;
                }
                /* Recalculate timings on change of attribute register 0x11
                   (overscan border color) too. */
                if (svga->attraddr == 0x10) {
                    svga->chain4 &= ~0x02;
                    if ((val & 0x40) && (svga->attrregs[0x10] & 0x40))
                        svga->chain4 |= (svga->seqregs[0x0e] & 0x02);
                    if (old != val)
                        svga_recalctimings(svga);
                } else if (svga->attraddr == 0x11) {
                    svga->overscan_color = svga->pallook[svga->attrregs[0x11]];
                    if (old != val)
                        svga_recalctimings(svga);
                } else if (svga->attraddr == 0x12) {
                    if ((val & 0xf) != svga->plane_mask)
                        svga->fullchange = svga->monitor->mon_changeframecount;
                    svga->plane_mask = val & 0xf;
                }
            }
            svga->attrff ^= 1;
            return;

        case 0x3c5:
            if (svga->seqaddr == 4) {
                svga->seqregs[4] = val;

                svga->chain2_write = !(val & 4);
                svga->chain4       = (svga->chain4 & ~8) | (val & 8);
                svga->fast         = (svga->gdcreg[8] == 0xff && !(svga->gdcreg[3] & 0x18) && !svga->gdcreg[1]) && svga->chain4 && !(svga->adv_flags & FLAG_ADDR_BY8);
                return;
            } else if (svga->seqaddr == 0x0e) {
                svga->seqregs[0x0e] = val;
                svga->chain4 &= ~0x02;
                if ((svga->gdcreg[5] & 0x40) && svga->lowres)
                    svga->chain4 |= (svga->seqregs[0x0e] & 0x02);
                svga_recalctimings(svga);
                return;
            }
            break;

        case 0x3c6:
        case 0x3c7:
        case 0x3c8:
        case 0x3c9:
            if (dev->type >= ET4000_TYPE_ISA) {
                sc1502x_ramdac_out(addr, val, svga->ramdac, svga);
                return;
            }
            break;

        case 0x3cd: /*Banking*/
            if (!(svga->crtc[0x36] & 0x10) && !(svga->gdcreg[6] & 0x08)) {
                svga->write_bank = (val & 0xf) * 0x10000;
                svga->read_bank  = ((val >> 4) & 0xf) * 0x10000;
            }
            dev->banking = val;
            return;

        case 0x3cf:
            if ((svga->gdcaddr & 15) == 5) {
                svga->chain4 &= ~0x02;
                if ((val & 0x40) && svga->lowres)
                    svga->chain4 |= (svga->seqregs[0x0e] & 0x02);
            } else if ((svga->gdcaddr & 15) == 6) {
                if (!(svga->crtc[0x36] & 0x10) && !(val & 0x08)) {
                    svga->write_bank = (dev->banking & 0x0f) * 0x10000;
                    svga->read_bank  = ((dev->banking >> 4) & 0x0f) * 0x10000;
                } else
                    svga->write_bank = svga->read_bank = 0;

                old = svga->gdcreg[6];
                svga_out(addr, val, svga);
                if ((old & 0xc) != 0 && (val & 0xc) == 0) {
                    /*override mask - ET4000 supports linear 128k at A0000*/
                    svga->banked_mask = 0x1ffff;
                }
                return;
            }
            break;

        case 0x3d4:
            svga->crtcreg = val & 0x3f;
            return;

        case 0x3d5:
            if ((svga->crtcreg < 7) && (svga->crtc[0x11] & 0x80))
                return;
            if ((svga->crtcreg == 0x35) && (svga->crtc[0x11] & 0x80))
                return;
            if ((svga->crtcreg == 7) && (svga->crtc[0x11] & 0x80))
                val = (svga->crtc[7] & ~0x10) | (val & 0x10);
            old = svga->crtc[svga->crtcreg];
            val &= crtc_mask[svga->crtcreg];
            svga->crtc[svga->crtcreg] = val;

            if (svga->crtcreg == 0x36) {
                if (!(val & 0x10) && !(svga->gdcreg[6] & 0x08)) {
                    svga->write_bank = (dev->banking & 0x0f) * 0x10000;
                    svga->read_bank  = ((dev->banking >> 4) & 0x0f) * 0x10000;
                } else
                    svga->write_bank = svga->read_bank = 0;
            }

            if (old != val) {
                if (svga->crtcreg < 0xe || svga->crtcreg > 0x10) {
                    if ((svga->crtcreg == 0xc) || (svga->crtcreg == 0xd)) {
                        svga->fullchange = 3;
                        svga->ma_latch   = ((svga->crtc[0xc] << 8) | svga->crtc[0xd]) + ((svga->crtc[8] & 0x60) >> 5);
                    } else {
                        svga->fullchange = changeframecount;
                        svga_recalctimings(svga);
                    }
                }
            }
            break;

        default:
            break;
    }

    svga_out(addr, val, svga);
}

static void
et4000k_out(uint16_t addr, uint8_t val, void *priv)
{
    et4000_t *dev = (et4000_t *) priv;

    switch (addr) {
        case 0x22cb:
            dev->port_22cb_val           = (dev->port_22cb_val & 0xf0) | (val & 0x0f);
            dev->get_korean_font_enabled = val & 7;
            if (dev->get_korean_font_enabled == 3)
                dev->get_korean_font_index = 0;
            break;

        case 0x22cf:
            switch (dev->get_korean_font_enabled) {
                case 1:
                    dev->get_korean_font_base = ((val & 0x7f) << 7) | (dev->get_korean_font_base & 0x7f);
                    break;

                case 2:
                    dev->get_korean_font_base = (dev->get_korean_font_base & 0x3f80) | (val & 0x7f) | (((val ^ 0x80) & 0x80) << 8);
                    break;

                case 3:
                    if ((dev->port_32cb_val & 0x30) == 0x20 && (dev->get_korean_font_base & 0x7f) > 0x20 && (dev->get_korean_font_base & 0x7f) < 0x7f) {
                        switch (dev->get_korean_font_base & 0x3f80) {
                            case 0x2480:
                                if (dev->get_korean_font_index < 16)
                                    fontdatksc5601_user[(dev->get_korean_font_base & 0x7f) - 0x20].chr[dev->get_korean_font_index] = val;
                                else if (dev->get_korean_font_index >= 24 && dev->get_korean_font_index < 40)
                                    fontdatksc5601_user[(dev->get_korean_font_base & 0x7f) - 0x20].chr[dev->get_korean_font_index - 8] = val;
                                break;

                            case 0x3f00:
                                if (dev->get_korean_font_index < 16)
                                    fontdatksc5601_user[96 + (dev->get_korean_font_base & 0x7f) - 0x20].chr[dev->get_korean_font_index] = val;
                                else if (dev->get_korean_font_index >= 24 && dev->get_korean_font_index < 40)
                                    fontdatksc5601_user[96 + (dev->get_korean_font_base & 0x7f) - 0x20].chr[dev->get_korean_font_index - 8] = val;
                                break;

                            default:
                                break;
                        }
                        dev->get_korean_font_index++;
                    }
                    break;

                default:
                    break;
            }
            break;

        case 0x32cb:
            dev->port_32cb_val = val;
            svga_recalctimings(&dev->svga);
            break;

        default:
            et4000_out(addr, val, priv);
            break;
    }
}

static uint8_t
et4000_kasan_in(uint16_t addr, void *priv)
{
    const et4000_t *et4000 = (et4000_t *) priv;
    uint8_t         val    = 0xFF;

    if (addr == 0x258) {
        val = et4000->kasan_cfg_index;
    } else if (addr == 0x259) {
        if (et4000->kasan_cfg_index >= 0xF0) {
            val = et4000->kasan_cfg_regs[et4000->kasan_cfg_index - 0xF0];
            if (et4000->kasan_cfg_index == 0xF4 && et4000->kasan_cfg_regs[0] & 0x20)
                val |= 0x80;
        }
    } else if (addr >= et4000->kasan_access_addr && addr < et4000->kasan_access_addr + 8) {
        switch (addr - ((et4000->kasan_cfg_regs[2] << 8) | (et4000->kasan_cfg_regs[1]))) {
            case 2:
                val = 0;
                break;
            case 5:
                if (((et4000->get_korean_font_base >> 7) & 0x7F) == (et4000->svga.ksc5601_udc_area_msb[0] & 0x7F) && (et4000->svga.ksc5601_udc_area_msb[0] & 0x80))
                    val = fontdatksc5601_user[(et4000->get_korean_font_base & 0x7F) - 0x20].chr[et4000->get_korean_font_index];
                else if (((et4000->get_korean_font_base >> 7) & 0x7F) == (et4000->svga.ksc5601_udc_area_msb[1] & 0x7F) && (et4000->svga.ksc5601_udc_area_msb[1] & 0x80))
                    val = fontdatksc5601_user[96 + (et4000->get_korean_font_base & 0x7F) - 0x20].chr[et4000->get_korean_font_index];
                else
                    val = fontdatksc5601[et4000->get_korean_font_base].chr[et4000->get_korean_font_index];
                break;
            default:
                break;
        }
    } else
        val = et4000_in(addr, priv);

    return val;
}

static void
et4000_kasan_out(uint16_t addr, uint8_t val, void *priv)
{
    et4000_t *et4000 = (et4000_t *) priv;

    if (addr == 0x258) {
        et4000->kasan_cfg_index = val;
    } else if (addr == 0x259) {
        if (et4000->kasan_cfg_index >= 0xF0) {
            switch (et4000->kasan_cfg_index - 0xF0) {
                case 0:
                    if (et4000->kasan_cfg_regs[4] & 8)
                        val = (val & 0xFC) | (et4000->kasan_cfg_regs[0] & 3);
                    et4000->kasan_cfg_regs[0] = val;
                    svga_recalctimings(&et4000->svga);
                    break;
                case 1:
                case 2:
                    if ((et4000->kasan_cfg_index - 0xF0) <= 16)
                        et4000->kasan_cfg_regs[et4000->kasan_cfg_index - 0xF0] = val;
                    io_removehandler(et4000->kasan_access_addr, 0x0008, et4000_kasan_in, NULL, NULL, et4000_kasan_out, NULL, NULL, et4000);
                    et4000->kasan_access_addr = (et4000->kasan_cfg_regs[2] << 8) | et4000->kasan_cfg_regs[1];
                    io_sethandler(et4000->kasan_access_addr, 0x0008, et4000_kasan_in, NULL, NULL, et4000_kasan_out, NULL, NULL, et4000);
                    break;
                case 4:
                    if (et4000->kasan_cfg_regs[0] & 0x20)
                        val |= 0x80;
                    et4000->svga.ksc5601_swap_mode = (val & 4) >> 2;
                    et4000->kasan_cfg_regs[4]      = val;
                    svga_recalctimings(&et4000->svga);
                    break;
                case 5:
                    et4000->kasan_cfg_regs[5]              = val;
                    et4000->svga.ksc5601_english_font_type = 0x100 | val;
                    fallthrough;
                case 6:
                case 7:
                    et4000->svga.ksc5601_udc_area_msb[et4000->kasan_cfg_index - 0xF6] = val;
                default:
                    et4000->kasan_cfg_regs[et4000->kasan_cfg_index - 0xF0] = val;
                    svga_recalctimings(&et4000->svga);
                    break;
            }
        }
    } else if (addr >= et4000->kasan_access_addr && addr < et4000->kasan_access_addr + 8) {
        switch (addr - ((et4000->kasan_cfg_regs[2] << 8) | (et4000->kasan_cfg_regs[1]))) {
            case 0:
                if (et4000->kasan_cfg_regs[0] & 2) {
                    et4000->get_korean_font_index = ((val & 1) << 4) | ((val & 0x1E) >> 1);
                    et4000->get_korean_font_base  = (et4000->get_korean_font_base & ~7) | (val >> 5);
                }
                break;
            case 1:
                if (et4000->kasan_cfg_regs[0] & 2)
                    et4000->get_korean_font_base = (et4000->get_korean_font_base & ~0x7F8) | (val << 3);
                break;
            case 2:
                if (et4000->kasan_cfg_regs[0] & 2)
                    et4000->get_korean_font_base = (et4000->get_korean_font_base & ~0x7F800) | ((val & 7) << 11);
                break;
            case 3:
            case 4:
            case 5:
                if (et4000->kasan_cfg_regs[0] & 1) {
                    if ((addr - (((et4000->kasan_cfg_regs[2] << 8) | (et4000->kasan_cfg_regs[1])) + 3)) <= 4)
                        et4000->kasan_font_data[addr - (((et4000->kasan_cfg_regs[2] << 8) | (et4000->kasan_cfg_regs[1])) + 3)] = val;
                }
                break;
            case 6:
                if ((et4000->kasan_cfg_regs[0] & 1) && (et4000->kasan_font_data[3] & !(val & 0x80)) && (et4000->get_korean_font_base & 0x7F) >= 0x20 && (et4000->get_korean_font_base & 0x7F) < 0x7F) {
                    if (((et4000->get_korean_font_base >> 7) & 0x7F) == (et4000->svga.ksc5601_udc_area_msb[0] & 0x7F) && (et4000->svga.ksc5601_udc_area_msb[0] & 0x80))
                        fontdatksc5601_user[(et4000->get_korean_font_base & 0x7F) - 0x20].chr[et4000->get_korean_font_index] = et4000->kasan_font_data[2];
                    else if (((et4000->get_korean_font_base >> 7) & 0x7F) == (et4000->svga.ksc5601_udc_area_msb[1] & 0x7F) && (et4000->svga.ksc5601_udc_area_msb[1] & 0x80))
                        fontdatksc5601_user[96 + (et4000->get_korean_font_base & 0x7F) - 0x20].chr[et4000->get_korean_font_index] = et4000->kasan_font_data[2];
                }
                et4000->kasan_font_data[3] = val;
                break;
            default:
                break;
        }
    } else
        et4000_out(addr, val, priv);
}

uint32_t
get_et4000_addr(uint32_t addr, void *priv)
{
    const svga_t *svga = (svga_t *) priv;
    uint32_t      nbank;

    switch (svga->crtc[0x37] & 0x0B) {
        case 0x00:
        case 0x01:
            nbank = 0;
            addr &= 0xFFFF;
            break;
        case 0x02:
            nbank = (addr & 1) << 1;
            addr  = (addr >> 1) & 0xFFFF;
            break;
        case 0x03:
            nbank = addr & 3;
            addr  = (addr >> 2) & 0xFFFF;
            break;
        case 0x08:
        case 0x09:
            nbank = 0;
            addr &= 0x3FFFF;
            break;
        case 0x0A:
            nbank = (addr & 1) << 1;
            addr  = (addr >> 1) & 0x3FFFF;
            break;
        case 0x0B:
            nbank = addr & 3;
            addr  = (addr >> 2) & 0x3FFFF;
            break;
        default:
            nbank = 0;
            break;
    }

    if (svga->vram_max >= 1024 * 1024) {
        addr = (addr << 2) | (nbank & 3);
        if ((svga->crtc[0x37] & 3) == 2)
            addr >>= 1;
        else if ((svga->crtc[0x37] & 3) < 2)
            addr >>= 2;
    } else if (svga->vram_max >= 512 * 1024) {
        addr = (addr << 1) | ((nbank & 2) >> 1) | ((nbank & 1) << 19);
        if ((svga->crtc[0x37] & 3) < 2)
            addr >>= 1;
    } else if (svga->vram_max >= 256 * 1024)
        addr = addr | (nbank << 18);
    else if (svga->vram_max > 128 * 1024) {
        addr = (addr << 1) | ((nbank & 2) >> 1) | ((nbank & 1) << 17);
        if ((svga->crtc[0x37] & 3) < 2)
            addr >>= 1;
    } else
        addr = addr | (nbank << 16);

    return addr;
}

static void
et4000_recalctimings(svga_t *svga)
{
    const et4000_t *dev = (et4000_t *) svga->priv;

    svga->ma_latch |= (svga->crtc[0x33] & 3) << 16;

    svga->hblankstart    = (((svga->crtc[0x3f] & 0x4) >> 2) << 8) + svga->crtc[2];

    if (svga->crtc[0x35] & 1)
        svga->vblankstart |= 0x400;
    if (svga->crtc[0x35] & 2)
        svga->vtotal |= 0x400;
    if (svga->crtc[0x35] & 4)
        svga->dispend |= 0x400;
    if (svga->crtc[0x35] & 8)
        svga->vsyncstart |= 0x400;
    if (svga->crtc[0x35] & 0x10)
        svga->split |= 0x400;
    if (!svga->rowoffset)
        svga->rowoffset = 0x100;
    if (svga->crtc[0x3f] & 1)
        svga->htotal |= 0x100;
    if (svga->attrregs[0x16] & 0x20) {
        svga->hdisp <<= 1;
        svga->dots_per_clock <<= 1;
    }

    switch (((svga->miscout >> 2) & 3) | ((svga->crtc[0x34] << 1) & 4)) {
        case 0:
        case 1:
            break;
        case 3:
            svga->clock = (cpuclock * (double) (1ULL << 32)) / 40000000.0;
            break;
        case 5:
            svga->clock = (cpuclock * (double) (1ULL << 32)) / 65000000.0;
            break;
        default:
            svga->clock = (cpuclock * (double) (1ULL << 32)) / 36000000.0;
            break;
    }

    switch (svga->bpp) {
        case 15:
        case 16:
            svga->hdisp /= 2;
            svga->dots_per_clock /= 2;
            break;

        case 24:
            svga->hdisp /= 3;
            svga->dots_per_clock /= 3;
            break;

        default:
            break;
    }

    if (dev->type == ET4000_TYPE_KOREAN || dev->type == ET4000_TYPE_TRIGEM || dev->type == ET4000_TYPE_KASAN) {
        if ((svga->render == svga_render_text_80) && ((svga->crtc[0x37] & 0x0A) == 0x0A)) {
            if (dev->port_32cb_val & 0x80) {
                svga->ma_latch -= 2;
                svga->ca_adj = -2;
            }
            if ((dev->port_32cb_val & 0xB4) == ((svga->crtc[0x37] & 3) == 2 ? 0xB4 : 0xB0)) {
                svga->render = svga_render_text_80_ksc5601;
            }
        }
    }

    if ((svga->bpp == 8) && ((svga->gdcreg[5] & 0x60) >= 0x40)) {
        svga->map8 = svga->pallook;
        if (svga->lowres)
            svga->render = svga_render_8bpp_lowres;
        else
            svga->render = svga_render_8bpp_highres;
    }

    if ((svga->seqregs[0x0e] & 0x02) && ((svga->gdcreg[5] & 0x60) >= 0x40) && svga->lowres) {
        svga->ma_latch <<= 1;
        svga->rowoffset <<= 1;
        svga->render = svga_render_8bpp_highres;
    }

    if (dev->type == ET4000_TYPE_TC6058AF) {
        if (svga->render == svga_render_8bpp_lowres)
            svga->render = svga_render_8bpp_tseng_lowres;
        else if (svga->render == svga_render_8bpp_highres)
            svga->render = svga_render_8bpp_tseng_highres;
    }

    /* From ET4000 docs:
        Bit 7 of the CRTC Mode register is set to 0 to place all horizontal and vertical timing control circuitry into a hold state.
    */
   svga->dpms = !(svga->crtc[0x17] & 0x80);
}

static void
et4000_kasan_recalctimings(svga_t *svga)
{
    const et4000_t *et4000 = (et4000_t *) svga->priv;

    et4000_recalctimings(svga);

    if (svga->render == svga_render_text_80 && (et4000->kasan_cfg_regs[0] & 8)) {
        svga->hdisp             += svga->dots_per_clock;
        svga->ma_latch          -= 4;
        svga->ca_adj             = (et4000->kasan_cfg_regs[0] >> 6) - 3;
        svga->ksc5601_sbyte_mask = (et4000->kasan_cfg_regs[0] & 4) << 5;
        if ((et4000->kasan_cfg_regs[0] & 0x23) == 0x20 && (et4000->kasan_cfg_regs[4] & 0x80) && ((svga->crtc[0x37] & 0x0B) == 0x0A))
            svga->render = svga_render_text_80_ksc5601;
    }
}

static uint8_t
et4000_mca_read(int port, void *priv)
{
    const et4000_t *et4000 = (et4000_t *) priv;

    return (et4000->pos_regs[port & 7]);
}

static void
et4000_mca_write(int port, uint8_t val, void *priv)
{
    et4000_t *et4000 = (et4000_t *) priv;

    /* MCA does not write registers below 0x0100. */
    if (port < 0x0102)
        return;

    /* Save the MCA register value. */
    et4000->pos_regs[port & 7] = val;
}

static uint8_t
et4000_mca_feedb(UNUSED(void *priv))
{
    return 1;
}

static void
et4000_reset(void *priv)
{
    et4000_t *dev  = (et4000_t *) priv;
    svga_t   *svga = (svga_t*) &dev->svga;
    
    memset(svga->crtc, 0x00, sizeof(svga->crtc));
    memset(svga->attrregs, 0x00, sizeof(svga->attrregs));
    memset(svga->gdcreg, 0x00, sizeof(svga->gdcreg));
    svga->crtc[0x17]  = 0x0;
    svga->crtc[0]     = 63;
    svga->crtc[6]     = 255;
    svga->dispontime  = 1000ULL << 32;
    svga->dispofftime = 1000ULL << 32;
    svga->bpp         = 8;
    svga_recalctimings(svga);
}

static void *
et4000_init(const device_t *info)
{
    const char *bios_ver = NULL;
    const char *fn;
    et4000_t   *dev;
    int         i;

    dev = (et4000_t *) malloc(sizeof(et4000_t));
    memset(dev, 0x00, sizeof(et4000_t));
    dev->name = info->name;
    dev->type = info->local;
    fn        = BIOS_ROM_PATH;

    switch (dev->type) {
        case ET4000_TYPE_TC6058AF: /* ISA ET4000AX (TC6058AF) */
        case ET4000_TYPE_ISA: /* ISA ET4000AX */
            dev->vram_size = device_get_config_int("memory") << 10;
            video_inform(VIDEO_FLAG_TYPE_SPECIAL, &timing_et4000_isa);
            svga_init(info, &dev->svga, dev, dev->vram_size,
                      et4000_recalctimings, et4000_in, et4000_out,
                      NULL, NULL);
            io_sethandler(0x03c0, 32,
                          et4000_in, NULL, NULL, et4000_out, NULL, NULL, dev);
            bios_ver      = (char *) device_get_config_bios("bios_ver");
            fn            = (char *) device_get_bios_file(info, bios_ver, 0);
            break;

        case ET4000_TYPE_MCA: /* MCA ET4000AX */
            dev->vram_size = 1024 << 10;
            video_inform(VIDEO_FLAG_TYPE_SPECIAL, &timing_et4000_mca);
            svga_init(info, &dev->svga, dev, dev->vram_size,
                      et4000_recalctimings, et4000_in, et4000_out,
                      NULL, NULL);
            io_sethandler(0x03c0, 32,
                          et4000_in, NULL, NULL, et4000_out, NULL, NULL, dev);
            dev->pos_regs[0] = 0xf2; /* ET4000 MCA board ID */
            dev->pos_regs[1] = 0x80;
            mca_add(et4000_mca_read, et4000_mca_write, et4000_mca_feedb, NULL, dev);
            break;

        case ET4000_TYPE_KOREAN: /* Korean ET4000 */
        case ET4000_TYPE_TRIGEM: /* Trigem 286M ET4000 */
            dev->vram_size                      = device_get_config_int("memory") << 10;
            dev->port_22cb_val                  = 0x60;
            dev->port_32cb_val                  = 0;
            dev->svga.ksc5601_sbyte_mask        = 0x80;
            dev->svga.ksc5601_udc_area_msb[0]   = 0xC9;
            dev->svga.ksc5601_udc_area_msb[1]   = 0xFE;
            dev->svga.ksc5601_swap_mode         = 0;
            dev->svga.ksc5601_english_font_type = 0;
            video_inform(VIDEO_FLAG_TYPE_SPECIAL, &timing_et4000_isa);
            svga_init(info, &dev->svga, dev, dev->vram_size,
                      et4000_recalctimings, et4000k_in, et4000k_out,
                      NULL, NULL);
            io_sethandler(0x03c0, 32,
                          et4000k_in, NULL, NULL, et4000k_out, NULL, NULL, dev);
            io_sethandler(0x22cb, 1,
                          et4000k_in, NULL, NULL, et4000k_out, NULL, NULL, dev);
            io_sethandler(0x22cf, 1,
                          et4000k_in, NULL, NULL, et4000k_out, NULL, NULL, dev);
            io_sethandler(0x32cb, 1,
                          et4000k_in, NULL, NULL, et4000k_out, NULL, NULL, dev);
            loadfont(KOREAN_FONT_ROM_PATH, 6);
            fn = KOREAN_BIOS_ROM_PATH;
            break;

        case ET4000_TYPE_KASAN: /* Kasan ET4000 */
            dev->vram_size                      = device_get_config_int("memory") << 10;
            dev->svga.ksc5601_sbyte_mask        = 0;
            dev->svga.ksc5601_udc_area_msb[0]   = 0xC9;
            dev->svga.ksc5601_udc_area_msb[1]   = 0xFE;
            dev->svga.ksc5601_swap_mode         = 0;
            dev->svga.ksc5601_english_font_type = 0x1FF;
            dev->kasan_cfg_index                = 0;
            for (i = 0; i < 16; i++)
                dev->kasan_cfg_regs[i] = 0;
            for (i = 0; i < 4; i++)
                dev->kasan_font_data[i] = 0;
            dev->kasan_cfg_regs[1] = 0x50;
            dev->kasan_cfg_regs[2] = 2;
            dev->kasan_cfg_regs[3] = 6;
            dev->kasan_cfg_regs[4] = 0x78;
            dev->kasan_cfg_regs[5] = 0xFF;
            dev->kasan_cfg_regs[6] = 0xC9;
            dev->kasan_cfg_regs[7] = 0xFE;
            dev->kasan_access_addr = 0x250;
            video_inform(VIDEO_FLAG_TYPE_SPECIAL, &timing_et4000_isa);
            svga_init(info, &dev->svga, dev, dev->vram_size,
                      et4000_kasan_recalctimings, et4000_in, et4000_out,
                      NULL, NULL);
            io_sethandler(0x03c0, 32,
                          et4000k_in, NULL, NULL, et4000k_out, NULL, NULL, dev);
            io_sethandler(0x0250, 8,
                          et4000_kasan_in, NULL, NULL, et4000_kasan_out, NULL, NULL, dev);
            io_sethandler(0x0258, 2,
                          et4000_kasan_in, NULL, NULL, et4000_kasan_out, NULL, NULL, dev);
            loadfont(KASAN_FONT_ROM_PATH, 6);
            fn = KASAN_BIOS_ROM_PATH;
            break;

        default:
            break;
    }

    if (dev->type >= ET4000_TYPE_ISA)
        dev->svga.ramdac = device_add(&sc1502x_ramdac_device);

    dev->vram_mask = dev->vram_size - 1;

    rom_init(&dev->bios_rom, fn,
             0xc0000, 0x8000, 0x7fff, 0, MEM_MAPPING_EXTERNAL);

    dev->svga.translate_address = get_et4000_addr;

    dev->svga.packed_chain4 = 1;

    return dev;
}

static void
et4000_close(void *priv)
{
    et4000_t *dev = (et4000_t *) priv;

    svga_close(&dev->svga);

    free(dev);
}

static void
et4000_speed_changed(void *priv)
{
    et4000_t *dev = (et4000_t *) priv;

    svga_recalctimings(&dev->svga);
}

static void
et4000_force_redraw(void *priv)
{
    et4000_t *dev = (et4000_t *) priv;

    dev->svga.fullchange = changeframecount;
}

static int
et4000_available(void)
{
    return rom_present(BIOS_ROM_PATH);
}

static int
et4000k_available(void)
{
    return rom_present(KOREAN_BIOS_ROM_PATH) && rom_present(KOREAN_FONT_ROM_PATH);
}

static int
et4000_kasan_available(void)
{
    return rom_present(KASAN_BIOS_ROM_PATH) && rom_present(KASAN_FONT_ROM_PATH);
}

static const device_config_t et4000_tc6058af_config[] = {
  // clang-format off
    {
        .name = "memory",
        .description = "Memory size",
        .type = CONFIG_SELECTION,
        .default_int = 512,
        .selection = {
            {
                .description = "256 KB",
                .value = 256
            },
            {
                .description = "512 KB",
                .value = 512
            },
            {
                .description = ""
            }
        }
    },
    {
        .name = "bios_ver",
        .description = "BIOS Version",
        .type = CONFIG_BIOS,
        .default_string = "v1_10",
        .default_int = 0,
        .file_filter = "",
        .spinner = { 0 }, /*W1*/
        .bios = {
            { .name = "Version 1.10", .internal_name = "v1_10", .bios_type = BIOS_NORMAL,
              .files_no = 1, .local = 0, .size = 32768, .files = { TC6058AF_BIOS_ROM_PATH, "" } },
            { .name = "Version 1.21", .internal_name = "v1_21", .bios_type = BIOS_NORMAL,
              .files_no = 1, .local = 0, .size = 32768, .files = { V1_21_BIOS_ROM_PATH, "" } },
            { .files_no = 0 }
        },
    },
    {
        .type = CONFIG_END
    }
// clang-format on
};

static const device_config_t et4000_bios_config[] = {
  // clang-format off
    {
        .name = "memory",
        .description = "Memory size",
        .type = CONFIG_SELECTION,
        .default_int = 1024,
        .selection = {
            {
                .description = "256 KB",
                .value = 256
            },
            {
                .description = "512 KB",
                .value = 512
            },
            {
                .description = "1 MB",
                .value = 1024
            },
            {
                .description = ""
            }
        }
    },
    {
        .name = "bios_ver",
        .description = "BIOS Version",
        .type = CONFIG_BIOS,
        .default_string = "v8_01",
        .default_int = 0,
        .file_filter = "",
        .spinner = { 0 }, /*W1*/
        .bios = {
            { .name = "Version 8.01", .internal_name = "v8_01", .bios_type = BIOS_NORMAL,
              .files_no = 1, .local = 0, .size = 32768, .files = { BIOS_ROM_PATH, "" } },
            { .name = "Version 8.06", .internal_name = "v8_06", .bios_type = BIOS_NORMAL,
              .files_no = 1, .local = 0, .size = 32768, .files = { V8_06_BIOS_ROM_PATH, "" } },
            { .files_no = 0 }
        },
    },
    {
        .type = CONFIG_END
    }
  // clang-format on
};

static const device_config_t et4000_config[] = {
  // clang-format off
    {
        .name = "memory",
        .description = "Memory size",
        .type = CONFIG_SELECTION,
        .default_int = 1024,
        .selection = {
            {
                .description = "256 KB",
                .value = 256
            },
            {
                .description = "512 KB",
                .value = 512
            },
            {
                .description = "1 MB",
                .value = 1024
            },
            {
                .description = ""
            }
        }
    },
    {
        .type = CONFIG_END
    }
  // clang-format on
};

const device_t et4000_tc6058af_isa_device = {
    .name          = "Tseng Labs ET4000AX (TC6058AF) (ISA)",
    .internal_name = "et4000ax_tc6058af",
    .flags         = DEVICE_ISA,
    .local         = 0,
    .init          = et4000_init,
    .close         = et4000_close,
<<<<<<< HEAD
    .reset         = et4000_reset,
    { .available = et4000_tc6058af_available },
=======
    .reset         = NULL,
    { .available = NULL },
>>>>>>> d2c5420a
    .speed_changed = et4000_speed_changed,
    .force_redraw  = et4000_force_redraw,
    .config        = et4000_tc6058af_config
};

const device_t et4000_isa_device = {
    .name          = "Tseng Labs ET4000AX (ISA)",
    .internal_name = "et4000ax",
    .flags         = DEVICE_ISA,
    .local         = ET4000_TYPE_ISA,
    .init          = et4000_init,
    .close         = et4000_close,
<<<<<<< HEAD
    .reset         = et4000_reset,
    { .available = et4000_available },
=======
    .reset         = NULL,
    { .available = NULL },
>>>>>>> d2c5420a
    .speed_changed = et4000_speed_changed,
    .force_redraw  = et4000_force_redraw,
    .config        = et4000_bios_config
};

const device_t et4000_mca_device = {
    .name          = "Tseng Labs ET4000AX (MCA)",
    .internal_name = "et4000mca",
    .flags         = DEVICE_MCA,
    .local         = ET4000_TYPE_MCA,
    .init          = et4000_init,
    .close         = et4000_close,
    .reset         = et4000_reset,
    { .available = et4000_available },
    .speed_changed = et4000_speed_changed,
    .force_redraw  = et4000_force_redraw,
    .config        = et4000_config
};

const device_t et4000k_isa_device = {
    .name          = "Trigem Korean VGA (Tseng Labs ET4000AX Korean)",
    .internal_name = "tgkorvga",
    .flags         = DEVICE_ISA,
    .local         = ET4000_TYPE_KOREAN,
    .init          = et4000_init,
    .close         = et4000_close,
    .reset         = et4000_reset,
    { .available = et4000k_available },
    .speed_changed = et4000_speed_changed,
    .force_redraw  = et4000_force_redraw,
    .config        = et4000_config
};

const device_t et4000k_tg286_isa_device = {
    .name          = "Trigem Korean VGA (Trigem 286M)",
    .internal_name = "et4000k_tg286_isa",
    .flags         = DEVICE_ISA,
    .local         = ET4000_TYPE_TRIGEM,
    .init          = et4000_init,
    .close         = et4000_close,
    .reset         = et4000_reset,
    { .available = et4000k_available },
    .speed_changed = et4000_speed_changed,
    .force_redraw  = et4000_force_redraw,
    .config        = et4000_config
};

const device_t et4000_kasan_isa_device = {
    .name          = "Kasan Hangulmadang-16 VGA (Tseng Labs ET4000AX Korean)",
    .internal_name = "kasan16vga",
    .flags         = DEVICE_ISA,
    .local         = ET4000_TYPE_KASAN,
    .init          = et4000_init,
    .close         = et4000_close,
    .reset         = et4000_reset,
    { .available = et4000_kasan_available },
    .speed_changed = et4000_speed_changed,
    .force_redraw  = et4000_force_redraw,
    .config        = et4000_config
};<|MERGE_RESOLUTION|>--- conflicted
+++ resolved
@@ -1097,13 +1097,8 @@
     .local         = 0,
     .init          = et4000_init,
     .close         = et4000_close,
-<<<<<<< HEAD
     .reset         = et4000_reset,
-    { .available = et4000_tc6058af_available },
-=======
-    .reset         = NULL,
     { .available = NULL },
->>>>>>> d2c5420a
     .speed_changed = et4000_speed_changed,
     .force_redraw  = et4000_force_redraw,
     .config        = et4000_tc6058af_config
@@ -1116,13 +1111,8 @@
     .local         = ET4000_TYPE_ISA,
     .init          = et4000_init,
     .close         = et4000_close,
-<<<<<<< HEAD
     .reset         = et4000_reset,
-    { .available = et4000_available },
-=======
-    .reset         = NULL,
     { .available = NULL },
->>>>>>> d2c5420a
     .speed_changed = et4000_speed_changed,
     .force_redraw  = et4000_force_redraw,
     .config        = et4000_bios_config
