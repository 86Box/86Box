/*
 * 86Box    A hypervisor and IBM PC system emulator that specializes in
 *          running old operating systems and software designed for IBM
 *          PC systems and compatibles from 1981 through fairly recent
 *          system designs based on the PCI bus.
 *
 *          This file is part of the 86Box distribution.
 *
 *          Emulation of the Tseng Labs ET4000.
 *
 *
 *
 * Authors: Fred N. van Kempen, <decwiz@yahoo.com>
 *          Miran Grca, <mgrca8@gmail.com>
 *          GreatPsycho, <greatpsycho@yahoo.com>
 *          Sarah Walker, <https://pcem-emulator.co.uk/>
 *
 *          Copyright 2017-2018 Fred N. van Kempen.
 *          Copyright 2016-2018 Miran Grca.
 *          Copyright 2008-2018 Sarah Walker.
 *
 * This program is free software; you can redistribute it and/or modify
 * it under the terms of the GNU General Public License as published by
 * the Free  Software  Foundation; either  version 2 of the License, or
 * (at your option) any later version.
 *
 * This program is  distributed in the hope that it will be useful, but
 * WITHOUT   ANY  WARRANTY;  without  even   the  implied  warranty  of
 * MERCHANTABILITY  or FITNESS  FOR A PARTICULAR  PURPOSE. See  the GNU
 * General Public License for more details.
 *
 * You should have received a copy of the GNU General Public License
 * along with this program; if not, write to the:
 *
 *   Free Software Foundation, Inc.
 *   59 Temple Place - Suite 330
 *   Boston, MA 02111-1307
 *   USA.
 */
#include <stdio.h>
#include <stdint.h>
#include <string.h>
#include <stdlib.h>
#include <wchar.h>
#include <86box/86box.h>
#include <86box/io.h>
#include <86box/mca.h>
#include <86box/mem.h>
#include <86box/rom.h>
#include <86box/device.h>
#include <86box/timer.h>
#include <86box/video.h>
#include <86box/vid_svga.h>
#include <86box/vid_svga_render.h>
#include <86box/plat_fallthrough.h>
#include <86box/plat_unused.h>

#define ET4000_TYPE_TC6058AF 0 /* ISA ET4000AX (TC6058AF) */
#define ET4000_TYPE_ISA      1 /* ISA ET4000AX */
#define ET4000_TYPE_MCA      2 /* MCA ET4000AX */
#define ET4000_TYPE_KOREAN   3 /* Korean ET4000 */
#define ET4000_TYPE_TRIGEM   4 /* Trigem 286M ET4000 */
#define ET4000_TYPE_KASAN    5 /* Kasan ET4000 */

#define BIOS_ROM_PATH          "roms/video/et4000/ET4000.BIN"
#define V8_06_BIOS_ROM_PATH    "roms/video/et4000/ET4000_V8_06.BIN"
#define TC6058AF_BIOS_ROM_PATH "roms/video/et4000/Tseng_Labs_VGA-4000_BIOS_V1.1.bin"
#define V1_21_BIOS_ROM_PATH    "roms/video/et4000/Tseng_Labs_VGA-4000_BIOS_V1.21.bin"
#define KOREAN_BIOS_ROM_PATH   "roms/video/et4000/tgkorvga.bin"
#define KOREAN_FONT_ROM_PATH   "roms/video/et4000/tg_ksc5601.rom"
#define KASAN_BIOS_ROM_PATH    "roms/video/et4000/et4000_kasan16.bin"
#define KASAN_FONT_ROM_PATH    "roms/video/et4000/kasan_ksc5601.rom"

typedef struct {
    const char *name;
    int         type;

    svga_t svga;

    uint8_t pos_regs[8];

    rom_t bios_rom;

    uint8_t  banking;
    uint32_t vram_size,
        vram_mask;

    uint8_t  port_22cb_val;
    uint8_t  port_32cb_val;
    int      get_korean_font_enabled;
    int      get_korean_font_index;
    uint16_t get_korean_font_base;

    uint8_t  kasan_cfg_index;
    uint8_t  kasan_cfg_regs[16];
    uint16_t kasan_access_addr;
    uint8_t  kasan_font_data[4];
} et4000_t;

static const uint8_t crtc_mask[0x40] = {
    0xff, 0xff, 0xff, 0xff, 0xff, 0xff, 0xff, 0xff,
    0xff, 0xff, 0xff, 0xff, 0xff, 0xff, 0xff, 0xff,
    0xff, 0xff, 0xff, 0xff, 0xff, 0xff, 0xff, 0xff,
    0xff, 0x00, 0x00, 0x00, 0x00, 0x00, 0x00, 0x00,
    0x00, 0x00, 0x00, 0x00, 0x00, 0x00, 0x00, 0x00,
    0x00, 0x00, 0x00, 0x00, 0x00, 0x00, 0x00, 0x00,
    0xff, 0xff, 0xff, 0x0f, 0xff, 0xff, 0xff, 0xff,
    0x00, 0x00, 0x00, 0x00, 0x00, 0x00, 0x00, 0x00
};

static video_timings_t timing_et4000_isa = { .type = VIDEO_ISA, .write_b = 3, .write_w = 3, .write_l = 6, .read_b = 5, .read_w = 5, .read_l = 10 };
static video_timings_t timing_et4000_mca = { .type = VIDEO_MCA, .write_b = 4, .write_w = 5, .write_l = 10, .read_b = 5, .read_w = 5, .read_l = 10 };

static void    et4000_kasan_out(uint16_t addr, uint8_t val, void *priv);
static uint8_t et4000_kasan_in(uint16_t addr, void *priv);

static uint8_t
et4000_in(uint16_t addr, void *priv)
{
    et4000_t *dev  = (et4000_t *) priv;
    svga_t   *svga = &dev->svga;
    uint8_t   ret;

    if (((addr & 0xfff0) == 0x3d0 || (addr & 0xfff0) == 0x3b0) && !(svga->miscout & 1))
        addr ^= 0x60;

    switch (addr) {
        case 0x3c2:
            if (dev->type == ET4000_TYPE_MCA) {
                if ((svga->vgapal[0].r + svga->vgapal[0].g + svga->vgapal[0].b) >= 0x4e)
                    return 0;
                else
                    return 0x10;
            }
            break;

        case 0x3c5:
            if ((svga->seqaddr & 0xf) == 7)
                return svga->seqregs[svga->seqaddr & 0xf] | 4;
            break;

        case 0x3c6:
        case 0x3c7:
        case 0x3c8:
        case 0x3c9:
            if (dev->type >= ET4000_TYPE_ISA)
                return sc1502x_ramdac_in(addr, svga->ramdac, svga);
            break;

        case 0x3cd: /*Banking*/
            return dev->banking;

        case 0x3d4:
            return svga->crtcreg;

        case 0x3d5:
            return svga->crtc[svga->crtcreg];

        case 0x3da:
            svga->attrff = 0;

            if (svga->cgastat & 0x01)
                svga->cgastat &= ~0x30;
            else
                svga->cgastat ^= 0x30;

            ret = svga->cgastat;

            if ((svga->fcr & 0x08) && svga->dispon)
                ret |= 0x08;

            if (ret & 0x08)
                ret &= 0x7f;
            else
                ret |= 0x80;

            return ret;

        default:
            break;
    }

    return svga_in(addr, svga);
}

static uint8_t
et4000k_in(uint16_t addr, void *priv)
{
    et4000_t *dev = (et4000_t *) priv;
    uint8_t   val = 0xff;

    switch (addr) {
        case 0x22cb:
            return dev->port_22cb_val;

        case 0x22cf:
            val = 0;
            switch (dev->get_korean_font_enabled) {
                case 3:
                    if ((dev->port_32cb_val & 0x30) == 0x30) {
                        val = fontdatksc5601[dev->get_korean_font_base].chr[dev->get_korean_font_index++];
                        dev->get_korean_font_index &= 0x1f;
                    } else if ((dev->port_32cb_val & 0x30) == 0x20 && (dev->get_korean_font_base & 0x7f) > 0x20 && (dev->get_korean_font_base & 0x7f) < 0x7f) {
                        switch (dev->get_korean_font_base & 0x3f80) {
                            case 0x2480:
                                if (dev->get_korean_font_index < 16)
                                    val = fontdatksc5601_user[(dev->get_korean_font_base & 0x7f) - 0x20].chr[dev->get_korean_font_index];
                                else if (dev->get_korean_font_index >= 24 && dev->get_korean_font_index < 40)
                                    val = fontdatksc5601_user[(dev->get_korean_font_base & 0x7f) - 0x20].chr[dev->get_korean_font_index - 8];
                                break;

                            case 0x3f00:
                                if (dev->get_korean_font_index < 16)
                                    val = fontdatksc5601_user[96 + (dev->get_korean_font_base & 0x7f) - 0x20].chr[dev->get_korean_font_index];
                                else if (dev->get_korean_font_index >= 24 && dev->get_korean_font_index < 40)
                                    val = fontdatksc5601_user[96 + (dev->get_korean_font_base & 0x7f) - 0x20].chr[dev->get_korean_font_index - 8];
                                break;

                            default:
                                break;
                        }
                        dev->get_korean_font_index++;
                        dev->get_korean_font_index %= 72;
                    }
                    break;

                case 4:
                    val = 0x0f;
                    break;

                default:
                    break;
            }
            return val;

        case 0x32cb:
            return dev->port_32cb_val;

        default:
            return et4000_in(addr, priv);
    }
}

static void
et4000_out(uint16_t addr, uint8_t val, void *priv)
{
    et4000_t *dev  = (et4000_t *) priv;
    svga_t   *svga = &dev->svga;
    uint8_t   old;
    uint8_t   pal4to16[16] = { 0, 7, 0x38, 0x3f, 0, 3, 4, 0x3f, 0, 2, 4, 0x3e, 0, 3, 5, 0x3f };

    if (((addr & 0xfff0) == 0x3d0 || (addr & 0xfff0) == 0x3b0) && !(svga->miscout & 1))
        addr ^= 0x60;

    switch (addr) {
        case 0x3c0:
        case 0x3c1:
            if (!svga->attrff) {
                svga->attraddr = val & 0x1f;
                if ((val & 0x20) != svga->attr_palette_enable) {
                    svga->fullchange          = 3;
                    svga->attr_palette_enable = val & 0x20;
                    svga_recalctimings(svga);
                }
            } else {
                if ((svga->attraddr == 0x13) && (svga->attrregs[0x13] != val))
                    svga->fullchange = svga->monitor->mon_changeframecount;
                old                  = svga->attrregs[svga->attraddr & 0x1f];
                svga->attrregs[svga->attraddr & 0x1f] = val;
                if (svga->attraddr < 0x10)
                    svga->fullchange = svga->monitor->mon_changeframecount;

                if ((svga->attraddr == 0x10) || (svga->attraddr == 0x14) || (svga->attraddr < 0x10)) {
                    for (int c = 0; c < 0x10; c++) {
                        if (svga->attrregs[0x10] & 0x80)
                            svga->egapal[c] = (svga->attrregs[c] & 0xf) | ((svga->attrregs[0x14] & 0xf) << 4);
                        else if (svga->ati_4color)
                            svga->egapal[c] = pal4to16[(c & 0x03) | ((val >> 2) & 0xc)];
                        else
                            svga->egapal[c] = (svga->attrregs[c] & 0x3f) | ((svga->attrregs[0x14] & 0xc) << 4);
                    }
                    svga->fullchange = svga->monitor->mon_changeframecount;
                }
                /* Recalculate timings on change of attribute register 0x11
                   (overscan border color) too. */
                if (svga->attraddr == 0x10) {
                    svga->chain4 &= ~0x02;
                    if ((val & 0x40) && (svga->attrregs[0x10] & 0x40))
                        svga->chain4 |= (svga->seqregs[0x0e] & 0x02);
                    if (old != val)
                        svga_recalctimings(svga);
                } else if (svga->attraddr == 0x11) {
                    svga->overscan_color = svga->pallook[svga->attrregs[0x11]];
                    if (old != val)
                        svga_recalctimings(svga);
                } else if (svga->attraddr == 0x12) {
                    if ((val & 0xf) != svga->plane_mask)
                        svga->fullchange = svga->monitor->mon_changeframecount;
                    svga->plane_mask = val & 0xf;
                }
            }
            svga->attrff ^= 1;
            return;

        case 0x3c5:
            if (svga->seqaddr == 4) {
                svga->seqregs[4] = val;

                svga->chain2_write = !(val & 4);
                svga->chain4       = (svga->chain4 & ~8) | (val & 8);
                svga->fast         = (svga->gdcreg[8] == 0xff && !(svga->gdcreg[3] & 0x18) && !svga->gdcreg[1]) && svga->chain4 && !(svga->adv_flags & FLAG_ADDR_BY8);
                return;
            } else if (svga->seqaddr == 0x0e) {
                svga->seqregs[0x0e] = val;
                svga->chain4 &= ~0x02;
                if ((svga->gdcreg[5] & 0x40) && svga->lowres)
                    svga->chain4 |= (svga->seqregs[0x0e] & 0x02);
                svga_recalctimings(svga);
                return;
            }
            break;

        case 0x3c6:
        case 0x3c7:
        case 0x3c8:
        case 0x3c9:
            if (dev->type >= ET4000_TYPE_ISA) {
                sc1502x_ramdac_out(addr, val, svga->ramdac, svga);
                return;
            }
            break;

        case 0x3cd: /*Banking*/
            if (!(svga->crtc[0x36] & 0x10) && !(svga->gdcreg[6] & 0x08)) {
                svga->write_bank = (val & 0xf) * 0x10000;
                svga->read_bank  = ((val >> 4) & 0xf) * 0x10000;
            }
            dev->banking = val;
            return;

        case 0x3cf:
            if ((svga->gdcaddr & 15) == 5) {
                svga->chain4 &= ~0x02;
                if ((val & 0x40) && svga->lowres)
                    svga->chain4 |= (svga->seqregs[0x0e] & 0x02);
            } else if ((svga->gdcaddr & 15) == 6) {
                if (!(svga->crtc[0x36] & 0x10) && !(val & 0x08)) {
                    svga->write_bank = (dev->banking & 0x0f) * 0x10000;
                    svga->read_bank  = ((dev->banking >> 4) & 0x0f) * 0x10000;
                } else
                    svga->write_bank = svga->read_bank = 0;

                old = svga->gdcreg[6];
                svga_out(addr, val, svga);
                if ((old & 0xc) != 0 && (val & 0xc) == 0) {
                    /*override mask - ET4000 supports linear 128k at A0000*/
                    svga->banked_mask = 0x1ffff;
                }
                return;
            }
            break;

        case 0x3d4:
            svga->crtcreg = val & 0x3f;
            return;

        case 0x3d5:
            if ((svga->crtcreg < 7) && (svga->crtc[0x11] & 0x80))
                return;
            if ((svga->crtcreg == 0x35) && (svga->crtc[0x11] & 0x80))
                return;
            if ((svga->crtcreg == 7) && (svga->crtc[0x11] & 0x80))
                val = (svga->crtc[7] & ~0x10) | (val & 0x10);
            old = svga->crtc[svga->crtcreg];
            val &= crtc_mask[svga->crtcreg];
            svga->crtc[svga->crtcreg] = val;

            if (svga->crtcreg == 0x36) {
                if (!(val & 0x10) && !(svga->gdcreg[6] & 0x08)) {
                    svga->write_bank = (dev->banking & 0x0f) * 0x10000;
                    svga->read_bank  = ((dev->banking >> 4) & 0x0f) * 0x10000;
                } else
                    svga->write_bank = svga->read_bank = 0;
            }

            if (old != val) {
                if (svga->crtcreg < 0xe || svga->crtcreg > 0x10) {
                    if ((svga->crtcreg == 0xc) || (svga->crtcreg == 0xd)) {
                        svga->fullchange = 3;
                        svga->ma_latch   = ((svga->crtc[0xc] << 8) | svga->crtc[0xd]) + ((svga->crtc[8] & 0x60) >> 5);
                    } else {
                        svga->fullchange = changeframecount;
                        svga_recalctimings(svga);
                    }
                }
            }
            break;

        default:
            break;
    }

    svga_out(addr, val, svga);
}

static void
et4000k_out(uint16_t addr, uint8_t val, void *priv)
{
    et4000_t *dev = (et4000_t *) priv;

    switch (addr) {
        case 0x22cb:
            dev->port_22cb_val           = (dev->port_22cb_val & 0xf0) | (val & 0x0f);
            dev->get_korean_font_enabled = val & 7;
            if (dev->get_korean_font_enabled == 3)
                dev->get_korean_font_index = 0;
            break;

        case 0x22cf:
            switch (dev->get_korean_font_enabled) {
                case 1:
                    dev->get_korean_font_base = ((val & 0x7f) << 7) | (dev->get_korean_font_base & 0x7f);
                    break;

                case 2:
                    dev->get_korean_font_base = (dev->get_korean_font_base & 0x3f80) | (val & 0x7f) | (((val ^ 0x80) & 0x80) << 8);
                    break;

                case 3:
                    if ((dev->port_32cb_val & 0x30) == 0x20 && (dev->get_korean_font_base & 0x7f) > 0x20 && (dev->get_korean_font_base & 0x7f) < 0x7f) {
                        switch (dev->get_korean_font_base & 0x3f80) {
                            case 0x2480:
                                if (dev->get_korean_font_index < 16)
                                    fontdatksc5601_user[(dev->get_korean_font_base & 0x7f) - 0x20].chr[dev->get_korean_font_index] = val;
                                else if (dev->get_korean_font_index >= 24 && dev->get_korean_font_index < 40)
                                    fontdatksc5601_user[(dev->get_korean_font_base & 0x7f) - 0x20].chr[dev->get_korean_font_index - 8] = val;
                                break;

                            case 0x3f00:
                                if (dev->get_korean_font_index < 16)
                                    fontdatksc5601_user[96 + (dev->get_korean_font_base & 0x7f) - 0x20].chr[dev->get_korean_font_index] = val;
                                else if (dev->get_korean_font_index >= 24 && dev->get_korean_font_index < 40)
                                    fontdatksc5601_user[96 + (dev->get_korean_font_base & 0x7f) - 0x20].chr[dev->get_korean_font_index - 8] = val;
                                break;

                            default:
                                break;
                        }
                        dev->get_korean_font_index++;
                    }
                    break;

                default:
                    break;
            }
            break;

        case 0x32cb:
            dev->port_32cb_val = val;
            svga_recalctimings(&dev->svga);
            break;

        default:
            et4000_out(addr, val, priv);
            break;
    }
}

static uint8_t
et4000_kasan_in(uint16_t addr, void *priv)
{
    const et4000_t *et4000 = (et4000_t *) priv;
    uint8_t         val    = 0xFF;

    if (addr == 0x258) {
        val = et4000->kasan_cfg_index;
    } else if (addr == 0x259) {
        if (et4000->kasan_cfg_index >= 0xF0) {
            val = et4000->kasan_cfg_regs[et4000->kasan_cfg_index - 0xF0];
            if (et4000->kasan_cfg_index == 0xF4 && et4000->kasan_cfg_regs[0] & 0x20)
                val |= 0x80;
        }
    } else if (addr >= et4000->kasan_access_addr && addr < et4000->kasan_access_addr + 8) {
        switch (addr - ((et4000->kasan_cfg_regs[2] << 8) | (et4000->kasan_cfg_regs[1]))) {
            case 2:
                val = 0;
                break;
            case 5:
                if (((et4000->get_korean_font_base >> 7) & 0x7F) == (et4000->svga.ksc5601_udc_area_msb[0] & 0x7F) && (et4000->svga.ksc5601_udc_area_msb[0] & 0x80))
                    val = fontdatksc5601_user[(et4000->get_korean_font_base & 0x7F) - 0x20].chr[et4000->get_korean_font_index];
                else if (((et4000->get_korean_font_base >> 7) & 0x7F) == (et4000->svga.ksc5601_udc_area_msb[1] & 0x7F) && (et4000->svga.ksc5601_udc_area_msb[1] & 0x80))
                    val = fontdatksc5601_user[96 + (et4000->get_korean_font_base & 0x7F) - 0x20].chr[et4000->get_korean_font_index];
                else
                    val = fontdatksc5601[et4000->get_korean_font_base].chr[et4000->get_korean_font_index];
                break;
            default:
                break;
        }
    } else
        val = et4000_in(addr, priv);

    return val;
}

static void
et4000_kasan_out(uint16_t addr, uint8_t val, void *priv)
{
    et4000_t *et4000 = (et4000_t *) priv;

    if (addr == 0x258) {
        et4000->kasan_cfg_index = val;
    } else if (addr == 0x259) {
        if (et4000->kasan_cfg_index >= 0xF0) {
            switch (et4000->kasan_cfg_index - 0xF0) {
                case 0:
                    if (et4000->kasan_cfg_regs[4] & 8)
                        val = (val & 0xFC) | (et4000->kasan_cfg_regs[0] & 3);
                    et4000->kasan_cfg_regs[0] = val;
                    svga_recalctimings(&et4000->svga);
                    break;
                case 1:
                case 2:
                    if ((et4000->kasan_cfg_index - 0xF0) <= 16)
                        et4000->kasan_cfg_regs[et4000->kasan_cfg_index - 0xF0] = val;
                    io_removehandler(et4000->kasan_access_addr, 0x0008, et4000_kasan_in, NULL, NULL, et4000_kasan_out, NULL, NULL, et4000);
                    et4000->kasan_access_addr = (et4000->kasan_cfg_regs[2] << 8) | et4000->kasan_cfg_regs[1];
                    io_sethandler(et4000->kasan_access_addr, 0x0008, et4000_kasan_in, NULL, NULL, et4000_kasan_out, NULL, NULL, et4000);
                    break;
                case 4:
                    if (et4000->kasan_cfg_regs[0] & 0x20)
                        val |= 0x80;
                    et4000->svga.ksc5601_swap_mode = (val & 4) >> 2;
                    et4000->kasan_cfg_regs[4]      = val;
                    svga_recalctimings(&et4000->svga);
                    break;
                case 5:
                    et4000->kasan_cfg_regs[5]              = val;
                    et4000->svga.ksc5601_english_font_type = 0x100 | val;
                    fallthrough;
                case 6:
                case 7:
                    et4000->svga.ksc5601_udc_area_msb[et4000->kasan_cfg_index - 0xF6] = val;
                default:
                    et4000->kasan_cfg_regs[et4000->kasan_cfg_index - 0xF0] = val;
                    svga_recalctimings(&et4000->svga);
                    break;
            }
        }
    } else if (addr >= et4000->kasan_access_addr && addr < et4000->kasan_access_addr + 8) {
        switch (addr - ((et4000->kasan_cfg_regs[2] << 8) | (et4000->kasan_cfg_regs[1]))) {
            case 0:
                if (et4000->kasan_cfg_regs[0] & 2) {
                    et4000->get_korean_font_index = ((val & 1) << 4) | ((val & 0x1E) >> 1);
                    et4000->get_korean_font_base  = (et4000->get_korean_font_base & ~7) | (val >> 5);
                }
                break;
            case 1:
                if (et4000->kasan_cfg_regs[0] & 2)
                    et4000->get_korean_font_base = (et4000->get_korean_font_base & ~0x7F8) | (val << 3);
                break;
            case 2:
                if (et4000->kasan_cfg_regs[0] & 2)
                    et4000->get_korean_font_base = (et4000->get_korean_font_base & ~0x7F800) | ((val & 7) << 11);
                break;
            case 3:
            case 4:
            case 5:
                if (et4000->kasan_cfg_regs[0] & 1) {
                    if ((addr - (((et4000->kasan_cfg_regs[2] << 8) | (et4000->kasan_cfg_regs[1])) + 3)) <= 4)
                        et4000->kasan_font_data[addr - (((et4000->kasan_cfg_regs[2] << 8) | (et4000->kasan_cfg_regs[1])) + 3)] = val;
                }
                break;
            case 6:
                if ((et4000->kasan_cfg_regs[0] & 1) && (et4000->kasan_font_data[3] & !(val & 0x80)) && (et4000->get_korean_font_base & 0x7F) >= 0x20 && (et4000->get_korean_font_base & 0x7F) < 0x7F) {
                    if (((et4000->get_korean_font_base >> 7) & 0x7F) == (et4000->svga.ksc5601_udc_area_msb[0] & 0x7F) && (et4000->svga.ksc5601_udc_area_msb[0] & 0x80))
                        fontdatksc5601_user[(et4000->get_korean_font_base & 0x7F) - 0x20].chr[et4000->get_korean_font_index] = et4000->kasan_font_data[2];
                    else if (((et4000->get_korean_font_base >> 7) & 0x7F) == (et4000->svga.ksc5601_udc_area_msb[1] & 0x7F) && (et4000->svga.ksc5601_udc_area_msb[1] & 0x80))
                        fontdatksc5601_user[96 + (et4000->get_korean_font_base & 0x7F) - 0x20].chr[et4000->get_korean_font_index] = et4000->kasan_font_data[2];
                }
                et4000->kasan_font_data[3] = val;
                break;
            default:
                break;
        }
    } else
        et4000_out(addr, val, priv);
}

uint32_t
get_et4000_addr(uint32_t addr, void *priv)
{
    const svga_t *svga = (svga_t *) priv;
    uint32_t      nbank;

    switch (svga->crtc[0x37] & 0x0B) {
        case 0x00:
        case 0x01:
            nbank = 0;
            addr &= 0xFFFF;
            break;
        case 0x02:
            nbank = (addr & 1) << 1;
            addr  = (addr >> 1) & 0xFFFF;
            break;
        case 0x03:
            nbank = addr & 3;
            addr  = (addr >> 2) & 0xFFFF;
            break;
        case 0x08:
        case 0x09:
            nbank = 0;
            addr &= 0x3FFFF;
            break;
        case 0x0A:
            nbank = (addr & 1) << 1;
            addr  = (addr >> 1) & 0x3FFFF;
            break;
        case 0x0B:
            nbank = addr & 3;
            addr  = (addr >> 2) & 0x3FFFF;
            break;
        default:
            nbank = 0;
            break;
    }

    if (svga->vram_max >= 1024 * 1024) {
        addr = (addr << 2) | (nbank & 3);
        if ((svga->crtc[0x37] & 3) == 2)
            addr >>= 1;
        else if ((svga->crtc[0x37] & 3) < 2)
            addr >>= 2;
    } else if (svga->vram_max >= 512 * 1024) {
        addr = (addr << 1) | ((nbank & 2) >> 1) | ((nbank & 1) << 19);
        if ((svga->crtc[0x37] & 3) < 2)
            addr >>= 1;
    } else if (svga->vram_max >= 256 * 1024)
        addr = addr | (nbank << 18);
    else if (svga->vram_max > 128 * 1024) {
        addr = (addr << 1) | ((nbank & 2) >> 1) | ((nbank & 1) << 17);
        if ((svga->crtc[0x37] & 3) < 2)
            addr >>= 1;
    } else
        addr = addr | (nbank << 16);

    return addr;
}

static void
et4000_recalctimings(svga_t *svga)
{
    const et4000_t *dev = (et4000_t *) svga->priv;

    svga->ma_latch |= (svga->crtc[0x33] & 3) << 16;

    svga->hblankstart = (((svga->crtc[0x3f] & 0x4) >> 2) << 8) + svga->crtc[2];

    svga->ps_bit_bug = (dev->type == ET4000_TYPE_TC6058AF) && svga->lowres && ((svga->gdcreg[5] & 0x60) >= 0x40);

    if (svga->crtc[0x35] & 1)
        svga->vblankstart |= 0x400;
    if (svga->crtc[0x35] & 2)
        svga->vtotal |= 0x400;
    if (svga->crtc[0x35] & 4)
        svga->dispend |= 0x400;
    if (svga->crtc[0x35] & 8)
        svga->vsyncstart |= 0x400;
    if (svga->crtc[0x35] & 0x10)
        svga->split |= 0x400;
    if (!svga->rowoffset && !svga->ps_bit_bug)
        svga->rowoffset = 0x100;
    if (svga->crtc[0x3f] & 1)
        svga->htotal |= 0x100;
    if (svga->attrregs[0x16] & 0x20) {
        svga->hdisp <<= 1;
        svga->dots_per_clock <<= 1;
    }

    switch (((svga->miscout >> 2) & 3) | ((svga->crtc[0x34] << 1) & 4)) {
        case 0:
        case 1:
            break;
        case 3:
            svga->clock = (cpuclock * (double) (1ULL << 32)) / 40000000.0;
            break;
        case 5:
            svga->clock = (cpuclock * (double) (1ULL << 32)) / 65000000.0;
            break;
        default:
            svga->clock = (cpuclock * (double) (1ULL << 32)) / 36000000.0;
            break;
    }

    switch (svga->bpp) {
        case 15:
        case 16:
            svga->hdisp /= 2;
            svga->dots_per_clock /= 2;
            break;

        case 24:
            svga->hdisp /= 3;
            svga->dots_per_clock /= 3;
            break;

        default:
            break;
    }

    if (dev->type == ET4000_TYPE_KOREAN || dev->type == ET4000_TYPE_TRIGEM || dev->type == ET4000_TYPE_KASAN) {
        if ((svga->render == svga_render_text_80) && ((svga->crtc[0x37] & 0x0A) == 0x0A)) {
            if (dev->port_32cb_val & 0x80) {
                svga->ma_latch -= 2;
                svga->ca_adj = -2;
            }
            if ((dev->port_32cb_val & 0xB4) == ((svga->crtc[0x37] & 3) == 2 ? 0xB4 : 0xB0)) {
                svga->render = svga_render_text_80_ksc5601;
            }
        }
    }

    if ((svga->bpp == 8) && ((svga->gdcreg[5] & 0x60) >= 0x40)) {
        svga->map8 = svga->pallook;
        if (svga->lowres)
            svga->render = svga_render_8bpp_lowres;
        else
            svga->render = svga_render_8bpp_highres;
    }

    if ((svga->seqregs[0x0e] & 0x02) && ((svga->gdcreg[5] & 0x60) >= 0x40) && svga->lowres) {
        svga->ma_latch <<= 1;
        svga->rowoffset <<= 1;
        svga->render = svga_render_8bpp_highres;
    }
<<<<<<< HEAD

    if (dev->type == ET4000_TYPE_TC6058AF) {
        if (svga->render == svga_render_8bpp_lowres)
            svga->render = svga_render_8bpp_tseng_lowres;
        else if (svga->render == svga_render_8bpp_highres)
            svga->render = svga_render_8bpp_tseng_highres;
    }

    /* From ET4000 docs:
        Bit 7 of the CRTC Mode register is set to 0 to place all horizontal and vertical timing control circuitry into a hold state.
    */
   svga->dpms = !(svga->crtc[0x17] & 0x80);
=======
>>>>>>> 7664ca1b
}

static void
et4000_kasan_recalctimings(svga_t *svga)
{
    const et4000_t *et4000 = (et4000_t *) svga->priv;

    et4000_recalctimings(svga);

    if (svga->render == svga_render_text_80 && (et4000->kasan_cfg_regs[0] & 8)) {
        svga->hdisp             += svga->dots_per_clock;
        svga->ma_latch          -= 4;
        svga->ca_adj             = (et4000->kasan_cfg_regs[0] >> 6) - 3;
        svga->ksc5601_sbyte_mask = (et4000->kasan_cfg_regs[0] & 4) << 5;
        if ((et4000->kasan_cfg_regs[0] & 0x23) == 0x20 && (et4000->kasan_cfg_regs[4] & 0x80) && ((svga->crtc[0x37] & 0x0B) == 0x0A))
            svga->render = svga_render_text_80_ksc5601;
    }
}

static uint8_t
et4000_mca_read(int port, void *priv)
{
    const et4000_t *et4000 = (et4000_t *) priv;

    return (et4000->pos_regs[port & 7]);
}

static void
et4000_mca_write(int port, uint8_t val, void *priv)
{
    et4000_t *et4000 = (et4000_t *) priv;

    /* MCA does not write registers below 0x0100. */
    if (port < 0x0102)
        return;

    /* Save the MCA register value. */
    et4000->pos_regs[port & 7] = val;
}

static uint8_t
et4000_mca_feedb(UNUSED(void *priv))
{
    return 1;
}

static void
et4000_reset(void *priv)
{
    et4000_t *dev  = (et4000_t *) priv;
    svga_t   *svga = (svga_t*) &dev->svga;
    
    memset(svga->crtc, 0x00, sizeof(svga->crtc));
    memset(svga->attrregs, 0x00, sizeof(svga->attrregs));
    memset(svga->gdcreg, 0x00, sizeof(svga->gdcreg));
    svga->crtc[0x17]  = 0x0;
    svga->crtc[0]     = 63;
    svga->crtc[6]     = 255;
    svga->dispontime  = 1000ULL << 32;
    svga->dispofftime = 1000ULL << 32;
    svga->bpp         = 8;
    svga_recalctimings(svga);
}

static void *
et4000_init(const device_t *info)
{
    const char *bios_ver = NULL;
    const char *fn;
    et4000_t   *dev;
    int         i;

    dev = (et4000_t *) malloc(sizeof(et4000_t));
    memset(dev, 0x00, sizeof(et4000_t));
    dev->name = info->name;
    dev->type = info->local;
    fn        = BIOS_ROM_PATH;

    switch (dev->type) {
        case ET4000_TYPE_TC6058AF: /* ISA ET4000AX (TC6058AF) */
        case ET4000_TYPE_ISA: /* ISA ET4000AX */
            dev->vram_size = device_get_config_int("memory") << 10;
            video_inform(VIDEO_FLAG_TYPE_SPECIAL, &timing_et4000_isa);
            svga_init(info, &dev->svga, dev, dev->vram_size,
                      et4000_recalctimings, et4000_in, et4000_out,
                      NULL, NULL);
            io_sethandler(0x03c0, 32,
                          et4000_in, NULL, NULL, et4000_out, NULL, NULL, dev);
            bios_ver      = (char *) device_get_config_bios("bios_ver");
            fn            = (char *) device_get_bios_file(info, bios_ver, 0);
            break;

        case ET4000_TYPE_MCA: /* MCA ET4000AX */
            dev->vram_size = 1024 << 10;
            video_inform(VIDEO_FLAG_TYPE_SPECIAL, &timing_et4000_mca);
            svga_init(info, &dev->svga, dev, dev->vram_size,
                      et4000_recalctimings, et4000_in, et4000_out,
                      NULL, NULL);
            io_sethandler(0x03c0, 32,
                          et4000_in, NULL, NULL, et4000_out, NULL, NULL, dev);
            dev->pos_regs[0] = 0xf2; /* ET4000 MCA board ID */
            dev->pos_regs[1] = 0x80;
            mca_add(et4000_mca_read, et4000_mca_write, et4000_mca_feedb, NULL, dev);
            break;

        case ET4000_TYPE_KOREAN: /* Korean ET4000 */
        case ET4000_TYPE_TRIGEM: /* Trigem 286M ET4000 */
            dev->vram_size                      = device_get_config_int("memory") << 10;
            dev->port_22cb_val                  = 0x60;
            dev->port_32cb_val                  = 0;
            dev->svga.ksc5601_sbyte_mask        = 0x80;
            dev->svga.ksc5601_udc_area_msb[0]   = 0xC9;
            dev->svga.ksc5601_udc_area_msb[1]   = 0xFE;
            dev->svga.ksc5601_swap_mode         = 0;
            dev->svga.ksc5601_english_font_type = 0;
            video_inform(VIDEO_FLAG_TYPE_SPECIAL, &timing_et4000_isa);
            svga_init(info, &dev->svga, dev, dev->vram_size,
                      et4000_recalctimings, et4000k_in, et4000k_out,
                      NULL, NULL);
            io_sethandler(0x03c0, 32,
                          et4000k_in, NULL, NULL, et4000k_out, NULL, NULL, dev);
            io_sethandler(0x22cb, 1,
                          et4000k_in, NULL, NULL, et4000k_out, NULL, NULL, dev);
            io_sethandler(0x22cf, 1,
                          et4000k_in, NULL, NULL, et4000k_out, NULL, NULL, dev);
            io_sethandler(0x32cb, 1,
                          et4000k_in, NULL, NULL, et4000k_out, NULL, NULL, dev);
            loadfont(KOREAN_FONT_ROM_PATH, 6);
            fn = KOREAN_BIOS_ROM_PATH;
            break;

        case ET4000_TYPE_KASAN: /* Kasan ET4000 */
            dev->vram_size                      = device_get_config_int("memory") << 10;
            dev->svga.ksc5601_sbyte_mask        = 0;
            dev->svga.ksc5601_udc_area_msb[0]   = 0xC9;
            dev->svga.ksc5601_udc_area_msb[1]   = 0xFE;
            dev->svga.ksc5601_swap_mode         = 0;
            dev->svga.ksc5601_english_font_type = 0x1FF;
            dev->kasan_cfg_index                = 0;
            for (i = 0; i < 16; i++)
                dev->kasan_cfg_regs[i] = 0;
            for (i = 0; i < 4; i++)
                dev->kasan_font_data[i] = 0;
            dev->kasan_cfg_regs[1] = 0x50;
            dev->kasan_cfg_regs[2] = 2;
            dev->kasan_cfg_regs[3] = 6;
            dev->kasan_cfg_regs[4] = 0x78;
            dev->kasan_cfg_regs[5] = 0xFF;
            dev->kasan_cfg_regs[6] = 0xC9;
            dev->kasan_cfg_regs[7] = 0xFE;
            dev->kasan_access_addr = 0x250;
            video_inform(VIDEO_FLAG_TYPE_SPECIAL, &timing_et4000_isa);
            svga_init(info, &dev->svga, dev, dev->vram_size,
                      et4000_kasan_recalctimings, et4000_in, et4000_out,
                      NULL, NULL);
            io_sethandler(0x03c0, 32,
                          et4000k_in, NULL, NULL, et4000k_out, NULL, NULL, dev);
            io_sethandler(0x0250, 8,
                          et4000_kasan_in, NULL, NULL, et4000_kasan_out, NULL, NULL, dev);
            io_sethandler(0x0258, 2,
                          et4000_kasan_in, NULL, NULL, et4000_kasan_out, NULL, NULL, dev);
            loadfont(KASAN_FONT_ROM_PATH, 6);
            fn = KASAN_BIOS_ROM_PATH;
            break;

        default:
            break;
    }

    if (dev->type >= ET4000_TYPE_ISA)
        dev->svga.ramdac = device_add(&sc1502x_ramdac_device);

    dev->vram_mask = dev->vram_size - 1;

    rom_init(&dev->bios_rom, fn,
             0xc0000, 0x8000, 0x7fff, 0, MEM_MAPPING_EXTERNAL);

    dev->svga.translate_address = get_et4000_addr;

    dev->svga.packed_chain4 = 1;

    return dev;
}

static void
et4000_close(void *priv)
{
    et4000_t *dev = (et4000_t *) priv;

    svga_close(&dev->svga);

    free(dev);
}

static void
et4000_speed_changed(void *priv)
{
    et4000_t *dev = (et4000_t *) priv;

    svga_recalctimings(&dev->svga);
}

static void
et4000_force_redraw(void *priv)
{
    et4000_t *dev = (et4000_t *) priv;

    dev->svga.fullchange = changeframecount;
}

static int
et4000_available(void)
{
    return rom_present(BIOS_ROM_PATH);
}

static int
et4000k_available(void)
{
    return rom_present(KOREAN_BIOS_ROM_PATH) && rom_present(KOREAN_FONT_ROM_PATH);
}

static int
et4000_kasan_available(void)
{
    return rom_present(KASAN_BIOS_ROM_PATH) && rom_present(KASAN_FONT_ROM_PATH);
}

static const device_config_t et4000_tc6058af_config[] = {
  // clang-format off
    {
        .name = "memory",
        .description = "Memory size",
        .type = CONFIG_SELECTION,
        .default_int = 512,
        .selection = {
            {
                .description = "256 KB",
                .value = 256
            },
            {
                .description = "512 KB",
                .value = 512
            },
            {
                .description = "1 MB",
                .value = 1024
            },
            {
                .description = ""
            }
        }
    },
    {
        .name = "bios_ver",
        .description = "BIOS Version",
        .type = CONFIG_BIOS,
        .default_string = "v1_10",
        .default_int = 0,
        .file_filter = "",
        .spinner = { 0 }, /*W1*/
        .bios = {
            { .name = "Version 1.10", .internal_name = "v1_10", .bios_type = BIOS_NORMAL,
              .files_no = 1, .local = 0, .size = 32768, .files = { TC6058AF_BIOS_ROM_PATH, "" } },
            { .name = "Version 1.21", .internal_name = "v1_21", .bios_type = BIOS_NORMAL,
              .files_no = 1, .local = 0, .size = 32768, .files = { V1_21_BIOS_ROM_PATH, "" } },
            { .files_no = 0 }
        },
    },
    {
        .type = CONFIG_END
    }
// clang-format on
};

static const device_config_t et4000_bios_config[] = {
  // clang-format off
    {
        .name = "memory",
        .description = "Memory size",
        .type = CONFIG_SELECTION,
        .default_int = 1024,
        .selection = {
            {
                .description = "256 KB",
                .value = 256
            },
            {
                .description = "512 KB",
                .value = 512
            },
            {
                .description = "1 MB",
                .value = 1024
            },
            {
                .description = ""
            }
        }
    },
    {
        .name = "bios_ver",
        .description = "BIOS Version",
        .type = CONFIG_BIOS,
        .default_string = "v8_01",
        .default_int = 0,
        .file_filter = "",
        .spinner = { 0 }, /*W1*/
        .bios = {
            { .name = "Version 8.01", .internal_name = "v8_01", .bios_type = BIOS_NORMAL,
              .files_no = 1, .local = 0, .size = 32768, .files = { BIOS_ROM_PATH, "" } },
            { .name = "Version 8.06", .internal_name = "v8_06", .bios_type = BIOS_NORMAL,
              .files_no = 1, .local = 0, .size = 32768, .files = { V8_06_BIOS_ROM_PATH, "" } },
            { .files_no = 0 }
        },
    },
    {
        .type = CONFIG_END
    }
  // clang-format on
};

static const device_config_t et4000_config[] = {
  // clang-format off
    {
        .name = "memory",
        .description = "Memory size",
        .type = CONFIG_SELECTION,
        .default_int = 1024,
        .selection = {
            {
                .description = "256 KB",
                .value = 256
            },
            {
                .description = "512 KB",
                .value = 512
            },
            {
                .description = "1 MB",
                .value = 1024
            },
            {
                .description = ""
            }
        }
    },
    {
        .type = CONFIG_END
    }
  // clang-format on
};

const device_t et4000_tc6058af_isa_device = {
    .name          = "Tseng Labs ET4000AX (TC6058AF) (ISA)",
    .internal_name = "et4000ax_tc6058af",
    .flags         = DEVICE_ISA,
    .local         = ET4000_TYPE_TC6058AF,
    .init          = et4000_init,
    .close         = et4000_close,
    .reset         = et4000_reset,
    { .available = NULL },
    .speed_changed = et4000_speed_changed,
    .force_redraw  = et4000_force_redraw,
    .config        = et4000_tc6058af_config
};

const device_t et4000_isa_device = {
    .name          = "Tseng Labs ET4000AX (ISA)",
    .internal_name = "et4000ax",
    .flags         = DEVICE_ISA,
    .local         = ET4000_TYPE_ISA,
    .init          = et4000_init,
    .close         = et4000_close,
    .reset         = et4000_reset,
    { .available = NULL },
    .speed_changed = et4000_speed_changed,
    .force_redraw  = et4000_force_redraw,
    .config        = et4000_bios_config
};

const device_t et4000_mca_device = {
    .name          = "Tseng Labs ET4000AX (MCA)",
    .internal_name = "et4000mca",
    .flags         = DEVICE_MCA,
    .local         = ET4000_TYPE_MCA,
    .init          = et4000_init,
    .close         = et4000_close,
    .reset         = et4000_reset,
    { .available = et4000_available },
    .speed_changed = et4000_speed_changed,
    .force_redraw  = et4000_force_redraw,
    .config        = et4000_config
};

const device_t et4000k_isa_device = {
    .name          = "Trigem Korean VGA (Tseng Labs ET4000AX Korean)",
    .internal_name = "tgkorvga",
    .flags         = DEVICE_ISA,
    .local         = ET4000_TYPE_KOREAN,
    .init          = et4000_init,
    .close         = et4000_close,
    .reset         = et4000_reset,
    { .available = et4000k_available },
    .speed_changed = et4000_speed_changed,
    .force_redraw  = et4000_force_redraw,
    .config        = et4000_config
};

const device_t et4000k_tg286_isa_device = {
    .name          = "Trigem Korean VGA (Trigem 286M)",
    .internal_name = "et4000k_tg286_isa",
    .flags         = DEVICE_ISA,
    .local         = ET4000_TYPE_TRIGEM,
    .init          = et4000_init,
    .close         = et4000_close,
    .reset         = et4000_reset,
    { .available = et4000k_available },
    .speed_changed = et4000_speed_changed,
    .force_redraw  = et4000_force_redraw,
    .config        = et4000_config
};

const device_t et4000_kasan_isa_device = {
    .name          = "Kasan Hangulmadang-16 VGA (Tseng Labs ET4000AX Korean)",
    .internal_name = "kasan16vga",
    .flags         = DEVICE_ISA,
    .local         = ET4000_TYPE_KASAN,
    .init          = et4000_init,
    .close         = et4000_close,
    .reset         = et4000_reset,
    { .available = et4000_kasan_available },
    .speed_changed = et4000_speed_changed,
    .force_redraw  = et4000_force_redraw,
    .config        = et4000_config
};<|MERGE_RESOLUTION|>--- conflicted
+++ resolved
@@ -732,21 +732,11 @@
         svga->rowoffset <<= 1;
         svga->render = svga_render_8bpp_highres;
     }
-<<<<<<< HEAD
-
-    if (dev->type == ET4000_TYPE_TC6058AF) {
-        if (svga->render == svga_render_8bpp_lowres)
-            svga->render = svga_render_8bpp_tseng_lowres;
-        else if (svga->render == svga_render_8bpp_highres)
-            svga->render = svga_render_8bpp_tseng_highres;
-    }
 
     /* From ET4000 docs:
         Bit 7 of the CRTC Mode register is set to 0 to place all horizontal and vertical timing control circuitry into a hold state.
     */
    svga->dpms = !(svga->crtc[0x17] & 0x80);
-=======
->>>>>>> 7664ca1b
 }
 
 static void
