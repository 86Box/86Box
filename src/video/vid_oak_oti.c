--- conflicted
+++ resolved
@@ -573,22 +573,6 @@
 	oti067_config
 };
 
-<<<<<<< HEAD
-=======
-const device_t oti067_m300_device =
-{
-	"Oak OTI-067 (Olivetti M300-08/15)",
-	"oti067_m300",
-	DEVICE_ISA,
-	4,
-	oti_init, oti_close, NULL,
-	{ oti067_m300_available },
-	oti_speed_changed,
-	oti_force_redraw,
-	oti067_config
-};
-
->>>>>>> c7824e8d
 const device_t oti067_ama932j_device =
 {
 	"Oak OTI-067 (AMA-932J)",
