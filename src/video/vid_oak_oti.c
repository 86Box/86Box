/*
 * 86Box    A hypervisor and IBM PC system emulator that specializes in
 *          running old operating systems and software designed for IBM
 *          PC systems and compatibles from 1981 through fairly recent
 *          system designs based on the PCI bus.
 *
 *          This file is part of the 86Box distribution.
 *
 *          Oak OTI037C/67/077 emulation.
 *
 *
 *
 * Authors: Sarah Walker, <https://pcem-emulator.co.uk/>
 *          Miran Grca, <mgrca8@gmail.com>
 *
 *          Copyright 2008-2018 Sarah Walker.
 *          Copyright 2016-2018 Miran Grca.
 */

/* TODO for OTI-087: 
 * 1. Analyze further the 1-to-8-byte color expansion mode when only bit 4 of Extended Register 0x30 is enabled and all other bits of it zero.
 * 2. Fix window moving leftover bugs and glitches on Windows 3.X when using 8-bpp modes.
 * 3. Implement hardware cursor if necessary.
*/

#include <stdint.h>
#include <stdlib.h>
#include <string.h>
#include <wchar.h>
#include <86box/86box.h>
#include <86box/io.h>
#include <86box/timer.h>
#include <86box/mem.h>
#include <86box/rom.h>
#include <86box/device.h>
#include <86box/video.h>
#include <86box/vid_svga.h>
#include <86box/vid_svga_render.h>
#include <86box/plat_unused.h>

#define BIOS_037C_PATH        "roms/video/oti/bios.bin"
#define BIOS_067_AMA932J_PATH "roms/machines/ama932j/OTI067.BIN"
#define BIOS_067_M300_08_PATH "roms/machines/m30008/EVC_BIOS.ROM"
#define BIOS_067_M300_15_PATH "roms/machines/m30015/EVC_BIOS.ROM"
#define BIOS_077_PATH         "roms/video/oti/oti077.vbi"
#define BIOS_087_PATH         "roms/video/oti/oakoti087wdparadise.BIN"

// Register index defines
#define OTI_REG_CONFIG_1 0x7
#define OTI_REG_CONFIG_2 0x8

enum {
    OTI_037C,
    OTI_067 = 2,
    OTI_067_AMA932J,
    OTI_067_M300 = 4,
    OTI_077      = 5,
    OTI_087      = 6
};

typedef struct {
    svga_t svga;

    rom_t bios_rom;
    mem_mapping_t linear_mapping;

    int     index;
    uint8_t regs[128];

    uint8_t chip_id;
    uint8_t pos;
    uint8_t enable_register;
    uint8_t dipswitch_val;

    uint32_t vram_size;
    uint32_t vram_mask;
} oti_t;

static video_timings_t timing_oti = { .type = VIDEO_ISA, .write_b = 6, .write_w = 8, .write_l = 16, .read_b = 6, .read_w = 8, .read_l = 16 };

static void
oti_out(uint16_t addr, uint8_t val, void *priv)
{
    oti_t  *oti  = (oti_t *) priv;
    svga_t *svga = &oti->svga;
    uint8_t old;
    uint8_t idx;
    uint8_t enable;

    if (!oti->chip_id && !(oti->enable_register & 1) && (addr != 0x3C3))
        return;

    if ((((addr & 0xFFF0) == 0x3D0 || (addr & 0xFFF0) == 0x3B0) && addr < 0x3de) && !(svga->miscout & 1))
        addr ^= 0x60;

    switch (addr) {
        case 0x3C3:
            if (!oti->chip_id && oti->chip_id != OTI_087) {
                oti->enable_register = val & 1;
                return;
            } else
                break;

        case 0x3c6:
        case 0x3c7:
        case 0x3c8:
        case 0x3c9:
            if (oti->chip_id == OTI_077 || oti->chip_id == OTI_087)
                sc1148x_ramdac_out(addr, 0, val, svga->ramdac, svga);
            else
                svga_out(addr, val, svga);
            return;

#if 0
        case 0x3CF:
            svga_out(addr, val, svga);
            if ((svga->gdcaddr & 15) == 6 && (oti->regs[0x5] & 0x1)) {
                mem_mapping_disable(&svga->mapping);
            }
            break;
#endif

        case 0x3D4:
            if (oti->chip_id)
                svga->crtcreg = val & 0x3f;
            else
                svga->crtcreg = val; /* FIXME: The BIOS wants to set the test bit? */
            return;

        case 0x3D5:
            if (oti->chip_id && (svga->crtcreg & 0x20))
                return;
            idx = svga->crtcreg;
            if (!oti->chip_id)
                idx &= 0x1f;
            if ((idx < 7) && (svga->crtc[0x11] & 0x80))
                return;
            if ((idx == 7) && (svga->crtc[0x11] & 0x80))
                val = (svga->crtc[7] & ~0x10) | (val & 0x10);
            old             = svga->crtc[idx];
            svga->crtc[idx] = val;
            if (old != val) {
                if ((idx < 0x0e) || (idx > 0x10)) {
                    if (idx == 0x0c || idx == 0x0d) {
                        svga->fullchange = 3;
                        svga->ma_latch   = ((svga->crtc[0xc] << 8) | svga->crtc[0xd]) + ((svga->crtc[8] & 0x60) >> 5);
                    } else {
                        svga->fullchange = changeframecount;
                        svga_recalctimings(svga);
                    }
                }
            }
            break;

        case 0x3DE:
            if (oti->chip_id && oti->chip_id != OTI_087)
                oti->index = val & 0x1f;
            else
                oti->index = val;
            return;

        case 0x3DF:
            idx = oti->index;
            if (oti->chip_id != OTI_087)
                idx &= 0x1f;
            if ((idx == 7 || idx == 1 || idx == 6) && oti->chip_id == OTI_087) return;
            if (idx == 0x36 && oti->chip_id == OTI_087) {
                //pclog("OAK: Write latch reg value %d (0x%X), idx = 0x%X\n", val, val, oti->regs[0x35]);
                svga->latch.b[oti->regs[0x35]++] = val;
                if (oti->regs[0x35] == 8) oti->regs[0x35] = 0;
                return;
            }
            oti->regs[idx] = val;
            switch (idx) {
                // FIXME: Linear mapping for some reason doesn't work at all on Windows 3.X.
#if 0
                case 0x5:
                {
                    uint32_t base = 0, size = 0;
                    mem_mapping_set_enabled(&svga->mapping, !(val & 0x1));
                    if (val & 0x1) {
                        if ((val & 0xF0) == 0) {
                            base = 0xA0000;
                            size = 0x20000;
                            svga->decode_mask = 0x1FFFF;
                        } else {
                            base = (val & 0xF0);
                            base <<= 16;
                            size = 0x40000 << ((val & 0xC) >> 2);
                            svga->decode_mask = (0x40000 << ((val & 0xC) >> 2)) - 1;
                        }
                    } else {
                        svga->decode_mask = 0x7FFFFFF;
                    }
                    svga->decode_mask = 0x7FFFFFF;
                    mem_mapping_set_addr(&oti->linear_mapping, base, size);
                    pclog("OAK: Base = 0x%X, Size = 0x%X\n", base, size);
                    break;
                }
#endif
                case 0x6:
                {
                    if (oti->chip_id == OTI_087) {
                        svga->miscout = (svga->miscout & ~0xC) | ((val & 0x3) << 2);
                        oti->regs[0xD] = (oti->regs[0xD] & ~0x20) | (!!(val & 0x4) << 5);
                        svga_recalctimings(svga);
                    }
                    break;
                }
                case 0xD:
                    if (oti->chip_id == OTI_067) {
                        svga->vram_display_mask = (val & 0x0c) ? oti->vram_mask : 0x3ffff;
                        if (!(val & 0x80))
                            svga->vram_display_mask = 0x3ffff;

                        if ((val & 0x80) && oti->vram_size == 256)
                            mem_mapping_disable(&svga->mapping);
                        else
                            mem_mapping_enable(&svga->mapping);
                    } else if (oti->chip_id == OTI_077) {
                        svga->vram_display_mask = (val & 0x0c) ? oti->vram_mask : 0x3ffff;

                        switch ((val & 0xc0) >> 6) {
                            case 0x00: /* 256 kB of memory */
                            default:
                                enable = (oti->vram_size >= 256);
                                if (val & 0x0c)
                                    svga->vram_display_mask = MIN(oti->vram_mask, 0x3ffff);
                                break;
                            case 0x01: /* 1 MB of memory */
                            case 0x03:
                                enable = (oti->vram_size >= 1024);
                                if (val & 0x0c)
                                    svga->vram_display_mask = MIN(oti->vram_mask, 0xfffff);
                                break;
                            case 0x02: /* 512 kB of memory */
                                enable = (oti->vram_size >= 512);
                                if (val & 0x0c)
                                    svga->vram_display_mask = MIN(oti->vram_mask, 0x7ffff);
                                break;
                        }

                        if (enable)
                            mem_mapping_enable(&svga->mapping);
                        else
                            mem_mapping_disable(&svga->mapping);
                    } else if (oti->chip_id != OTI_087) {
                        if (val & 0x80)
                            mem_mapping_disable(&svga->mapping);
                        else
                            mem_mapping_enable(&svga->mapping);
                    } else {
                        oti->regs[0x20] = (oti->regs[0x20] & ~0x7) | (val & 0x7);
                        oti->regs[0x21] = (oti->regs[0x21] & ~0xC) | ((val & 0x18) >> 1);
                        oti->regs[0x6] = (oti->regs[0x6] & ~0x4) | (!!(val & 0x20) << 2);
                        svga_recalctimings(svga);
                    }
                    break;

                case 0x11:
                    svga->read_bank  = ((uint32_t)(val & 0xf)) * 65536;
                    svga->write_bank = ((uint32_t)(val >> 4)) * 65536;
                    oti->regs[0x23]  = val & 0xf;
                    oti->regs[0x24]  = (val >> 4) & 0xf;
                    break;

                case 0x13:
                    mem_mapping_set_enabled(&oti->bios_rom.mapping, !!(val & 0x20));
                    break;

                case 0x14:
                    {
                        oti->regs[0x17] = (oti->regs[0x17] & 0xFE) | !!(oti->regs[0x14] & 0x8);
                        svga_recalctimings(svga);
                        break;
                    }

                case 0x17:
                case 0x21:
                    {
                        svga_recalctimings(svga);
                        break;
                    }

                case 0x22:
                    {
                        svga->adv_flags &= ~FLAG_LATCH8;
                        if (!!(val & 0x10)) svga->adv_flags |= FLAG_LATCH8;
                        break; 
                    }

                case 0x23:
                case 0x25:
                    svga->read_bank = (val & 0x1f) * 65536;
                    oti->regs[0x11] = (oti->regs[0x11] & 0xF0) | (val & 0x0F);
                    if (idx != 0x25) break;

                case 0x24:
                    svga->write_bank = (val & 0x1f) * 65536;
                    oti->regs[0x11] = (oti->regs[0x11] & 0x0F) | (val & 0xF0);
                    break;
            }
//        if (oti->index != 0x34) pclog("OAK: Write reg value %d (0x%X), idx = 0x%X\n", val, val, oti->index);
            return;
    }

    svga_out(addr, val, svga);
}

static uint8_t
oti_in(uint16_t addr, void *priv)
{
    oti_t  *oti  = (oti_t *) priv;
    svga_t *svga = &oti->svga;
    uint8_t idx;
    uint8_t temp;

    if (!oti->chip_id && !(oti->enable_register & 1) && (addr != 0x3C3))
        return 0xff;

    if ((((addr & 0xFFF0) == 0x3D0 || (addr & 0xFFF0) == 0x3B0) && addr < 0x3de) && !(svga->miscout & 1))
        addr ^= 0x60;

    switch (addr) {
        case 0x3C2:
            if ((svga->vgapal[0].r + svga->vgapal[0].g + svga->vgapal[0].b) >= 0x50)
                temp = 0;
            else
                temp = 0x10;
            break;

        case 0x3C3:
            if (oti->chip_id)
                temp = svga_in(addr, svga);
            else
                temp = oti->enable_register;
            break;

        case 0x3c6:
        case 0x3c7:
        case 0x3c8:
        case 0x3c9:
            if (oti->chip_id == OTI_077 || oti->chip_id == OTI_087)
                return sc1148x_ramdac_in(addr, 0, svga->ramdac, svga);
            return svga_in(addr, svga);

        case 0x3CF:
            return svga->gdcreg[svga->gdcaddr & 0xf];

        case 0x3D4:
            temp = svga->crtcreg;
            break;

        case 0x3D5:
            if (oti->chip_id) {
                if (svga->crtcreg & 0x20)
                    temp = 0xff;
                else
                    temp = svga->crtc[svga->crtcreg];
            } else
                temp = svga->crtc[svga->crtcreg & 0x1f];
            break;

        case 0x3DA:
            if (oti->chip_id) {
                temp = svga_in(addr, svga);
                break;
            }

            svga->attrff = 0;
            /*The OTI-037C BIOS waits for bits 0 and 3 in 0x3da to go low, then reads 0x3da again
              and expects the diagnostic bits to equal the current border colour. As I understand
              it, the 0x3da active enable status does not include the border time, so this may be
              an area where OTI-037C is not entirely VGA compatible.*/
            svga->cgastat &= ~0x30;
            /* copy color diagnostic info from the overscan color register */
            switch (svga->attrregs[0x12] & 0x30) {
                case 0x00: /* P0 and P2 */
                    if (svga->attrregs[0x11] & 0x01)
                        svga->cgastat |= 0x10;
                    if (svga->attrregs[0x11] & 0x04)
                        svga->cgastat |= 0x20;
                    break;
                case 0x10: /* P4 and P5 */
                    if (svga->attrregs[0x11] & 0x10)
                        svga->cgastat |= 0x10;
                    if (svga->attrregs[0x11] & 0x20)
                        svga->cgastat |= 0x20;
                    break;
                case 0x20: /* P1 and P3 */
                    if (svga->attrregs[0x11] & 0x02)
                        svga->cgastat |= 0x10;
                    if (svga->attrregs[0x11] & 0x08)
                        svga->cgastat |= 0x20;
                    break;
                case 0x30: /* P6 and P7 */
                    if (svga->attrregs[0x11] & 0x40)
                        svga->cgastat |= 0x10;
                    if (svga->attrregs[0x11] & 0x80)
                        svga->cgastat |= 0x20;
                    break;
            }
            temp = svga->cgastat;
            break;

        case 0x3DE:
            temp = (oti->chip_id == OTI_087 ? oti->index : oti->index & 0x1f);
            if (oti->chip_id && oti->chip_id != OTI_087)
                temp |= (oti->chip_id << 5);
            break;

        case 0x3DF:
            idx = oti->index;
            if (oti->chip_id != OTI_087)
                idx &= 0x1f;
            if (idx == 0x10)
                temp = oti->dipswitch_val;
            else
                temp = oti->regs[idx];
            if (oti->chip_id == OTI_087) {
                switch (idx) {
                    case 0x36:
                    {
                        temp = svga->latch.b[oti->regs[0x35]++];
                        if (oti->regs[0x35] == 8) oti->regs[0x35] = 0;
                        break;
                    }

                    case 0x23:
                        temp |= oti->regs[0x11] & 0xf;
                        break;

                    case 0x24:
                        temp |= oti->regs[0x11] >> 4;
                        break;

                    case 0x6:
                        temp = ((svga->miscout >> 2) & 3) | ((oti->regs[0x0d] & 0x20) >> 3) | (oti->chip_id == OTI_087 ? (oti->regs[0x6] & 0x8) : 0);
                        break;

                    case 0xD:
                    {
                        temp = oti->regs[0x20] & 0x7;
                        temp |= (oti->regs[0x21] & 0xC) << 1;
                        temp |= (oti->regs[0x6] & 0x4) << 3;
                        break;
                    }
                }
            }
            break;

        default:
            temp = svga_in(addr, svga);
            break;
    }

//    if (addr == 0x3DF) pclog("OAK: Read reg value %d (0x%X), idx = 0x%X\n", temp, temp, idx);
    return temp;
}

static void
oti_pos_out(UNUSED(uint16_t addr), uint8_t val, void *priv)
{
    oti_t *oti = (oti_t *) priv;

    if ((val ^ oti->pos) & 8) {
        if (val & 8)
            io_sethandler(0x03c0, 32, oti_in, NULL, NULL,
                          oti_out, NULL, NULL, oti);
        else
            io_removehandler(0x03c0, 32, oti_in, NULL, NULL,
                             oti_out, NULL, NULL, oti);
    }

    oti->pos = val;
}

static uint8_t
oti_pos_in(UNUSED(uint16_t addr), void *priv)
{
    oti_t *oti = (oti_t *) priv;

    return (oti->pos);
}

static float
oti_getclock_087(int clock)
{
    float ret = 0.0;

    switch (clock) {
	case 0:
    case 8:
	default:
		ret = 25200000.0;
		break;
    case 9:
	case 1:
		ret = 28300000.0;
		break;
    case 11:
    case 2:
        ret = 65000000.0;
        break;
    case 3:
        ret = 44900000.0;
        break;
	case 4:
		ret = 28300000.0;
		break;
	case 5:
		ret = 36000000.0;
		break;
    case 6:
        ret = 40000000.0;
        break;
    case 7:
        ret = 36000000.0;
        break;
    case 10:
        ret = 78000000.0;
        break;
    case 12:
        ret = 63000000.0;
        break;
    case 13:
        ret = 72000000.0;
        break;
    case 14:
        ret = 40000000.0;
        break;
    case 15:
        ret = 50000000.0;
        break;
    }

    return ret;
}


static float
oti_getclock(int clock)
{
    float ret = 0.0;

    switch (clock) {
        case 0:
        default:
            ret = 25175000.0;
            break;
        case 1:
            ret = 28322000.0;
            break;
        case 4:
            ret = 14318000.0;
            break;
        case 5:
            ret = 16257000.0;
            break;
        case 7:
            ret = 35500000.0;
            break;
    }

    return ret;
}

static void
oti_recalctimings(svga_t *svga)
{
<<<<<<< HEAD
    oti_t *oti     = (oti_t *) svga->p;
    int    clk_sel = ((svga->miscout >> 2) & 3) | ((oti->regs[0x0d] & 0x20) >> 3) | (oti->chip_id == OTI_087 ? (oti->regs[0x6] & 0x8) : 0);
=======
    oti_t *oti     = (oti_t *) svga->priv;
    int    clk_sel = ((svga->miscout >> 2) & 3) | ((oti->regs[0x0d] & 0x20) >> 3);
>>>>>>> cb24ee27

    svga->clock = (cpuclock * (double) (1ULL << 32)) / (oti->chip_id == OTI_087 ? oti_getclock_087(clk_sel) : oti_getclock(clk_sel));

    if (oti->chip_id > 0) {
        if (oti->regs[0x14] & 0x08)
            svga->ma_latch |= 0x10000;
        if (oti->regs[0x16] & 0x08)
            svga->ma_latch |= 0x20000;

        if (oti->regs[0x14] & 0x01)
            svga->vtotal += 0x400;
        if (oti->regs[0x14] & 0x02)
            svga->dispend += 0x400;
        if (oti->regs[0x14] & 0x04)
            svga->vsyncstart += 0x400;
        if (oti->chip_id == OTI_087) {
            if (oti->regs[0x17] & 0x1) svga->ma_latch |= 0x10000;
            if (oti->regs[0x17] & 0x2) svga->ma_latch |= 0x20000;
            if (oti->regs[0x17] & 0x4) svga->ma_latch |= 0x40000;
        }

        svga->interlace = oti->regs[0x14] & 0x80;
    }

    if (oti->chip_id != OTI_087 && (oti->regs[0x0d] & 0x0c) && !(oti->regs[0x0d] & 0x10))
        svga->rowoffset <<= 1;
    if (oti->chip_id == OTI_087 && (oti->regs[0x21] & 0x4)) {
        svga->rowoffset <<= 1;
        if (svga->bpp == 8 && svga->hdisp == 1280) svga->hdisp >>= 1;
    }

    if (oti->chip_id == OTI_087) {
        if (oti->regs[0x21] & 0x2) {
            svga->bpp = 24;
            svga->hdisp += 8;
        } else if (svga->bpp == 24) {
            svga->bpp = 8;
            svga->hdisp -= 8;
        }
    }

    if (svga->bpp == 24) {
        svga->render = svga_render_24bpp_highres;
        //svga->hdisp >>= 1;
    } else if (svga->bpp == 16) {
        svga->render = svga_render_16bpp_highres;
        svga->hdisp >>= 1;
    } else if (svga->bpp == 15) {
        svga->render = svga_render_15bpp_highres;
        svga->hdisp >>= 1;
    }
}

static uint8_t reverse(uint8_t b) {
   b = (b & 0xF0) >> 4 | (b & 0x0F) << 4;
   b = (b & 0xCC) >> 2 | (b & 0x33) << 2;
   b = (b & 0xAA) >> 1 | (b & 0x55) << 1;
   return b;
}

static void
oti_write(uint32_t addr, uint8_t val, void *p) {
    oti_t* oti = (oti_t*)p;
    uint8_t pixel_mask = !(oti->regs[0x30] & 0x8) ? 0xFF : oti->regs[0x34];

    if (oti->regs[0x30] & 0x10) pixel_mask = reverse(pixel_mask);
    if (oti->svga.bpp == 8 && (oti->regs[0x21] & 0x4)) {
        if (oti->regs[0x30] & 0x1) {
            val = ((oti->regs[0x30] & 0x4) ? reverse(oti->regs[0x33]) : reverse(val));
            for (uint8_t i = 0; i < 8; i++) {
                if (pixel_mask & (1 << i)) svga_write(addr + i, (val & (1 << i)) ? oti->regs[0x31] : oti->regs[0x32], &oti->svga);
            }
        } else if ((oti->regs[0x30] & 0x8)) {
            for (uint8_t i = 0; i < 8; i++) {
                if (pixel_mask & (1 << i)) svga_write(addr + i,(oti->regs[0x30] & 0x10) ? reverse(val) : val, &oti->svga);
            }
        } else svga_write(addr, val, p);
    }
    else svga_write(addr, val, p);
}


static void
oti_writew(uint32_t addr, uint16_t val, void *p) {
    oti_t* oti = (oti_t*)p;
    
    if (oti->svga.bpp >= 16) return svga_writew(addr, val, p);
    oti_write(addr, val, p);
    if (!(oti->regs[0x30] & 0xc)) oti_write(addr + 1, val >> 8, p);
}


static void
oti_write_linear(uint32_t addr, uint8_t val, void *p) {
    oti_t* oti = (oti_t*)p;

    pclog("OAK: Linear write to value @ 0x%X\n", addr);
    uint8_t pixel_mask = !(oti->regs[0x30] & 0x8) ? 0xFF : oti->regs[0x34];

    if (oti->regs[0x30] & 0x10) pixel_mask = reverse(pixel_mask);
    if (oti->svga.bpp == 8 && (oti->regs[0x21] & 0x4)) {
        if (oti->regs[0x30] & 0x1) {
            val = ((oti->regs[0x30] & 0x4) ? reverse(oti->regs[0x33]) : reverse(val));
            for (uint8_t i = 0; i < 8; i++) {
                if (pixel_mask & (1 << i)) svga_write_linear(addr + i, (val & (1 << i)) ? oti->regs[0x31] : oti->regs[0x32], &oti->svga);
            }
        } else if ((oti->regs[0x30] & 0x8)) {
            for (uint8_t i = 0; i < 8; i++) {
                if (pixel_mask & (1 << i)) svga_write_linear(addr + i,(oti->regs[0x30] & 0x10) ? reverse(val) : val, &oti->svga);
            }
        } else svga_write_linear(addr, val, p);
    }
    else svga_write_linear(addr, val, p);
}


static void
oti_writew_linear(uint32_t addr, uint16_t val, void *p) {
    oti_t* oti = (oti_t*)p;
    
    if (oti->svga.bpp >= 16) return svga_writew_linear(addr, val, p);
    oti_write_linear(addr, val, p);
    if (!(oti->regs[0x30] & 0xc)) oti_write_linear(addr + 1, val >> 8, p);
}

static void *
oti_init(const device_t *info)
{
    oti_t *oti   = malloc(sizeof(oti_t));
    char  *romfn = NULL;

    memset(oti, 0x00, sizeof(oti_t));
    oti->chip_id = info->local;

    oti->dipswitch_val = 0x18;

    switch (oti->chip_id) {
        case OTI_037C:
            romfn          = BIOS_037C_PATH;
            oti->vram_size = 256;
            oti->regs[0]   = 0x08; /* FIXME: The BIOS wants to read this at index 0? This index is undocumented. */
            /* io_sethandler(0x03c0, 32,
                          oti_in, NULL, NULL, oti_out, NULL, NULL, oti); */
            break;

        case OTI_067_AMA932J:
            romfn          = BIOS_067_AMA932J_PATH;
            oti->chip_id   = 2;
            oti->vram_size = device_get_config_int("memory");
            oti->dipswitch_val |= 0x20;
            oti->pos = 0x08; /* Tell the BIOS the I/O ports are already enabled to avoid a double I/O handler mess. */
            io_sethandler(0x46e8, 1, oti_pos_in, NULL, NULL, oti_pos_out, NULL, NULL, oti);
            break;

        case OTI_067_M300:
            if (rom_present(BIOS_067_M300_15_PATH))
                romfn = BIOS_067_M300_15_PATH;
            else
                romfn = BIOS_067_M300_08_PATH;
            oti->vram_size = device_get_config_int("memory");
            oti->pos       = 0x08; /* Tell the BIOS the I/O ports are already enabled to avoid a double I/O handler mess. */
            io_sethandler(0x46e8, 1, oti_pos_in, NULL, NULL, oti_pos_out, NULL, NULL, oti);
            break;

        case OTI_067:
        case OTI_077:
            romfn          = BIOS_077_PATH;
            oti->vram_size = device_get_config_int("memory");
            oti->pos       = 0x08; /* Tell the BIOS the I/O ports are already enabled to avoid a double I/O handler mess. */
            io_sethandler(0x46e8, 1, oti_pos_in, NULL, NULL, oti_pos_out, NULL, NULL, oti);
            break;

        case OTI_087:
            romfn          = BIOS_087_PATH;
            oti->vram_size = device_get_config_int("memory");
            oti->pos       = 0x08;
            io_sethandler(0x46e8, 1, oti_pos_in, NULL, NULL, oti_pos_out, NULL, NULL, oti);
            break;
    }

    if (romfn != NULL) {
        rom_init(&oti->bios_rom, romfn,
                 0xc0000, 0x8000, 0x7fff, 0, MEM_MAPPING_EXTERNAL);
    }

    oti->vram_mask = (oti->vram_size << 10) - 1;

    video_inform(VIDEO_FLAG_TYPE_SPECIAL, &timing_oti);

    svga_init(info, &oti->svga, oti, oti->vram_size << 10,
              oti_recalctimings, oti_in, oti_out, NULL, NULL);

    if (oti->chip_id == OTI_087) {
        mem_mapping_set_p(&oti->svga.mapping, oti);
        mem_mapping_set_handler(&oti->svga.mapping, svga_read, svga_readw, NULL, oti_write, oti_writew, NULL);
    }

    if (oti->chip_id == OTI_077 || oti->chip_id == OTI_087) {
        oti->svga.ramdac = device_add(&sc11487_ramdac_device); /*Actually a 82c487, probably a clone.*/
    }
    io_sethandler(0x03c0, 32,
                  oti_in, NULL, NULL, oti_out, NULL, NULL, oti);

    oti->svga.miscout       = 1;
    oti->svga.packed_chain4 = 1;

    if (oti->chip_id == OTI_087) {
        oti->regs[OTI_REG_CONFIG_1] = 6;
        if (info->flags & DEVICE_VLB) oti->regs[OTI_REG_CONFIG_1] |= 0x80;
        oti->regs[OTI_REG_CONFIG_2] = 0x0;
        oti->regs[0x13] = 0x20;
        oti->regs[0x1] = 0x10; /* OTI-087 Chip Revision identification register. */
        oti->regs[0x0] = 1; /* The main Chip Identification register. */
        mem_mapping_add(&oti->linear_mapping, 0, 0, svga_readb_linear, svga_readw_linear, NULL, oti_write_linear, oti_writew_linear, NULL, NULL, MEM_MAPPING_EXTERNAL, oti);
    }

    return oti;
}

static void
oti_close(void *priv)
{
    oti_t *oti = (oti_t *) priv;

    svga_close(&oti->svga);

    free(oti);
}

static void
oti_speed_changed(void *priv)
{
    oti_t *oti = (oti_t *) priv;

    svga_recalctimings(&oti->svga);
}

static void
oti_force_redraw(void *priv)
{
    oti_t *oti = (oti_t *) priv;

    oti->svga.fullchange = changeframecount;
}

static int
oti037c_available(void)
{
    return (rom_present(BIOS_037C_PATH));
}

static int
oti067_ama932j_available(void)
{
    return (rom_present(BIOS_067_AMA932J_PATH));
}

static int
oti067_077_available(void)
{
    return (rom_present(BIOS_077_PATH));
}

static int
oti067_087_available(void)
{
    return(rom_present(BIOS_087_PATH));
}


static int
oti067_m300_available(void)
{
    if (rom_present(BIOS_067_M300_15_PATH))
        return (rom_present(BIOS_067_M300_15_PATH));
    else
        return (rom_present(BIOS_067_M300_08_PATH));
}

// clang-format off
static const device_config_t oti067_config[] = {
    {
        .name = "memory",
        .description = "Memory size",
        .type = CONFIG_SELECTION,
        .default_int = 512,
        .selection = {
            {
                .description = "256 kB",
                .value = 256
            },
            {
                .description = "512 kB",
                .value = 512
            },
            {
                .description = ""
            }
        }
    },
    {
        .type = CONFIG_END
    }
};

static const device_config_t oti067_ama932j_config[] = {
    {
        .name = "memory",
        .description = "Memory size",
        .type = CONFIG_SELECTION,
        .default_int = 256,
        .selection = {
            {
                .description = "256 kB",
                .value = 256
            },
            {
                .description = "512 kB",
                .value = 512
            },
            {
                .description = ""
            }
        }
    },
    {
        .type = CONFIG_END
    }
};

static const device_config_t oti077_config[] = {
    {
        .name = "memory",
        .description = "Memory size",
        .type = CONFIG_SELECTION,
        .default_int = 1024,
        .selection = {
            {
                .description = "256 kB",
                .value = 256
            },
            {
                .description = "512 kB",
                .value = 512
            },
            {
                .description = "1 MB",
                .value = 1024
            },
            {
                .description = ""
            }
        }
    },
    {
        .type = CONFIG_END
    }
};

static const device_config_t oti087_config[] = {
    {
        .name = "memory",
        .description = "Memory size",
        .type = CONFIG_SELECTION,
        .default_int = 1024,
        .selection = {
            {
                .description = "256 kB",
                .value = 256
            },
            {
                .description = "512 kB",
                .value = 512
            },
            {
                .description = "1 MB",
                .value = 1024
            },
            {
                .description = "2 MB",
                .value = 2048
            },
            {
                .description = ""
            }
        }
    },
    {
        .type = CONFIG_END
    }
};
// clang-format on

const device_t oti037c_device = {
    .name          = "Oak OTI-037C",
    .internal_name = "oti037c",
    .flags         = DEVICE_ISA,
    .local         = 0,
    .init          = oti_init,
    .close         = oti_close,
    .reset         = NULL,
    { .available = oti037c_available },
    .speed_changed = oti_speed_changed,
    .force_redraw  = oti_force_redraw,
    .config        = NULL
};

const device_t oti067_device = {
    .name          = "Oak OTI-067",
    .internal_name = "oti067",
    .flags         = DEVICE_ISA,
    .local         = 2,
    .init          = oti_init,
    .close         = oti_close,
    .reset         = NULL,
    { .available = oti067_077_available },
    .speed_changed = oti_speed_changed,
    .force_redraw  = oti_force_redraw,
    .config        = oti067_config
};

const device_t oti067_m300_device = {
    .name          = "Oak OTI-067 (Olivetti M300-08/15)",
    .internal_name = "oti067_m300",
    .flags         = DEVICE_ISA,
    .local         = 4,
    .init          = oti_init,
    .close         = oti_close,
    .reset         = NULL,
    { .available = oti067_m300_available },
    .speed_changed = oti_speed_changed,
    .force_redraw  = oti_force_redraw,
    .config        = oti067_config
};

const device_t oti067_ama932j_device = {
    .name          = "Oak OTI-067 (AMA-932J)",
    .internal_name = "oti067_ama932j",
    .flags         = DEVICE_ISA,
    .local         = 3,
    .init          = oti_init,
    .close         = oti_close,
    .reset         = NULL,
    { .available = oti067_ama932j_available },
    .speed_changed = oti_speed_changed,
    .force_redraw  = oti_force_redraw,
    .config        = oti067_ama932j_config
};

const device_t oti077_device = {
    .name          = "Oak OTI-077",
    .internal_name = "oti077",
    .flags         = DEVICE_ISA,
    .local         = 5,
    .init          = oti_init,
    .close         = oti_close,
    .reset         = NULL,
    { .available = oti067_077_available },
    .speed_changed = oti_speed_changed,
    .force_redraw  = oti_force_redraw,
    .config        = oti077_config
};

#if defined(DEV_BRANCH) && defined(USE_OTI_087)
const device_t oti087_device = {
    .name = "Oak OTI-087",
    .internal_name = "oti087",
    .flags = DEVICE_ISA | DEVICE_AT,
    .local = 6,
    .init = oti_init,
    .close = oti_close,
    .reset = NULL,
    { .available = oti067_087_available },
    .speed_changed = oti_speed_changed,
    .force_redraw = oti_force_redraw,
    .config = oti087_config
};
#endif<|MERGE_RESOLUTION|>--- conflicted
+++ resolved
@@ -568,13 +568,8 @@
 static void
 oti_recalctimings(svga_t *svga)
 {
-<<<<<<< HEAD
-    oti_t *oti     = (oti_t *) svga->p;
+    oti_t *oti     = (oti_t *) svga->priv;
     int    clk_sel = ((svga->miscout >> 2) & 3) | ((oti->regs[0x0d] & 0x20) >> 3) | (oti->chip_id == OTI_087 ? (oti->regs[0x6] & 0x8) : 0);
-=======
-    oti_t *oti     = (oti_t *) svga->priv;
-    int    clk_sel = ((svga->miscout >> 2) & 3) | ((oti->regs[0x0d] & 0x20) >> 3);
->>>>>>> cb24ee27
 
     svga->clock = (cpuclock * (double) (1ULL << 32)) / (oti->chip_id == OTI_087 ? oti_getclock_087(clk_sel) : oti_getclock(clk_sel));
 
