--- conflicted
+++ resolved
@@ -37,37 +37,24 @@
 #include <86box/vid_svga.h>
 #include <86box/vid_svga_render.h>
 
-<<<<<<< HEAD
-#define BIOS_037C_PATH			"roms/video/oti/bios.bin"
-#define BIOS_067_AMA932J_PATH	"roms/machines/ama932j/OTI067.BIN"
-#define BIOS_067_M300_08_PATH	"roms/machines/m30008/EVC_BIOS.ROM"
-#define BIOS_067_M300_15_PATH	"roms/machines/m30015/EVC_BIOS.ROM"
-#define BIOS_077_PATH			"roms/video/oti/oti077.vbi"
-#define BIOS_087_PATH           "roms/video/oti/oakoti087wdparadise.BIN"
-
-// Register index defines
-#define OTI_REG_CONFIG_1 0x7
-#define OTI_REG_CONFIG_2 0x8
-
-=======
 #define BIOS_037C_PATH        "roms/video/oti/bios.bin"
 #define BIOS_067_AMA932J_PATH "roms/machines/ama932j/OTI067.BIN"
 #define BIOS_067_M300_08_PATH "roms/machines/m30008/EVC_BIOS.ROM"
 #define BIOS_067_M300_15_PATH "roms/machines/m30015/EVC_BIOS.ROM"
 #define BIOS_077_PATH         "roms/video/oti/oti077.vbi"
->>>>>>> d963bf42
+#define BIOS_087_PATH         "roms/video/oti/oakoti087wdparadise.BIN"
+
+// Register index defines
+#define OTI_REG_CONFIG_1 0x7
+#define OTI_REG_CONFIG_2 0x8
 
 enum {
     OTI_037C,
     OTI_067 = 2,
     OTI_067_AMA932J,
     OTI_067_M300 = 4,
-<<<<<<< HEAD
-    OTI_077 = 5,
-    OTI_087 = 6
-=======
-    OTI_077      = 5
->>>>>>> d963bf42
+    OTI_077      = 5,
+    OTI_087      = 6
 };
 
 typedef struct {
@@ -76,13 +63,8 @@
     rom_t bios_rom;
     mem_mapping_t linear_mapping;
 
-<<<<<<< HEAD
-    int index;
+    int     index;
     uint8_t regs[128];
-=======
-    int     index;
-    uint8_t regs[32];
->>>>>>> d963bf42
 
     uint8_t chip_id;
     uint8_t pos;
@@ -110,216 +92,8 @@
         addr ^= 0x60;
 
     switch (addr) {
-<<<<<<< HEAD
-	case 0x3C3:
-		if (!oti->chip_id && oti->chip_id != OTI_087) {
-			oti->enable_register = val & 1;
-			return;
-		} else
-			break;
-		break;
-
-	case 0x3c6: case 0x3c7: case 0x3c8: case 0x3c9:
-		if (oti->chip_id == OTI_077 || oti->chip_id == OTI_087)
-			sc1148x_ramdac_out(addr, 0, val, svga->ramdac, svga);
-        else
-			svga_out(addr, val, svga);
-		return;
-
-#if 0
-    case 0x3CF:
-        svga_out(addr, val, svga);
-        if ((svga->gdcaddr & 15) == 6 && (oti->regs[0x5] & 0x1)) {
-            mem_mapping_disable(&svga->mapping);
-        }
-        break;
-#endif
-
-	case 0x3D4:
-		if (oti->chip_id)
-			svga->crtcreg = val & 0x3f;
-		else
-			svga->crtcreg = val;	/* FIXME: The BIOS wants to set the test bit? */
-		return;
-
-	case 0x3D5:
-		if (oti->chip_id && (svga->crtcreg & 0x20))
-			return;
-		idx = svga->crtcreg;
-		if (!oti->chip_id)
-			idx &= 0x1f;
-		if ((idx < 7) && (svga->crtc[0x11] & 0x80))
-			return;
-		if ((idx == 7) && (svga->crtc[0x11] & 0x80))
-			val = (svga->crtc[7] & ~0x10) | (val & 0x10);
-		old = svga->crtc[idx];
-		svga->crtc[idx] = val;
-		if (old != val) {
-			if ((idx < 0x0e) || (idx > 0x10)) {
-				if (idx == 0x0c || idx == 0x0d) {
-					svga->fullchange = 3;
-					svga->ma_latch = ((svga->crtc[0xc] << 8) | svga->crtc[0xd]) + ((svga->crtc[8] & 0x60) >> 5);
-				} else {
-					svga->fullchange = changeframecount;
-					svga_recalctimings(svga);
-				}
-			}
-		}
-		break;
-
-	case 0x3DE:
-		if (oti->chip_id && oti->chip_id != OTI_087)
-			oti->index = val & 0x1f;
-		else
-			oti->index = val;
-		return;
-
-	case 0x3DF:
-		idx = oti->index;
-		if (oti->chip_id != OTI_087)
-			idx &= 0x1f;
-        if ((idx == 7 || idx == 1 || idx == 6) && oti->chip_id == OTI_087) return;
-        if (idx == 0x36 && oti->chip_id == OTI_087) {
-            //pclog("OAK: Write latch reg value %d (0x%X), idx = 0x%X\n", val, val, oti->regs[0x35]);
-            svga->latch.b[oti->regs[0x35]++] = val;
-            if (oti->regs[0x35] == 8) oti->regs[0x35] = 0;
-            return;
-        }
-		oti->regs[idx] = val;
-		switch (idx) {
-// FIXME: Linear mapping for some reason doesn't work at all on Windows 3.X.
-#if 0
-            case 0x5:
-            {
-                uint32_t base = 0, size = 0;
-                mem_mapping_set_enabled(&svga->mapping, !(val & 0x1));
-                if (val & 0x1) {
-                    if ((val & 0xF0) == 0) {
-                        base = 0xA0000;
-                        size = 0x20000;
-                        svga->decode_mask = 0x1FFFF;
-                    } else {
-                        base = (val & 0xF0);
-                        base <<= 16;
-                        size = 0x40000 << ((val & 0xC) >> 2);
-                        svga->decode_mask = (0x40000 << ((val & 0xC) >> 2)) - 1;
-                    }
-                } else {
-                    svga->decode_mask = 0x7FFFFFF;
-                }
-                svga->decode_mask = 0x7FFFFFF;
-                mem_mapping_set_addr(&oti->linear_mapping, base, size);
-                pclog("OAK: Base = 0x%X, Size = 0x%X\n", base, size);
-                break;
-            }
-#endif
-            case 0x6:
-            {
-                if (oti->chip_id == OTI_087) {
-                    svga->miscout = (svga->miscout & ~0xC) | ((val & 0x3) << 2);
-                    oti->regs[0xD] = (oti->regs[0xD] & ~0x20) | (!!(val & 0x4) << 5);
-                    svga_recalctimings(svga);
-                }
-                break;
-            }
-			case 0xD:
-                if (oti->chip_id == OTI_067) {
-					svga->vram_display_mask = (val & 0x0c) ? oti->vram_mask : 0x3ffff;
-					if (!(val & 0x80))
-						svga->vram_display_mask = 0x3ffff;
-
-					if ((val & 0x80) && oti->vram_size == 256)
-						mem_mapping_disable(&svga->mapping);
-					else
-						mem_mapping_enable(&svga->mapping);
-				} else if (oti->chip_id == OTI_077) {
-					svga->vram_display_mask = (val & 0x0c) ? oti->vram_mask : 0x3ffff;
-
-					switch ((val & 0xc0) >> 6) {
-						case 0x00:	/* 256 kB of memory */
-						default:
-							enable = (oti->vram_size >= 256);
-							if (val & 0x0c)
-								svga->vram_display_mask = MIN(oti->vram_mask, 0x3ffff);
-							break;
-						case 0x01:	/* 1 MB of memory */
-						case 0x03:
-							enable = (oti->vram_size >= 1024);
-							if (val & 0x0c)
-								svga->vram_display_mask = MIN(oti->vram_mask, 0xfffff);
-							break;
-						case 0x02:	/* 512 kB of memory */
-							enable = (oti->vram_size >= 512);
-							if (val & 0x0c)
-								svga->vram_display_mask = MIN(oti->vram_mask, 0x7ffff);
-							break;
-					}
-
-					if (enable)
-						mem_mapping_enable(&svga->mapping);
-					else
-						mem_mapping_disable(&svga->mapping);
-				} else if (oti->chip_id != OTI_087) {
-					if (val & 0x80)
-						mem_mapping_disable(&svga->mapping);
-					else
-						mem_mapping_enable(&svga->mapping);
-				} else {
-                    oti->regs[0x20] = (oti->regs[0x20] & ~0x7) | (val & 0x7);
-                    oti->regs[0x21] = (oti->regs[0x21] & ~0xC) | ((val & 0x18) >> 1);
-                    oti->regs[0x6] = (oti->regs[0x6] & ~0x4) | (!!(val & 0x20) << 2);
-                    svga_recalctimings(svga);
-                }
-				break;
-
-			case 0x11:
-				svga->read_bank = ((uint32_t)(val & 0xf)) * 65536;
-				svga->write_bank = ((uint32_t)(val >> 4)) * 65536;
-                oti->regs[0x23] = val & 0xf;
-                oti->regs[0x24] = (val >> 4) & 0xf;
-				break;
-
-            case 0x13:
-                mem_mapping_set_enabled(&oti->bios_rom.mapping, !!(val & 0x20));
-                break;
-
-            case 0x14:
-                {
-                    oti->regs[0x17] = (oti->regs[0x17] & 0xFE) | !!(oti->regs[0x14] & 0x8);
-                    svga_recalctimings(svga);
-                    break;
-                }
-
-            case 0x17:
-            case 0x21:
-                {
-                    svga_recalctimings(svga);
-                    break;
-                }
-
-            case 0x22:
-                {
-                    svga->adv_flags &= ~FLAG_LATCH8;
-                    if (!!(val & 0x10)) svga->adv_flags |= FLAG_LATCH8;
-                    break; 
-                }
-
-            case 0x23:
-            case 0x25:
-                svga->read_bank = (val & 0x1f) * 65536;
-                oti->regs[0x11] = (oti->regs[0x11] & 0xF0) | (val & 0x0F);
-                if (idx != 0x25) break;
-
-            case 0x24:
-                svga->write_bank = (val & 0x1f) * 65536;
-                oti->regs[0x11] = (oti->regs[0x11] & 0x0F) | (val & 0xF0);
-                break;
-		}
-//        if (oti->index != 0x34) pclog("OAK: Write reg value %d (0x%X), idx = 0x%X\n", val, val, oti->index);
-		return;
-=======
         case 0x3C3:
-            if (!oti->chip_id) {
+            if (!oti->chip_id && oti->chip_id != OTI_087) {
                 oti->enable_register = val & 1;
                 return;
             } else
@@ -330,11 +104,20 @@
         case 0x3c7:
         case 0x3c8:
         case 0x3c9:
-            if (oti->chip_id == OTI_077)
+            if (oti->chip_id == OTI_077 || oti->chip_id == OTI_087)
                 sc1148x_ramdac_out(addr, 0, val, svga->ramdac, svga);
             else
                 svga_out(addr, val, svga);
             return;
+
+#if 0
+        case 0x3CF:
+            svga_out(addr, val, svga);
+            if ((svga->gdcaddr & 15) == 6 && (oti->regs[0x5] & 0x1)) {
+                mem_mapping_disable(&svga->mapping);
+            }
+            break;
+#endif
 
         case 0x3D4:
             if (oti->chip_id)
@@ -369,7 +152,7 @@
             break;
 
         case 0x3DE:
-            if (oti->chip_id)
+            if (oti->chip_id && oti->chip_id != OTI_087)
                 oti->index = val & 0x1f;
             else
                 oti->index = val;
@@ -377,10 +160,52 @@
 
         case 0x3DF:
             idx = oti->index;
-            if (!oti->chip_id)
+            if (oti->chip_id != OTI_087)
                 idx &= 0x1f;
+            if ((idx == 7 || idx == 1 || idx == 6) && oti->chip_id == OTI_087) return;
+            if (idx == 0x36 && oti->chip_id == OTI_087) {
+                //pclog("OAK: Write latch reg value %d (0x%X), idx = 0x%X\n", val, val, oti->regs[0x35]);
+                svga->latch.b[oti->regs[0x35]++] = val;
+                if (oti->regs[0x35] == 8) oti->regs[0x35] = 0;
+                return;
+            }
             oti->regs[idx] = val;
             switch (idx) {
+                // FIXME: Linear mapping for some reason doesn't work at all on Windows 3.X.
+#if 0
+                case 0x5:
+                {
+                    uint32_t base = 0, size = 0;
+                    mem_mapping_set_enabled(&svga->mapping, !(val & 0x1));
+                    if (val & 0x1) {
+                        if ((val & 0xF0) == 0) {
+                            base = 0xA0000;
+                            size = 0x20000;
+                            svga->decode_mask = 0x1FFFF;
+                        } else {
+                            base = (val & 0xF0);
+                            base <<= 16;
+                            size = 0x40000 << ((val & 0xC) >> 2);
+                            svga->decode_mask = (0x40000 << ((val & 0xC) >> 2)) - 1;
+                        }
+                    } else {
+                        svga->decode_mask = 0x7FFFFFF;
+                    }
+                    svga->decode_mask = 0x7FFFFFF;
+                    mem_mapping_set_addr(&oti->linear_mapping, base, size);
+                    pclog("OAK: Base = 0x%X, Size = 0x%X\n", base, size);
+                    break;
+                }
+#endif
+                case 0x6:
+                {
+                    if (oti->chip_id == OTI_087) {
+                        svga->miscout = (svga->miscout & ~0xC) | ((val & 0x3) << 2);
+                        oti->regs[0xD] = (oti->regs[0xD] & ~0x20) | (!!(val & 0x4) << 5);
+                        svga_recalctimings(svga);
+                    }
+                    break;
+                }
                 case 0xD:
                     if (oti->chip_id == OTI_067) {
                         svga->vram_display_mask = (val & 0x0c) ? oti->vram_mask : 0x3ffff;
@@ -418,21 +243,64 @@
                             mem_mapping_enable(&svga->mapping);
                         else
                             mem_mapping_disable(&svga->mapping);
-                    } else {
+                    } else if (oti->chip_id != OTI_087) {
                         if (val & 0x80)
                             mem_mapping_disable(&svga->mapping);
                         else
                             mem_mapping_enable(&svga->mapping);
+                    } else {
+                        oti->regs[0x20] = (oti->regs[0x20] & ~0x7) | (val & 0x7);
+                        oti->regs[0x21] = (oti->regs[0x21] & ~0xC) | ((val & 0x18) >> 1);
+                        oti->regs[0x6] = (oti->regs[0x6] & ~0x4) | (!!(val & 0x20) << 2);
+                        svga_recalctimings(svga);
                     }
                     break;
 
                 case 0x11:
-                    svga->read_bank  = (val & 0xf) * 65536;
-                    svga->write_bank = (val >> 4) * 65536;
+                    svga->read_bank  = ((uint32_t)(val & 0xf)) * 65536;
+                    svga->write_bank = ((uint32_t)(val >> 4)) * 65536;
+                    oti->regs[0x23]  = val & 0xf;
+                    oti->regs[0x24]  = (val >> 4) & 0xf;
                     break;
-            }
+
+                case 0x13:
+                    mem_mapping_set_enabled(&oti->bios_rom.mapping, !!(val & 0x20));
+                    break;
+
+                case 0x14:
+                    {
+                        oti->regs[0x17] = (oti->regs[0x17] & 0xFE) | !!(oti->regs[0x14] & 0x8);
+                        svga_recalctimings(svga);
+                        break;
+                    }
+
+                case 0x17:
+                case 0x21:
+                    {
+                        svga_recalctimings(svga);
+                        break;
+                    }
+
+                case 0x22:
+                    {
+                        svga->adv_flags &= ~FLAG_LATCH8;
+                        if (!!(val & 0x10)) svga->adv_flags |= FLAG_LATCH8;
+                        break; 
+                    }
+
+                case 0x23:
+                case 0x25:
+                    svga->read_bank = (val & 0x1f) * 65536;
+                    oti->regs[0x11] = (oti->regs[0x11] & 0xF0) | (val & 0x0F);
+                    if (idx != 0x25) break;
+
+                case 0x24:
+                    svga->write_bank = (val & 0x1f) * 65536;
+                    oti->regs[0x11] = (oti->regs[0x11] & 0x0F) | (val & 0xF0);
+                    break;
+            }
+//        if (oti->index != 0x34) pclog("OAK: Write reg value %d (0x%X), idx = 0x%X\n", val, val, oti->index);
             return;
->>>>>>> d963bf42
     }
 
     svga_out(addr, val, svga);
@@ -452,138 +320,6 @@
         addr ^= 0x60;
 
     switch (addr) {
-<<<<<<< HEAD
-	case 0x3C2:
-		if ((svga->vgapal[0].r + svga->vgapal[0].g + svga->vgapal[0].b) >= 0x50)
-			temp = 0;
-		else
-			temp = 0x10;
-		break;
-
-	case 0x3C3:
-		if (oti->chip_id)
-			temp = svga_in(addr, svga);
-		else
-			temp = oti->enable_register;
-		break;
-
-	case 0x3c6: case 0x3c7: case 0x3c8: case 0x3c9:
-		if (oti->chip_id == OTI_077 || oti->chip_id == OTI_087)
-			return sc1148x_ramdac_in(addr, 0, svga->ramdac, svga);
-		return svga_in(addr, svga);
-
-                case 0x3CF:
-                return svga->gdcreg[svga->gdcaddr & 0xf];
-
-	case 0x3D4:
-		temp = svga->crtcreg;
-		break;
-
-	case 0x3D5:
-		if (oti->chip_id) {
-			if (svga->crtcreg & 0x20)
-				temp = 0xff;
-			else
-				temp = svga->crtc[svga->crtcreg];
-		} else
-			temp = svga->crtc[svga->crtcreg & 0x1f];
-		break;
-
-	case 0x3DA:
-		if (oti->chip_id) {
-			temp = svga_in(addr, svga);
-			break;
-		}
-
-                svga->attrff = 0;
-		/*The OTI-037C BIOS waits for bits 0 and 3 in 0x3da to go low, then reads 0x3da again
-		  and expects the diagnostic bits to equal the current border colour. As I understand
-		  it, the 0x3da active enable status does not include the border time, so this may be
-		  an area where OTI-037C is not entirely VGA compatible.*/
-                svga->cgastat &= ~0x30;
-                /* copy color diagnostic info from the overscan color register */
-                switch (svga->attrregs[0x12] & 0x30)
-                {
-                        case 0x00: /* P0 and P2 */
-                        if (svga->attrregs[0x11] & 0x01)
-                                svga->cgastat |= 0x10;
-                        if (svga->attrregs[0x11] & 0x04)
-                                svga->cgastat |= 0x20;
-                        break;
-                        case 0x10: /* P4 and P5 */
-                        if (svga->attrregs[0x11] & 0x10)
-                                svga->cgastat |= 0x10;
-                        if (svga->attrregs[0x11] & 0x20)
-                                svga->cgastat |= 0x20;
-                        break;
-                        case 0x20: /* P1 and P3 */
-                        if (svga->attrregs[0x11] & 0x02)
-                                svga->cgastat |= 0x10;
-                        if (svga->attrregs[0x11] & 0x08)
-                                svga->cgastat |= 0x20;
-                        break;
-                        case 0x30: /* P6 and P7 */
-                        if (svga->attrregs[0x11] & 0x40)
-                                svga->cgastat |= 0x10;
-                        if (svga->attrregs[0x11] & 0x80)
-                                svga->cgastat |= 0x20;
-                        break;
-                }
-                temp = svga->cgastat;
-		break;
-
-	case 0x3DE:
-		temp = ( oti->chip_id == OTI_087 ? oti->index : oti->index & 0x1f);
-		if (oti->chip_id && oti->chip_id != OTI_087)
-			temp |= (oti->chip_id << 5);
-		break;
-
-	case 0x3DF:
-		idx = oti->index;
-		if (oti->chip_id != OTI_087)
-			idx &= 0x1f;
-		if (idx == 0x10)
-			temp = oti->dipswitch_val;
-		else
-			temp = oti->regs[idx];
-        if (oti->chip_id == OTI_087) {
-            switch (idx) {
-                case 0x36: {
-                    temp = svga->latch.b[oti->regs[0x35]++];
-                    if (oti->regs[0x35] == 8) oti->regs[0x35] = 0;
-                    break;
-                }
-
-                case 0x23:
-                    temp |= oti->regs[0x11] & 0xf;
-                    break;
-
-                case 0x24:
-                    temp |= oti->regs[0x11] >> 4;
-                    break;
-
-                case 0x6:
-                    temp = ((svga->miscout >> 2) & 3) | ((oti->regs[0x0d] & 0x20) >> 3) | (oti->chip_id == OTI_087 ? (oti->regs[0x6] & 0x8) : 0);
-                    break;
-
-                case 0xD: {
-                    temp = oti->regs[0x20] & 0x7;
-                    temp |= (oti->regs[0x21] & 0xC) << 1;
-                    temp |= (oti->regs[0x6] & 0x4) << 3;
-                    break;
-                }
-            }
-        }
-		break;
-
-	default:
-		temp = svga_in(addr, svga);
-		break;
-    }
-
- //   if (addr == 0x3DF) pclog("OAK: Read reg value %d (0x%X), idx = 0x%X\n", temp, temp, idx);
-    return(temp);
-=======
         case 0x3C2:
             if ((svga->vgapal[0].r + svga->vgapal[0].g + svga->vgapal[0].b) >= 0x50)
                 temp = 0;
@@ -602,7 +338,7 @@
         case 0x3c7:
         case 0x3c8:
         case 0x3c9:
-            if (oti->chip_id == OTI_077)
+            if (oti->chip_id == OTI_077 || oti->chip_id == OTI_087)
                 return sc1148x_ramdac_in(addr, 0, svga->ramdac, svga);
             return svga_in(addr, svga);
 
@@ -666,19 +402,49 @@
             break;
 
         case 0x3DE:
-            temp = oti->index;
-            if (oti->chip_id)
+            temp = (oti->chip_id == OTI_087 ? oti->index : oti->index & 0x1f);
+            if (oti->chip_id && oti->chip_id != OTI_087)
                 temp |= (oti->chip_id << 5);
             break;
 
         case 0x3DF:
             idx = oti->index;
-            if (!oti->chip_id)
+            if (oti->chip_id != OTI_087)
                 idx &= 0x1f;
             if (idx == 0x10)
                 temp = oti->dipswitch_val;
             else
                 temp = oti->regs[idx];
+            if (oti->chip_id == OTI_087) {
+                switch (idx) {
+                    case 0x36:
+                    {
+                        temp = svga->latch.b[oti->regs[0x35]++];
+                        if (oti->regs[0x35] == 8) oti->regs[0x35] = 0;
+                        break;
+                    }
+
+                    case 0x23:
+                        temp |= oti->regs[0x11] & 0xf;
+                        break;
+
+                    case 0x24:
+                        temp |= oti->regs[0x11] >> 4;
+                        break;
+
+                    case 0x6:
+                        temp = ((svga->miscout >> 2) & 3) | ((oti->regs[0x0d] & 0x20) >> 3) | (oti->chip_id == OTI_087 ? (oti->regs[0x6] & 0x8) : 0);
+                        break;
+
+                    case 0xD:
+                    {
+                        temp = oti->regs[0x20] & 0x7;
+                        temp |= (oti->regs[0x21] & 0xC) << 1;
+                        temp |= (oti->regs[0x6] & 0x4) << 3;
+                        break;
+                    }
+                }
+            }
             break;
 
         default:
@@ -686,8 +452,8 @@
             break;
     }
 
+//    if (addr == 0x3DF) pclog("OAK: Read reg value %d (0x%X), idx = 0x%X\n", temp, temp, idx);
     return (temp);
->>>>>>> d963bf42
 }
 
 static void
@@ -800,29 +566,34 @@
 static void
 oti_recalctimings(svga_t *svga)
 {
-<<<<<<< HEAD
-    oti_t *oti = (oti_t *)svga->p;
-    int clk_sel = ((svga->miscout >> 2) & 3) | ((oti->regs[0x0d] & 0x20) >> 3) | (oti->chip_id == OTI_087 ? (oti->regs[0x6] & 0x8) : 0);
-
-    svga->clock = (cpuclock * (double)(1ull << 32)) / (oti->chip_id == OTI_087 ? oti_getclock_087(clk_sel) : oti_getclock(clk_sel));
+    oti_t *oti     = (oti_t *) svga->p;
+    int    clk_sel = ((svga->miscout >> 2) & 3) | ((oti->regs[0x0d] & 0x20) >> 3) | (oti->chip_id == OTI_087 ? (oti->regs[0x6] & 0x8) : 0);
+
+    svga->clock = (cpuclock * (double) (1ull << 32)) / (oti->chip_id == OTI_087 ? oti_getclock_087(clk_sel) : oti_getclock(clk_sel));
 
     if (oti->chip_id > 0) {
-	if (oti->regs[0x14] & 0x08) svga->ma_latch |= 0x10000;
-	if ((oti->regs[0x16] & 0x08)) svga->ma_latch |= 0x20000;
-
-	if (oti->regs[0x14] & 0x01) svga->vtotal += 0x400;
-	if (oti->regs[0x14] & 0x02) svga->dispend += 0x400;
-	if (oti->regs[0x14] & 0x04) svga->vsyncstart += 0x400;
-    if (oti->chip_id == OTI_087) {
-        if (oti->regs[0x17] & 0x1) svga->ma_latch |= 0x10000;
-        if (oti->regs[0x17] & 0x2) svga->ma_latch |= 0x20000;
-        if (oti->regs[0x17] & 0x4) svga->ma_latch |= 0x40000;
-    }
-
-	svga->interlace = oti->regs[0x14] & 0x80;
-    }
-
-    if (oti->chip_id != OTI_087 && (oti->regs[0x0d] & 0x0c) && !(oti->regs[0x0d] & 0x10)) svga->rowoffset <<= 1;
+        if (oti->regs[0x14] & 0x08)
+            svga->ma_latch |= 0x10000;
+        if (oti->regs[0x16] & 0x08)
+            svga->ma_latch |= 0x20000;
+
+        if (oti->regs[0x14] & 0x01)
+            svga->vtotal += 0x400;
+        if (oti->regs[0x14] & 0x02)
+            svga->dispend += 0x400;
+        if (oti->regs[0x14] & 0x04)
+            svga->vsyncstart += 0x400;
+        if (oti->chip_id == OTI_087) {
+            if (oti->regs[0x17] & 0x1) svga->ma_latch |= 0x10000;
+            if (oti->regs[0x17] & 0x2) svga->ma_latch |= 0x20000;
+            if (oti->regs[0x17] & 0x4) svga->ma_latch |= 0x40000;
+        }
+
+        svga->interlace = oti->regs[0x14] & 0x80;
+    }
+
+    if (oti->chip_id != OTI_087 && (oti->regs[0x0d] & 0x0c) && !(oti->regs[0x0d] & 0x10))
+        svga->rowoffset <<= 1;
     if (oti->chip_id == OTI_087 && (oti->regs[0x21] & 0x4)) {
         svga->rowoffset <<= 1;
         if (svga->bpp == 8 && svga->hdisp == 1280) svga->hdisp >>= 1;
@@ -839,47 +610,17 @@
     }
 
     if (svga->bpp == 24) {
-    svga->render = svga_render_24bpp_highres;
-    //svga->hdisp >>= 1;
+        svga->render = svga_render_24bpp_highres;
+        //svga->hdisp >>= 1;
     } else if (svga->bpp == 16) {
-	svga->render = svga_render_16bpp_highres;
-	svga->hdisp >>= 1;
-=======
-    oti_t *oti     = (oti_t *) svga->p;
-    int    clk_sel = ((svga->miscout >> 2) & 3) | ((oti->regs[0x0d] & 0x20) >> 3);
-
-    svga->clock = (cpuclock * (double) (1ull << 32)) / oti_getclock(clk_sel);
-
-    if (oti->chip_id > 0) {
-        if (oti->regs[0x14] & 0x08)
-            svga->ma_latch |= 0x10000;
-        if (oti->regs[0x16] & 0x08)
-            svga->ma_latch |= 0x20000;
-
-        if (oti->regs[0x14] & 0x01)
-            svga->vtotal += 0x400;
-        if (oti->regs[0x14] & 0x02)
-            svga->dispend += 0x400;
-        if (oti->regs[0x14] & 0x04)
-            svga->vsyncstart += 0x400;
-
-        svga->interlace = oti->regs[0x14] & 0x80;
-    }
-
-    if ((oti->regs[0x0d] & 0x0c) && !(oti->regs[0x0d] & 0x10))
-        svga->rowoffset <<= 1;
-
-    if (svga->bpp == 16) {
         svga->render = svga_render_16bpp_highres;
         svga->hdisp >>= 1;
->>>>>>> d963bf42
     } else if (svga->bpp == 15) {
         svga->render = svga_render_15bpp_highres;
         svga->hdisp >>= 1;
     }
 }
 
-<<<<<<< HEAD
 static uint8_t reverse(uint8_t b) {
    b = (b & 0xF0) >> 4 | (b & 0x0F) << 4;
    b = (b & 0xCC) >> 2 | (b & 0x33) << 2;
@@ -952,9 +693,6 @@
     if (!(oti->regs[0x30] & 0xc)) oti_write_linear(addr + 1, val >> 8, p);
 }
 
-
-=======
->>>>>>> d963bf42
 static void *
 oti_init(const device_t *info)
 {
@@ -966,50 +704,6 @@
 
     oti->dipswitch_val = 0x18;
 
-<<<<<<< HEAD
-    switch(oti->chip_id) {
-	case OTI_037C:
-		romfn = BIOS_037C_PATH;
-		oti->vram_size = 256;
-		oti->regs[0] = 0x08; /* FIXME: The BIOS wants to read this at index 0? This index is undocumented. */
-		/* io_sethandler(0x03c0, 32,
-			      oti_in, NULL, NULL, oti_out, NULL, NULL, oti); */
-		break;
-
-	case OTI_067_AMA932J:
-		romfn = BIOS_067_AMA932J_PATH;
-		oti->chip_id = 2;
-		oti->vram_size = device_get_config_int("memory");
-		oti->dipswitch_val |= 0x20;
-		oti->pos = 0x08;	/* Tell the BIOS the I/O ports are already enabled to avoid a double I/O handler mess. */
-		io_sethandler(0x46e8, 1, oti_pos_in, NULL, NULL, oti_pos_out, NULL, NULL, oti);
-		break;
-
-	case OTI_067_M300:
-		if (rom_present(BIOS_067_M300_15_PATH))
-			romfn = BIOS_067_M300_15_PATH;
-		else
-			romfn = BIOS_067_M300_08_PATH;
-		oti->vram_size = device_get_config_int("memory");
-		oti->pos = 0x08;	/* Tell the BIOS the I/O ports are already enabled to avoid a double I/O handler mess. */
-		io_sethandler(0x46e8, 1, oti_pos_in, NULL, NULL, oti_pos_out, NULL, NULL, oti);
-		break;
-
-	case OTI_067:
-	case OTI_077:
-		romfn = BIOS_077_PATH;
-		oti->vram_size = device_get_config_int("memory");
-		oti->pos = 0x08;	/* Tell the BIOS the I/O ports are already enabled to avoid a double I/O handler mess. */
-		io_sethandler(0x46e8, 1, oti_pos_in, NULL, NULL, oti_pos_out, NULL, NULL, oti);
-		break;
-    
-    case OTI_087:
-        romfn = BIOS_087_PATH;
-        oti->vram_size = device_get_config_int("memory");
-        oti->pos = 0x08;
-		io_sethandler(0x46e8, 1, oti_pos_in, NULL, NULL, oti_pos_out, NULL, NULL, oti);
-        break;
-=======
     switch (oti->chip_id) {
         case OTI_037C:
             romfn          = BIOS_037C_PATH;
@@ -1045,7 +739,13 @@
             oti->pos       = 0x08; /* Tell the BIOS the I/O ports are already enabled to avoid a double I/O handler mess. */
             io_sethandler(0x46e8, 1, oti_pos_in, NULL, NULL, oti_pos_out, NULL, NULL, oti);
             break;
->>>>>>> d963bf42
+
+        case OTI_087:
+            romfn          = BIOS_087_PATH;
+            oti->vram_size = device_get_config_int("memory");
+            oti->pos       = 0x08;
+            io_sethandler(0x46e8, 1, oti_pos_in, NULL, NULL, oti_pos_out, NULL, NULL, oti);
+            break;
     }
 
     if (romfn != NULL) {
@@ -1060,18 +760,13 @@
     svga_init(info, &oti->svga, oti, oti->vram_size << 10,
               oti_recalctimings, oti_in, oti_out, NULL, NULL);
 
-<<<<<<< HEAD
     if (oti->chip_id == OTI_087) {
         mem_mapping_set_p(&oti->svga.mapping, oti);
         mem_mapping_set_handler(&oti->svga.mapping, svga_read, svga_readw, NULL, oti_write, oti_writew, NULL);
     }
-=======
-    if (oti->chip_id == OTI_077)
+
+    if (oti->chip_id == OTI_077 || oti->chip_id == OTI_087) {
         oti->svga.ramdac = device_add(&sc11487_ramdac_device); /*Actually a 82c487, probably a clone.*/
->>>>>>> d963bf42
-
-    if (oti->chip_id == OTI_077 || oti->chip_id == OTI_087) {
-		oti->svga.ramdac = device_add(&sc11487_ramdac_device); /*Actually a 82c487, probably a clone.*/
     }
     io_sethandler(0x03c0, 32,
                   oti_in, NULL, NULL, oti_out, NULL, NULL, oti);
@@ -1079,7 +774,6 @@
     oti->svga.miscout       = 1;
     oti->svga.packed_chain4 = 1;
 
-<<<<<<< HEAD
     if (oti->chip_id == OTI_087) {
         oti->regs[OTI_REG_CONFIG_1] = 6;
         if (info->flags & DEVICE_VLB) oti->regs[OTI_REG_CONFIG_1] |= 0x80;
@@ -1090,10 +784,7 @@
         mem_mapping_add(&oti->linear_mapping, 0, 0, svga_readb_linear, svga_readw_linear, NULL, oti_write_linear, oti_writew_linear, NULL, NULL, MEM_MAPPING_EXTERNAL, oti);
     }
 
-    return(oti);
-=======
     return (oti);
->>>>>>> d963bf42
 }
 
 static void
@@ -1336,9 +1027,8 @@
     .reset         = NULL,
     { .available = oti067_077_available },
     .speed_changed = oti_speed_changed,
-<<<<<<< HEAD
-    .force_redraw = oti_force_redraw,
-    .config = oti077_config
+    .force_redraw  = oti_force_redraw,
+    .config        = oti077_config
 };
 
 #if defined(DEV_BRANCH) && defined(USE_OTI_087)
@@ -1355,9 +1045,4 @@
     .force_redraw = oti_force_redraw,
     .config = oti087_config
 };
-#endif
-=======
-    .force_redraw  = oti_force_redraw,
-    .config        = oti077_config
-};
->>>>>>> d963bf42
+#endif