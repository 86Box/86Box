/*
 * 86Box    A hypervisor and IBM PC system emulator that specializes in
 *          running old operating systems and software designed for IBM
 *          PC systems and compatibles from 1981 through fairly recent
 *          system designs based on the PCI bus.
 *
 *          This file is part of the 86Box distribution.
 *
 *          Emulation of the plasma displays on early Compaq Portables and laptops.
 *
 *
 *
 * Authors: Sarah Walker, <https://pcem-emulator.co.uk/>
 *          Miran Grca, <mgrca8@gmail.com>
 *
 *          Copyright 2008-2020 Sarah Walker.
 *          Copyright 2016-2020 Miran Grca.
 *          Copyright 2025 starfrost
 */
#include <stdarg.h>
#include <stdio.h>
#include <stdint.h>
#include <string.h>
#include <stdlib.h>
#include <wchar.h>
#include <math.h>
#define HAVE_STDARG_H
#include <86box/86box.h>
#include "cpu.h"
#include <86box/io.h>
#include <86box/timer.h>
#include <86box/pit.h>
#include <86box/mem.h>
#include <86box/rom.h>
#include <86box/device.h>
#include <86box/video.h>
#include <86box/vid_cga.h>
#include <86box/vid_cga_comp.h>
#include <86box/plat_unused.h>

static video_timings_t timing_compaq_plasma = { .type = VIDEO_ISA, .write_b = 8, .write_w = 16, .write_l = 32, .read_b = 8, .read_w = 16, .read_l = 32 };

#define CGA_RGB       0
#define CGA_COMPOSITE 1

/*Very rough estimate*/
#define VID_CLOCK (double) (651 * 416 * 60)

/* Mapping of attributes to colours */
static uint32_t amber;
static uint32_t black;
static uint32_t blinkcols[256][2];
static uint32_t normcols[256][2];

/* Video options set by the motherboard; they will be picked up by the card
 * on the next poll.
 *
 * Bit  3:   Disable built-in video (for add-on card)
 * Bit  2:   Thin font
 * Bits 0,1: Font set (not currently implemented)
 */
static int8_t cpq_st_display_internal = -1;

static uint8_t mdaattr[256][2][2];

static void
compaq_plasma_display_set(uint8_t internal)
{
    cpq_st_display_internal = internal;
}

typedef struct compaq_plasma_t {
    cga_t         cga;
    mem_mapping_t font_ram_mapping;
    uint8_t      *font_ram;
    uint8_t       port_13c6;
    uint8_t       port_23c6;
    uint8_t       port_27c6;
    uint8_t       internal_monitor;
} compaq_plasma_t;


static void compaq_plasma_recalcattrs(compaq_plasma_t *self);

static void
compaq_plasma_recalctimings(compaq_plasma_t *self)
{
    double _dispontime;
    double _dispofftime;
    double disptime;

    if (!self->internal_monitor && !(self->port_23c6 & 0x01)) {
        cga_recalctimings(&self->cga);
        return;
    }

    disptime = 651;
    _dispontime = 640;
    _dispofftime = disptime - _dispontime;
    self->cga.dispontime  = (uint64_t) (_dispontime * (cpuclock / VID_CLOCK) * (double) (1ULL << 32));
    self->cga.dispofftime = (uint64_t) (_dispofftime * (cpuclock / VID_CLOCK) * (double) (1ULL << 32));
}

static void
compaq_plasma_waitstates(UNUSED(void *priv))
{
    int ws_array[16] = { 3, 4, 5, 6, 7, 8, 4, 5, 6, 7, 8, 4, 5, 6, 7, 8 };
    int ws;

    ws = ws_array[cycles & 0xf];
    sub_cycles(ws);
}

static void
compaq_plasma_write(uint32_t addr, uint8_t val, void *priv)
{
    compaq_plasma_t *self = (compaq_plasma_t *) priv;

    if (self->port_23c6 & 0x08)
        self->font_ram[addr & 0x1fff] = val;
    else
        self->cga.vram[addr & 0x7fff] = val;

    compaq_plasma_waitstates(&self->cga);
}
static uint8_t
compaq_plasma_read(uint32_t addr, void *priv)
{
    compaq_plasma_t *self = (compaq_plasma_t *) priv;
    uint8_t          ret;

    compaq_plasma_waitstates(&self->cga);

    if (self->port_23c6 & 0x08)
        ret = (self->font_ram[addr & 0x1fff]);
    else
        ret = (self->cga.vram[addr & 0x7fff]);

    return ret;
}

static void
compaq_plasma_out(uint16_t addr, uint8_t val, void *priv)
{
    compaq_plasma_t *self = (compaq_plasma_t *) priv;

    switch (addr) {
        /* Emulated CRTC, register select */
        case 0x3d0:
        case 0x3d2:
        case 0x3d4:
        case 0x3d6:
            cga_out(addr, val, &self->cga);
            break;

        /* Emulated CRTC, value */
        case 0x3d1:
        case 0x3d3:
        case 0x3d5:
        case 0x3d7:
            cga_out(addr, val, &self->cga);
            compaq_plasma_recalctimings(self);
            break;
        case 0x3d8:
        case 0x3d9:
            cga_out(addr, val, &self->cga);
            break;

        case 0x13c6:
            self->port_13c6 = val;
            compaq_plasma_display_set((self->port_13c6 & 0x08) ? 1 : 0);
            /*
               For bits 2-0, John gives 0 = CGA, 1 = EGA, 3 = MDA;
               Another source (Ralf Brown?) gives 4 = CGA, 5 = EGA, 7 = MDA;
               This leads me to believe bit 2 is not relevant to the mode.
             */
            if ((val & 0x07) == 0x03)
                mem_mapping_set_addr(&self->cga.mapping, 0xb0000, 0x08000);
            else
                mem_mapping_set_addr(&self->cga.mapping, 0xb8000, 0x08000);
            break;

        case 0x23c6:
            self->port_23c6 = val;
            break;

        case 0x27c6:
            self->port_27c6 = val;
            break;

        default:
            break;
    }
}

static uint8_t
compaq_plasma_in(uint16_t addr, void *priv)
{
    compaq_plasma_t *self = (compaq_plasma_t *) priv;
    uint8_t          ret  = 0xff;

    switch (addr) {
        case 0x3d4:
        case 0x3da:
        case 0x3db:
        case 0x3dc:
            ret = cga_in(addr, &self->cga);
            break;

        case 0x3d1:
        case 0x3d3:
        case 0x3d5:
        case 0x3d7:
            ret = cga_in(addr, &self->cga);
            break;

        case 0x3d8:
            ret = self->cga.cgamode;
            break;

        case 0x13c6:
            ret = self->port_13c6;
            break;

        case 0x17c6:
            ret = 0xe6;
            break;

        case 0x1bc6:
            ret = 0x40;
            break;

        case 0x23c6:
            ret = self->port_23c6;
            break;

        case 0x27c6:
            ret = self->port_27c6 & 0x3f;
            break;

        default:
            break;
    }

    return ret;
}

static void
compaq_plasma_poll(void *priv)
{
    compaq_plasma_t *self = (compaq_plasma_t *) priv;
    uint8_t  chr;
    uint8_t  attr;
    uint8_t  scanline;
    uint16_t memaddr  = (self->cga.crtc[CGA_CRTC_START_ADDR_LOW] | (self->cga.crtc[CGA_CRTC_START_ADDR_HIGH] << 8)) & 0x7fff;
    uint16_t cursoraddr  = (self->cga.crtc[CGA_CRTC_CURSOR_ADDR_LOW] | (self->cga.crtc[CGA_CRTC_CURSOR_ADDR_HIGH] << 8)) & 0x7fff;
    uint16_t addr;
    int      drawcursor;
    int      cursorline;
    int      blink     = 0;
    int      underline = 0;
    int      cursorvisible = 0;
    int      cursorinvisible = 0;
    int      c;
    int      x;
    uint32_t ink = 0;
    uint32_t fg = (self->cga.cgacol & 0x0f) ? amber : black;
    uint32_t bg = black;
    uint32_t black_half = black;
    uint32_t amber_half = amber;
    uint32_t cols[2];
    uint8_t  dat;
    uint8_t  pattern;
    uint32_t ink0 = 0;
    uint32_t ink1 = 0;

    /* Switch between internal plasma and external CRT display. */
    if ((cpq_st_display_internal != -1) && (cpq_st_display_internal != self->internal_monitor)) {
        self->internal_monitor = cpq_st_display_internal;
        compaq_plasma_recalctimings(self);
    }

    /* graphic mode and not mode 40h */
    if (!self->internal_monitor && !(self->port_23c6 & 0x01)) {
        /* standard cga mode */
        cga_poll(&self->cga);
        return;
    } else {
        /* mode 40h or text mode */
        if (!self->cga.linepos) {
            timer_advance_u64(&self->cga.timer, self->cga.dispofftime);
            self->cga.cgastat |= 1;
            self->cga.linepos = 1;
            if (self->cga.cgadispon) {
                if (self->cga.displine == 0)
                    video_wait_for_buffer();

                /* 80-col */
                if (self->cga.cgamode & 0x01) {
                    scanline = self->cga.displine & 0x0f;
                    addr = ((memaddr & ~1) + (self->cga.displine >> 4) * 80) << 1;
                    memaddr += (self->cga.displine >> 4) * 80;

                    if ((self->cga.crtc[CGA_CRTC_CURSOR_START] & 0x60) == 0x20)
                        cursorline = 0;
<<<<<<< HEAD
                    else
                        cursorline = (((self->cga.crtc[CGA_CRTC_CURSOR_START] & 0x0f) << 1) <= scanline) && (((self->cga.crtc[CGA_CRTC_CURSOR_END] & 0x0f) << 1) >= scanline);
=======
                    else {
                        if ((self->cga.crtc[CGA_CRTC_CURSOR_START] & 0x0f) > 0x07)
                            cursorvisible = (self->cga.crtc[CGA_CRTC_CURSOR_START] & 0x0f) + 1;
                        else
                            cursorvisible = ((self->cga.crtc[CGA_CRTC_CURSOR_START] & 0x0f) << 1);

                        if ((self->cga.crtc[CGA_CRTC_CURSOR_END] & 0x0f) > 0x07)
                            cursorinvisible = (self->cga.crtc[CGA_CRTC_CURSOR_END] & 0x0f) + 2;
                        else
                            cursorinvisible = ((self->cga.crtc[CGA_CRTC_CURSOR_END] & 0x0f) << 1);

                        cursorline = (cursorvisible <= sc) && (cursorinvisible >= sc);
                    }
>>>>>>> 39ba9b3e

                    /* for each text column */
                    for (x = 0; x < 80; x++) {
                        /* video output enabled */
                        if (self->cga.cgamode & 0x08) {
                            /* character */
                            chr = self->cga.vram[(addr + (x << 1)) & 0x7fff];
                            /* text attributes */
                            attr = self->cga.vram[(addr + ((x << 1) + 1)) & 0x7fff];
                        } else {
                            chr = 0x00;
                            attr = 0x00;
                        }

                        uint8_t hi_bit = attr & 0x08;
                        /* check if cursor has to be drawn */
                        drawcursor = ((memaddr == cursoraddr) && cursorline && (self->cga.cgamode & 0x08) && (self->cga.cgablink & 0x10));
                        /* check if character underline mode should be set */
                        underline = ((attr & 0x07) == 0x01);
                        underline = underline || (((self->port_23c6 >> 5) == 1) && hi_bit);
                        if (underline) {
                            /* set forecolor to white */
                            attr = attr | 0x7;
                        }
                        blink = 0;
                        /* set foreground */
                        cols[1] = blinkcols[attr][1];
                        /* blink active */
                        if (self->cga.cgamode & CGA_MODE_FLAG_BLINK) {
                            cols[0] = blinkcols[attr][0];
                            /* attribute 7 active and not cursor */
                            if ((self->cga.cgablink & 0x08) && (attr & 0x80) && !drawcursor) {
                                /* set blinking */
                                cols[1] = cols[0];
                                blink   = 1;
                            }
                        } else {
                            /* Set intensity bit */
                            cols[1] = normcols[attr][1];
                            cols[0] = normcols[attr][0];
                        }

                        /* character address */
                        uint16_t chr_addr = ((chr * 16) + scanline) & 0x0fff;
                        if (((self->port_23c6 >> 5) == 3) && hi_bit)
                            chr_addr |= 0x1000;

                        /* character underline active and 7th row of pixels in character height being drawn */
<<<<<<< HEAD
                        if (underline && (scanline == 7)) {
=======
                        if (underline) {
>>>>>>> 39ba9b3e
                            /* for each pixel in character width */
                            for (c = 0; c < 8; c++)
                                buffer32->line[self->cga.displine][(x << 3) + c] = mdaattr[attr][blink][1];
                        } else if (drawcursor) {
                            for (c = 0; c < 8; c++)
                                buffer32->line[self->cga.displine][(x << 3) + c] = cols[(self->font_ram[chr_addr] & (1 << (c ^ 7))) ? 1 : 0] ^ (amber ^ black);
                        } else {
                            for (c = 0; c < 8; c++)
                                buffer32->line[self->cga.displine][(x << 3) + c] = cols[(self->font_ram[chr_addr] & (1 << (c ^ 7))) ? 1 : 0];
                        }

                        if (hi_bit) {
                            if ((self->port_23c6 >> 5) == 4) {
                                uint8_t b = (cols[1] & 0xff) >> 1;
                                uint8_t g = ((cols[1] >> 8) & 0xff) >> 1;
                                uint8_t r = ((cols[1] >> 16) & 0xff) >> 1;
                                cols[1] = b | (g << 8) | (r << 16);
                                b = (cols[0] & 0xff) >> 1;
                                g = ((cols[0] >> 8) & 0xff) >> 1;
                                r = ((cols[0] >> 16) & 0xff) >> 1;
                                cols[0] = b | (g << 8) | (r << 16);
                                if (drawcursor) {
                                    black_half = black;
                                    amber_half = amber;
                                    uint8_t bB = (black & 0xff) >> 1;
                                    uint8_t gB = ((black >> 8) & 0xff) >> 1;
                                    uint8_t rB = ((black >> 16) & 0xff) >> 1;
                                    black_half = bB | (gB << 8) | (rB << 16);
                                    uint8_t bA = (amber & 0xff) >> 1;
                                    uint8_t gA = ((amber >> 8) & 0xff) >> 1;
                                    uint8_t rA = ((amber >> 16) & 0xff) >> 1;
                                    amber_half = bA | (gA << 8) | (rA << 16);
                                    for (c = 0; c < 8; c++)
                                        buffer32->line[self->cga.displine][(x << 3) + c] = cols[(self->font_ram[chr_addr] & (1 << (c ^ 7))) ? 1 : 0] ^ (amber_half ^ black_half);
                                } else {
                                    for (c = 0; c < 8; c++)
                                        buffer32->line[self->cga.displine][(x << 3) + c] = cols[(self->font_ram[chr_addr] & (1 << (c ^ 7))) ? 1 : 0];
                                }
                            } else if ((self->port_23c6 >> 5) == 2) {
                                if (drawcursor) {
                                    for (c = 0; c < 8; c++)
                                        buffer32->line[self->cga.displine][(x << 3) + c] = cols[(self->font_ram[chr_addr] & (1 << (c ^ 7))) ? 0 : 1] ^ (amber ^ black);
                                } else {
                                    for (c = 0; c < 8; c++)
                                        buffer32->line[self->cga.displine][(x << 3) + c] = cols[(self->font_ram[chr_addr] & (1 << (c ^ 7))) ? 0 : 1];
                                }
                            }
                        }
                        memaddr++;
                    }
                }
                /* 40-col */
                else if (!(self->cga.cgamode & 0x02)) {
                    scanline = self->cga.displine & 0x0f;
                    addr = ((memaddr & ~1) + (self->cga.displine >> 4) * 40) << 1;
                    memaddr += (self->cga.displine >> 4) * 40;

                    if ((self->cga.crtc[CGA_CRTC_CURSOR_START] & 0x60) == 0x20)
                        cursorline = 0;
<<<<<<< HEAD
                    else
                        cursorline = (((self->cga.crtc[CGA_CRTC_CURSOR_START] & 0x0f) << 1) <= scanline) && (((self->cga.crtc[CGA_CRTC_CURSOR_END] & 0x0f) << 1) >= scanline);
=======
                    else {
                        if ((self->cga.crtc[CGA_CRTC_CURSOR_START] & 0x0f) > 0x07)
                            cursorvisible = (self->cga.crtc[CGA_CRTC_CURSOR_START] & 0x0f) + 1;
                        else
                            cursorvisible = ((self->cga.crtc[CGA_CRTC_CURSOR_START] & 0x0f) << 1);

                        if ((self->cga.crtc[CGA_CRTC_CURSOR_END] & 0x0f) > 0x07)
                            cursorinvisible = (self->cga.crtc[CGA_CRTC_CURSOR_END] & 0x0f) + 2;
                        else
                            cursorinvisible = ((self->cga.crtc[CGA_CRTC_CURSOR_END] & 0x0f) << 1);

                        cursorline = (cursorvisible <= sc) && (cursorinvisible >= sc);
                    }
>>>>>>> 39ba9b3e

                    for (x = 0; x < 40; x++) {
                        /* video output enabled */
                        if (self->cga.cgamode & 0x08) {
                            /* character */
                            chr = self->cga.vram[(addr + (x << 1)) & 0x7fff];
                            /* text attributes */
                            attr = self->cga.vram[(addr + ((x << 1) + 1)) & 0x7fff];
                        } else {
                            chr = 0x00;
                            attr = 0x00;
                        }

                        uint8_t hi_bit = attr & 0x08;
                        /* check if cursor has to be drawn */
                        drawcursor = ((memaddr == cursoraddr) && cursorline && (self->cga.cgamode & 0x08) && (self->cga.cgablink & 0x10));
                        /* check if character underline mode should be set */
                        underline = ((attr & 0x07) == 0x01);
                        underline = underline || (((self->port_23c6 >> 5) == 1) && hi_bit);
                        if (underline) {
                            /* set forecolor to white */
                            attr = attr | 0x7;
                        }
                        blink = 0;
                        /* set foreground */
                        cols[1] = blinkcols[attr][1];
                        /* blink active */
                        if (self->cga.cgamode & CGA_MODE_FLAG_BLINK) {
                            cols[0] = blinkcols[attr][0];
                            /* attribute 7 active and not cursor */
                            if ((self->cga.cgablink & 0x08) && (attr & 0x80) && !drawcursor) {
                                /* set blinking */
                                cols[1] = cols[0];
                                blink   = 1;
                            }
                        } else {
                            /* Set intensity bit */
                            cols[1] = normcols[attr][1];
                            cols[0] = normcols[attr][0];
                        }

                        /* character address */
                        uint16_t chr_addr = ((chr * 16) + scanline) & 0x0fff;
                        if (((self->port_23c6 >> 5) == 3) && hi_bit)
                            chr_addr |= 0x1000;

                        /* character underline active and 7th row of pixels in character height being drawn */
                        if (underline && (scanline == 7)) {
                            /* for each pixel in character width */
                            for (c = 0; c < 8; c++)
                                buffer32->line[self->cga.displine][(x << 4) + (c << 1)] = buffer32->line[self->cga.displine][(x << 4) + (c << 1) + 1] = mdaattr[attr][blink][1];
                        } else if (drawcursor) {
                            for (c = 0; c < 8; c++)
                                buffer32->line[self->cga.displine][(x << 4) + (c << 1)] = buffer32->line[self->cga.displine][(x << 4) + (c << 1) + 1] = cols[(self->font_ram[chr_addr] & (1 << (c ^ 7))) ? 1 : 0] ^ (amber ^ black);
                        } else {
                            for (c = 0; c < 8; c++)
                                buffer32->line[self->cga.displine][(x << 4) + (c << 1)] = buffer32->line[self->cga.displine][(x << 4) + (c << 1) + 1] = cols[(self->font_ram[chr_addr] & (1 << (c ^ 7))) ? 1 : 0];
                        }

                        if (hi_bit) {
                            if ((self->port_23c6 >> 5) == 4) {
                                uint8_t b = (cols[1] & 0xff) >> 1;
                                uint8_t g = ((cols[1] >> 8) & 0xff) >> 1;
                                uint8_t r = ((cols[1] >> 16) & 0xff) >> 1;
                                cols[1] = b | (g << 8) | (r << 16);
                                b = (cols[0] & 0xff) >> 1;
                                g = ((cols[0] >> 8) & 0xff) >> 1;
                                r = ((cols[0] >> 16) & 0xff) >> 1;
                                cols[0] = b | (g << 8) | (r << 16);
                                if (drawcursor) {
                                    black_half = black;
                                    amber_half = amber;
                                    uint8_t bB = (black & 0xff) >> 1;
                                    uint8_t gB = ((black >> 8) & 0xff) >> 1;
                                    uint8_t rB = ((black >> 16) & 0xff) >> 1;
                                    black_half = bB | (gB << 8) | (rB << 16);
                                    uint8_t bA = (amber & 0xff) >> 1;
                                    uint8_t gA = ((amber >> 8) & 0xff) >> 1;
                                    uint8_t rA = ((amber >> 16) & 0xff) >> 1;
                                    amber_half = bA | (gA << 8) | (rA << 16);
                                    for (c = 0; c < 8; c++)
                                        buffer32->line[self->cga.displine][(x << 4) + (c << 1)] = buffer32->line[self->cga.displine][(x << 4) + (c << 1) + 1] = cols[(self->font_ram[chr_addr] & (1 << (c ^ 7))) ? 1 : 0] ^ (amber_half ^ black_half);
                                } else {
                                    for (c = 0; c < 8; c++)
                                        buffer32->line[self->cga.displine][(x << 4) + (c << 1)] = buffer32->line[self->cga.displine][(x << 4) + (c << 1) + 1] = cols[(self->font_ram[chr_addr] & (1 << (c ^ 7))) ? 1 : 0];
                                }
                            } else if ((self->port_23c6 >> 5) == 2) {
                                if (drawcursor) {
                                    for (c = 0; c < 8; c++)
                                        buffer32->line[self->cga.displine][(x << 4) + (c << 1)] = buffer32->line[self->cga.displine][(x << 4) + (c << 1) + 1] = cols[(self->font_ram[chr_addr] & (1 << (c ^ 7))) ? 0 : 1] ^ (amber ^ black);
                                } else {
                                    for (c = 0; c < 8; c++)
                                        buffer32->line[self->cga.displine][(x << 4) + (c << 1)] = buffer32->line[self->cga.displine][(x << 4) + (c << 1) + 1] = cols[(self->font_ram[chr_addr] & (1 << (c ^ 7))) ? 0 : 1];
                                }
                            }
                        }
                        memaddr++;
                    }
                } else {
                    if (self->cga.cgamode & CGA_MODE_FLAG_HIGHRES_GRAPHICS) {
                        /* 640x400 mode */
                        if (self->port_23c6 & 0x01) /* 640*400 */ {
                            addr = ((self->cga.displine) & 1) * 0x2000 + ((self->cga.displine >> 1) & 1) * 0x4000 + (self->cga.displine >> 2) * 80 + ((memaddr & ~1) << 1);
                        } else {
                            addr = ((self->cga.displine >> 1) & 1) * 0x2000 + (self->cga.displine >> 2) * 80 + ((memaddr & ~1) << 1);
                        }
                        for (uint8_t x = 0; x < 80; x++) {
                            dat = self->cga.vram[addr & 0x7fff];
                            addr++;

                            for (uint8_t c = 0; c < 8; c++) {
                                ink = (dat & 0x80) ? fg : bg;
                                if (!(self->cga.cgamode & 0x08))
                                    ink = black;
                                buffer32->line[self->cga.displine][(x << 3) + c] = ink;
                                dat <<= 1;
                            }
                        }
                    } else {
                        addr = ((self->cga.displine >> 1) & 1) * 0x2000 + (self->cga.displine >> 2) * 80 + ((memaddr & ~1) << 1);
                        for (uint8_t x = 0; x < 80; x++) {
                            dat = self->cga.vram[addr & 0x7fff];
                            addr++;

                            for (uint8_t c = 0; c < 4; c++) {
                                pattern = (dat & 0xC0) >> 6;
                                if (!(self->cga.cgamode & 0x08))
                                    pattern = 0;

                                switch (pattern & 3) {
                                    case 0:
                                        ink0 = ink1 = black;
                                        break;
                                    case 1:
                                        if (self->cga.displine & 0x01) {
                                            ink0 = black;
                                            ink1 = black;
                                        } else {
                                            ink0 = amber;
                                            ink1 = black;
                                        }
                                        break;
                                    case 2:
                                        if (self->cga.displine & 0x01) {
                                            ink0 = black;
                                            ink1 = amber;
                                        } else {
                                            ink0 = amber;
                                            ink1 = black;
                                        }
                                        break;
                                    case 3:
                                        ink0 = ink1 = amber;
                                        break;

                                    default:
                                        break;
                                }
                                buffer32->line[self->cga.displine][(x << 3) + (c << 1)]     = ink0;
                                buffer32->line[self->cga.displine][(x << 3) + (c << 1) + 1] = ink1;
                                dat <<= 2;
                            }
                        }
                    }
                }
            }
            self->cga.displine++;
            /* Hardcode a fixed refresh rate and VSYNC timing */
            if (self->cga.displine == 400) { /* Start of VSYNC */
                self->cga.cgastat |= 8;
                self->cga.cgadispon = 0;
            }
            if (self->cga.displine == 416) { /* End of VSYNC */
                self->cga.displine = 0;
                self->cga.cgastat &= ~8;
                self->cga.cgadispon = 1;
            }
        } else {
            timer_advance_u64(&self->cga.timer, self->cga.dispontime);
            if (self->cga.cgadispon)
                self->cga.cgastat &= ~1;

            self->cga.linepos = 0;

            if (self->cga.displine == 400) {
                xsize = 640;
                ysize = 400;

                if ((self->cga.cgamode & 0x08) || video_force_resize_get()) {
                    set_screen_size(xsize, ysize);

                    if (video_force_resize_get())
                        video_force_resize_set(0);
                }
                /* Plasma specific */
                video_blit_memtoscreen(0, 0, xsize, ysize);
                frames++;

                /* Fixed 640x400 resolution */
                video_res_x = 640;
                video_res_y = 400;

                if (self->cga.cgamode & 0x02) {
                    if (self->cga.cgamode & CGA_MODE_FLAG_HIGHRES_GRAPHICS)
                        video_bpp = 1;
                    else
                        video_bpp = 2;
                } else
                    video_bpp = 0;

                self->cga.cgablink++;
            }
        }
    }
}

static void
compaq_plasma_mdaattr_rebuild(void)
{
    for (uint16_t c = 0; c < 256; c++) {
        mdaattr[c][0][0] = mdaattr[c][1][0] = mdaattr[c][1][1] = 16;
        if (c & 8)
            mdaattr[c][0][1] = 15 + 16;
        else
            mdaattr[c][0][1] = 7 + 16;
    }

    mdaattr[0x70][0][1] = 16;
    mdaattr[0x70][0][0] = mdaattr[0x70][1][0] = mdaattr[0x70][1][1] = 16 + 15;
    mdaattr[0xF0][0][1]                                             = 16;
    mdaattr[0xF0][0][0] = mdaattr[0xF0][1][0] = mdaattr[0xF0][1][1] = 16 + 15;
    mdaattr[0x78][0][1]                                             = 16 + 7;
    mdaattr[0x78][0][0] = mdaattr[0x78][1][0] = mdaattr[0x78][1][1] = 16 + 15;
    mdaattr[0xF8][0][1]                                             = 16 + 7;
    mdaattr[0xF8][0][0] = mdaattr[0xF8][1][0] = mdaattr[0xF8][1][1] = 16 + 15;
    mdaattr[0x00][0][1] = mdaattr[0x00][1][1] = 16;
    mdaattr[0x08][0][1] = mdaattr[0x08][1][1] = 16;
    mdaattr[0x80][0][1] = mdaattr[0x80][1][1] = 16;
    mdaattr[0x88][0][1] = mdaattr[0x88][1][1] = 16;
}

static void
compaq_plasma_recalcattrs(compaq_plasma_t *self)
{
    int n;

    /* val behaves as follows:
     *     Bit 0: Attributes 01-06, 08-0E are inverse video
     *     Bit 1: Attributes 01-06, 08-0E are bold
     *     Bit 2: Attributes 11-16, 18-1F, 21-26, 28-2F ... F1-F6, F8-FF
     *            are inverse video
     *     Bit 3: Attributes 11-16, 18-1F, 21-26, 28-2F ... F1-F6, F8-FF
     *            are bold */

    /* Set up colours */
    amber = makecol(0xff, 0x7d, 0x00);
    black = makecol(0x64, 0x19, 0x00);

    /* Initialize the attribute mapping. Start by defaulting everything
     * to black on amber, and with bold set by bit 3 */
    for (n = 0; n < 256; n++) {
        blinkcols[n][0] = normcols[n][0] = amber;
        blinkcols[n][1] = normcols[n][1] = black;
    }

    /* Colours 0x11-0xFF are controlled by bits 2 and 3 of the
     * passed value. Exclude x0 and x8, which are always black on
     * amber. */
    for (n = 0x11; n <= 0xFF; n++) {
        if ((n & 7) == 0)
            continue;
        blinkcols[n][0] = normcols[n][0] = black;
        blinkcols[n][1] = normcols[n][1] = amber;
    }
    /* Set up the 01-0E range, controlled by bits 0 and 1 of the
     * passed value. When blinking is enabled this also affects 81-8E. */
    for (n = 0x01; n <= 0x0E; n++) {
        if (n == 7)
            continue;
        blinkcols[n][0] = normcols[n][0] = black;
        blinkcols[n][1] = normcols[n][1] = amber;
        blinkcols[n + 128][0]            = black;
        blinkcols[n + 128][1]            = amber;
    }
    /* Colours 07 and 0F are always amber on black. If blinking is
     * enabled so are 87 and 8F. */
    for (n = 0x07; n <= 0x0F; n += 8) {
        blinkcols[n][0] = normcols[n][0] = black;
        blinkcols[n][1] = normcols[n][1] = amber;
        blinkcols[n + 128][0]            = black;
        blinkcols[n + 128][1]            = amber;
    }
    /* When not blinking, colours 81-8F are always amber on black. */
    for (n = 0x81; n <= 0x8F; n++) {
        normcols[n][0] = black;
        normcols[n][1] = amber;
    }

    /* Finally do the ones which are solid black. These differ between
     * the normal and blinking mappings */
    for (n = 0; n <= 0xFF; n += 0x11)
        normcols[n][0] = normcols[n][1] = black;

    /* In the blinking range, 00 11 22 .. 77 and 80 91 A2 .. F7 are black */
    for (n = 0; n <= 0x77; n += 0x11) {
        blinkcols[n][0] = blinkcols[n][1] = black;
        blinkcols[n + 128][0] = blinkcols[n + 128][1] = black;
    }
}

static void *
compaq_plasma_init(UNUSED(const device_t *info))
{
    compaq_plasma_t *self = calloc(1, sizeof(compaq_plasma_t));

    cga_init(&self->cga);
    video_inform(VIDEO_FLAG_TYPE_CGA, &timing_compaq_plasma);

    self->cga.composite = 0;
    self->cga.revision  = 0;

    self->cga.vram             = malloc(0x8000);
    self->internal_monitor = 1;
    self->font_ram             = malloc(0x2000);

    cga_comp_init(self->cga.revision);
    timer_set_callback(&self->cga.timer, compaq_plasma_poll);
    timer_set_p(&self->cga.timer, self);

    mem_mapping_add(&self->cga.mapping, 0xb8000, 0x08000,
                    compaq_plasma_read, NULL, NULL,
                    compaq_plasma_write, NULL, NULL,
                    NULL, MEM_MAPPING_EXTERNAL, self);
    for (int i = 1; i <= 2; i++) {
        io_sethandler(0x03c6 + (i << 12), 0x0001, compaq_plasma_in, NULL, NULL, compaq_plasma_out, NULL, NULL, self);
        io_sethandler(0x07c6 + (i << 12), 0x0001, compaq_plasma_in, NULL, NULL, compaq_plasma_out, NULL, NULL, self);
        io_sethandler(0x0bc6 + (i << 12), 0x0001, compaq_plasma_in, NULL, NULL, compaq_plasma_out, NULL, NULL, self);
    }
    io_sethandler(0x03d0, 0x0010, compaq_plasma_in, NULL, NULL, compaq_plasma_out, NULL, NULL, self);

    overscan_x = overscan_y = 16;
    compaq_plasma_recalcattrs(self);

    self->cga.rgb_type = device_get_config_int("rgb_type");
    cga_palette        = (self->cga.rgb_type << 1);
    cgapal_rebuild();
    compaq_plasma_mdaattr_rebuild();

    return self;
}

static void
compaq_plasma_close(void *priv)
{
    compaq_plasma_t *self = (compaq_plasma_t *) priv;

    free(self->cga.vram);
    free(self->font_ram);
    free(self);
}

static void
compaq_plasma_speed_changed(void *priv)
{
    compaq_plasma_t *self = (compaq_plasma_t *) priv;

    compaq_plasma_recalctimings(self);
}

const device_config_t compaq_plasma_config[] = {
  // clang-format off
    {
        .name = "rgb_type",
        .description = "RGB type",
        .type = CONFIG_SELECTION,
        .default_string = "",
        .default_int = 0,
        .file_filter = "",
        .spinner = { 0 },
        .selection = {
            { .description = "Color",            .value = 0 },
            { .description = "Green Monochrome", .value = 1 },
            { .description = "Amber Monochrome", .value = 2 },
            { .description = "Gray Monochrome",  .value = 3 },
            { .description = ""                             }
        }
    },
    { .name = "", .description = "", .type = CONFIG_END }
  // clang-format on
};

const device_t compaq_plasma_device = {
    .name          = "Compaq Plasma",
    .internal_name = "compaq_plasma",
    .flags         = 0,
    .local         = 0,
    .init          = compaq_plasma_init,
    .close         = compaq_plasma_close,
    .reset         = NULL,
    .available     = NULL,
    .speed_changed = compaq_plasma_speed_changed,
    .force_redraw  = NULL,
    .config        = compaq_plasma_config
};<|MERGE_RESOLUTION|>--- conflicted
+++ resolved
@@ -303,10 +303,6 @@
 
                     if ((self->cga.crtc[CGA_CRTC_CURSOR_START] & 0x60) == 0x20)
                         cursorline = 0;
-<<<<<<< HEAD
-                    else
-                        cursorline = (((self->cga.crtc[CGA_CRTC_CURSOR_START] & 0x0f) << 1) <= scanline) && (((self->cga.crtc[CGA_CRTC_CURSOR_END] & 0x0f) << 1) >= scanline);
-=======
                     else {
                         if ((self->cga.crtc[CGA_CRTC_CURSOR_START] & 0x0f) > 0x07)
                             cursorvisible = (self->cga.crtc[CGA_CRTC_CURSOR_START] & 0x0f) + 1;
@@ -318,9 +314,8 @@
                         else
                             cursorinvisible = ((self->cga.crtc[CGA_CRTC_CURSOR_END] & 0x0f) << 1);
 
-                        cursorline = (cursorvisible <= sc) && (cursorinvisible >= sc);
+                        cursorline = (cursorvisible <= scanline) && (cursorinvisible >= sc);
                     }
->>>>>>> 39ba9b3e
 
                     /* for each text column */
                     for (x = 0; x < 80; x++) {
@@ -369,11 +364,7 @@
                             chr_addr |= 0x1000;
 
                         /* character underline active and 7th row of pixels in character height being drawn */
-<<<<<<< HEAD
-                        if (underline && (scanline == 7)) {
-=======
                         if (underline) {
->>>>>>> 39ba9b3e
                             /* for each pixel in character width */
                             for (c = 0; c < 8; c++)
                                 buffer32->line[self->cga.displine][(x << 3) + c] = mdaattr[attr][blink][1];
@@ -433,10 +424,6 @@
 
                     if ((self->cga.crtc[CGA_CRTC_CURSOR_START] & 0x60) == 0x20)
                         cursorline = 0;
-<<<<<<< HEAD
-                    else
-                        cursorline = (((self->cga.crtc[CGA_CRTC_CURSOR_START] & 0x0f) << 1) <= scanline) && (((self->cga.crtc[CGA_CRTC_CURSOR_END] & 0x0f) << 1) >= scanline);
-=======
                     else {
                         if ((self->cga.crtc[CGA_CRTC_CURSOR_START] & 0x0f) > 0x07)
                             cursorvisible = (self->cga.crtc[CGA_CRTC_CURSOR_START] & 0x0f) + 1;
@@ -448,9 +435,8 @@
                         else
                             cursorinvisible = ((self->cga.crtc[CGA_CRTC_CURSOR_END] & 0x0f) << 1);
 
-                        cursorline = (cursorvisible <= sc) && (cursorinvisible >= sc);
+                        cursorline = (cursorvisible <= scanline) && (cursorinvisible >= sc);
                     }
->>>>>>> 39ba9b3e
 
                     for (x = 0; x < 40; x++) {
                         /* video output enabled */
