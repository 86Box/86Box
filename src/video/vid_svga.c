--- conflicted
+++ resolved
@@ -56,10 +56,6 @@
 static svga_t *svga_pri;
 int            vga_on, ibm8514_on;
 
-<<<<<<< HEAD
-// #define ENABLE_SVGA_LOG 1
-=======
->>>>>>> f35850ee
 #ifdef ENABLE_SVGA_LOG
 int svga_do_log = ENABLE_SVGA_LOG;
 
@@ -396,11 +392,8 @@
 
             ret = svga->cgastat;
 
-<<<<<<< HEAD
             if ((svga->fcr & 0x08) && svga->dispon)
                 ret |= 0x08;
-=======
->>>>>>> f35850ee
             break;
     }
 
@@ -500,11 +493,7 @@
             svga->hdisp *= (svga->seqregs[1] & 1) ? 8 : 9;
 
         if (!(svga->gdcreg[6] & 1) && !(svga->attrregs[0x10] & 1)) { /*Text mode*/
-<<<<<<< HEAD
-            if (svga->seqregs[1] & 8)                                /*40 column*/
-=======
             if (svga->seqregs[1] & 8) { /*40 column*/
->>>>>>> f35850ee
                 svga->render = svga_render_text_40;
             else
                 svga->render = svga_render_text_80;
