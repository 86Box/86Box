/*
 * 86Box    A hypervisor and IBM PC system emulator that specializes in
 *          running old operating systems and software designed for IBM
 *          PC systems and compatibles from 1981 through fairly recent
 *          system designs based on the PCI bus.
 *
 *          This file is part of the 86Box distribution.
 *
 *          Generic SVGA handling.
 *
 *          This is intended to be used by another SVGA driver,
 *          and not as a card in its own right.
 *
 *
 *
 * Authors: Sarah Walker, <http://pcem-emulator.co.uk/>
 *          Miran Grca, <mgrca8@gmail.com>
 *
 *          Copyright 2008-2019 Sarah Walker.
 *          Copyright 2016-2019 Miran Grca.
 */
#include <inttypes.h>
#include <stdarg.h>
#include <stdio.h>
#include <stdint.h>
#include <stdlib.h>
#include <string.h>
#include <wchar.h>
#define HAVE_STDARG_H
#include <86box/86box.h>
#include "cpu.h"
#include <86box/device.h>
#include <86box/machine.h>
#include <86box/timer.h>
#include <86box/io.h>
#include <86box/pit.h>
#include <86box/mem.h>
#include <86box/rom.h>
#include <86box/plat.h>
#include <86box/ui.h>
#include <86box/video.h>
#include <86box/vid_svga.h>
#include <86box/vid_svga_render.h>

void svga_doblit(int wx, int wy, svga_t *svga);

svga_t *svga_8514;

extern int     cyc_total;
extern uint8_t edatlookup[4][4];

uint8_t svga_rotate[8][256];

/*Primary SVGA device. As multiple video cards are not yet supported this is the
  only SVGA device.*/
static svga_t *svga_pri;
int            vga_on, ibm8514_on;

#ifdef ENABLE_SVGA_LOG
int svga_do_log = ENABLE_SVGA_LOG;

static void
svga_log(const char *fmt, ...)
{
    va_list ap;

    if (svga_do_log) {
        va_start(ap, fmt);
        pclog_ex(fmt, ap);
        va_end(ap);
    }
}
#else
#    define svga_log(fmt, ...)
#endif

svga_t *
svga_get_pri(void)
{
    return svga_pri;
}

void
svga_set_override(svga_t *svga, int val)
{
    if (svga->override && !val)
        svga->fullchange = changeframecount;
    svga->override = val;

    if (!val) {
        /* Override turned off, restore overscan X and Y per the CRTC. */
        if (enable_overscan) {
            overscan_y = (svga->rowcount + 1) << 1;

            if (overscan_y < 16)
                overscan_y = 16;
        }

        overscan_x = (svga->seqregs[1] & 1) ? 16 : 18;

        if (svga->seqregs[1] & 8)
            overscan_x <<= 1;
    } else
        overscan_x = overscan_y = 16;
    /* Override turned off, fix overcan X and Y to 16. */
}

void
svga_out(uint16_t addr, uint8_t val, void *p)
{
    svga_t *svga = (svga_t *) p;
    int     c;
    uint8_t o, index;

    switch (addr) {
        case 0x3c0:
        case 0x3c1:
            if (!svga->attrff) {
                svga->attraddr = val & 31;
                if ((val & 0x20) != svga->attr_palette_enable) {
                    svga->fullchange          = 3;
                    svga->attr_palette_enable = val & 0x20;
                    svga_recalctimings(svga);
                }
            } else {
                if ((svga->attraddr == 0x13) && (svga->attrregs[0x13] != val))
                    svga->fullchange = changeframecount;
                o                                   = svga->attrregs[svga->attraddr & 31];
                svga->attrregs[svga->attraddr & 31] = val;
                if (svga->attraddr < 16)
                    svga->fullchange = changeframecount;
                if (svga->attraddr == 0x10 || svga->attraddr == 0x14 || svga->attraddr < 0x10) {
                    for (c = 0; c < 16; c++) {
                        if (svga->attrregs[0x10] & 0x80) {
                            svga->egapal[c] = (svga->attrregs[c] & 0xf) | ((svga->attrregs[0x14] & 0xf) << 4);
                        } else {
                            svga->egapal[c] = (svga->attrregs[c] & 0x3f) | ((svga->attrregs[0x14] & 0xc) << 4);
                        }
                    }
                    svga->fullchange = changeframecount;
                }
                /* Recalculate timings on change of attribute register 0x11
                   (overscan border color) too. */
                if (svga->attraddr == 0x10) {
                    if (o != val)
                        svga_recalctimings(svga);
                } else if (svga->attraddr == 0x11) {
                    svga->overscan_color = svga->pallook[svga->attrregs[0x11]];
                    if (o != val)
                        svga_recalctimings(svga);
                } else if (svga->attraddr == 0x12) {
                    if ((val & 0xf) != svga->plane_mask)
                        svga->fullchange = changeframecount;
                    svga->plane_mask = val & 0xf;
                }
            }
            svga->attrff ^= 1;
            break;
        case 0x3c2:
            svga->miscout  = val;
            svga->vidclock = val & 4;
            io_removehandler(0x03a0, 0x0020, svga->video_in, NULL, NULL, svga->video_out, NULL, NULL, svga->p);
            if (!(val & 1))
                io_sethandler(0x03a0, 0x0020, svga->video_in, NULL, NULL, svga->video_out, NULL, NULL, svga->p);
            svga_recalctimings(svga);
            break;
        case 0x3c4:
            svga->seqaddr = val;
            break;
        case 0x3c5:
            if (svga->seqaddr > 0xf)
                return;
            o                                  = svga->seqregs[svga->seqaddr & 0xf];
            svga->seqregs[svga->seqaddr & 0xf] = val;
            if (o != val && (svga->seqaddr & 0xf) == 1)
                svga_recalctimings(svga);
            switch (svga->seqaddr & 0xf) {
                case 1:
                    if (svga->scrblank && !(val & 0x20))
                        svga->fullchange = 3;
                    svga->scrblank = (svga->scrblank & ~0x20) | (val & 0x20);
                    svga_recalctimings(svga);
                    break;
                case 2:
                    svga->writemask = val & 0xf;
                    break;
                case 3:
                    svga->charsetb = (((val >> 2) & 3) * 0x10000) + 2;
                    svga->charseta = ((val & 3) * 0x10000) + 2;
                    if (val & 0x10)
                        svga->charseta += 0x8000;
                    if (val & 0x20)
                        svga->charsetb += 0x8000;
                    break;
                case 4:
                    svga->chain2_write = !(val & 4);
                    svga->chain4       = (svga->chain4 & ~8) | (val & 8);
                    svga->fast         = (svga->gdcreg[8] == 0xff && !(svga->gdcreg[3] & 0x18) && !svga->gdcreg[1]) && ((svga->chain4 && (svga->packed_chain4 || svga->force_old_addr)) || svga->fb_only) && !(svga->adv_flags & FLAG_ADDR_BY8);
                    break;
            }
            break;
        case 0x3c6:
            svga->dac_mask = val;
            break;
        case 0x3c7:
        case 0x3c8:
            svga->dac_pos    = 0;
            svga->dac_status = addr & 0x03;
            svga->dac_addr   = (val + (addr & 0x01)) & 255;
            break;
        case 0x3c9:
            if (svga->adv_flags & FLAG_RAMDAC_SHIFT)
                val <<= 2;
            svga->fullchange = changeframecount;
            switch (svga->dac_pos) {
                case 0:
                    svga->dac_r = val;
                    svga->dac_pos++;
                    break;
                case 1:
                    svga->dac_g = val;
                    svga->dac_pos++;
                    break;
                case 2:
                    index                 = svga->dac_addr & 255;
                    svga->vgapal[index].r = svga->dac_r;
                    svga->vgapal[index].g = svga->dac_g;
                    svga->vgapal[index].b = val;
                    if (svga->ramdac_type == RAMDAC_8BIT)
                        svga->pallook[index] = makecol32(svga->vgapal[index].r, svga->vgapal[index].g, svga->vgapal[index].b);
                    else
                        svga->pallook[index] = makecol32(video_6to8[svga->vgapal[index].r & 0x3f], video_6to8[svga->vgapal[index].g & 0x3f], video_6to8[svga->vgapal[index].b & 0x3f]);
                    svga->dac_pos  = 0;
                    svga->dac_addr = (svga->dac_addr + 1) & 255;
                    break;
            }
            break;
        case 0x3ce:
            svga->gdcaddr = val;
            break;
        case 0x3cf:
            o = svga->gdcreg[svga->gdcaddr & 15];
            switch (svga->gdcaddr & 15) {
                case 2:
                    svga->colourcompare = val;
                    break;
                case 4:
                    svga->readplane = val & 3;
                    break;
                case 5:
                    svga->writemode   = val & 3;
                    svga->readmode    = val & 8;
                    svga->chain2_read = val & 0x10;
                    break;
                case 6:
                    if ((svga->gdcreg[6] & 0xc) != (val & 0xc)) {
                        switch (val & 0xc) {
                            case 0x0: /*128k at A0000*/
                                mem_mapping_set_addr(&svga->mapping, 0xa0000, 0x20000);
                                svga->banked_mask = 0xffff;
                                break;
                            case 0x4: /*64k at A0000*/
                                mem_mapping_set_addr(&svga->mapping, 0xa0000, 0x10000);
                                svga->banked_mask = 0xffff;
                                break;
                            case 0x8: /*32k at B0000*/
                                mem_mapping_set_addr(&svga->mapping, 0xb0000, 0x08000);
                                svga->banked_mask = 0x7fff;
                                break;
                            case 0xC: /*32k at B8000*/
                                mem_mapping_set_addr(&svga->mapping, 0xb8000, 0x08000);
                                svga->banked_mask = 0x7fff;
                                break;
                        }
                    }
                    break;
                case 7:
                    svga->colournocare = val;
                    break;
            }
            svga->gdcreg[svga->gdcaddr & 15] = val;
            svga->fast                       = (svga->gdcreg[8] == 0xff && !(svga->gdcreg[3] & 0x18) && !svga->gdcreg[1]) && ((svga->chain4 && (svga->packed_chain4 || svga->force_old_addr)) || svga->fb_only);
            if (((svga->gdcaddr & 15) == 5 && (val ^ o) & 0x70) || ((svga->gdcaddr & 15) == 6 && (val ^ o) & 1))
                svga_recalctimings(svga);
            break;
        case 0x3da:
            svga->fcr = val;
            break;
    }
}

uint8_t
svga_in(uint16_t addr, void *p)
{
    svga_t *svga = (svga_t *) p;
    uint8_t index, ret = 0xff;

    switch (addr) {
        case 0x3c0:
            ret = svga->attraddr | svga->attr_palette_enable;
            break;
        case 0x3c1:
            ret = svga->attrregs[svga->attraddr];
            break;
        case 0x3c2:
            if ((svga->vgapal[0].r + svga->vgapal[0].g + svga->vgapal[0].b) >= 0x4e)
                ret = 0;
            else
                ret = 0x10;
            break;
        case 0x3c4:
            ret = svga->seqaddr;
            break;
        case 0x3c5:
            ret = svga->seqregs[svga->seqaddr & 0x0f];
            break;
        case 0x3c6:
            ret = svga->dac_mask;
            break;
        case 0x3c7:
            ret = svga->dac_status;
            break;
        case 0x3c8:
            ret = svga->dac_addr;
            break;
        case 0x3c9:
            index = (svga->dac_addr - 1) & 255;
            switch (svga->dac_pos) {
                case 0:
                    svga->dac_pos++;
                    if (svga->ramdac_type == RAMDAC_8BIT)
                        ret = svga->vgapal[index].r;
                    else
                        ret = svga->vgapal[index].r & 0x3f;
                    break;
                case 1:
                    svga->dac_pos++;
                    if (svga->ramdac_type == RAMDAC_8BIT)
                        ret = svga->vgapal[index].g;
                    else
                        ret = svga->vgapal[index].g & 0x3f;
                    break;
                case 2:
                    svga->dac_pos  = 0;
                    svga->dac_addr = (svga->dac_addr + 1) & 255;
                    if (svga->ramdac_type == RAMDAC_8BIT)
                        ret = svga->vgapal[index].b;
                    else
                        ret = svga->vgapal[index].b & 0x3f;
                    break;
            }
            if (svga->adv_flags & FLAG_RAMDAC_SHIFT)
                ret >>= 2;
            break;
        case 0x3ca:
            ret = svga->fcr;
            break;
        case 0x3cc:
            ret = svga->miscout;
            break;
        case 0x3ce:
            ret = svga->gdcaddr;
            break;
        case 0x3cf:
            /* The spec says GDC addresses 0xF8 to 0xFB return the latch. */
            switch (svga->gdcaddr) {
                case 0xf8:
                    ret = svga->latch.b[0];
                    break;
                case 0xf9:
                    ret = svga->latch.b[1];
                    break;
                case 0xfa:
                    ret = svga->latch.b[2];
                    break;
                case 0xfb:
                    ret = svga->latch.b[3];
                    break;
                default:
                    ret = svga->gdcreg[svga->gdcaddr & 0xf];
                    break;
            }
            break;
        case 0x3da:
            svga->attrff = 0;

            if (svga->cgastat & 0x01)
                svga->cgastat &= ~0x30;
            else
                svga->cgastat ^= 0x30;

            ret = svga->cgastat;

            if ((svga->fcr & 0x08) && svga->dispon)
                ret |= 0x08;
            break;
    }

    return (ret);
}

void
svga_set_ramdac_type(svga_t *svga, int type)
{
    int c;

    if (svga->ramdac_type != type) {
        svga->ramdac_type = type;

        for (c = 0; c < 256; c++) {
            if (svga->ramdac_type == RAMDAC_8BIT)
                svga->pallook[c] = makecol32(svga->vgapal[c].r, svga->vgapal[c].g, svga->vgapal[c].b);
            else
                svga->pallook[c] = makecol32((svga->vgapal[c].r & 0x3f) * 4,
                                             (svga->vgapal[c].g & 0x3f) * 4,
                                             (svga->vgapal[c].b & 0x3f) * 4);
        }
    }
}

void
svga_recalctimings(svga_t *svga)
{
    double crtcconst, _dispontime, _dispofftime, disptime;
#ifdef ENABLE_SVGA_LOG
    int vsyncend, vblankend;
    int hdispstart, hdispend, hsyncstart, hsyncend;
#endif

    svga->vtotal      = svga->crtc[6];
    svga->dispend     = svga->crtc[0x12];
    svga->vsyncstart  = svga->crtc[0x10];
    svga->split       = svga->crtc[0x18];
    svga->vblankstart = svga->crtc[0x15];

    if (svga->crtc[7] & 1)
        svga->vtotal |= 0x100;
    if (svga->crtc[7] & 32)
        svga->vtotal |= 0x200;
    svga->vtotal += 2;

    if (svga->crtc[7] & 2)
        svga->dispend |= 0x100;
    if (svga->crtc[7] & 64)
        svga->dispend |= 0x200;
    svga->dispend++;

    if (svga->crtc[7] & 4)
        svga->vsyncstart |= 0x100;
    if (svga->crtc[7] & 128)
        svga->vsyncstart |= 0x200;
    svga->vsyncstart++;

    if (svga->crtc[7] & 0x10)
        svga->split |= 0x100;
    if (svga->crtc[9] & 0x40)
        svga->split |= 0x200;
    svga->split++;

    if (svga->crtc[7] & 0x08)
        svga->vblankstart |= 0x100;
    if (svga->crtc[9] & 0x20)
        svga->vblankstart |= 0x200;
    svga->vblankstart++;

    svga->hdisp = svga->crtc[1] - ((svga->crtc[3] & 0x60) >> 5);
    svga->hdisp++;

    svga->htotal = svga->crtc[0];
    svga->htotal += 6; /*+6 is required for Tyrian*/

    svga->rowoffset = svga->crtc[0x13];

    svga->clock = (svga->vidclock) ? VGACONST2 : VGACONST1;

    svga->lowres = svga->attrregs[0x10] & 0x40;

    svga->interlace = 0;

    svga->ma_latch = ((svga->crtc[0xc] << 8) | svga->crtc[0xd]) + ((svga->crtc[8] & 0x60) >> 5);
    svga->ca_adj   = 0;

    svga->rowcount = svga->crtc[9] & 31;

    svga->hdisp_time = svga->hdisp;
    svga->render     = svga_render_blank;
    if (!svga->scrblank && (svga->crtc[0x17] & 0x80) && svga->attr_palette_enable) {
        /* TODO: In case of bug reports, disable 9-dots-wide character clocks in graphics modes. */
        if (svga->seqregs[1] & 8)
            svga->hdisp *= (svga->seqregs[1] & 1) ? 16 : 18;
        else
            svga->hdisp *= (svga->seqregs[1] & 1) ? 8 : 9;

        if (!(svga->gdcreg[6] & 1) && !(svga->attrregs[0x10] & 1)) { /*Text mode*/
<<<<<<< HEAD
            if (svga->seqregs[1] & 8) /*40 column*/
=======
            if (svga->seqregs[1] & 8) {                              /*40 column*/
>>>>>>> 38b9d4e9
                svga->render = svga_render_text_40;
            else
                svga->render = svga_render_text_80;
            svga->hdisp_old = svga->hdisp;
        } else {
            svga->hdisp_old = svga->hdisp;

            switch (svga->gdcreg[5] & 0x60) {
                case 0x00:
                    if (svga->seqregs[1] & 8) /*Low res (320)*/
                        svga->render = svga_render_4bpp_lowres;
                    else
                        svga->render = svga_render_4bpp_highres;
                    break;
                case 0x20:                    /*4 colours*/
                    if (svga->seqregs[1] & 8) /*Low res (320)*/
                        svga->render = svga_render_2bpp_lowres;
                    else
                        svga->render = svga_render_2bpp_highres;
                    break;
                case 0x40:
                case 0x60: /*256+ colours*/
                    switch (svga->bpp) {
                        case 8:
                            svga->map8 = svga->pallook;
                            if (svga->lowres)
                                svga->render = svga_render_8bpp_lowres;
                            else
                                svga->render = svga_render_8bpp_highres;
                            break;
                        case 15:
                            if (svga->lowres)
                                svga->render = svga_render_15bpp_lowres;
                            else
                                svga->render = svga_render_15bpp_highres;
                            break;
                        case 16:
                            if (svga->lowres)
                                svga->render = svga_render_16bpp_lowres;
                            else
                                svga->render = svga_render_16bpp_highres;
                            break;
                        case 17:
                            if (svga->lowres)
                                svga->render = svga_render_15bpp_mix_lowres;
                            else
                                svga->render = svga_render_15bpp_mix_highres;
                            break;
                        case 24:
                            if (svga->lowres)
                                svga->render = svga_render_24bpp_lowres;
                            else
                                svga->render = svga_render_24bpp_highres;
                            break;
                        case 32:
                            if (svga->lowres)
                                svga->render = svga_render_32bpp_lowres;
                            else
                                svga->render = svga_render_32bpp_highres;
                            break;
                    }
                    break;
            }
        }
    }

    svga->linedbl    = svga->crtc[9] & 0x80;
    svga->char_width = (svga->seqregs[1] & 1) ? 8 : 9;

    if (enable_overscan) {
        overscan_y = (svga->rowcount + 1) << 1;

        if (overscan_y < 16)
            overscan_y = 16;
    }

    if (!(svga->gdcreg[6] & 1) && !(svga->attrregs[0x10] & 1)) {
        overscan_x = (svga->seqregs[1] & 1) ? 16 : 18;

        if (svga->seqregs[1] & 8)
            overscan_x <<= 1;
    } else
        overscan_x = 16;

    svga->htotal         = svga->crtc[0];
    svga->hblankstart    = svga->crtc[4] + 1;
    svga->hblank_end_val = (svga->crtc[3] & 0x1f) | ((svga->crtc[5] & 0x80) ? 0x20 : 0x00);
    // pclog("htotal = %i, hblankstart = %i, hblank_end_val = %02X\n", svga->htotal, svga->hblankstart, svga->hblank_end_val);
    svga->hblank_end_len  = 0x00000040;
    svga->hblank_overscan = 1;

    if (!svga->scrblank && svga->attr_palette_enable) {
        /* TODO: In case of bug reports, disable 9-dots-wide character clocks in graphics modes. */
        if (svga->seqregs[1] & 8)
            svga->dots_per_clock = ((svga->seqregs[1] & 1) ? 16 : 18);
        else
            svga->dots_per_clock = ((svga->seqregs[1] & 1) ? 8 : 9);
    } else
        svga->dots_per_clock = 1;

    /* Do svga->recalctimings_ex() here so that the above five variables can be
       updated by said function. */
    if (vga_on) {
        if (svga->recalctimings_ex) {
            svga->recalctimings_ex(svga);
        }
    } else {
        if (ibm8514_on && ibm8514_enabled)
            ibm8514_recalctimings(svga);
        if (xga_enabled)
            xga_recalctimings(svga);
    }

    svga->htotal += 6; /*+6 is required for Tyrian*/
    svga->hblankend = (svga->hblankstart & ~(svga->hblank_end_len - 1)) | svga->hblank_end_val;
    if (svga->hblankend <= svga->hblankstart)
        svga->hblankend += svga->hblank_end_len;
    svga->hblankend += svga->hblank_ext;

    svga->hblank_sub = 0;
    if (svga->hblankend > svga->htotal) {
        svga->hblankend &= (svga->hblank_end_len - 1);
        svga->hblank_sub = svga->hblankend + svga->hblank_overscan;

        svga->hdisp -= (svga->hblank_sub * svga->dots_per_clock);
    }

    svga->y_add = (overscan_y >> 1) - (svga->crtc[8] & 0x1f);
    svga->x_add = (overscan_x >> 1);

    if (svga->vblankstart < svga->dispend)
        svga->dispend = svga->vblankstart;

    crtcconst = svga->clock * svga->char_width;

#ifdef ENABLE_SVGA_LOG
    vsyncend = (svga->vsyncstart & 0xfffffff0) | (svga->crtc[0x11] & 0x0f);
    if (vsyncend <= svga->vsyncstart)
        vsyncend += 0x00000010;
    vblankend = (svga->vblankstart & 0xffffff80) | (svga->crtc[0x16] & 0x7f);
    if (vblankend <= svga->vblankstart)
        vblankend += 0x00000080;

    hdispstart = ((svga->crtc[3] >> 5) & 3);
    hdispend   = svga->crtc[1] + 1;
    hsyncstart = svga->crtc[4] + ((svga->crtc[5] >> 5) & 3) + 1;
    hsyncend   = (hsyncstart & 0xffffffe0) | (svga->crtc[5] & 0x1f);
    if (hsyncend <= hsyncstart)
        hsyncend += 0x00000020;
#endif

    svga_log("Last scanline in the vertical period: %i\n"
             "First scanline after the last of active display: %i\n"
             "First scanline with vertical retrace asserted: %i\n"
             "First scanline after the last with vertical retrace asserted: %i\n"
             "First scanline of blanking: %i\n"
             "First scanline after the last of blanking: %i\n"
             "\n"
             "Last character in the horizontal period: %i\n"
             "First character of active display: %i\n"
             "First character after the last of active display: %i\n"
             "First character with horizontal retrace asserted: %i\n"
             "First character after the last with horizontal retrace asserted: %i\n"
             "First character of blanking: %i\n"
             "First character after the last of blanking: %i\n"
             "\n"
             "\n",
             svga->vtotal, svga->dispend, svga->vsyncstart, vsyncend,
             svga->vblankstart, vblankend,
             svga->htotal, hdispstart, hdispend, hsyncstart, hsyncend,
             svga->hblankstart, svga->hblankend);

    disptime    = svga->htotal;
    _dispontime = svga->hdisp_time;

    if (svga->seqregs[1] & 8) {
        disptime *= 2;
        _dispontime *= 2;
    }

    _dispofftime = disptime - _dispontime;
    _dispontime *= crtcconst;
    _dispofftime *= crtcconst;

    svga->dispontime  = (uint64_t) (_dispontime);
    svga->dispofftime = (uint64_t) (_dispofftime);
    if (svga->dispontime < TIMER_USEC)
        svga->dispontime = TIMER_USEC;
    if (svga->dispofftime < TIMER_USEC)
        svga->dispofftime = TIMER_USEC;

    if (!svga->force_old_addr)
        svga_recalc_remap_func(svga);

    /* Inform the user interface of any DPMS mode changes. */
    if (svga->dpms) {
        if (!svga->dpms_ui) {
            svga->dpms_ui = 1;
            ui_sb_set_text_w(plat_get_string(IDS_2143));
        }
    } else if (svga->dpms_ui) {
        svga->dpms_ui = 0;
        ui_sb_set_text_w(NULL);
    }
}

static void
svga_do_render(svga_t *svga)
{
    /* Always render a blank screen and nothing else while in DPMS mode. */
    if (svga->dpms) {
        svga_render_blank(svga);
        return;
    }

    if (!svga->override) {
        svga->render(svga);

        svga->x_add = (overscan_x >> 1);
        svga_render_overscan_left(svga);
        svga_render_overscan_right(svga);
        svga->x_add = (overscan_x >> 1) - svga->scrollcache;
    }

    if (svga->overlay_on) {
        if (!svga->override && svga->overlay_draw)
            svga->overlay_draw(svga, svga->displine + svga->y_add);
        svga->overlay_on--;
        if (svga->overlay_on && svga->interlace)
            svga->overlay_on--;
    }

    if (svga->dac_hwcursor_on) {
        if (!svga->override && svga->dac_hwcursor_draw)
            svga->dac_hwcursor_draw(svga, svga->displine + svga->y_add);
        svga->dac_hwcursor_on--;
        if (svga->dac_hwcursor_on && svga->interlace)
            svga->dac_hwcursor_on--;
    }

    if (svga->hwcursor_on) {
        if (!svga->override && svga->hwcursor_draw)
            svga->hwcursor_draw(svga, svga->displine + svga->y_add);
        svga->hwcursor_on--;
        if (svga->hwcursor_on && svga->interlace)
            svga->hwcursor_on--;
    }
}

void
svga_poll(void *p)
{
    svga_t  *svga = (svga_t *) p;
    uint32_t x, blink_delay;
    int      wx, wy;
    int      ret, old_ma;

    if (!vga_on && ibm8514_enabled && ibm8514_on) {
        ibm8514_poll(&svga->dev8514, svga);
        return;
    } else if (!vga_on && xga_enabled && svga->xga.on) {
        xga_poll(&svga->xga, svga);
        return;
    }

    if (!svga->linepos) {
        if (svga->displine == svga->hwcursor_latch.y && svga->hwcursor_latch.ena) {
            svga->hwcursor_on      = svga->hwcursor.cur_ysize - svga->hwcursor_latch.yoff;
            svga->hwcursor_oddeven = 0;
        }

        if (svga->displine == (svga->hwcursor_latch.y + 1) && svga->hwcursor_latch.ena && svga->interlace) {
            svga->hwcursor_on      = svga->hwcursor.cur_ysize - (svga->hwcursor_latch.yoff + 1);
            svga->hwcursor_oddeven = 1;
        }

        if (svga->displine == svga->dac_hwcursor_latch.y && svga->dac_hwcursor_latch.ena) {
            svga->dac_hwcursor_on      = svga->dac_hwcursor.cur_ysize - svga->dac_hwcursor_latch.yoff;
            svga->dac_hwcursor_oddeven = 0;
        }

        if (svga->displine == (svga->dac_hwcursor_latch.y + 1) && svga->dac_hwcursor_latch.ena && svga->interlace) {
            svga->dac_hwcursor_on      = svga->dac_hwcursor.cur_ysize - (svga->dac_hwcursor_latch.yoff + 1);
            svga->dac_hwcursor_oddeven = 1;
        }

        if (svga->displine == svga->overlay_latch.y && svga->overlay_latch.ena) {
            svga->overlay_on      = svga->overlay_latch.cur_ysize - svga->overlay_latch.yoff;
            svga->overlay_oddeven = 0;
        }

        if (svga->displine == svga->overlay_latch.y + 1 && svga->overlay_latch.ena && svga->interlace) {
            svga->overlay_on      = svga->overlay_latch.cur_ysize - svga->overlay_latch.yoff;
            svga->overlay_oddeven = 1;
        }

        timer_advance_u64(&svga->timer, svga->dispofftime);
        svga->cgastat |= 1;
        svga->linepos = 1;

        if (svga->dispon) {
            svga->hdisp_on = 1;

            svga->ma &= svga->vram_display_mask;
            if (svga->firstline == 2000) {
                svga->firstline = svga->displine;
                video_wait_for_buffer();
            }

            if (svga->hwcursor_on || svga->dac_hwcursor_on || svga->overlay_on) {
                svga->changedvram[svga->ma >> 12] = svga->changedvram[(svga->ma >> 12) + 1] = svga->interlace ? 3 : 2;
            }

            if (svga->vertical_linedbl) {
                old_ma = svga->ma;

                svga->displine <<= 1;
                svga->y_add <<= 1;

                svga_do_render(svga);

                svga->displine++;

                svga->ma = old_ma;

                svga_do_render(svga);

                svga->y_add >>= 1;
                svga->displine >>= 1;
            } else
                svga_do_render(svga);

            if (svga->lastline < svga->displine)
                svga->lastline = svga->displine;
        }

        svga->displine++;
        if (svga->interlace)
            svga->displine++;
        if ((svga->cgastat & 8) && ((svga->displine & 15) == (svga->crtc[0x11] & 15)) && svga->vslines)
            svga->cgastat &= ~8;
        svga->vslines++;
        if (svga->displine > 1500)
            svga->displine = 0;
    } else {
        timer_advance_u64(&svga->timer, svga->dispontime);

        if (svga->dispon)
            svga->cgastat &= ~1;
        svga->hdisp_on = 0;

        svga->linepos = 0;
        if ((svga->sc == (svga->crtc[11] & 31)) || (svga->sc == svga->rowcount))
            svga->con = 0;
        if (svga->dispon) {
            if (svga->linedbl && !svga->linecountff) {
                svga->linecountff = 1;
                svga->ma          = svga->maback;
            } else if (svga->sc == svga->rowcount) {
                svga->linecountff = 0;
                svga->sc          = 0;

                svga->maback += (svga->rowoffset << 3);
                if (svga->interlace)
                    svga->maback += (svga->rowoffset << 3);
                svga->maback &= svga->vram_display_mask;
                svga->ma = svga->maback;
            } else {
                svga->linecountff = 0;
                svga->sc++;
                svga->sc &= 31;
                svga->ma = svga->maback;
            }
        }

        svga->hsync_divisor = !svga->hsync_divisor;

        if (svga->hsync_divisor && (svga->crtc[0x17] & 4))
            return;

        svga->vc++;
        svga->vc &= 2047;

        if (svga->vc == svga->split) {
            ret = 1;

            if (svga->line_compare)
                ret = svga->line_compare(svga);

            if (ret) {
                if (svga->interlace && svga->oddeven)
                    svga->ma = svga->maback = (svga->rowoffset << 1) + ((svga->crtc[3] & 0x60) >> 5) + svga->hblank_sub;
                else
                    svga->ma = svga->maback = ((svga->crtc[3] & 0x60) >> 5) + svga->hblank_sub;
                svga->ma     = (svga->ma << 2);
                svga->maback = (svga->maback << 2);

                svga->sc = 0;
                if (svga->attrregs[0x10] & 0x20) {
                    svga->scrollcache = 0;
                    svga->x_add       = (overscan_x >> 1);
                }
            }
        }
        if (svga->vc == svga->dispend) {
            if (svga->vblank_start)
                svga->vblank_start(svga);
            svga->dispon = 0;
            blink_delay  = (svga->crtc[11] & 0x60) >> 5;
            if (svga->crtc[10] & 0x20)
                svga->cursoron = 0;
            else if (blink_delay == 2)
                svga->cursoron = ((svga->blink % 96) >= 48);
            else
                svga->cursoron = svga->blink & (16 + (16 * blink_delay));

            if (!(svga->gdcreg[6] & 1) && !(svga->blink & 15))
                svga->fullchange = 2;
            svga->blink = (svga->blink + 1) & 0x7f;

            for (x = 0; x < ((svga->vram_mask + 1) >> 12); x++) {
                if (svga->changedvram[x])
                    svga->changedvram[x]--;
            }
            if (svga->fullchange)
                svga->fullchange--;
        }
        if (svga->vc == svga->vsyncstart) {
            svga->dispon = 0;
            svga->cgastat |= 8;
            x = svga->hdisp;

            if (svga->interlace && !svga->oddeven)
                svga->lastline++;
            if (svga->interlace && svga->oddeven)
                svga->firstline--;

            wx = x;

            if (!svga->override) {
                if (svga->vertical_linedbl) {
                    wy = (svga->lastline - svga->firstline) << 1;
                    svga_doblit(wx, wy, svga);
                } else {
                    wy = svga->lastline - svga->firstline;
                    svga_doblit(wx, wy, svga);
                }
            }

            svga->firstline = 2000;
            svga->lastline  = 0;

            svga->firstline_draw = 2000;
            svga->lastline_draw  = 0;

            svga->oddeven ^= 1;

            changeframecount = svga->interlace ? 3 : 2;
            svga->vslines    = 0;

            if (svga->interlace && svga->oddeven)
                svga->ma = svga->maback = svga->ma_latch + (svga->rowoffset << 1) + ((svga->crtc[3] & 0x60) >> 5) + svga->hblank_sub;
            else
                svga->ma = svga->maback = svga->ma_latch + ((svga->crtc[3] & 0x60) >> 5) + svga->hblank_sub;
            svga->ca = ((svga->crtc[0xe] << 8) | svga->crtc[0xf]) + ((svga->crtc[0xb] & 0x60) >> 5) + svga->ca_adj;

            svga->ma     = (svga->ma << 2);
            svga->maback = (svga->maback << 2);
            svga->ca     = (svga->ca << 2);

            if (svga->vsync_callback)
                svga->vsync_callback(svga);
        }
        // if (svga->vc == lines_num) {
        if (svga->vc == svga->vtotal) {
            svga->vc       = 0;
            svga->sc       = 0;
            svga->dispon   = 1;
            svga->displine = (svga->interlace && svga->oddeven) ? 1 : 0;

            svga->scrollcache = (svga->attrregs[0x13] & 0x0f);
            if (!(svga->gdcreg[6] & 1) && !(svga->attrregs[0x10] & 1)) { /*Text mode*/
                if (svga->seqregs[1] & 1)
                    svga->scrollcache &= 0x07;
                else {
                    svga->scrollcache++;
                    if (svga->scrollcache > 8)
                        svga->scrollcache = 0;
                }
            } else if ((svga->render == svga_render_2bpp_lowres) || (svga->render == svga_render_2bpp_highres) || (svga->render == svga_render_4bpp_lowres) || (svga->render == svga_render_4bpp_highres))
                svga->scrollcache &= 0x07;
            else
                svga->scrollcache = (svga->scrollcache & 0x06) >> 1;

            if ((svga->seqregs[1] & 8) || (svga->render == svga_render_8bpp_lowres))
                svga->scrollcache <<= 1;

            svga->x_add = (overscan_x >> 1) - svga->scrollcache;

            svga->linecountff = 0;

            svga->hwcursor_on    = 0;
            svga->hwcursor_latch = svga->hwcursor;

            svga->dac_hwcursor_on    = 0;
            svga->dac_hwcursor_latch = svga->dac_hwcursor;

            svga->overlay_on    = 0;
            svga->overlay_latch = svga->overlay;
        }
        if (svga->sc == (svga->crtc[10] & 31))
            svga->con = 1;
    }
}

int
svga_init(const device_t *info, svga_t *svga, void *p, int memsize,
          void (*recalctimings_ex)(struct svga_t *svga),
          uint8_t (*video_in)(uint16_t addr, void *p),
          void (*video_out)(uint16_t addr, uint8_t val, void *p),
          void (*hwcursor_draw)(struct svga_t *svga, int displine),
          void (*overlay_draw)(struct svga_t *svga, int displine))
{
    int c, d, e;

    svga->p = p;

    for (c = 0; c < 256; c++) {
        e = c;
        for (d = 0; d < 8; d++) {
            svga_rotate[d][c] = e;
            e                 = (e >> 1) | ((e & 1) ? 0x80 : 0);
        }
    }
    svga->readmode = 0;

    svga->attrregs[0x11] = 0;
    svga->overscan_color = 0x000000;

    overscan_x  = 16;
    overscan_y  = 32;
    svga->x_add = 8;
    svga->y_add = 16;

    svga->crtc[0]           = 63;
    svga->crtc[6]           = 255;
    svga->dispontime        = 1000ull << 32;
    svga->dispofftime       = 1000ull << 32;
    svga->bpp               = 8;
    svga->vram              = calloc(memsize, 1);
    svga->vram_max          = memsize;
    svga->vram_display_mask = svga->vram_mask = memsize - 1;
    svga->decode_mask                         = 0x7fffff;
    svga->changedvram                         = calloc(memsize >> 12, 1);
    svga->recalctimings_ex                    = recalctimings_ex;
    svga->video_in                            = video_in;
    svga->video_out                           = video_out;
    svga->hwcursor_draw                       = hwcursor_draw;
    svga->overlay_draw                        = overlay_draw;

    svga->hwcursor.cur_xsize = svga->hwcursor.cur_ysize = 32;

    svga->dac_hwcursor.cur_xsize = svga->dac_hwcursor.cur_ysize = 32;

    svga->translate_address         = NULL;
    svga->ksc5601_english_font_type = 0;

    vga_on = 1;

    if ((info->flags & DEVICE_PCI) || (info->flags & DEVICE_VLB) || (info->flags & DEVICE_MCA)) {
        mem_mapping_add(&svga->mapping, 0xa0000, 0x20000,
                        svga_read, svga_readw, svga_readl,
                        svga_write, svga_writew, svga_writel,
                        NULL, MEM_MAPPING_EXTERNAL, svga);
    } else if ((info->flags & DEVICE_ISA) && (info->flags & DEVICE_AT)) {
        mem_mapping_add(&svga->mapping, 0xa0000, 0x20000,
                        svga_read, svga_readw, NULL,
                        svga_write, svga_writew, NULL,
                        NULL, MEM_MAPPING_EXTERNAL, svga);
    } else {
        mem_mapping_add(&svga->mapping, 0xa0000, 0x20000,
                        svga_read, NULL, NULL,
                        svga_write, NULL, NULL,
                        NULL, MEM_MAPPING_EXTERNAL, svga);
    }

    timer_add(&svga->timer, svga_poll, svga, 1);

    svga_pri = svga;

    svga->ramdac_type = RAMDAC_6BIT;

    svga->map8            = svga->pallook;
    svga->hblank_overscan = 1; /* Do at least 1 character of overscan after horizontal blanking. */

    return 0;
}

void
svga_close(svga_t *svga)
{
    free(svga->changedvram);
    free(svga->vram);

    if (svga->dpms_ui)
        ui_sb_set_text_w(NULL);

    svga_pri = NULL;
}

static uint32_t
svga_decode_addr(svga_t *svga, uint32_t addr, int write)
{
    int memory_map_mode = (svga->gdcreg[6] >> 2) & 3;

    addr &= 0x1ffff;

    switch (memory_map_mode) {
        case 0:
            break;
        case 1:
            if (addr >= 0x10000)
                return 0xffffffff;
            break;
        case 2:
            addr -= 0x10000;
            if (addr >= 0x8000)
                return 0xffffffff;
            break;
        default:
        case 3:
            addr -= 0x18000;
            if (addr >= 0x8000)
                return 0xffffffff;
            break;
    }

    if (memory_map_mode <= 1) {
        if (svga->adv_flags & FLAG_EXTRA_BANKS)
            addr = (addr & 0x17fff) + svga->extra_banks[(addr >> 15) & 1];
        else {
            if (write)
                addr += svga->write_bank;
            else
                addr += svga->read_bank;
        }
    }

    return addr;
}

static __inline void
svga_write_common(uint32_t addr, uint8_t val, uint8_t linear, void *p)
{
    svga_t *svga = (svga_t *) p;

    int     writemask2 = svga->writemask, reset_wm = 0;
    latch_t vall;
    uint8_t wm = svga->writemask;
    uint8_t count, i;

    if (svga->adv_flags & FLAG_ADDR_BY8)
        writemask2 = svga->seqregs[2];

    cycles -= video_timing_write_b;

    if (!linear) {
        if (xga_enabled) {
            if (((svga->xga.op_mode & 7) >= 4) && (svga->xga.aperture_cntl == 1)) {
                if (val == 0xa5) { /*Memory size test of XGA*/
                    svga->xga.test    = val;
                    svga->xga.a5_test = 1;
                    return;
                } else if (val == 0x5a) {
                    svga->xga.test = val;
                    return;
                } else if (val == 0x12 || val == 0x34) {
                    addr += svga->xga.write_bank;
                    svga->xga.vram[addr & svga->xga.vram_mask] = val;
                    svga->xga.linear_endian_reverse            = 1;
                    return;
                }
            } else
                svga->xga.on = 0;
        }
        addr = svga_decode_addr(svga, addr, 1);

        if (addr == 0xffffffff)
            return;
    }

    if (!(svga->gdcreg[6] & 1))
        svga->fullchange = 2;

    if ((svga->adv_flags & FLAG_ADDR_BY16) && (svga->writemode == 4 || svga->writemode == 5))
        addr <<= 4;
    else if ((svga->adv_flags & FLAG_ADDR_BY8) && (svga->writemode < 4))
        addr <<= 3;
    else if (((svga->chain4 && (svga->packed_chain4 || svga->force_old_addr)) || svga->fb_only) && (svga->writemode < 4)) {
        writemask2 = 1 << (addr & 3);
        addr &= ~3;
    } else if (svga->chain4 && (svga->writemode < 4)) {
        writemask2 = 1 << (addr & 3);
        if (!linear)
            addr &= ~3;
        addr = ((addr & 0xfffc) << 2) | ((addr & 0x30000) >> 14) | (addr & ~0x3ffff);
    } else if (svga->chain2_write) {
        writemask2 &= ~0xa;
        if (addr & 1)
            writemask2 <<= 1;
        addr &= ~1;
        addr <<= 2;
    } else
        addr <<= 2;

    addr &= svga->decode_mask;

    if (svga->translate_address)
        addr = svga->translate_address(addr, p);

    if (addr >= svga->vram_max)
        return;

    addr &= svga->vram_mask;

    svga->changedvram[addr >> 12] = changeframecount;

    count = 4;
    if (svga->adv_flags & FLAG_LATCH8)
        count = 8;

    /* Undocumented Cirrus Logic behavior: The datasheet says that, with EXT_WRITE and FLAG_ADDR_BY8, the write mask only
       changes meaning in write modes 4 and 5, as well as write mode 1. In reality, however, all other write modes are also
       affected, as proven by the Windows 3.1 CL-GD 5422/4 drivers in 8bpp modes. */
    switch (svga->writemode) {
        case 0:
            val = ((val >> (svga->gdcreg[3] & 7)) | (val << (8 - (svga->gdcreg[3] & 7))));
            if ((svga->gdcreg[8] == 0xff) && !(svga->gdcreg[3] & 0x18) && (!svga->gdcreg[1] || svga->set_reset_disabled)) {
                for (i = 0; i < count; i++) {
                    if ((svga->adv_flags & FLAG_EXT_WRITE) && (svga->adv_flags & FLAG_ADDR_BY8)) {
                        if (writemask2 & (0x80 >> i))
                            svga->vram[addr | i] = val;
                    } else {
                        if (writemask2 & (1 << i))
                            svga->vram[addr | i] = val;
                    }
                }
                return;
            } else {
                for (i = 0; i < count; i++) {
                    if (svga->gdcreg[1] & (1 << i))
                        vall.b[i] = !!(svga->gdcreg[0] & (1 << i)) * 0xff;
                    else
                        vall.b[i] = val;
                }
            }
            break;
        case 1:
            for (i = 0; i < count; i++) {
                if ((svga->adv_flags & FLAG_EXT_WRITE) && (svga->adv_flags & FLAG_ADDR_BY8)) {
                    if (writemask2 & (0x80 >> i))
                        svga->vram[addr | i] = svga->latch.b[i];
                } else {
                    if (writemask2 & (1 << i))
                        svga->vram[addr | i] = svga->latch.b[i];
                }
            }
            return;
        case 2:
            for (i = 0; i < count; i++)
                vall.b[i] = !!(val & (1 << i)) * 0xff;

            if (!(svga->gdcreg[3] & 0x18) && (!svga->gdcreg[1] || svga->set_reset_disabled)) {
                for (i = 0; i < count; i++) {
                    if ((svga->adv_flags & FLAG_EXT_WRITE) && (svga->adv_flags & FLAG_ADDR_BY8)) {
                        if (writemask2 & (0x80 >> i))
                            svga->vram[addr | i] = (vall.b[i] & svga->gdcreg[8]) | (svga->latch.b[i] & ~svga->gdcreg[8]);
                    } else {
                        if (writemask2 & (1 << i))
                            svga->vram[addr | i] = (vall.b[i] & svga->gdcreg[8]) | (svga->latch.b[i] & ~svga->gdcreg[8]);
                    }
                }
                return;
            }
            break;
        case 3:
            val = ((val >> (svga->gdcreg[3] & 7)) | (val << (8 - (svga->gdcreg[3] & 7))));
            wm  = svga->gdcreg[8];
            svga->gdcreg[8] &= val;

            for (i = 0; i < count; i++)
                vall.b[i] = !!(svga->gdcreg[0] & (1 << i)) * 0xff;

            reset_wm = 1;
            break;
        default:
            if (svga->ven_write)
                svga->ven_write(svga, val, addr);
            return;
    }

    switch (svga->gdcreg[3] & 0x18) {
        case 0x00: /* Set */
            for (i = 0; i < count; i++) {
                if ((svga->adv_flags & FLAG_EXT_WRITE) && (svga->adv_flags & FLAG_ADDR_BY8)) {
                    if (writemask2 & (0x80 >> i))
                        svga->vram[addr | i] = (vall.b[i] & svga->gdcreg[8]) | (svga->latch.b[i] & ~svga->gdcreg[8]);
                } else {
                    if (writemask2 & (1 << i))
                        svga->vram[addr | i] = (vall.b[i] & svga->gdcreg[8]) | (svga->latch.b[i] & ~svga->gdcreg[8]);
                }
            }
            break;
        case 0x08: /* AND */
            for (i = 0; i < count; i++) {
                if ((svga->adv_flags & FLAG_EXT_WRITE) && (svga->adv_flags & FLAG_ADDR_BY8)) {
                    if (writemask2 & (0x80 >> i))
                        svga->vram[addr | i] = (vall.b[i] | ~svga->gdcreg[8]) & svga->latch.b[i];
                } else {
                    if (writemask2 & (1 << i))
                        svga->vram[addr | i] = (vall.b[i] | ~svga->gdcreg[8]) & svga->latch.b[i];
                }
            }
            break;
        case 0x10: /* OR */
            for (i = 0; i < count; i++) {
                if ((svga->adv_flags & FLAG_EXT_WRITE) && (svga->adv_flags & FLAG_ADDR_BY8)) {
                    if (writemask2 & (0x80 >> i))
                        svga->vram[addr | i] = (vall.b[i] & svga->gdcreg[8]) | svga->latch.b[i];
                } else {
                    if (writemask2 & (1 << i))
                        svga->vram[addr | i] = (vall.b[i] & svga->gdcreg[8]) | svga->latch.b[i];
                }
            }
            break;
        case 0x18: /* XOR */
            for (i = 0; i < count; i++) {
                if ((svga->adv_flags & FLAG_EXT_WRITE) && (svga->adv_flags & FLAG_ADDR_BY8)) {
                    if (writemask2 & (0x80 >> i))
                        svga->vram[addr | i] = (vall.b[i] & svga->gdcreg[8]) ^ svga->latch.b[i];
                } else {
                    if (writemask2 & (1 << i))
                        svga->vram[addr | i] = (vall.b[i] & svga->gdcreg[8]) ^ svga->latch.b[i];
                }
            }
            break;
    }

    if (reset_wm)
        svga->gdcreg[8] = wm;
}

static __inline uint8_t
svga_read_common(uint32_t addr, uint8_t linear, void *p)
{
    svga_t  *svga       = (svga_t *) p;
    uint32_t latch_addr = 0;
    int      readplane  = svga->readplane;
    uint8_t  count, i;
    uint8_t  plane, pixel;
    uint8_t  temp, ret;

    if (svga->adv_flags & FLAG_ADDR_BY8)
        readplane = svga->gdcreg[4] & 7;

    cycles -= video_timing_read_b;

    if (!linear) {
        if (xga_enabled) {
            if (((svga->xga.op_mode & 7) >= 4) && (svga->xga.aperture_cntl == 1)) {
                if (svga->xga.test == 0xa5) { /*Memory size test of XGA*/
                    svga->xga.on = 1;
                    return svga->xga.test;
                } else if (svga->xga.test == 0x5a) {
                    svga->xga.on = 1;
                    return svga->xga.test;
                } else if (addr == 0xa0000 || addr == 0xa0010) {
                    addr += svga->xga.read_bank;
                    return svga->xga.vram[addr & svga->xga.vram_mask];
                }
            } else
                svga->xga.on = 0;
        }
        addr = svga_decode_addr(svga, addr, 0);

        if (addr == 0xffffffff)
            return 0xff;
    }

    count = 2;
    if (svga->adv_flags & FLAG_LATCH8)
        count = 3;

    latch_addr = (addr << count) & svga->decode_mask;
    count      = (1 << count);

    if (svga->adv_flags & FLAG_ADDR_BY16)
        addr <<= 4;
    else if (svga->adv_flags & FLAG_ADDR_BY8)
        addr <<= 3;
    else if ((svga->chain4 && (svga->packed_chain4 || svga->force_old_addr)) || svga->fb_only) {
        addr &= svga->decode_mask;
        if (svga->translate_address)
            addr = svga->translate_address(addr, p);
        if (addr >= svga->vram_max)
            return 0xff;
        latch_addr = (addr & svga->vram_mask) & ~3;
        for (i = 0; i < count; i++)
            svga->latch.b[i] = svga->vram[latch_addr | i];
        return svga->vram[addr & svga->vram_mask];
    } else if (svga->chain4 && !svga->force_old_addr) {
        readplane = addr & 3;
        addr      = ((addr & 0xfffc) << 2) | ((addr & 0x30000) >> 14) | (addr & ~0x3ffff);
    } else if (svga->chain2_read) {
        readplane = (readplane & 2) | (addr & 1);
        addr &= ~1;
        addr <<= 2;
    } else
        addr <<= 2;

    addr &= svga->decode_mask;
    if (svga->translate_address) {
        latch_addr = svga->translate_address(latch_addr, p);
        addr       = svga->translate_address(addr, p);
    }

    /* standard VGA latched access */
    if (latch_addr >= svga->vram_max) {
        for (i = 0; i < count; i++)
            svga->latch.b[i] = 0xff;
    } else {
        latch_addr &= svga->vram_mask;

        for (i = 0; i < count; i++)
            svga->latch.b[i] = svga->vram[latch_addr | i];
    }

    if (addr >= svga->vram_max)
        return 0xff;

    addr &= svga->vram_mask;

    if (svga->readmode) {
        temp = 0xff;

        for (pixel = 0; pixel < 8; pixel++) {
            for (plane = 0; plane < count; plane++) {
                if (svga->colournocare & (1 << plane)) {
                    /* If we care about a plane, and the pixel has a mismatch on it, clear its bit. */
                    if (((svga->latch.b[plane] >> pixel) & 1) != ((svga->colourcompare >> plane) & 1))
                        temp &= ~(1 << pixel);
                }
            }
        }

        ret = temp;
    } else
        ret = svga->vram[addr | readplane];

    return ret;
}

void
svga_write(uint32_t addr, uint8_t val, void *p)
{
    svga_write_common(addr, val, 0, p);
}

void
svga_write_linear(uint32_t addr, uint8_t val, void *p)
{
    svga_write_common(addr, val, 1, p);
}

uint8_t
svga_read(uint32_t addr, void *p)
{
    return svga_read_common(addr, 0, p);
}

uint8_t
svga_read_linear(uint32_t addr, void *p)
{
    return svga_read_common(addr, 1, p);
}

void
svga_doblit(int wx, int wy, svga_t *svga)
{
    int       y_add, x_add, y_start, x_start, bottom;
    uint32_t *p;
    int       i, j;
    int       xs_temp, ys_temp;

    y_add   = (enable_overscan) ? overscan_y : 0;
    x_add   = (enable_overscan) ? overscan_x : 0;
    y_start = (enable_overscan) ? 0 : (overscan_y >> 1);
    x_start = (enable_overscan) ? 0 : (overscan_x >> 1);
    bottom  = (overscan_y >> 1) + (svga->crtc[8] & 0x1f);

    if (svga->vertical_linedbl) {
        y_add <<= 1;
        y_start <<= 1;
        bottom <<= 1;
    }

    if ((wx <= 0) || (wy <= 0))
        return;

    if (svga->vertical_linedbl)
        svga->y_add <<= 1;

    xs_temp = wx;
    ys_temp = wy + 1;
    if (svga->vertical_linedbl)
        ys_temp++;
    if (xs_temp < 64)
        xs_temp = 640;
    if (ys_temp < 32)
        ys_temp = 200;

    if ((svga->crtc[0x17] & 0x80) && ((xs_temp != xsize) || (ys_temp != ysize) || video_force_resize_get())) {
        /* Screen res has changed.. fix up, and let them know. */
        xsize = xs_temp;
        ysize = ys_temp;

        if ((xsize > 1984) || (ysize > 2016)) {
            /* 2048x2048 is the biggest safe render texture, to account for overscan,
               we suppress overscan starting from x 1984 and y 2016. */
            x_add             = 0;
            y_add             = 0;
            suppress_overscan = 1;
        } else
            suppress_overscan = 0;

        /* Block resolution changes while in DPMS mode to avoid getting a bogus
           screen width (320). We're already rendering a blank screen anyway. */
        if (!svga->dpms)
            set_screen_size(xsize + x_add, ysize + y_add);

        if (video_force_resize_get())
            video_force_resize_set(0);
    }

    if ((wx >= 160) && ((wy + 1) >= 120)) {
        /* Draw (overscan_size - scroll size) lines of overscan on top and bottom. */
        for (i = 0; i < svga->y_add; i++) {
            p = &buffer32->line[i & 0x7ff][0];

            for (j = 0; j < (xsize + x_add); j++)
                p[j] = svga->overscan_color;
        }

        for (i = 0; i < bottom; i++) {
            p = &buffer32->line[(ysize + svga->y_add + i) & 0x7ff][0];

            for (j = 0; j < (xsize + x_add); j++)
                p[j] = svga->overscan_color;
        }
    }

    video_blit_memtoscreen(x_start, y_start, xsize + x_add, ysize + y_add);

    if (svga->vertical_linedbl)
        svga->vertical_linedbl >>= 1;
}

void
svga_writeb_linear(uint32_t addr, uint8_t val, void *p)
{
    svga_t *svga = (svga_t *) p;

    if (!svga->fast) {
        svga_write_linear(addr, val, p);
        return;
    }

    addr &= svga->decode_mask;
    if (addr >= svga->vram_max)
        return;
    addr &= svga->vram_mask;
    svga->changedvram[addr >> 12]  = changeframecount;
    *(uint8_t *) &svga->vram[addr] = val;
}

void
svga_writew_common(uint32_t addr, uint16_t val, uint8_t linear, void *p)
{
    svga_t *svga = (svga_t *) p;

    if (!svga->fast) {
        svga_write_common(addr, val, linear, p);
        svga_write_common(addr + 1, val >> 8, linear, p);
        return;
    }

    cycles -= video_timing_write_w;

    if (!linear) {
        addr = svga_decode_addr(svga, addr, 1);

        if (addr == 0xffffffff)
            return;
    }

    addr &= svga->decode_mask;
    if (svga->translate_address) {
        uint32_t addr2 = svga->translate_address(addr, p);
        if (addr2 < svga->vram_max) {
            svga->vram[addr2 & svga->vram_mask] = val & 0xff;
            svga->changedvram[addr2 >> 12]      = changeframecount;
        }
        addr2 = svga->translate_address(addr + 1, p);
        if (addr2 < svga->vram_max) {
            svga->vram[addr2 & svga->vram_mask] = (val >> 8) & 0xff;
            svga->changedvram[addr2 >> 12]      = changeframecount;
        }
        return;
    }
    if (addr >= svga->vram_max)
        return;
    addr &= svga->vram_mask;

    svga->changedvram[addr >> 12]   = changeframecount;
    *(uint16_t *) &svga->vram[addr] = val;
}

void
svga_writew(uint32_t addr, uint16_t val, void *p)
{
    svga_writew_common(addr, val, 0, p);
}

void
svga_writew_linear(uint32_t addr, uint16_t val, void *p)
{
    svga_writew_common(addr, val, 1, p);
}

void
svga_writel_common(uint32_t addr, uint32_t val, uint8_t linear, void *p)
{
    svga_t *svga = (svga_t *) p;

    if (!svga->fast) {
        svga_write_common(addr, val, linear, p);
        svga_write_common(addr + 1, val >> 8, linear, p);
        svga_write_common(addr + 2, val >> 16, linear, p);
        svga_write_common(addr + 3, val >> 24, linear, p);
        return;
    }

    cycles -= video_timing_write_l;

    if (!linear) {
        addr = svga_decode_addr(svga, addr, 1);

        if (addr == 0xffffffff)
            return;
    }

    addr &= svga->decode_mask;
    if (svga->translate_address) {
        uint32_t addr2 = svga->translate_address(addr, p);
        if (addr2 < svga->vram_max) {
            svga->vram[addr2 & svga->vram_mask] = val & 0xff;
            svga->changedvram[addr2 >> 12]      = changeframecount;
        }
        addr2 = svga->translate_address(addr + 1, p);
        if (addr2 < svga->vram_max) {
            svga->vram[addr2 & svga->vram_mask] = (val >> 8) & 0xff;
            svga->changedvram[addr2 >> 12]      = changeframecount;
        }
        addr2 = svga->translate_address(addr + 2, p);
        if (addr2 < svga->vram_max) {
            svga->vram[addr2 & svga->vram_mask] = (val >> 16) & 0xff;
            svga->changedvram[addr2 >> 12]      = changeframecount;
        }
        addr2 = svga->translate_address(addr + 3, p);
        if (addr2 < svga->vram_max) {
            svga->vram[addr2 & svga->vram_mask] = (val >> 24) & 0xff;
            svga->changedvram[addr2 >> 12]      = changeframecount;
        }
        return;
    }
    if (addr >= svga->vram_max)
        return;
    addr &= svga->vram_mask;

    svga->changedvram[addr >> 12]   = changeframecount;
    *(uint32_t *) &svga->vram[addr] = val;
}

void
svga_writel(uint32_t addr, uint32_t val, void *p)
{
    svga_writel_common(addr, val, 0, p);
}

void
svga_writel_linear(uint32_t addr, uint32_t val, void *p)
{
    svga_writel_common(addr, val, 1, p);
}

uint8_t
svga_readb_linear(uint32_t addr, void *p)
{
    svga_t *svga = (svga_t *) p;

    if (!svga->fast)
        return svga_read_linear(addr, p);

    addr &= svga->decode_mask;
    if (addr >= svga->vram_max)
        return 0xff;

    return *(uint8_t *) &svga->vram[addr & svga->vram_mask];
}

uint16_t
svga_readw_common(uint32_t addr, uint8_t linear, void *p)
{
    svga_t *svga = (svga_t *) p;

    if (!svga->fast)
        return svga_read_common(addr, linear, p) | (svga_read_common(addr + 1, linear, p) << 8);

    cycles -= video_timing_read_w;

    if (!linear) {
        addr = svga_decode_addr(svga, addr, 0);

        if (addr == 0xffffffff)
            return 0xffff;
    }

    addr &= svga->decode_mask;
    if (svga->translate_address) {
        uint8_t  val1 = 0xff, val2 = 0xff;
        uint32_t addr2 = svga->translate_address(addr, p);
        if (addr2 < svga->vram_max)
            val1 = svga->vram[addr2 & svga->vram_mask];
        addr2 = svga->translate_address(addr + 1, p);
        if (addr2 < svga->vram_max)
            val2 = svga->vram[addr2 & svga->vram_mask];
        return (val2 << 8) | val1;
    }
    if (addr >= svga->vram_max)
        return 0xffff;

    return *(uint16_t *) &svga->vram[addr & svga->vram_mask];
}

uint16_t
svga_readw(uint32_t addr, void *p)
{
    return svga_readw_common(addr, 0, p);
}

uint16_t
svga_readw_linear(uint32_t addr, void *p)
{
    return svga_readw_common(addr, 1, p);
}

uint32_t
svga_readl_common(uint32_t addr, uint8_t linear, void *p)
{
    svga_t *svga = (svga_t *) p;

    if (!svga->fast) {
        return svga_read_common(addr, linear, p) | (svga_read_common(addr + 1, linear, p) << 8) | (svga_read_common(addr + 2, linear, p) << 16) | (svga_read_common(addr + 3, linear, p) << 24);
    }

    cycles -= video_timing_read_l;

    if (!linear) {
        addr = svga_decode_addr(svga, addr, 0);

        if (addr == 0xffffffff)
            return 0xffffffff;
    }

    addr &= svga->decode_mask;
    if (svga->translate_address) {
        uint8_t  val1 = 0xff, val2 = 0xff, val3 = 0xff, val4 = 0xff;
        uint32_t addr2 = svga->translate_address(addr, p);
        if (addr2 < svga->vram_max)
            val1 = svga->vram[addr2 & svga->vram_mask];
        addr2 = svga->translate_address(addr + 1, p);
        if (addr2 < svga->vram_max)
            val2 = svga->vram[addr2 & svga->vram_mask];
        addr2 = svga->translate_address(addr + 2, p);
        if (addr2 < svga->vram_max)
            val3 = svga->vram[addr2 & svga->vram_mask];
        addr2 = svga->translate_address(addr + 3, p);
        if (addr2 < svga->vram_max)
            val4 = svga->vram[addr2 & svga->vram_mask];
        return (val4 << 24) | (val3 << 16) | (val2 << 8) | val1;
    }
    if (addr >= svga->vram_max)
        return 0xffffffff;

    return *(uint32_t *) &svga->vram[addr & svga->vram_mask];
}

uint32_t
svga_readl(uint32_t addr, void *p)
{
    return svga_readl_common(addr, 0, p);
}

uint32_t
svga_readl_linear(uint32_t addr, void *p)
{
    return svga_readl_common(addr, 1, p);
}<|MERGE_RESOLUTION|>--- conflicted
+++ resolved
@@ -492,14 +492,11 @@
             svga->hdisp *= (svga->seqregs[1] & 1) ? 8 : 9;
 
         if (!(svga->gdcreg[6] & 1) && !(svga->attrregs[0x10] & 1)) { /*Text mode*/
-<<<<<<< HEAD
-            if (svga->seqregs[1] & 8) /*40 column*/
-=======
             if (svga->seqregs[1] & 8) {                              /*40 column*/
->>>>>>> 38b9d4e9
                 svga->render = svga_render_text_40;
-            else
+            } else {
                 svga->render = svga_render_text_80;
+            }
             svga->hdisp_old = svga->hdisp;
         } else {
             svga->hdisp_old = svga->hdisp;
