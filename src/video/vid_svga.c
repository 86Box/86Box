/*
 * 86Box	A hypervisor and IBM PC system emulator that specializes in
 *		running old operating systems and software designed for IBM
 *		PC systems and compatibles from 1981 through fairly recent
 *		system designs based on the PCI bus.
 *
 *		This file is part of the 86Box distribution.
 *
 *		Generic SVGA handling.
 *
 *		This is intended to be used by another SVGA driver,
 *		and not as a card in it's own right.
 *
 *
 *
 * Authors:	Sarah Walker, <http://pcem-emulator.co.uk/>
 *		Miran Grca, <mgrca8@gmail.com>
 *
 *		Copyright 2008-2019 Sarah Walker.
 *		Copyright 2016-2019 Miran Grca.
 */
#include <inttypes.h>
#include <stdarg.h>
#include <stdio.h>
#include <stdint.h>
#include <stdlib.h>
#include <string.h>
#include <wchar.h>
#define HAVE_STDARG_H
#include <86box/86box.h>
#include "cpu.h"
#include <86box/device.h>
#include <86box/machine.h>
#include <86box/timer.h>
#include <86box/io.h>
#include <86box/pit.h>
#include <86box/mem.h>
#include <86box/rom.h>
#include <86box/plat.h>
#include <86box/ui.h>
#include <86box/video.h>
#include <86box/vid_svga.h>
#include <86box/vid_svga_render.h>


void svga_doblit(int wx, int wy, svga_t *svga);

extern int	cyc_total;
extern uint8_t	edatlookup[4][4];

uint8_t		svga_rotate[8][256];

/*Primary SVGA device. As multiple video cards are not yet supported this is the
  only SVGA device.*/
static svga_t	*svga_pri;


// #define ENABLE_SVGA_LOG 1
#ifdef ENABLE_SVGA_LOG
int svga_do_log = ENABLE_SVGA_LOG;


static void
svga_log(const char *fmt, ...)
{
    va_list ap;

    if (svga_do_log) {
	va_start(ap, fmt);
	pclog_ex(fmt, ap);
	va_end(ap);
    }
}
#else
#define svga_log(fmt, ...)
#endif


svga_t
*svga_get_pri()
{
    return svga_pri;
}


void
svga_set_override(svga_t *svga, int val)
{
    if (svga->override && !val)
	svga->fullchange = changeframecount;
    svga->override = val;

    if (!val) {
	/* Override turned off, restore overscan X and Y per the CRTC. */
	if (enable_overscan) {
		overscan_y = (svga->rowcount + 1) << 1;

		if (overscan_y < 16)
			overscan_y = 16;
	}

	overscan_x = (svga->seqregs[1] & 1) ? 16 : 18;

	if (svga->seqregs[1] & 8)
		overscan_x <<= 1;
    } else
	overscan_x = overscan_y = 16;
	/* Override turned off, fix overcan X and Y to 16. */
}


void
svga_out(uint16_t addr, uint8_t val, void *p)
{
    svga_t *svga = (svga_t *)p;
    int c;
    uint8_t o, index;

    switch (addr) {
	case 0x3c0:
	case 0x3c1:
		if (!svga->attrff) {
			svga->attraddr = val & 31;
			if ((val & 0x20) != svga->attr_palette_enable) {
				svga->fullchange = 3;
				svga->attr_palette_enable = val & 0x20;
				svga_recalctimings(svga);
			}
		} else {
			if ((svga->attraddr == 0x13) && (svga->attrregs[0x13] != val))
				svga->fullchange = changeframecount;
			o = svga->attrregs[svga->attraddr & 31];
			svga->attrregs[svga->attraddr & 31] = val;
			if (svga->attraddr < 16)
				svga->fullchange = changeframecount;
			if (svga->attraddr == 0x10 || svga->attraddr == 0x14 || svga->attraddr < 0x10) {
				for (c = 0; c < 16; c++) {
					if (svga->attrregs[0x10] & 0x80) {
						svga->egapal[c] = (svga->attrregs[c] &  0xf) |
								  ((svga->attrregs[0x14] & 0xf) << 4);
					} else {
						svga->egapal[c] = (svga->attrregs[c] & 0x3f) |
								  ((svga->attrregs[0x14] & 0xc) << 4);
					}
				}
				svga->fullchange = changeframecount;
			}
			/* Recalculate timings on change of attribute register 0x11
			   (overscan border color) too. */
			if (svga->attraddr == 0x10) {
				if (o != val)
					svga_recalctimings(svga);
			} else if (svga->attraddr == 0x11) {
				svga->overscan_color = svga->pallook[svga->attrregs[0x11]];
				if (o != val)
					svga_recalctimings(svga);
			} else if (svga->attraddr == 0x12) {
				if ((val & 0xf) != svga->plane_mask)
					svga->fullchange = changeframecount;
				svga->plane_mask = val & 0xf;
			}
		}
		svga->attrff ^= 1;
		break;
	case 0x3c2:
		svga->miscout = val;
		svga->vidclock = val & 4;
		io_removehandler(0x03a0, 0x0020, svga->video_in, NULL, NULL, svga->video_out, NULL, NULL, svga->p);
		if (!(val & 1))
			io_sethandler(0x03a0, 0x0020, svga->video_in, NULL, NULL, svga->video_out, NULL, NULL, svga->p);
		svga_recalctimings(svga);
		break;
	case 0x3c4:
		svga->seqaddr = val;
		break;
	case 0x3c5:
		if (svga->seqaddr > 0xf)
			return;
		o = svga->seqregs[svga->seqaddr & 0xf];
		svga->seqregs[svga->seqaddr & 0xf] = val;
		if (o != val && (svga->seqaddr & 0xf) == 1)
			svga_recalctimings(svga);
		switch (svga->seqaddr & 0xf) {
			case 1:
				if (svga->scrblank && !(val & 0x20))
					svga->fullchange = 3;
				svga->scrblank = (svga->scrblank & ~0x20) | (val & 0x20);
				svga_recalctimings(svga);
				break;
			case 2:
				svga->writemask = val & 0xf;
				break;
			case 3:
				svga->charsetb = (((val >> 2) & 3) * 0x10000) + 2;
				svga->charseta = ((val & 3)  * 0x10000) + 2;
				if (val & 0x10)
					svga->charseta += 0x8000;
				if (val & 0x20)
					svga->charsetb += 0x8000;
				break;
			case 4:
				svga->chain2_write = !(val & 4);
				svga->chain4 = (svga->chain4 & ~8) | (val & 8);
				svga->fast = (svga->gdcreg[8] == 0xff && !(svga->gdcreg[3] & 0x18) &&
					      !svga->gdcreg[1]) && ((svga->chain4 && svga->packed_chain4) || svga->fb_only) && !(svga->adv_flags & FLAG_ADDR_BY8);
				break;
		}
		break;
	case 0x3c6:
		svga->dac_mask = val;
		break;
	case 0x3c7:
	case 0x3c8:
		svga->dac_pos = 0;
		svga->dac_status = addr & 0x03;
		svga->dac_addr = (val + (addr & 0x01)) & 255;
		break;
	case 0x3c9:
		if (svga->adv_flags & FLAG_RAMDAC_SHIFT)
			val <<= 2;
		svga->fullchange = changeframecount;
		switch (svga->dac_pos) {
			case 0:
				svga->dac_r = val;
				svga->dac_pos++;
				break;
			case 1:
				svga->dac_g = val;
				svga->dac_pos++;
				break;
                        case 2:
				index = svga->dac_addr & 255;
				svga->vgapal[index].r = svga->dac_r;
				svga->vgapal[index].g = svga->dac_g;
				svga->vgapal[index].b = val;
				if (svga->ramdac_type == RAMDAC_8BIT)
					svga->pallook[index] = makecol32(svga->vgapal[index].r, svga->vgapal[index].g, svga->vgapal[index].b);
				else
					svga->pallook[index] = makecol32(video_6to8[svga->vgapal[index].r & 0x3f], video_6to8[svga->vgapal[index].g & 0x3f], video_6to8[svga->vgapal[index].b & 0x3f]);
				svga->dac_pos = 0;
				svga->dac_addr = (svga->dac_addr + 1) & 255;
				break;
		}
		break;
	case 0x3ce:
		svga->gdcaddr = val;
		break;
	case 0x3cf:
		o = svga->gdcreg[svga->gdcaddr & 15];
		switch (svga->gdcaddr & 15) {
			case 2:
				svga->colourcompare = val;
				break;
			case 4:
				svga->readplane = val & 3;
				break;
			case 5:
				svga->writemode = val & 3;
				svga->readmode = val & 8;
				svga->chain2_read = val & 0x10;
				break;
			case 6:
				if ((svga->gdcreg[6] & 0xc) != (val & 0xc)) {
					switch (val & 0xc) {
						case 0x0: /*128k at A0000*/
							mem_mapping_set_addr(&svga->mapping, 0xa0000, 0x20000);
							svga->banked_mask = 0xffff;
							break;
						case 0x4: /*64k at A0000*/
							mem_mapping_set_addr(&svga->mapping, 0xa0000, 0x10000);
							svga->banked_mask = 0xffff;
							break;
						case 0x8: /*32k at B0000*/
							mem_mapping_set_addr(&svga->mapping, 0xb0000, 0x08000);
							svga->banked_mask = 0x7fff;
							break;
						case 0xC: /*32k at B8000*/
							mem_mapping_set_addr(&svga->mapping, 0xb8000, 0x08000);
							svga->banked_mask = 0x7fff;
							break;
					}
				}
				break;
			case 7:
				svga->colournocare = val;
				break;
		}
		svga->gdcreg[svga->gdcaddr & 15] = val;
		svga->fast = (svga->gdcreg[8] == 0xff && !(svga->gdcreg[3] & 0x18) &&
			     !svga->gdcreg[1]) && ((svga->chain4 && svga->packed_chain4) || svga->fb_only);
		if (((svga->gdcaddr & 15) == 5  && (val ^ o) & 0x70) ||
		    ((svga->gdcaddr & 15) == 6 && (val ^ o) & 1))
			svga_recalctimings(svga);
		break;
	case 0x3da:
		svga->fcr = val;
		break;
    }
}


uint8_t
svga_in(uint16_t addr, void *p)
{
    svga_t *svga = (svga_t *)p;
    uint8_t index, ret = 0xff;

    switch (addr) {
	case 0x3c0:
		ret = svga->attraddr | svga->attr_palette_enable;
		break;
	case 0x3c1:
		ret = svga->attrregs[svga->attraddr];
		break;
	case 0x3c2:
		if ((svga->vgapal[0].r + svga->vgapal[0].g + svga->vgapal[0].b) >= 0x4e)
			ret = 0;
		else
			ret = 0x10;
		break;
	case 0x3c4:
		ret = svga->seqaddr;
		break;
	case 0x3c5:
		ret = svga->seqregs[svga->seqaddr & 0x0f];
		break;
	case 0x3c6:
		ret = svga->dac_mask;
		break;
	case 0x3c7:
		ret = svga->dac_status;
		break;
	case 0x3c8:
		ret = svga->dac_addr;
		break;
	case 0x3c9:
		index = (svga->dac_addr - 1) & 255;
		switch (svga->dac_pos) {
			case 0:
				svga->dac_pos++;
				if (svga->ramdac_type == RAMDAC_8BIT)
					ret = svga->vgapal[index].r;
				else
					ret = svga->vgapal[index].r & 0x3f;
				break;
			case 1:
				svga->dac_pos++;
				if (svga->ramdac_type == RAMDAC_8BIT)
					ret = svga->vgapal[index].g;
				else
					ret = svga->vgapal[index].g & 0x3f;
				break;
			case 2:
				svga->dac_pos=0;
				svga->dac_addr = (svga->dac_addr + 1) & 255;
				if (svga->ramdac_type == RAMDAC_8BIT)
					ret = svga->vgapal[index].b;
				else
					ret = svga->vgapal[index].b & 0x3f;
				break;
		}
		if (svga->adv_flags & FLAG_RAMDAC_SHIFT)
			ret >>= 2;
		break;
	case 0x3ca:
		ret = svga->fcr;
		break;
	case 0x3cc:
		ret = svga->miscout;
		break;
	case 0x3ce:
		ret = svga->gdcaddr;
		break;
	case 0x3cf:
		/* The spec says GDC addresses 0xF8 to 0xFB return the latch. */
		switch(svga->gdcaddr) {
			case 0xf8:
				ret = svga->latch.b[0];
				break;
			case 0xf9:
				ret = svga->latch.b[1];
				break;
			case 0xfa:
				ret = svga->latch.b[2];
				break;
			case 0xfb:
				ret = svga->latch.b[3];
				break;
			default:
                		ret = svga->gdcreg[svga->gdcaddr & 0xf];
				break;
		}
		break;
	case 0x3da:
		svga->attrff = 0;

		if (svga->cgastat & 0x01)
			svga->cgastat &= ~0x30;
		else
			svga->cgastat ^= 0x30;

		ret = svga->cgastat;

		if ((svga->fcr & 0x08) && svga->dispon)
			ret |= 0x08;
		break;
    }

    return(ret);
}


void
svga_set_ramdac_type(svga_t *svga, int type)
{
    int c;

    if (svga->ramdac_type != type) {
	svga->ramdac_type = type;

	for (c = 0; c < 256; c++) {
		if (svga->ramdac_type == RAMDAC_8BIT)
			svga->pallook[c] = makecol32(svga->vgapal[c].r, svga->vgapal[c].g, svga->vgapal[c].b);
		else
			svga->pallook[c] = makecol32((svga->vgapal[c].r & 0x3f) * 4,
						     (svga->vgapal[c].g & 0x3f) * 4,
						     (svga->vgapal[c].b & 0x3f) * 4);
	}
    }
}


void
svga_recalctimings(svga_t *svga)
{
    double crtcconst, _dispontime, _dispofftime, disptime;
#ifdef ENABLE_SVGA_LOG
    int vsyncend, vblankend;
    int hdispstart, hdispend, hsyncstart, hsyncend;
#endif

    svga->vtotal = svga->crtc[6];
    svga->dispend = svga->crtc[0x12];
    svga->vsyncstart = svga->crtc[0x10];
    svga->split = svga->crtc[0x18];
    svga->vblankstart = svga->crtc[0x15];

    if (svga->crtc[7] & 1)
	svga->vtotal |= 0x100;
    if (svga->crtc[7] & 32)
	svga->vtotal |= 0x200;
    svga->vtotal += 2;

    if (svga->crtc[7] & 2)
	svga->dispend |= 0x100;
    if (svga->crtc[7] & 64)
	svga->dispend |= 0x200;
    svga->dispend++;

    if (svga->crtc[7] & 4)
	svga->vsyncstart |= 0x100;
    if (svga->crtc[7] & 128)
	svga->vsyncstart |= 0x200;
    svga->vsyncstart++;

    if (svga->crtc[7] & 0x10)
	svga->split|=0x100;
    if (svga->crtc[9] & 0x40)
	svga->split|=0x200;
    svga->split++;

    if (svga->crtc[7] & 0x08)
	svga->vblankstart |= 0x100;
    if (svga->crtc[9] & 0x20)
	svga->vblankstart |= 0x200;
    svga->vblankstart++;

    svga->hdisp = svga->crtc[1] - ((svga->crtc[3] & 0x60) >> 5);
    svga->hdisp++;

    svga->rowoffset = svga->crtc[0x13];

    svga->clock = (svga->vidclock) ? VGACONST2 : VGACONST1;

    svga->lowres = svga->attrregs[0x10] & 0x40;

    svga->interlace = 0;

    svga->ma_latch = ((svga->crtc[0xc] << 8) | svga->crtc[0xd]) + ((svga->crtc[8] & 0x60) >> 5);
    svga->ca_adj = 0;

    svga->rowcount = svga->crtc[9] & 31;

    svga->hdisp_time = svga->hdisp;
    svga->render = svga_render_blank;
    if (!svga->scrblank && svga->attr_palette_enable) {
	/* TODO: In case of bug reports, disable 9-dots-wide character clocks in graphics modes. */
	if (svga->seqregs[1] & 8)
		svga->hdisp *= (svga->seqregs[1] & 1) ? 16 : 18;
	else
		svga->hdisp *= (svga->seqregs[1] & 1) ? 8 : 9;

	if (!(svga->gdcreg[6] & 1) && !(svga->attrregs[0x10] & 1)) { /*Text mode*/
		if (svga->seqregs[1] & 8) /*40 column*/
			svga->render = svga_render_text_40;
		else
			svga->render = svga_render_text_80;
		svga->hdisp_old = svga->hdisp;
	} else {
<<<<<<< HEAD
		svga->hdisp_old = svga->hdisp;                        
=======
		svga->hdisp *= (svga->seqregs[1] & 8) ? 16 : 8;
		svga->hdisp_old = svga->hdisp;
>>>>>>> ff896a6f

		switch (svga->gdcreg[5] & 0x60) {
			case 0x00:
				if (svga->seqregs[1] & 8) /*Low res (320)*/
					svga->render = svga_render_4bpp_lowres;
				else
					svga->render = svga_render_4bpp_highres;
				break;
			case 0x20:		/*4 colours*/
				if (svga->seqregs[1] & 8) /*Low res (320)*/
					svga->render = svga_render_2bpp_lowres;
				else
					svga->render = svga_render_2bpp_highres;
				break;
			case 0x40: case 0x60:	/*256+ colours*/
				switch (svga->bpp) {
					case 8:
						svga->map8 = svga->pallook;
						if (svga->lowres)
							svga->render = svga_render_8bpp_lowres;
						else
							svga->render = svga_render_8bpp_highres;
						break;
					case 15:
						if (svga->lowres)
							svga->render = svga_render_15bpp_lowres;
						else
							svga->render = svga_render_15bpp_highres;
						break;
					case 16:
						if (svga->lowres)
							svga->render = svga_render_16bpp_lowres;
						else
							svga->render = svga_render_16bpp_highres;
						break;
					case 17:
						if (svga->lowres)
							svga->render = svga_render_15bpp_mix_lowres;
						else
							svga->render = svga_render_15bpp_mix_highres;
						break;
					case 24:
						if (svga->lowres)
							svga->render = svga_render_24bpp_lowres;
						else
							svga->render = svga_render_24bpp_highres;
						break;
					case 32:
						if (svga->lowres)
							svga->render = svga_render_32bpp_lowres;
						else
							svga->render = svga_render_32bpp_highres;
						break;
				}
				break;
		}
	}
    }

    svga->linedbl = svga->crtc[9] & 0x80;
    svga->char_width = (svga->seqregs[1] & 1) ? 8 : 9;

    if (enable_overscan) {
	overscan_y = (svga->rowcount + 1) << 1;

	if (overscan_y < 16)
		overscan_y = 16;
    }

    if (!(svga->gdcreg[6] & 1) && !(svga->attrregs[0x10] & 1)) {
	overscan_x = (svga->seqregs[1] & 1) ? 16 : 18;

	if (svga->seqregs[1] & 8)
		overscan_x <<= 1;
    } else
	overscan_x  = 16;

<<<<<<< HEAD
    svga->htotal = svga->crtc[0];
    svga->hblankstart = svga->crtc[4] + 1;
    svga->hblank_end_val = (svga->crtc[3] & 0x1f) | ((svga->crtc[5] & 0x80) ? 0x20 : 0x00);
    // pclog("htotal = %i, hblankstart = %i, hblank_end_val = %02X\n", svga->htotal, svga->hblankstart, svga->hblank_end_val);
    svga->hblank_end_len = 0x00000040;
    svga->hblank_overscan = 1;

    if (!svga->scrblank && svga->attr_palette_enable) {
	/* TODO: In case of bug reports, disable 9-dots-wide character clocks in graphics modes. */
	if (svga->seqregs[1] & 8)
		svga->dots_per_clock = ((svga->seqregs[1] & 1) ? 16 : 18);
	else
		svga->dots_per_clock = ((svga->seqregs[1] & 1) ? 8 : 9);
    } else
	svga->dots_per_clock = 1;

    /* Do svga->recalctimings_ex() here so that the above five variables can be
       updated by said function. */
    if (svga->recalctimings_ex) 
=======
    if (svga->recalctimings_ex)
>>>>>>> ff896a6f
	svga->recalctimings_ex(svga);

    svga->htotal += 6;	/*+6 is required for Tyrian*/
    svga->hblankend = (svga->hblankstart & ~(svga->hblank_end_len - 1)) | svga->hblank_end_val;
    if (svga->hblankend <= svga->hblankstart)
	svga->hblankend += svga->hblank_end_len;
    svga->hblankend += svga->hblank_ext;

    svga->hblank_sub = 0;
    if (svga->hblankend > svga->htotal) {
	svga->hblankend &= (svga->hblank_end_len - 1);
	svga->hblank_sub = svga->hblankend + svga->hblank_overscan;

	svga->hdisp -= (svga->hblank_sub * svga->dots_per_clock);
    }

    svga->y_add = (overscan_y >> 1) - (svga->crtc[8] & 0x1f);
    svga->x_add = (overscan_x >> 1);

    if (svga->vblankstart < svga->dispend)
	svga->dispend = svga->vblankstart;

    crtcconst = svga->clock * svga->char_width;

#ifdef ENABLE_SVGA_LOG
    vsyncend = (svga->vsyncstart & 0xfffffff0) | (svga->crtc[0x11] & 0x0f);
    if (vsyncend <= svga->vsyncstart)
	vsyncend += 0x00000010;
    vblankend = (svga->vblankstart & 0xffffff80) | (svga->crtc[0x16] & 0x7f);
    if (vblankend <= svga->vblankstart)
	vblankend += 0x00000080;

    hdispstart = ((svga->crtc[3] >> 5) & 3);
    hdispend = svga->crtc[1] + 1;
    hsyncstart = svga->crtc[4] + ((svga->crtc[5] >> 5) & 3) + 1;
    hsyncend = (hsyncstart & 0xffffffe0) | (svga->crtc[5] & 0x1f);
    if (hsyncend <= hsyncstart)
	hsyncend += 0x00000020;
#endif

    svga_log("Last scanline in the vertical period: %i\n"
	  "First scanline after the last of active display: %i\n"
	  "First scanline with vertical retrace asserted: %i\n"
	  "First scanline after the last with vertical retrace asserted: %i\n"
	  "First scanline of blanking: %i\n"
	  "First scanline after the last of blanking: %i\n"
	  "\n"
          "Last character in the horizontal period: %i\n"
          "First character of active display: %i\n"
	  "First character after the last of active display: %i\n"
	  "First character with horizontal retrace asserted: %i\n"
	  "First character after the last with horizontal retrace asserted: %i\n"
	  "First character of blanking: %i\n"
	  "First character after the last of blanking: %i\n"
	  "\n"
	  "\n",
	  svga->vtotal, svga->dispend, svga->vsyncstart, vsyncend,
	  svga->vblankstart, vblankend,
	  svga->htotal, hdispstart, hdispend, hsyncstart, hsyncend,
	  svga->hblankstart, svga->hblankend
    );

    disptime  = svga->htotal;
    _dispontime = svga->hdisp_time;

    if (svga->seqregs[1] & 8) {
	disptime *= 2;
	_dispontime *= 2;
    }

    _dispofftime = disptime - _dispontime;
    _dispontime *= crtcconst;
    _dispofftime *= crtcconst;

    svga->dispontime = (uint64_t)(_dispontime);
    svga->dispofftime = (uint64_t)(_dispofftime);
    if (svga->dispontime < TIMER_USEC)
	svga->dispontime = TIMER_USEC;
    if (svga->dispofftime < TIMER_USEC)
		svga->dispofftime = TIMER_USEC;

	svga_recalc_remap_func(svga);

    /* Inform the user interface of any DPMS mode changes. */
    if (svga->dpms) {
	if (!svga->dpms_ui) {
		svga->dpms_ui = 1;
		ui_sb_set_text_w(plat_get_string(IDS_2142));
	}
    } else if (svga->dpms_ui) {
	svga->dpms_ui = 0;
	ui_sb_set_text_w(NULL);
    }
}


static void
svga_do_render(svga_t *svga)
{
    /* Always render a blank screen and nothing else while in DPMS mode. */
    if (svga->dpms) {
	svga_render_blank(svga);
	return;
    }

    if (!svga->override) {
	svga->render(svga);

	svga->x_add = (overscan_x >> 1);
	svga_render_overscan_left(svga);
	svga_render_overscan_right(svga);
	svga->x_add = (overscan_x >> 1) - svga->scrollcache;
    }

    if (svga->overlay_on) {
	if (!svga->override && svga->overlay_draw)
		svga->overlay_draw(svga, svga->displine + svga->y_add);
	svga->overlay_on--;
	if (svga->overlay_on && svga->interlace)
			svga->overlay_on--;
    }

    if (svga->dac_hwcursor_on) {
	if (!svga->override && svga->dac_hwcursor_draw)
		svga->dac_hwcursor_draw(svga, svga->displine + svga->y_add);
	svga->dac_hwcursor_on--;
	if (svga->dac_hwcursor_on && svga->interlace)
		svga->dac_hwcursor_on--;
    }

    if (svga->hwcursor_on) {
	if (!svga->override && svga->hwcursor_draw)
		svga->hwcursor_draw(svga, svga->displine + svga->y_add);
	svga->hwcursor_on--;
	if (svga->hwcursor_on && svga->interlace)
		svga->hwcursor_on--;
    }
}


void
svga_poll(void *p)
{
    svga_t *svga = (svga_t *)p;
    uint32_t x, blink_delay;
    int wx, wy;
    int ret, old_ma;
    // int lines_num = (svga->vtotal > svga->vsyncstart) ? svga->vtotal : svga->vsyncstart;
    // int lines_num = svga->vsyncstart + 3 + 19;

    if (!svga->linepos) {
	if (svga->displine == svga->hwcursor_latch.y && svga->hwcursor_latch.ena) {
		svga->hwcursor_on = svga->hwcursor.ysize - svga->hwcursor_latch.yoff;
		svga->hwcursor_oddeven = 0;
	}

	if (svga->displine == (svga->hwcursor_latch.y + 1) && svga->hwcursor_latch.ena &&
			       svga->interlace) {
		svga->hwcursor_on = svga->hwcursor.ysize - (svga->hwcursor_latch.yoff + 1);
		svga->hwcursor_oddeven = 1;
	}

	if (svga->displine == svga->dac_hwcursor_latch.y && svga->dac_hwcursor_latch.ena) {
		svga->dac_hwcursor_on = svga->dac_hwcursor.ysize - svga->dac_hwcursor_latch.yoff;
		svga->dac_hwcursor_oddeven = 0;
	}

	if (svga->displine == (svga->dac_hwcursor_latch.y + 1) && svga->dac_hwcursor_latch.ena &&
			       svga->interlace) {
		svga->dac_hwcursor_on = svga->dac_hwcursor.ysize - (svga->dac_hwcursor_latch.yoff + 1);
		svga->dac_hwcursor_oddeven = 1;
	}

	if (svga->displine == svga->overlay_latch.y && svga->overlay_latch.ena) {
		svga->overlay_on = svga->overlay_latch.ysize - svga->overlay_latch.yoff;
		svga->overlay_oddeven = 0;
	}

	if (svga->displine == svga->overlay_latch.y+1 && svga->overlay_latch.ena && svga->interlace) {
		svga->overlay_on = svga->overlay_latch.ysize - svga->overlay_latch.yoff;
		svga->overlay_oddeven = 1;
	}

	timer_advance_u64(&svga->timer, svga->dispofftime);
	svga->cgastat |= 1;
	svga->linepos = 1;

	if (svga->dispon) {
		svga->hdisp_on = 1;

		svga->ma &= svga->vram_display_mask;
		if (svga->firstline == 2000) {
			svga->firstline = svga->displine;
			video_wait_for_buffer();
		}

		if (svga->hwcursor_on || svga->dac_hwcursor_on || svga->overlay_on) {
			svga->changedvram[svga->ma >> 12] = svga->changedvram[(svga->ma >> 12) + 1] =
							    svga->interlace ? 3 : 2;
		}

		if (svga->vertical_linedbl) {
			old_ma = svga->ma;

			svga->displine <<= 1;
			svga->y_add <<= 1;

			svga_do_render(svga);

			svga->displine++;

			svga->ma = old_ma;

			svga_do_render(svga);

			svga->y_add >>= 1;
			svga->displine >>= 1;
		} else
			svga_do_render(svga);

		if (svga->lastline < svga->displine)
			svga->lastline = svga->displine;
	}

	svga->displine++;
	if (svga->interlace)
		svga->displine++;
	if ((svga->cgastat & 8) && ((svga->displine & 15) == (svga->crtc[0x11] & 15)))
		svga->cgastat &= ~8;
	svga->vslines++;
	if (svga->displine > 1500)
		svga->displine = 0;
    } else {
	timer_advance_u64(&svga->timer, svga->dispontime);

	if (svga->dispon)
		svga->cgastat &= ~1;
	svga->hdisp_on = 0;

	svga->linepos = 0;
	if ((svga->sc == (svga->crtc[11] & 31)) || (svga->sc == svga->rowcount))
		svga->con = 0;
	if (svga->dispon) {
		if (svga->linedbl && !svga->linecountff) {
			svga->linecountff = 1;
			svga->ma = svga->maback;
		} else if (svga->sc == svga->rowcount) {
			svga->linecountff = 0;
			svga->sc = 0;

			svga->maback += (svga->rowoffset << 3);
			if (svga->interlace)
				svga->maback += (svga->rowoffset << 3);
			svga->maback &= svga->vram_display_mask;
			svga->ma = svga->maback;
		} else {
			svga->linecountff = 0;
			svga->sc++;
			svga->sc &= 31;
			svga->ma = svga->maback;
		}
	}

	svga->hsync_divisor = !svga->hsync_divisor;

	if (svga->hsync_divisor && (svga->crtc[0x17] & 4))
	        return;

	svga->vc++;
	svga->vc &= 2047;

	if (svga->vc == svga->split) {
		ret = 1;

		if (svga->line_compare)
			ret = svga->line_compare(svga);

		if (ret) {
			if (svga->interlace && svga->oddeven)
				svga->ma = svga->maback = (svga->rowoffset << 1) + ((svga->crtc[3] & 0x60) >> 5) + svga->hblank_sub;
			else
				svga->ma = svga->maback = ((svga->crtc[3] & 0x60) >> 5) + svga->hblank_sub;
			svga->ma = (svga->ma << 2);
			svga->maback = (svga->maback << 2);

			svga->sc = 0;
			if (svga->attrregs[0x10] & 0x20) {
				svga->scrollcache = 0;
				svga->x_add = (overscan_x >> 1);
			}
		}
	}
	if (svga->vc == svga->dispend) {
		if (svga->vblank_start)
			svga->vblank_start(svga);
		svga->dispon = 0;
		blink_delay = (svga->crtc[11] & 0x60) >> 5;
		if (svga->crtc[10] & 0x20)
			svga->cursoron = 0;
		else if (blink_delay == 2)
			svga->cursoron = ((svga->blink % 96) >= 48);
		else
			svga->cursoron = svga->blink & (16 + (16 * blink_delay));

		if (!(svga->gdcreg[6] & 1) && !(svga->blink & 15))
			svga->fullchange = 2;
		svga->blink = (svga->blink + 1) & 0x7f;

		for (x = 0; x < ((svga->vram_mask + 1) >> 12); x++) {
			if (svga->changedvram[x])
				svga->changedvram[x]--;
		}
		if (svga->fullchange)
			svga->fullchange--;
	}
	if (svga->vc == svga->vsyncstart) {
		svga->dispon = 0;
		svga->cgastat |= 8;
		x = svga->hdisp;

		if (svga->interlace && !svga->oddeven)
			svga->lastline++;
		if (svga->interlace &&  svga->oddeven)
			svga->firstline--;

		wx = x;

		if (!svga->override) {
			if (svga->vertical_linedbl) {
				wy = (svga->lastline - svga->firstline) << 1;
				svga_doblit(wx, wy, svga);
			} else {
				wy = svga->lastline - svga->firstline;
				svga_doblit(wx, wy, svga);
			}
		}

		svga->firstline = 2000;
		svga->lastline = 0;

		svga->firstline_draw = 2000;
		svga->lastline_draw = 0;

		svga->oddeven ^= 1;

		changeframecount = svga->interlace ? 3 : 2;
		svga->vslines = 0;

		if (svga->interlace && svga->oddeven)
			svga->ma = svga->maback = svga->ma_latch + (svga->rowoffset << 1) + ((svga->crtc[3] & 0x60) >> 5) + svga->hblank_sub;
		else
			svga->ma = svga->maback = svga->ma_latch + ((svga->crtc[3] & 0x60) >> 5) + svga->hblank_sub;
		svga->ca = ((svga->crtc[0xe] << 8) | svga->crtc[0xf]) + ((svga->crtc[0xb] & 0x60) >> 5) + svga->ca_adj;

		svga->ma = (svga->ma << 2);
		svga->maback = (svga->maback << 2);
		svga->ca = (svga->ca << 2);

		if (svga->vsync_callback)
			svga->vsync_callback(svga);
	}
	// if (svga->vc == lines_num) {
	if (svga->vc == svga->vtotal) {
		svga->vc = 0;
		svga->sc = 0;
		svga->dispon = 1;
		svga->displine = (svga->interlace && svga->oddeven) ? 1 : 0;

		svga->scrollcache = (svga->attrregs[0x13] & 0x0f);
		if (!(svga->gdcreg[6] & 1) && !(svga->attrregs[0x10] & 1)) { /*Text mode*/
			if (svga->seqregs[1] & 1)
				svga->scrollcache &= 0x07;
			else {
				svga->scrollcache++;
				if (svga->scrollcache > 8)
					svga->scrollcache = 0;
			}
		} else if ((svga->render == svga_render_2bpp_lowres) || (svga->render == svga_render_2bpp_highres) ||
			   (svga->render == svga_render_4bpp_lowres) || (svga->render == svga_render_4bpp_highres))
			svga->scrollcache &= 0x07;
		else
			svga->scrollcache = (svga->scrollcache & 0x06) >> 1;

		if ((svga->seqregs[1] & 8) || (svga->render == svga_render_8bpp_lowres))
			svga->scrollcache <<= 1;

		svga->x_add = (overscan_x >> 1) - svga->scrollcache;

		svga->linecountff = 0;

		svga->hwcursor_on = 0;
		svga->hwcursor_latch = svga->hwcursor;

		svga->dac_hwcursor_on = 0;
		svga->dac_hwcursor_latch = svga->dac_hwcursor;

		svga->overlay_on = 0;
		svga->overlay_latch = svga->overlay;
	}
	if (svga->sc == (svga->crtc[10] & 31))
		svga->con = 1;
    }
}


int
svga_init(const device_t *info, svga_t *svga, void *p, int memsize,
	  void (*recalctimings_ex)(struct svga_t *svga),
	  uint8_t (*video_in) (uint16_t addr, void *p),
	  void    (*video_out)(uint16_t addr, uint8_t val, void *p),
	  void (*hwcursor_draw)(struct svga_t *svga, int displine),
	  void (*overlay_draw)(struct svga_t *svga, int displine))
{
    int c, d, e;

    svga->p = p;

    for (c = 0; c < 256; c++) {
	e = c;
	for (d = 0; d < 8; d++) {
		svga_rotate[d][c] = e;
		e = (e >> 1) | ((e & 1) ? 0x80 : 0);
	}
    }
    svga->readmode = 0;

    svga->attrregs[0x11] = 0;
    svga->overscan_color = 0x000000;

    overscan_x = 16;
    overscan_y = 32;
    svga->x_add = 8;
    svga->y_add = 16;

    svga->crtc[0] = 63;
    svga->crtc[6] = 255;
    svga->dispontime = 1000ull << 32;
    svga->dispofftime = 1000ull << 32;
    svga->bpp = 8;
    svga->vram = calloc(memsize, 1);
    svga->vram_max = memsize;
    svga->vram_display_mask = svga->vram_mask = memsize - 1;
    svga->decode_mask = 0x7fffff;
    svga->changedvram = calloc(memsize >> 12, 1);
    svga->recalctimings_ex = recalctimings_ex;
    svga->video_in  = video_in;
    svga->video_out = video_out;
    svga->hwcursor_draw = hwcursor_draw;
    svga->overlay_draw = overlay_draw;

    svga->hwcursor.xsize = svga->hwcursor.ysize = 32;

    svga->dac_hwcursor.xsize = svga->dac_hwcursor.ysize = 32;

    svga->translate_address = NULL;
    svga->ksc5601_english_font_type = 0;

    if ((info->flags & DEVICE_PCI) || (info->flags & DEVICE_VLB) || (info->flags & DEVICE_MCA)) {
	    mem_mapping_add(&svga->mapping, 0xa0000, 0x20000,
			    svga_read, svga_readw, svga_readl,
			    svga_write, svga_writew, svga_writel,
			    NULL, MEM_MAPPING_EXTERNAL, svga);
    } else if ((info->flags & DEVICE_ISA) && (info->flags & DEVICE_AT)) {
	    mem_mapping_add(&svga->mapping, 0xa0000, 0x20000,
			    svga_read, svga_readw, NULL,
			    svga_write, svga_writew, NULL,
			    NULL, MEM_MAPPING_EXTERNAL, svga);
    } else {
	    mem_mapping_add(&svga->mapping, 0xa0000, 0x20000,
			    svga_read, NULL, NULL,
			    svga_write, NULL, NULL,
			    NULL, MEM_MAPPING_EXTERNAL, svga);
    }

    timer_add(&svga->timer, svga_poll, svga, 1);

    svga_pri = svga;

    svga->ramdac_type = RAMDAC_6BIT;

    svga->map8 = svga->pallook;
    svga->hblank_overscan = 1;	/* Do at least 1 character of overscan after horizontal blanking. */

    return 0;
}


void
svga_close(svga_t *svga)
{
    free(svga->changedvram);
    free(svga->vram);

    if (svga->dpms_ui)
	ui_sb_set_text_w(NULL);

    svga_pri = NULL;
}


static uint32_t
svga_decode_addr(svga_t *svga, uint32_t addr, int write)
{
    int memory_map_mode = (svga->gdcreg[6] >> 2) & 3;

    addr &= 0x1ffff;

    switch (memory_map_mode) {
	case 0:
		break;
	case 1:
		if (addr >= 0x10000)
			return 0xffffffff;
		break;
	case 2:
		addr -= 0x10000;
		if (addr >= 0x8000)
			return 0xffffffff;
		break;
	default:
	case 3:
		addr -= 0x18000;
		if (addr >= 0x8000)
			return 0xffffffff;
		break;
    }

    if (memory_map_mode <= 1) {
	if (svga->adv_flags & FLAG_EXTRA_BANKS)
		addr = (addr & 0x17fff) + svga->extra_banks[(addr >> 15) & 1];
	else {
		if (write)
			addr += svga->write_bank;
		else
			addr += svga->read_bank;
	}
    }

    return addr;
}


static __inline void
svga_write_common(uint32_t addr, uint8_t val, uint8_t linear, void *p)
{
    svga_t *svga = (svga_t *)p;

    int writemask2 = svga->writemask, reset_wm = 0;
    latch_t vall;
    uint8_t wm = svga->writemask;
    uint8_t count, i;

    if (svga->adv_flags & FLAG_ADDR_BY8)
	writemask2 = svga->seqregs[2];

    cycles -= video_timing_write_b;

    if (!linear) {
	addr = svga_decode_addr(svga, addr, 1);

	if (addr == 0xffffffff)
		return;
    }

    if (!(svga->gdcreg[6] & 1))
		svga->fullchange = 2;

	if ((svga->adv_flags & FLAG_ADDR_BY16) && (svga->writemode == 4 || svga->writemode == 5))
	addr <<= 4;
    else if ((svga->adv_flags & FLAG_ADDR_BY8) && (svga->writemode < 4))
	addr <<= 3;
    else if (((svga->chain4 && svga->packed_chain4) || svga->fb_only) && (svga->writemode < 4)) {
	writemask2 = 1 << (addr & 3);
	addr &= ~3;
	} else if (svga->chain4 && (svga->writemode < 4)) {
	writemask2 = 1 << (addr & 3);
	if (!linear)
		addr &= ~3;
	addr = ((addr & 0xfffc) << 2) | ((addr & 0x30000) >> 14) | (addr & ~0x3ffff);
    } else if (svga->chain2_write) {
	writemask2 &= ~0xa;
	if (addr & 1)
		writemask2 <<= 1;
	addr &= ~1;
	addr <<= 2;
    } else
	addr <<= 2;

    addr &= svga->decode_mask;

    if (svga->translate_address)
	addr = svga->translate_address(addr, p);

    if (addr >= svga->vram_max)
	return;

    addr &= svga->vram_mask;

    svga->changedvram[addr >> 12] = changeframecount;

    count = 4;
    if (svga->adv_flags & FLAG_LATCH8)
	count = 8;

    /* Undocumented Cirrus Logic behavior: The datasheet says that, with EXT_WRITE and FLAG_ADDR_BY8, the write mask only
       changes meaning in write modes 4 and 5, as well as write mode 1. In reality, however, all other write modes are also
       affected, as proven by the Windows 3.1 CL-GD 5422/4 drivers in 8bpp modes. */
    switch (svga->writemode) {
	case 0:
		val = ((val >> (svga->gdcreg[3] & 7)) | (val << (8 - (svga->gdcreg[3] & 7))));
		if ((svga->gdcreg[8] == 0xff) && !(svga->gdcreg[3] & 0x18) && (!svga->gdcreg[1] || svga->set_reset_disabled)) {
			for (i = 0; i < count; i++) {
				if ((svga->adv_flags & FLAG_EXT_WRITE) && (svga->adv_flags & FLAG_ADDR_BY8)) {
					if (writemask2 & (0x80 >> i))
						svga->vram[addr | i] = val;
				} else {
					if (writemask2 & (1 << i))
						svga->vram[addr | i] = val;
				}
			}
			return;
		} else {
			for (i = 0; i < count; i++) {
				if (svga->gdcreg[1] & (1 << i))
					vall.b[i] = !!(svga->gdcreg[0] & (1 << i)) * 0xff;
				else
					vall.b[i] = val;
			}
		}
		break;
	case 1:
		for (i = 0; i < count; i++) {
			if ((svga->adv_flags & FLAG_EXT_WRITE) && (svga->adv_flags & FLAG_ADDR_BY8)) {
				if (writemask2 & (0x80 >> i))
					svga->vram[addr | i] = svga->latch.b[i];
			} else {
				if (writemask2 & (1 << i))
					svga->vram[addr | i] = svga->latch.b[i];
			}
		}
		return;
	case 2:
		for (i = 0; i < count; i++)
			vall.b[i] = !!(val & (1 << i)) * 0xff;

		if (!(svga->gdcreg[3] & 0x18) && (!svga->gdcreg[1] || svga->set_reset_disabled)) {
			for (i = 0; i < count; i++) {
				if ((svga->adv_flags & FLAG_EXT_WRITE) && (svga->adv_flags & FLAG_ADDR_BY8)) {
					if (writemask2 & (0x80 >> i))
						svga->vram[addr | i] = (vall.b[i] & svga->gdcreg[8]) | (svga->latch.b[i] & ~svga->gdcreg[8]);
				} else {
					if (writemask2 & (1 << i))
						svga->vram[addr | i] = (vall.b[i] & svga->gdcreg[8]) | (svga->latch.b[i] & ~svga->gdcreg[8]);
				}
			}
			return;
		}
		break;
	case 3:
		val = ((val >> (svga->gdcreg[3] & 7)) | (val << (8 - (svga->gdcreg[3] & 7))));
                wm = svga->gdcreg[8];
                svga->gdcreg[8] &= val;

		for (i = 0; i < count; i++)
			vall.b[i] = !!(svga->gdcreg[0] & (1 << i)) * 0xff;

                reset_wm = 1;
                break;
	default:
		if (svga->ven_write)
			svga->ven_write(svga, val, addr);
		return;
    }

    switch (svga->gdcreg[3] & 0x18) {
	case 0x00:	/* Set */
		for (i = 0; i < count; i++) {
			if ((svga->adv_flags & FLAG_EXT_WRITE) && (svga->adv_flags & FLAG_ADDR_BY8)) {
				if (writemask2 & (0x80 >> i))
					svga->vram[addr | i] = (vall.b[i] & svga->gdcreg[8]) | (svga->latch.b[i] & ~svga->gdcreg[8]);
			} else {
				if (writemask2 & (1 << i))
					svga->vram[addr | i] = (vall.b[i] & svga->gdcreg[8]) | (svga->latch.b[i] & ~svga->gdcreg[8]);
			}
		}
		break;
	case 0x08:	/* AND */
		for (i = 0; i < count; i++) {
			if ((svga->adv_flags & FLAG_EXT_WRITE) && (svga->adv_flags & FLAG_ADDR_BY8)) {
				if (writemask2 & (0x80 >> i))
					svga->vram[addr | i] = (vall.b[i] | ~svga->gdcreg[8]) & svga->latch.b[i];
			} else {
				if (writemask2 & (1 << i))
					svga->vram[addr | i] = (vall.b[i] | ~svga->gdcreg[8]) & svga->latch.b[i];
			}
		}
		break;
	case 0x10:	/* OR */
		for (i = 0; i < count; i++) {
			if ((svga->adv_flags & FLAG_EXT_WRITE) && (svga->adv_flags & FLAG_ADDR_BY8)) {
				if (writemask2 & (0x80 >> i))
					svga->vram[addr | i] = (vall.b[i] & svga->gdcreg[8]) | svga->latch.b[i];
			} else {
				if (writemask2 & (1 << i))
					svga->vram[addr | i] = (vall.b[i] & svga->gdcreg[8]) | svga->latch.b[i];
			}
		}
		break;
	case 0x18:	/* XOR */
		for (i = 0; i < count; i++) {
			if ((svga->adv_flags & FLAG_EXT_WRITE) && (svga->adv_flags & FLAG_ADDR_BY8)) {
				if (writemask2 & (0x80 >> i))
					svga->vram[addr | i] = (vall.b[i] & svga->gdcreg[8]) ^ svga->latch.b[i];
			} else {
				if (writemask2 & (1 << i))
					svga->vram[addr | i] = (vall.b[i] & svga->gdcreg[8]) ^ svga->latch.b[i];
			}
		}
		break;
    }

    if (reset_wm)
	svga->gdcreg[8] = wm;
}


static __inline uint8_t
svga_read_common(uint32_t addr, uint8_t linear, void *p)
{
    svga_t *svga = (svga_t *)p;
    uint32_t latch_addr = 0;
    int readplane = svga->readplane;
    uint8_t count, i;
    uint8_t plane, pixel;
    uint8_t temp, ret;

    if (svga->adv_flags & FLAG_ADDR_BY8)
	readplane = svga->gdcreg[4] & 7;

    cycles -= video_timing_read_b;

    if (!linear) {
	addr = svga_decode_addr(svga, addr, 0);

	if (addr == 0xffffffff)
		return 0xff;
    }

    count = 2;
    if (svga->adv_flags & FLAG_LATCH8)
	count = 3;

    latch_addr = (addr << count) & svga->decode_mask;
    count = (1 << count);

	if (svga->adv_flags & FLAG_ADDR_BY16)
	addr <<= 4;
    else if (svga->adv_flags & FLAG_ADDR_BY8)
	addr <<= 3;
    else if ((svga->chain4 && svga->packed_chain4) || svga->fb_only) {
	addr &= svga->decode_mask;
	if (svga->translate_address)
		addr = svga->translate_address(addr, p);
	if (addr >= svga->vram_max)
		return 0xff;
	latch_addr = (addr & svga->vram_mask) & ~3;
	for (i = 0; i < count; i++)
		svga->latch.b[i] = svga->vram[latch_addr | i];
	return svga->vram[addr & svga->vram_mask];
	} else if (svga->chain4) {
	readplane = addr & 3;
	addr = ((addr & 0xfffc) << 2) | ((addr & 0x30000) >> 14) | (addr & ~0x3ffff);
    } else if (svga->chain2_read) {
	readplane = (readplane & 2) | (addr & 1);
	addr &= ~1;
	addr <<= 2;
    } else
	addr <<= 2;

    addr &= svga->decode_mask;
    if (svga->translate_address) {
	latch_addr = svga->translate_address(latch_addr, p);
	addr = svga->translate_address(addr, p);
    }

    /* standard VGA latched access */
    if (latch_addr >= svga->vram_max) {
	for (i = 0; i < count; i++)
		svga->latch.b[i] = 0xff;
    } else {
	latch_addr &= svga->vram_mask;

	for (i = 0; i < count; i++)
		svga->latch.b[i] = svga->vram[latch_addr | i];
    }

    if (addr >= svga->vram_max)
	return 0xff;

    addr &= svga->vram_mask;

    if (svga->readmode) {
	temp = 0xff;

	for (pixel = 0; pixel < 8; pixel++) {
		for (plane = 0; plane < count; plane++) {
			if (svga->colournocare & (1 << plane)) {
				/* If we care about a plane, and the pixel has a mismatch on it, clear its bit. */
				if (((svga->latch.b[plane] >> pixel) & 1) != ((svga->colourcompare >> plane) & 1))
					temp &= ~(1 << pixel);
			}
		}
	}

	ret = temp;
    } else
	ret = svga->vram[addr | readplane];

    return ret;
}


void
svga_write(uint32_t addr, uint8_t val, void *p)
{
    svga_write_common(addr, val, 0, p);
}


void
svga_write_linear(uint32_t addr, uint8_t val, void *p)
{
    svga_write_common(addr, val, 1, p);
}


uint8_t
svga_read(uint32_t addr, void *p)
{
    return svga_read_common(addr, 0, p);
}


uint8_t
svga_read_linear(uint32_t addr, void *p)
{
    return svga_read_common(addr, 1, p);
}


void
svga_doblit(int wx, int wy, svga_t *svga)
{
    int y_add, x_add, y_start, x_start, bottom;
    uint32_t *p;
    int i, j;
    int xs_temp, ys_temp;

    y_add = (enable_overscan) ? overscan_y : 0;
    x_add = (enable_overscan) ? overscan_x : 0;
    y_start = (enable_overscan) ? 0 : (overscan_y >> 1);
    x_start = (enable_overscan) ? 0 : (overscan_x >> 1);
    bottom = (overscan_y >> 1) + (svga->crtc[8] & 0x1f);

    if (svga->vertical_linedbl) {
	y_add <<= 1;
	y_start <<= 1;
	bottom <<= 1;
    }

    if ((wx <= 0) || (wy <= 0))
	return;

    if (svga->vertical_linedbl)
	svga->y_add <<= 1;

    xs_temp = wx;
    ys_temp = wy + 1;
    if (svga->vertical_linedbl)
	ys_temp++;
    if (xs_temp < 64)
	xs_temp = 640;
    if (ys_temp < 32)
	ys_temp = 200;

    if ((svga->crtc[0x17] & 0x80) && ((xs_temp != xsize) || (ys_temp != ysize) || video_force_resize_get())) {
	/* Screen res has changed.. fix up, and let them know. */
	xsize = xs_temp;
	ysize = ys_temp;

	if ((xsize > 1984) || (ysize > 2016)) {
		/* 2048x2048 is the biggest safe render texture, to account for overscan,
		   we suppress overscan starting from x 1984 and y 2016. */
		x_add = 0;
		y_add = 0;
		suppress_overscan = 1;
	} else
		suppress_overscan = 0;

	/* Block resolution changes while in DPMS mode to avoid getting a bogus
	   screen width (320). We're already rendering a blank screen anyway. */
	if (!svga->dpms)
		set_screen_size(xsize + x_add, ysize + y_add);

	if (video_force_resize_get())
		video_force_resize_set(0);
    }

    if ((wx >= 160) && ((wy + 1) >= 120)) {
	/* Draw (overscan_size - scroll size) lines of overscan on top and bottom. */
	for (i  = 0; i < svga->y_add; i++) {
		p = &buffer32->line[i & 0x7ff][0];

		for (j = 0; j < (xsize + x_add); j++)
			p[j] = svga->overscan_color;
	}

	for (i  = 0; i < bottom; i++) {
		p = &buffer32->line[(ysize + svga->y_add + i) & 0x7ff][0];

		for (j = 0; j < (xsize + x_add); j++)
			p[j] = svga->overscan_color;
	}
    }

    video_blit_memtoscreen(x_start, y_start, xsize + x_add, ysize + y_add);

    if (svga->vertical_linedbl)
	svga->vertical_linedbl >>= 1;
}


void
svga_writeb_linear(uint32_t addr, uint8_t val, void *p)
{
    svga_t *svga = (svga_t *)p;

    if (!svga->fast) {
	svga_write_linear(addr, val, p);
	return;
    }

    addr &= svga->decode_mask;
    if (addr >= svga->vram_max)
	return;
    addr &= svga->vram_mask;
    svga->changedvram[addr >> 12] = changeframecount;
    *(uint8_t *)&svga->vram[addr] = val;
}


void
svga_writew_common(uint32_t addr, uint16_t val, uint8_t linear, void *p)
{
    svga_t *svga = (svga_t *)p;

    if (!svga->fast) {
	svga_write_common(addr, val, linear, p);
	svga_write_common(addr + 1, val >> 8, linear, p);
	return;
    }

    cycles -= video_timing_write_w;

    if (!linear) {
	addr = svga_decode_addr(svga, addr, 1);

	if (addr == 0xffffffff)
		return;
    }

    addr &= svga->decode_mask;
    if(svga->translate_address) {
	uint32_t addr2 = svga->translate_address(addr, p);
	if (addr2 < svga->vram_max) {
	    svga->vram[addr2 & svga->vram_mask] = val & 0xff;
	    svga->changedvram[addr2 >> 12] = changeframecount;
	}
	addr2 = svga->translate_address(addr+1, p);
	if (addr2 < svga->vram_max) {
	    svga->vram[addr2 & svga->vram_mask] = (val >> 8) & 0xff;
	    svga->changedvram[addr2 >> 12] = changeframecount;
	}
	return;
    }
    if (addr >= svga->vram_max)
	return;
    addr &= svga->vram_mask;

    svga->changedvram[addr >> 12] = changeframecount;
    *(uint16_t *)&svga->vram[addr] = val;
}


void
svga_writew(uint32_t addr, uint16_t val, void *p)
{
    svga_writew_common(addr, val, 0, p);
}


void
svga_writew_linear(uint32_t addr, uint16_t val, void *p)
{
    svga_writew_common(addr, val, 1, p);
}


void
svga_writel_common(uint32_t addr, uint32_t val, uint8_t linear, void *p)
{
    svga_t *svga = (svga_t *)p;

    if (!svga->fast) {
	svga_write_common(addr, val, linear, p);
	svga_write_common(addr + 1, val >> 8, linear, p);
	svga_write_common(addr + 2, val >> 16, linear, p);
	svga_write_common(addr + 3, val >> 24, linear, p);
	return;
    }

    cycles -= video_timing_write_l;

    if (!linear) {
	addr = svga_decode_addr(svga, addr, 1);

	if (addr == 0xffffffff)
		return;
    }

    addr &= svga->decode_mask;
    if (svga->translate_address) {
	uint32_t addr2 = svga->translate_address(addr, p);
	if (addr2 < svga->vram_max) {
	    svga->vram[addr2 & svga->vram_mask] = val & 0xff;
	    svga->changedvram[addr2 >> 12] = changeframecount;
	}
	addr2 = svga->translate_address(addr+1, p);
	if (addr2 < svga->vram_max) {
	    svga->vram[addr2 & svga->vram_mask] = (val >> 8) & 0xff;
	    svga->changedvram[addr2 >> 12] = changeframecount;
	}
	addr2 = svga->translate_address(addr+2, p);
	if (addr2 < svga->vram_max) {
	    svga->vram[addr2 & svga->vram_mask] = (val >> 16) & 0xff;
	    svga->changedvram[addr2 >> 12] = changeframecount;
	}
	addr2 = svga->translate_address(addr+3, p);
	if (addr2 < svga->vram_max) {
	    svga->vram[addr2 & svga->vram_mask] = (val >> 24) & 0xff;
	    svga->changedvram[addr2 >> 12] = changeframecount;
	}
	return;
    }
    if (addr >= svga->vram_max)
	return;
    addr &= svga->vram_mask;

    svga->changedvram[addr >> 12] = changeframecount;
    *(uint32_t *)&svga->vram[addr] = val;
}


void
svga_writel(uint32_t addr, uint32_t val, void *p)
{
    svga_writel_common(addr, val, 0, p);
}


void
svga_writel_linear(uint32_t addr, uint32_t val, void *p)
{
    svga_writel_common(addr, val, 1, p);
}


uint8_t
svga_readb_linear(uint32_t addr, void *p)
{
    svga_t *svga = (svga_t *)p;

    if (!svga->fast)
	return svga_read_linear(addr, p);

    addr &= svga->decode_mask;
    if (addr >= svga->vram_max)
	return 0xff;

    return *(uint8_t *)&svga->vram[addr & svga->vram_mask];
}


uint16_t
svga_readw_common(uint32_t addr, uint8_t linear, void *p)
{
    svga_t *svga = (svga_t *)p;

    if (!svga->fast)
	return svga_read_common(addr, linear, p) | (svga_read_common(addr + 1, linear, p) << 8);

    cycles -= video_timing_read_w;

    if (!linear) {
	addr = svga_decode_addr(svga, addr, 0);

	if (addr == 0xffffffff)
		return 0xffff;
    }

    addr &= svga->decode_mask;
    if (svga->translate_address) {
	uint8_t val1 = 0xff, val2 = 0xff;
	uint32_t addr2 = svga->translate_address(addr, p);
	if (addr2 < svga->vram_max)
	    val1 = svga->vram[addr2 & svga->vram_mask];
	addr2 = svga->translate_address(addr+1, p);
	if (addr2 < svga->vram_max)
	    val2 = svga->vram[addr2 & svga->vram_mask];
	return (val2 << 8) | val1;
    }
    if (addr >= svga->vram_max)
	return 0xffff;

    return *(uint16_t *)&svga->vram[addr & svga->vram_mask];
}


uint16_t
svga_readw(uint32_t addr, void *p)
{
    return svga_readw_common(addr, 0, p);
}


uint16_t
svga_readw_linear(uint32_t addr, void *p)
{
    return svga_readw_common(addr, 1, p);
}


uint32_t
svga_readl_common(uint32_t addr, uint8_t linear, void *p)
{
    svga_t *svga = (svga_t *)p;

    if (!svga->fast) {
	return svga_read_common(addr, linear, p) | (svga_read_common(addr + 1, linear, p) << 8) |
	       (svga_read_common(addr + 2, linear, p) << 16) | (svga_read_common(addr + 3, linear, p) << 24);
    }

    cycles -= video_timing_read_l;

    if (!linear) {
	addr = svga_decode_addr(svga, addr, 0);

	if (addr == 0xffffffff)
		return 0xffffffff;
    }

    addr &= svga->decode_mask;
    if (svga->translate_address) {
	uint8_t val1 = 0xff, val2 = 0xff, val3 = 0xff, val4 = 0xff;
	uint32_t addr2 = svga->translate_address(addr, p);
	if (addr2 < svga->vram_max)
	    val1 = svga->vram[addr2 & svga->vram_mask];
	addr2 = svga->translate_address(addr+1, p);
	if (addr2 < svga->vram_max)
	    val2 = svga->vram[addr2 & svga->vram_mask];
	addr2 = svga->translate_address(addr+2, p);
	if (addr2 < svga->vram_max)
	    val3 = svga->vram[addr2 & svga->vram_mask];
	addr2 = svga->translate_address(addr+3, p);
	if (addr2 < svga->vram_max)
	    val4 = svga->vram[addr2 & svga->vram_mask];
	return (val4 << 24) | (val3 << 16) | (val2 << 8) | val1;
    }
    if (addr >= svga->vram_max)
	return 0xffffffff;

    return *(uint32_t *)&svga->vram[addr & svga->vram_mask];
}


uint32_t
svga_readl(uint32_t addr, void *p)
{
    return svga_readl_common(addr, 0, p);
}


uint32_t
svga_readl_linear(uint32_t addr, void *p)
{
    return svga_readl_common(addr, 1, p);
}<|MERGE_RESOLUTION|>--- conflicted
+++ resolved
@@ -351,7 +351,7 @@
 					ret = svga->vgapal[index].g & 0x3f;
 				break;
 			case 2:
-				svga->dac_pos=0;
+				svga->dac_pos = 0;
 				svga->dac_addr = (svga->dac_addr + 1) & 255;
 				if (svga->ramdac_type == RAMDAC_8BIT)
 					ret = svga->vgapal[index].b;
@@ -488,7 +488,7 @@
 
     svga->ma_latch = ((svga->crtc[0xc] << 8) | svga->crtc[0xd]) + ((svga->crtc[8] & 0x60) >> 5);
     svga->ca_adj = 0;
-
+    
     svga->rowcount = svga->crtc[9] & 31;
 
     svga->hdisp_time = svga->hdisp;
@@ -507,12 +507,7 @@
 			svga->render = svga_render_text_80;
 		svga->hdisp_old = svga->hdisp;
 	} else {
-<<<<<<< HEAD
-		svga->hdisp_old = svga->hdisp;                        
-=======
-		svga->hdisp *= (svga->seqregs[1] & 8) ? 16 : 8;
 		svga->hdisp_old = svga->hdisp;
->>>>>>> ff896a6f
 
 		switch (svga->gdcreg[5] & 0x60) {
 			case 0x00:
@@ -590,7 +585,6 @@
     } else
 	overscan_x  = 16;
 
-<<<<<<< HEAD
     svga->htotal = svga->crtc[0];
     svga->hblankstart = svga->crtc[4] + 1;
     svga->hblank_end_val = (svga->crtc[3] & 0x1f) | ((svga->crtc[5] & 0x80) ? 0x20 : 0x00);
@@ -609,10 +603,7 @@
 
     /* Do svga->recalctimings_ex() here so that the above five variables can be
        updated by said function. */
-    if (svga->recalctimings_ex) 
-=======
     if (svga->recalctimings_ex)
->>>>>>> ff896a6f
 	svga->recalctimings_ex(svga);
 
     svga->htotal += 6;	/*+6 is required for Tyrian*/
