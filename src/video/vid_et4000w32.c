/*
 * 86Box	A hypervisor and IBM PC system emulator that specializes in
 *		running old operating systems and software designed for IBM
 *		PC systems and compatibles from 1981 through fairly recent
 *		system designs based on the PCI bus.
 *
 *		This file is part of the 86Box distribution.
 *
 *		ET4000/W32 series emulation.
 *
 * Known bugs:	Accelerator doesn't work in planar modes
 *
 *
 *
 * Authors:	Sarah Walker, <http://pcem-emulator.co.uk/>
 *		Miran Grca, <mgrca8@gmail.com>
 *
 *		Copyright 2008-2019 Sarah Walker.
 *		Copyright 2016-2019 Miran Grca.
 */
#include <stdarg.h>
#include <stdint.h>
#include <stdio.h>
#include <string.h>
#include <stdlib.h>
#include <wchar.h>
#define HAVE_STDARG_H
#include <86box/86box.h>
#include <86box/io.h>
#include <86box/mem.h>
#include <86box/pci.h>
#include <86box/rom.h>
#include <86box/device.h>
#include <86box/timer.h>
#include <86box/plat.h>
#include <86box/video.h>
#include <86box/vid_svga.h>
#include <86box/vid_svga_render.h>


#define BIOS_ROM_PATH_DIAMOND	"roms/video/et4000w32/et4000w32.bin"
#define BIOS_ROM_PATH_CARDEX	"roms/video/et4000w32/cardex.vbi"
#define BIOS_ROM_PATH_W32	"roms/video/et4000w32/ET4000W32VLB_bios_MX27C512.BIN"
#define BIOS_ROM_PATH_W32I_ISA	"roms/video/et4000w32/ET4KW32I.VBI"
#define BIOS_ROM_PATH_W32I_VLB	"roms/video/et4000w32/tseng.u41.bin"
#define BIOS_ROM_PATH_W32P_VIDEOMAGIC_REVB_VLB	"roms/video/et4000w32/VideoMagic-BioS-HXIRTW32PWSRL.BIN"
#define BIOS_ROM_PATH_W32P	"roms/video/et4000w32/ET4K_W32.BIN"
#define BIOS_ROM_PATH_W32P_REVC	"roms/video/et4000w32/et4000w32pcardex.BIN"


#define ACL_WRST		1
#define ACL_RDST		2
#define ACL_XYST		4
#define ACL_SSO			8


enum
{
    ET4000W32,
    ET4000W32I,
    ET4000W32P_REVC,
	ET4000W32P_VIDEOMAGIC_REVB,
    ET4000W32P,
    ET4000W32P_CARDEX,
    ET4000W32P_DIAMOND
};


typedef struct et4000w32p_t
{
    mem_mapping_t	linear_mapping;
    mem_mapping_t	mmu_mapping;

    rom_t		bios_rom;

    svga_t		svga;

    uint8_t		banking, banking2, adjust_cursor, rev;

    uint8_t		regs[256], pci_regs[256];

    int			index, vlb, pci, interleaved,
			bank, type;

    uint32_t		linearbase;
    uint32_t		vram_mask;

    /* Accelerator */
    struct {
	struct {
		uint8_t		vbus, pixel_depth, xy_dir, pattern_wrap,
				source_wrap, ctrl_routing, ctrl_reload, rop_fg,
				rop_bg;

		uint16_t	pattern_off, source_off, dest_off, mix_off,
				count_x,count_y, pos_x, pos_y,
				error, dmin, dmaj;

		uint32_t	pattern_addr, source_addr, dest_addr, mix_addr;
	} queued, internal;

	uint8_t		suspend_terminate, osr;
	uint8_t		status;
	uint16_t	x_count, y_count;

	int		pattern_x, source_x, pattern_x_back, source_x_back,
			pattern_y, source_y, cpu_dat_pos, pix_pos,
			cpu_input_num, fifo_queue;
	int		pattern_x_diff, pattern_y_diff, pattern_x_diff2, pattern_y_diff2;
	int		patcnt, mmu_start;

	uint32_t	pattern_addr, source_addr, dest_addr, mix_addr,
			pattern_back, source_back, dest_back, mix_back,
			cpu_input;

	uint64_t	cpu_dat;
    } acl;

    struct {
	uint32_t	base[3];
	uint8_t		ctrl;
    } mmu;
	
	volatile int busy;
} et4000w32p_t;


static int		et4000w32_vbus[4] = {1, 2, 4, 4};

static int		et4000w32_max_x[8] = {0,0,4,8,0x10,0x20,0x40,0x70000000};
static int		et4000w32_wrap_x[8] = {0,0,3,7,0x0F,0x1F,0x3F,~0};
static int		et4000w32_wrap_y[8] = {1,2,4,8,~0,~0,~0,~0};

static video_timings_t	timing_et4000w32_vlb = {VIDEO_BUS, 4,  4,  4,  10, 10, 10};
static video_timings_t	timing_et4000w32_pci = {VIDEO_PCI, 4,  4,  4,  10, 10, 10};
static video_timings_t	timing_et4000w32_isa = {VIDEO_ISA, 4,  4,  4,  10, 10, 10};


void		et4000w32p_recalcmapping(et4000w32p_t *et4000);

static uint8_t		et4000w32p_mmu_read(uint32_t addr, void *p);
static void		et4000w32p_mmu_write(uint32_t addr, uint8_t val, void *p);

static void		et4000w32_blit_start(et4000w32p_t *et4000);
static void		et4000w32p_blit_start(et4000w32p_t *et4000);
static void	et4000w32_blit(int count, int cpu_input, uint32_t src_dat, uint32_t mix_dat, et4000w32p_t *et4000);
static void		et4000w32p_blit(int count, uint32_t mix, uint32_t sdat, int cpu_input, et4000w32p_t *et4000);
uint8_t		et4000w32p_in(uint16_t addr, void *p);


#ifdef ENABLE_ET4000W32_LOG
int et4000w32_do_log = ENABLE_ET4000W32_LOG;


static void
et4000w32_log(const char *fmt, ...)
{
    va_list ap;

    if (et4000w32_do_log) {
	va_start(ap, fmt);
	pclog_ex(fmt, ap);
	va_end(ap);
    }
}
#else
#define et4000w32_log(fmt, ...)
#endif


void
et4000w32p_out(uint16_t addr, uint8_t val, void *p)
{
    et4000w32p_t *et4000 = (et4000w32p_t *)p;
    svga_t *svga = &et4000->svga;
    uint8_t old;
    uint32_t add2addr = 0;

    if (((addr & 0xfff0) == 0x3d0 || (addr & 0xfff0) == 0x3b0) && !(svga->miscout & 1)) 
		addr ^= 0x60;

    switch (addr) {
	case 0x3c2:
		if (et4000->type == ET4000W32P_DIAMOND)
			icd2061_write(svga->clock_gen, (val >> 2) & 3);
		break;

	case 0x3c6: case 0x3c7: case 0x3c8: case 0x3c9:
		if (et4000->type <= ET4000W32P_REVC)
			sdac_ramdac_out(addr, 0, val, svga->ramdac, svga);
		else
			stg_ramdac_out(addr, val, svga->ramdac, svga);
		return;

	case 0x3cb:	/* Banking extension */
		if (!(svga->crtc[0x36] & 0x10) && !(svga->gdcreg[6] & 0x08)) {
			svga->write_bank = (svga->write_bank & 0xfffff) | ((val & 1) << 20);
			svga->read_bank  = (svga->read_bank  & 0xfffff) | ((val & 0x10) << 16);
		}
		et4000->banking2 = val;
		return;
	case 0x3cd:	/* Banking */
		if (!(svga->crtc[0x36] & 0x10) && !(svga->gdcreg[6] & 0x08)) {
			svga->write_bank = (svga->write_bank & 0x100000) | ((val & 0xf) * 65536);
			svga->read_bank  = (svga->read_bank  & 0x100000) | (((val >> 4) & 0xf) * 65536);
		}
		et4000->banking = val;
		return;
	case 0x3cf:
		switch (svga->gdcaddr & 15) {
			case 6:
				if (!(svga->crtc[0x36] & 0x10) && !(val & 0x08)) {
					svga->write_bank = ((et4000->banking2 & 1) << 20) | ((et4000->banking & 0xf) * 65536);
					svga->read_bank  = ((et4000->banking2 & 0x10) << 16) | (((et4000->banking >> 4) & 0xf) * 65536);
				} else
					svga->write_bank = svga->read_bank = 0;

				svga->gdcreg[svga->gdcaddr & 15] = val;
				et4000w32p_recalcmapping(et4000);
				return;
		}
		break;
	case 0x3d4:
		svga->crtcreg = val & 0x3f;
		return;
	case 0x3d5:
		if ((svga->crtcreg < 7) && (svga->crtc[0x11] & 0x80))
			return;
		if ((svga->crtcreg == 0x35) && (svga->crtc[0x11] & 0x80))
			return;
		if ((svga->crtcreg == 7) && (svga->crtc[0x11] & 0x80))
			val = (svga->crtc[7] & ~0x10) | (val & 0x10);
		old = svga->crtc[svga->crtcreg];
		svga->crtc[svga->crtcreg] = val;
		if (svga->crtcreg == 0x36) {
			if (!(val & 0x10) && !(svga->gdcreg[6] & 0x08)) {
				svga->write_bank = ((et4000->banking2 & 1) << 20) | ((et4000->banking & 0xf) * 65536);
				svga->read_bank  = ((et4000->banking2 & 0x10) << 16) | (((et4000->banking >> 4) & 0xf) * 65536);
			} else
				svga->write_bank = svga->read_bank = 0;
		}
		if (old != val) {
                        if (svga->crtcreg < 0xe || svga->crtcreg > 0x10)
                        {
				if ((svga->crtcreg == 0xc) || (svga->crtcreg == 0xd)) {
                                	svga->fullchange = 3;
					svga->ma_latch = ((svga->crtc[0xc] << 8) | svga->crtc[0xd]) + ((svga->crtc[8] & 0x60) >> 5);
				} else {
					svga->fullchange = changeframecount;
	                                svga_recalctimings(svga);
				}
                        }
		}
		if (svga->crtcreg == 0x30) {
			if (et4000->pci && (et4000->rev != 5))
				et4000->linearbase = (et4000->linearbase & 0xc0000000) | ((val & 0xfc) << 22);
			else
				et4000->linearbase = val << 22;
			et4000w32p_recalcmapping(et4000);
		}
		if (svga->crtcreg == 0x32 || svga->crtcreg == 0x36)
			et4000w32p_recalcmapping(et4000);
		break;

	case 0x210a: case 0x211a: case 0x212a: case 0x213a:
	case 0x214a: case 0x215a: case 0x216a: case 0x217a:
		et4000->index = val;
		return;
	case 0x210b: case 0x211b: case 0x212b: case 0x213b:
	case 0x214b: case 0x215b: case 0x216b: case 0x217b:
		et4000->regs[et4000->index] = val;
		svga->hwcursor.xsize = svga->hwcursor.ysize = ((et4000->regs[0xEF] & 4) || (et4000->type == ET4000W32)) ? 128 : 64;
		svga->hwcursor.x     = et4000->regs[0xE0] | ((et4000->regs[0xE1] & 7) << 8);
		svga->hwcursor.y     = et4000->regs[0xE4] | ((et4000->regs[0xE5] & 7) << 8);
		svga->hwcursor.ena   = !!(et4000->regs[0xF7] & 0x80);
		svga->hwcursor.xoff  = et4000->regs[0xE2];
		svga->hwcursor.yoff  = et4000->regs[0xE6];

		if (et4000->type == ET4000W32) {
			switch (svga->bpp) {
				case 8:
					svga->hwcursor.xoff += 32;
					break;
			}
		}

		if (svga->hwcursor.xsize == 128) {
			svga->hwcursor.xoff &= 0x7f;
			svga->hwcursor.yoff &= 0x7f;
			if (et4000->type > ET4000W32P_REVC) {
				if (svga->bpp == 24) {
					et4000->adjust_cursor = 2;
				}
			}
		} else {
			if (et4000->type > ET4000W32P_REVC) {
				if (svga->bpp == 24 && et4000->adjust_cursor) {
					et4000->adjust_cursor = 0;
				}
			}
			svga->hwcursor.xoff &= 0x3f;
			svga->hwcursor.yoff &= 0x3f;
		}
		svga->hwcursor.addr  = (et4000->regs[0xe8] | (et4000->regs[0xe9] << 8) | ((et4000->regs[0xea] & 7) << 16)) << 2;

		add2addr = svga->hwcursor.yoff * ((svga->hwcursor.xsize == 128) ? 32 : 16);
		svga->hwcursor.addr += add2addr;
		return;
    }

    svga_out(addr, val, svga);
}


uint8_t
et4000w32p_in(uint16_t addr, void *p)
{
    et4000w32p_t *et4000 = (et4000w32p_t *)p;
    svga_t *svga = &et4000->svga;

    if (((addr & 0xfff0) == 0x3d0 || (addr & 0xfff0) == 0x3b0) && !(svga->miscout & 1)) 
		addr ^= 0x60;

    switch (addr) {
	case 0x3c5:
		if ((svga->seqaddr & 0xf) == 7) 
			return svga->seqregs[svga->seqaddr & 0xf] | 4;
		break;

	case 0x3c6: case 0x3c7: case 0x3c8: case 0x3c9:
		if (et4000->type <= ET4000W32P_REVC)
			return sdac_ramdac_in(addr, 0, svga->ramdac, svga);
		else
			return stg_ramdac_in(addr, svga->ramdac, svga);
		break;

	case 0x3cb:
		return et4000->banking2;
	case 0x3cd:
		return et4000->banking;
	case 0x3d4:
		return svga->crtcreg;
	case 0x3d5:
		if (et4000->type == ET4000W32) {
			if (svga->crtcreg == 0x37)
				return 0x09;
		}
		return svga->crtc[svga->crtcreg];

	case 0x3da:
		svga->attrff = 0;

		/*Bit 1 of the Input Status Register is required by the OS/2 and NT ET4000W32/I drivers to be set otherwise
		  the guest will loop infinitely upon reaching the GUI*/
		if (svga->cgastat & 0x01)
			svga->cgastat &= ~0x32;
		else
			svga->cgastat ^= 0x32;
		return svga->cgastat;

	case 0x210a: case 0x211a: case 0x212a: case 0x213a:
	case 0x214a: case 0x215a: case 0x216a: case 0x217a:
		return et4000->index;
	case 0x210B: case 0x211B: case 0x212B: case 0x213B:
	case 0x214B: case 0x215B: case 0x216B: case 0x217B:
		if (et4000->index == 0xec) {
			return (et4000->regs[0xec] & 0xf) | (et4000->rev << 4);
		}
		if (et4000->index == 0xee) {
			if (svga->bpp == 8) {
				if ((svga->gdcreg[5] & 0x60) >= 0x40)
					return 3;
				else if ((svga->gdcreg[5] & 0x60) == 0x20)
					return 1;
				else
					return 2;
			} else if (svga->bpp == 15 || svga->bpp == 16)
				return 4;
			else
				break;
		}
		if (et4000->index == 0xef)  {
			if (et4000->pci)
				return (et4000->regs[0xef] & 0x0f) | (et4000->rev << 4) | et4000->pci;
			else
				return (et4000->regs[0xef] & 0x8f) | (et4000->rev << 4) | et4000->vlb;
		}
		return et4000->regs[et4000->index];
    }

    return svga_in(addr, svga);
}


void
et4000w32p_recalctimings(svga_t *svga)
{
    et4000w32p_t *et4000 = (et4000w32p_t *)svga->p;

    svga->ma_latch |= (svga->crtc[0x33] & 0x7) << 16;
    if (svga->crtc[0x35] & 0x01)	svga->vblankstart += 0x400;
    if (svga->crtc[0x35] & 0x02)	svga->vtotal      += 0x400;
    if (svga->crtc[0x35] & 0x04)	svga->dispend     += 0x400;
    if (svga->crtc[0x35] & 0x08)	svga->vsyncstart  += 0x400;
    if (svga->crtc[0x35] & 0x10)	svga->split       += 0x400;
    if (svga->crtc[0x3F] & 0x80)	svga->rowoffset   += 0x100;
    if (svga->crtc[0x3F] & 0x01)	svga->htotal      += 256;
    if (svga->attrregs[0x16] & 0x20)	svga->hdisp <<= 1;

    svga->clock = (cpuclock * (double)(1ull << 32)) / svga->getclock((svga->miscout >> 2) & 3, svga->clock_gen);

	if (et4000->type != ET4000W32P_DIAMOND) {
		if ((svga->gdcreg[6] & 1) || (svga->attrregs[0x10] & 1)) {
			if (svga->gdcreg[5] & 0x40) {
				switch (svga->bpp) {
					case 8:
						svga->clock /= 2;
						break;
					case 15: case 16:
						svga->clock /= 3;
						break;
					case 24:
						svga->clock /= 4;
						break;
				}
			}
		}
	}

#if 0
    if (svga->adv_flags & FLAG_NOSKEW) {
		/* On the Cardex ET4000/W32p-based cards, adjust text mode clocks by 1. */
		if (!(svga->gdcreg[6] & 1) && !(svga->attrregs[0x10] & 1)) {	/* Text mode */
			svga->ma_latch--;

			if ((svga->seqregs[1] & 8)) /*40 column*/
				svga->hdisp += (svga->seqregs[1] & 1) ? 16 : 18;
			else
				svga->hdisp += (svga->seqregs[1] & 1) ? 8 : 9;
		} else {
			/* Also adjust the graphics mode clocks in some cases. */
			if ((svga->gdcreg[5] & 0x40) && (svga->bpp != 32)) {
				if ((svga->bpp == 15) || (svga->bpp == 16) || (svga->bpp == 24))
					svga->hdisp += (svga->seqregs[1] & 1) ? 16 : 18;
				else
					svga->hdisp += (svga->seqregs[1] & 1) ? 8 : 9;
<<<<<<< HEAD
=======
			} else if ((svga->gdcreg[5] & 0x40) == 0) {
				svga->hdisp += (svga->seqregs[1] & 1) ? 8 : 9;
				if (svga->hdisp == 648 || svga->hdisp == 808 || svga->hdisp == 1032)
					svga->hdisp -= 8;
>>>>>>> f7e91c4e
			}
		}
    }
#endif

	if (et4000->type == ET4000W32) {
		if ((svga->gdcreg[6] & 1) || (svga->attrregs[0x10] & 1)) {
			if (svga->gdcreg[5] & 0x40) {
				switch (svga->bpp) {
					case 8:
						if (svga->hdisp == 640 || svga->hdisp == 800 || svga->hdisp == 1024)
							break;
						svga->hdisp -= 24;
						break;
				}
			}
		}
	}

    et4000->adjust_cursor = 0;
	
	switch (svga->bpp) {
	case 15: case 16:
		svga->hdisp >>= 1;
		if (et4000->type <= ET4000W32P_REVC) {
			if (et4000->type == ET4000W32P_REVC) {
				if (svga->hdisp != 1024)
					et4000->adjust_cursor = 1;
			} else
				et4000->adjust_cursor = 1;
		}
		break;
	case 24:
		svga->hdisp /= 3;
		if (et4000->type <= ET4000W32P_REVC)
			et4000->adjust_cursor = 2;
		if (et4000->type == ET4000W32P_DIAMOND && (svga->hdisp == 640/2 || svga->hdisp == 1232)) {
			svga->hdisp = 640;
		}
		break;
	}

    svga->render = svga_render_blank;
    if (!svga->scrblank && svga->attr_palette_enable) {
	if (!(svga->gdcreg[6] & 1) && !(svga->attrregs[0x10] & 1)) {	/* Text mode */
		if (svga->seqregs[1] & 8)	/* 40 column */
			svga->render = svga_render_text_40;
		else
			svga->render = svga_render_text_80;
	} else {
<<<<<<< HEAD
#if 0
		if (svga->adv_flags & FLAG_NOSKEW)
			svga->ma_latch--;
#endif
=======
		if (svga->adv_flags & FLAG_NOSKEW) {
			svga->ma_latch--;
		}
>>>>>>> f7e91c4e

		switch (svga->gdcreg[5] & 0x60) {
			case 0x00: 
				if (et4000->rev == 5)
					svga->ma_latch++;
				
				if (svga->seqregs[1] & 8)	/* Low res (320) */
					svga->render = svga_render_4bpp_lowres;
				else
					svga->render = svga_render_4bpp_highres;
				break;
			case 0x20:				/* 4 colours */
				if (svga->seqregs[1] & 8) /*Low res (320)*/
					svga->render = svga_render_2bpp_lowres;
				else
					svga->render = svga_render_2bpp_highres;
				break;
			case 0x40: case 0x60:			/* 256+ colours */
				if (et4000->type <= ET4000W32P_REVC)
					svga->clock /= 2;

				switch (svga->bpp) {
					case 8:
						svga->map8 = svga->pallook;
						if (svga->lowres)
							svga->render = svga_render_8bpp_lowres;
						else
							svga->render = svga_render_8bpp_highres;
						break;
					case 15:
						if (svga->lowres || (svga->seqregs[1] & 8))
							svga->render = svga_render_15bpp_lowres;
						else
							svga->render = svga_render_15bpp_highres;
						break;
					case 16:
						if (svga->lowres || (svga->seqregs[1] & 8))
							svga->render = svga_render_16bpp_lowres;
						else
							svga->render = svga_render_16bpp_highres;
						break;
					case 17:
						if (svga->lowres || (svga->seqregs[1] & 8))
							svga->render = svga_render_15bpp_mix_lowres;
						else
							svga->render = svga_render_15bpp_mix_highres;
						break;
					case 24:
						if (svga->lowres || (svga->seqregs[1] & 8))
							svga->render = svga_render_24bpp_lowres;
						else
							svga->render = svga_render_24bpp_highres;
						break;
					case 32:
						if (svga->lowres || (svga->seqregs[1] & 8))
							svga->render = svga_render_32bpp_lowres;
						else
							svga->render = svga_render_32bpp_highres;
						break;
				}
				break;
		}
	}
    }
}


void
et4000w32p_recalcmapping(et4000w32p_t *et4000)
{
    svga_t *svga = &et4000->svga;
    int map;

    if (et4000->pci && !(et4000->pci_regs[PCI_REG_COMMAND] & PCI_COMMAND_MEM)) {
	mem_mapping_disable(&svga->mapping);
	mem_mapping_disable(&et4000->linear_mapping);
	mem_mapping_disable(&et4000->mmu_mapping);
	return;
    }

    if (svga->crtc[0x36] & 0x10) {	/* Linear frame buffer */
	mem_mapping_set_addr(&et4000->linear_mapping, et4000->linearbase, 0x200000);
	mem_mapping_disable(&svga->mapping);
	mem_mapping_disable(&et4000->mmu_mapping);
    } else {
	map = (svga->gdcreg[6] & 0xc) >> 2;
	if (svga->crtc[0x36] & 0x20)	map |= 4;
	if (svga->crtc[0x36] & 0x08)	map |= 8;
	mem_mapping_disable(&et4000->linear_mapping);
	switch (map) {
		case 0x0: case 0x4: case 0x8: case 0xc:	/* 128k at A0000 */
			mem_mapping_set_addr(&svga->mapping, 0xa0000, 0x20000);
			mem_mapping_disable(&et4000->mmu_mapping);
			svga->banked_mask = 0x1ffff;
			break;
		case 0x1:				/* 64k at A0000 */
			mem_mapping_set_addr(&svga->mapping, 0xa0000, 0x10000);
			mem_mapping_disable(&et4000->mmu_mapping);
			svga->banked_mask = 0xffff;
			break;
		case 0x2:				/* 32k at B0000 */
			mem_mapping_set_addr(&svga->mapping, 0xb0000, 0x08000);
			mem_mapping_disable(&et4000->mmu_mapping);
			svga->banked_mask = 0x7fff;
			break;
		case 0x3:				/* 32k at B8000 */
			mem_mapping_set_addr(&svga->mapping, 0xb8000, 0x08000);
			mem_mapping_disable(&et4000->mmu_mapping);
			svga->banked_mask = 0x7fff;
			break;
		case 0x5: case 0x9: case 0xd:		/* 64k at A0000, MMU at B8000 */
			mem_mapping_set_addr(&svga->mapping, 0xa0000, 0x10000);
			mem_mapping_set_addr(&et4000->mmu_mapping, 0xb8000, 0x08000);
			svga->banked_mask = 0xffff;
			break;
		case 0x6: case 0xa: case 0xe:		/* 32k at B0000, MMU at A8000 */
			mem_mapping_set_addr(&svga->mapping, 0xb0000, 0x08000);
			mem_mapping_set_addr(&et4000->mmu_mapping, 0xa8000, 0x08000);
			svga->banked_mask = 0x7fff;
			break;
		case 0x7: case 0xb: case 0xf:		/* 32k at B8000, MMU at A8000 */
			mem_mapping_set_addr(&svga->mapping, 0xb8000, 0x08000);
			mem_mapping_set_addr(&et4000->mmu_mapping, 0xa8000, 0x08000);
			svga->banked_mask = 0x7fff;
			break;
	}
    }

    if (!et4000->interleaved && (svga->crtc[0x32] & 0x80))
	mem_mapping_disable(&svga->mapping);
}


static void
et4000w32p_accel_write_fifo(et4000w32p_t *et4000, uint32_t addr, uint8_t val)
{
	et4000->acl.fifo_queue++;
    switch (addr & 0xff) {
	case 0x80:
		et4000->acl.queued.pattern_addr = (et4000->acl.queued.pattern_addr & 0x3fff00) | val;
		break;
	case 0x81:
		et4000->acl.queued.pattern_addr = (et4000->acl.queued.pattern_addr & 0x3f00ff) | (val << 8);
		break;
	case 0x82:
		et4000->acl.queued.pattern_addr = (et4000->acl.queued.pattern_addr & 0x00ffff) | ((val & 0x3f) << 16);
		break;
	case 0x84:
		et4000->acl.queued.source_addr = (et4000->acl.queued.source_addr & 0x3fff00) | val;
		break;
	case 0x85:
		et4000->acl.queued.source_addr = (et4000->acl.queued.source_addr & 0x3f00ff) | (val << 8);
		break;
	case 0x86:
		et4000->acl.queued.source_addr = (et4000->acl.queued.source_addr & 0x00ffff) | ((val & 0x3f) << 16);
		break;
	case 0x88:
		et4000->acl.queued.pattern_off = (et4000->acl.queued.pattern_off & 0x0f00) | val;
		break;
	case 0x89:
		et4000->acl.queued.pattern_off = (et4000->acl.queued.pattern_off & 0x00ff) | ((val & 0x0f) << 8);
		break;
	case 0x8a:
		et4000->acl.queued.source_off = (et4000->acl.queued.source_off & 0x0f00) | val;
		break;
	case 0x8b:
		et4000->acl.queued.source_off = (et4000->acl.queued.source_off & 0x00ff) | ((val & 0x0f) << 8);
		break;
	case 0x8c:
		et4000->acl.queued.dest_off = (et4000->acl.queued.dest_off & 0x0f00) | val;
		break;
	case 0x8d:
		et4000->acl.queued.dest_off = (et4000->acl.queued.dest_off & 0x00ff) | ((val & 0x0f) << 8);
		break;
	case 0x8e:
		if (et4000->type >= ET4000W32P_REVC) 
			et4000->acl.queued.pixel_depth = val & 0x30;
		else
			et4000->acl.queued.vbus = val & 0x03;
		break;
	case 0x8f:
		if (et4000->type >= ET4000W32P_REVC)
			et4000->acl.queued.xy_dir = val & 0xb7;
		else
			et4000->acl.queued.xy_dir = val & 0x03;
		break;
	case 0x90:
		et4000->acl.queued.pattern_wrap = val & 0x77;
		break;
	case 0x92:
		et4000->acl.queued.source_wrap = val & 0x77;
		break;
	case 0x98:
		et4000->acl.queued.count_x = (et4000->acl.queued.count_x & 0x0f00) | val;
		break;
	case 0x99:
		et4000->acl.queued.count_x = (et4000->acl.queued.count_x & 0x00ff) | ((val & 0x0f) << 8);
		break;
	case 0x9a:
		et4000->acl.queued.count_y = (et4000->acl.queued.count_y & 0x0f00) | val;
		break;
	case 0x9b:
		et4000->acl.queued.count_y = (et4000->acl.queued.count_y & 0x00ff) | ((val & 0x0f) << 8);
		break;
	case 0x9c:
		if (et4000->type >= ET4000W32P_REVC)
			et4000->acl.queued.ctrl_routing = val & 0xdb;
		else
			et4000->acl.queued.ctrl_routing = val & 0xb7;
		break;
	case 0x9d:
		et4000->acl.queued.ctrl_reload = val & 0x03;
		break;
	case 0x9e:
		et4000->acl.queued.rop_bg = val;
		break;
	case 0x9f:
		et4000->acl.queued.rop_fg = val;
		break;
	case 0xa0:
		et4000->acl.queued.dest_addr = (et4000->acl.queued.dest_addr & 0x3fff00) | val;
		break;
	case 0xa1:
		et4000->acl.queued.dest_addr = (et4000->acl.queued.dest_addr & 0x3f00ff) | (val << 8);
		break;
	case 0xa2:
		et4000->acl.queued.dest_addr = (et4000->acl.queued.dest_addr & 0x00ffff) | ((val & 0x3f) << 16);
		break;
	case 0xa3:
		et4000->acl.internal = et4000->acl.queued;
		if (et4000->type >= ET4000W32P_REVC) {
			et4000w32p_blit_start(et4000);
			et4000w32_log("Destination Address write and start XY Block, xcnt = %i, ycnt = %i\n", et4000->acl.x_count + 1, et4000->acl.y_count + 1);
			if (!(et4000->acl.queued.ctrl_routing & 0x43)) {
				et4000w32p_blit(0xffffff, ~0, 0, 0, et4000);
			}
			if ((et4000->acl.queued.ctrl_routing & 0x40) && !(et4000->acl.internal.ctrl_routing & 3)) {
				et4000w32p_blit(4, ~0, 0, 0, et4000);
			}
		} else {
			et4000w32_blit_start(et4000);
			et4000->acl.cpu_input_num = 0;
			if (!(et4000->acl.queued.ctrl_routing & 0x37)) {
				et4000->acl.mmu_start = 0;
				et4000w32_blit(-1, 0, 0, 0xffffffff, et4000);
			}
		}
		break;
	case 0xa4:	
		et4000->acl.queued.mix_addr = (et4000->acl.queued.mix_addr & 0xFFFFFF00) | val;
		break;
	case 0xa5:
		et4000->acl.queued.mix_addr = (et4000->acl.queued.mix_addr & 0xFFFF00FF) | (val << 8);
		break;
	case 0xa6:
		et4000->acl.queued.mix_addr = (et4000->acl.queued.mix_addr & 0xFF00FFFF) | (val << 16);
		break;
	case 0xa7:
		et4000->acl.queued.mix_addr = (et4000->acl.queued.mix_addr & 0x00FFFFFF) | (val << 24);
		break;
	case 0xa8:
		et4000->acl.queued.mix_off = (et4000->acl.queued.mix_off & 0xFF00) | val;
		break;
	case 0xa9:
		et4000->acl.queued.mix_off = (et4000->acl.queued.mix_off & 0x00FF) | (val << 8);
		break;
	case 0xaa:
		et4000->acl.queued.error = (et4000->acl.queued.error & 0xFF00) | val;
		break;
	case 0xab:
		et4000->acl.queued.error = (et4000->acl.queued.error & 0x00FF) | (val << 8);
		break;
	case 0xac:
		et4000->acl.queued.dmin = (et4000->acl.queued.dmin & 0xFF00) | val;
		break;
	case 0xad:
		et4000->acl.queued.dmin = (et4000->acl.queued.dmin & 0x00FF) | (val << 8);
		break;
	case 0xae:
		et4000->acl.queued.dmaj = (et4000->acl.queued.dmaj & 0xFF00) | val;
		break;
	case 0xaf:
		et4000->acl.queued.dmaj = (et4000->acl.queued.dmaj & 0x00FF) | (val << 8);
		break;
    }
}

static void
et4000w32p_accel_write_mmu(et4000w32p_t *et4000, uint32_t addr, uint8_t val, uint8_t bank)
{
    if (et4000->type >= ET4000W32P_REVC) {
	if (!(et4000->acl.status & ACL_XYST)) {
		et4000w32_log("XY MMU block not started\n");
		return;
	}
	if (et4000->acl.internal.ctrl_routing & 3) {
		et4000->acl.fifo_queue++;
		if ((et4000->acl.internal.ctrl_routing & 3) == 2) /*CPU data is Mix data*/
			et4000w32p_blit(8 - (et4000->acl.mix_addr & 7), val >> (et4000->acl.mix_addr & 7), 0, 1, et4000);
		else if ((et4000->acl.internal.ctrl_routing & 3) == 1) /*CPU data is Source data*/
			et4000w32p_blit(1, ~0, val, 2, et4000);
	}
    } else {
	if (!(et4000->acl.status & ACL_XYST)) {
		et4000->acl.fifo_queue++;
		et4000->acl.queued.dest_addr = ((addr & 0x1fff) + et4000->mmu.base[bank]);
		et4000->acl.internal = et4000->acl.queued;
		et4000w32_blit_start(et4000);
		et4000w32_log("ET4000W32 Accelerated MMU aperture start XY Block (Implicit): bank = %i, patx = %i, paty = %i, wrap y = %i\n", et4000->bank, et4000->acl.pattern_x, et4000->acl.pattern_y, et4000w32_wrap_y[(et4000->acl.internal.pattern_wrap >> 4) & 7]);
		et4000->acl.cpu_input_num = 0;
		if (!(et4000->acl.queued.ctrl_routing & 0x37)) {
			et4000->acl.mmu_start = 1;
			et4000w32_blit(-1, 0, 0, 0xffffffff, et4000);
		}
	}

	if (et4000->acl.internal.ctrl_routing & 7) {
		et4000->acl.fifo_queue++;
		et4000->acl.cpu_input = (et4000->acl.cpu_input & ~(0xff << (et4000->acl.cpu_input_num << 3))) |
					(val << (et4000->acl.cpu_input_num << 3));
		et4000->acl.cpu_input_num++;

		if (et4000->acl.cpu_input_num == et4000w32_vbus[et4000->acl.internal.vbus]) {
			if ((et4000->acl.internal.ctrl_routing & 7) == 2) /*CPU data is Mix data*/
				et4000w32_blit(et4000->acl.cpu_input_num << 3, 2, 0, et4000->acl.cpu_input, et4000);
			else if ((et4000->acl.internal.ctrl_routing & 7) == 1) /*CPU data is Source data*/
				et4000w32_blit(et4000->acl.cpu_input_num, 1, et4000->acl.cpu_input, 0xffffffff, et4000);

			et4000->acl.cpu_input_num = 0;
		}
		
		if ((et4000->acl.internal.ctrl_routing & 7) == 4) /*CPU data is X Count*/
			et4000w32_blit(val | (et4000->acl.queued.count_x << 8), 0, 0, 0xffffffff, et4000);
		if ((et4000->acl.internal.ctrl_routing & 7) == 5) /*CPU data is Y Count*/
			et4000w32_blit(val | (et4000->acl.queued.count_y << 8), 0, 0, 0xffffffff, et4000);
	}
    }
}

static void
et4000w32p_mmu_write(uint32_t addr, uint8_t val, void *p)
{
    et4000w32p_t *et4000 = (et4000w32p_t *)p;
    svga_t *svga = &et4000->svga;

    switch (addr & 0x6000) {
	case 0x0000:	/* MMU 0 */
	case 0x2000:	/* MMU 1 */
	case 0x4000:	/* MMU 2 */
		et4000->bank = (addr >> 13) & 3;
		if (et4000->mmu.ctrl & (1 << et4000->bank)) {
			et4000w32p_accel_write_mmu(et4000, addr & 0x7fff, val, et4000->bank);
		} else {
			if (((addr & 0x1fff) + et4000->mmu.base[et4000->bank]) < svga->vram_max) {
				svga->vram[((addr & 0x1fff) + et4000->mmu.base[et4000->bank]) & et4000->vram_mask] = val;
				svga->changedvram[(((addr & 0x1fff) + et4000->mmu.base[et4000->bank]) & et4000->vram_mask) >> 12] = changeframecount;
			}
		}
		break;
	case 0x6000:
		if ((addr & 0xff) >= 0x80) {
			et4000w32p_accel_write_fifo(et4000, addr & 0x7fff, val);
		} else {
			switch (addr & 0xff) {
				case 0x00: 
					et4000->mmu.base[0] = (et4000->mmu.base[0] & 0x3fff00) | val;
					break;
				case 0x01:
					et4000->mmu.base[0] = (et4000->mmu.base[0] & 0x3f00ff) | (val << 8);
					break;
				case 0x02:
					et4000->mmu.base[0] = (et4000->mmu.base[0] & 0x00ffff) | ((val & 0x3f) << 16);
					break;
				case 0x04:
					et4000->mmu.base[1] = (et4000->mmu.base[1] & 0x3fff00) | val;
					break;
				case 0x05:
					et4000->mmu.base[1] = (et4000->mmu.base[1] & 0x3f00ff) | (val << 8);
					break;
				case 0x06:
					et4000->mmu.base[1] = (et4000->mmu.base[1] & 0x00ffff) | ((val & 0x3f) << 16);
					break;
				case 0x08:
					et4000->mmu.base[2] = (et4000->mmu.base[2] & 0x3fff00) | val;
					break;
				case 0x09:
					et4000->mmu.base[2] = (et4000->mmu.base[2] & 0x3f00ff) | (val << 8);
					break;
				case 0x0a:
					et4000->mmu.base[2] = (et4000->mmu.base[2] & 0x00ffff) | ((val & 0x3f) << 16);
					break;
				case 0x13:
					et4000->mmu.ctrl = val;
					break;
				case 0x30:
					et4000->acl.suspend_terminate = val;
					break;
				case 0x31:
					et4000->acl.osr = val;
					break;
			}
		}
		break;
    }
}

static uint8_t
et4000w32p_mmu_read(uint32_t addr, void *p)
{
    et4000w32p_t *et4000 = (et4000w32p_t *)p;
    svga_t *svga = &et4000->svga;
    uint8_t temp;
	
    switch (addr & 0x6000) {
	case 0x0000:	/* MMU 0 */
	case 0x2000:	/* MMU 1 */
	case 0x4000:	/* MMU 2 */
		et4000->bank = (addr >> 13) & 3;
		if (et4000->mmu.ctrl & (1 << et4000->bank)) {
			temp = 0xff;
			if (et4000->acl.cpu_dat_pos) {
				et4000->acl.cpu_dat_pos--;
				temp = et4000->acl.cpu_dat & 0xff;
				et4000->acl.cpu_dat >>= 8;
			}
			if ((et4000->acl.queued.ctrl_routing & 0x40) && !et4000->acl.cpu_dat_pos && !(et4000->acl.internal.ctrl_routing & 3))
				et4000w32p_blit(4, ~0, 0, 0, et4000);

			/* ???? */
			return temp;
		}

		if ((addr & 0x1fff) + et4000->mmu.base[et4000->bank] >= svga->vram_max)
			return 0xff;
		
		return svga->vram[(addr & 0x1fff) + et4000->mmu.base[et4000->bank]];

	case 0x6000:
		switch (addr & 0xff) {
			case 0x00:
				return et4000->mmu.base[0] & 0xff;
			case 0x01:
				return et4000->mmu.base[0] >> 8;
			case 0x02:
				return et4000->mmu.base[0] >> 16;
			case 0x03:
				return et4000->mmu.base[0] >> 24;
			case 0x04:
				return et4000->mmu.base[1] & 0xff;
			case 0x05:
				return et4000->mmu.base[1] >> 8;
			case 0x06:
				return et4000->mmu.base[1] >> 16;
			case 0x07:
				return et4000->mmu.base[1] >> 24;
			case 0x08:
				return et4000->mmu.base[2] & 0xff;
			case 0x09:
				return et4000->mmu.base[2] >> 8;
			case 0x0a:
				return et4000->mmu.base[2] >> 16;
			case 0x0b:
				return et4000->mmu.base[2] >> 24;
			case 0x13:
				return et4000->mmu.ctrl;

			case 0x36:
				if (et4000->acl.fifo_queue) {
					et4000->acl.status |= ACL_RDST;
					et4000->acl.fifo_queue = 0;
				} else
					et4000->acl.status &= ~ACL_RDST;
				return et4000->acl.status;

			case 0x80:
				return et4000->acl.internal.pattern_addr & 0xff;
			case 0x81:
				return et4000->acl.internal.pattern_addr >> 8;
			case 0x82:
				return et4000->acl.internal.pattern_addr >> 16;
			case 0x83:
				return et4000->acl.internal.pattern_addr >> 24;
			case 0x84:
				return et4000->acl.internal.source_addr & 0xff;
			case 0x85:
				return et4000->acl.internal.source_addr >> 8;
			case 0x86:
				return et4000->acl.internal.source_addr >> 16;
			case 0x87:
				return et4000->acl.internal.source_addr >> 24;
			case 0x88:
				return et4000->acl.internal.pattern_off & 0xff;
			case 0x89:
				return et4000->acl.internal.pattern_off >> 8;
			case 0x8a:
				return et4000->acl.internal.source_off & 0xff;
			case 0x8b:
				return et4000->acl.internal.source_off >> 8;
			case 0x8c:
				return et4000->acl.internal.dest_off & 0xff;
			case 0x8d:
				return et4000->acl.internal.dest_off >> 8;
			case 0x8e: 
				if (et4000->type >= ET4000W32P_REVC) 
					return et4000->acl.internal.pixel_depth;
				else
					return et4000->acl.internal.vbus;
				break;
			case 0x8f:	return et4000->acl.internal.xy_dir;
			case 0x90:	return et4000->acl.internal.pattern_wrap;
			case 0x92:	return et4000->acl.internal.source_wrap;
			case 0x98:	return et4000->acl.internal.count_x & 0xff;
			case 0x99:	return et4000->acl.internal.count_x >> 8;
			case 0x9a:	return et4000->acl.internal.count_y & 0xff;
			case 0x9b:	return et4000->acl.internal.count_y >> 8;
			case 0x9c:	return et4000->acl.internal.ctrl_routing;
			case 0x9d:	return et4000->acl.internal.ctrl_reload;
			case 0x9e:	return et4000->acl.internal.rop_bg;
			case 0x9f:	return et4000->acl.internal.rop_fg;
			case 0xa0:	return et4000->acl.internal.dest_addr & 0xff;
			case 0xa1:	return et4000->acl.internal.dest_addr >> 8;
			case 0xa2:	return et4000->acl.internal.dest_addr >> 16;
			case 0xa3:	return et4000->acl.internal.dest_addr >> 24;
	}

	return 0xff;
    }

    return 0xff;
}


void
et4000w32_blit_start(et4000w32p_t *et4000)
{
	et4000->acl.x_count = et4000->acl.internal.count_x;
	et4000->acl.y_count = et4000->acl.internal.count_y;
	
	et4000->acl.pattern_addr = et4000->acl.internal.pattern_addr;
	et4000->acl.source_addr	= et4000->acl.internal.source_addr;
    et4000->acl.dest_addr = et4000->acl.internal.dest_addr;
    et4000->acl.dest_back = et4000->acl.dest_addr;
    et4000->acl.pattern_x = et4000->acl.source_x = et4000->acl.pattern_y = et4000->acl.source_y = 0;

    et4000->acl.status |= ACL_XYST;
	et4000->acl.status &= ~ACL_SSO;

    if (!(et4000->acl.internal.ctrl_routing & 7) || (et4000->acl.internal.ctrl_routing & 4))
	et4000->acl.status |= ACL_SSO;

    if (et4000w32_wrap_x[et4000->acl.internal.pattern_wrap & 7]) {
	et4000->acl.pattern_x = et4000->acl.pattern_addr & et4000w32_wrap_x[et4000->acl.internal.pattern_wrap & 7];
	et4000->acl.pattern_addr &= ~et4000w32_wrap_x[et4000->acl.internal.pattern_wrap & 7];
    }
    et4000->acl.pattern_back = et4000->acl.pattern_addr;

    if (!(et4000->acl.internal.pattern_wrap & 0x40)) {
	if ((et4000w32_wrap_x[et4000->acl.internal.pattern_wrap & 7] + 1) == 0x00) { /*This is to avoid a division by zero crash*/
		et4000->acl.pattern_y = (et4000->acl.pattern_addr / (0x7f + 1)) & (et4000w32_wrap_y[(et4000->acl.internal.pattern_wrap >> 4) & 7] - 1);
	} else
		et4000->acl.pattern_y = (et4000->acl.pattern_addr / (et4000w32_wrap_x[et4000->acl.internal.pattern_wrap & 7] + 1)) & (et4000w32_wrap_y[(et4000->acl.internal.pattern_wrap >> 4) & 7] - 1);
	et4000->acl.pattern_back &= ~(((et4000w32_wrap_x[et4000->acl.internal.pattern_wrap & 7] + 1) * et4000w32_wrap_y[(et4000->acl.internal.pattern_wrap >> 4) & 7]) - 1);
    }
    et4000->acl.pattern_x_back = et4000->acl.pattern_x;

    if (et4000w32_wrap_x[et4000->acl.internal.source_wrap & 7]) {
	et4000->acl.source_x = et4000->acl.source_addr & et4000w32_wrap_x[et4000->acl.internal.source_wrap & 7];
	et4000->acl.source_addr &= ~et4000w32_wrap_x[et4000->acl.internal.source_wrap & 7];
    }
    et4000->acl.source_back = et4000->acl.source_addr;

    if (!(et4000->acl.internal.source_wrap & 0x40)) {
	if ((et4000w32_wrap_x[et4000->acl.internal.source_wrap & 7] + 1) == 0x00) { /*This is to avoid a division by zero crash*/
		et4000->acl.source_y = (et4000->acl.source_addr / (0x7f + 1)) & (et4000w32_wrap_y[(et4000->acl.internal.source_wrap >> 4) & 7] - 1);
	} else
		et4000->acl.source_y = (et4000->acl.source_addr / (et4000w32_wrap_x[et4000->acl.internal.source_wrap & 7] + 1)) & (et4000w32_wrap_y[(et4000->acl.internal.source_wrap >> 4) & 7] - 1);
	et4000->acl.source_back &= ~(((et4000w32_wrap_x[et4000->acl.internal.source_wrap & 7] + 1) * et4000w32_wrap_y[(et4000->acl.internal.source_wrap >> 4) & 7]) - 1);
    }
    et4000->acl.source_x_back = et4000->acl.source_x;
}


static void
et4000w32p_blit_start(et4000w32p_t *et4000)
{
	et4000->acl.x_count = et4000->acl.internal.count_x;
	et4000->acl.y_count = et4000->acl.internal.count_y;

    if (!(et4000->acl.queued.xy_dir & 0x20))
	et4000->acl.internal.error	= et4000->acl.internal.dmaj / 2;
    et4000->acl.pattern_addr	= et4000->acl.internal.pattern_addr;
    et4000->acl.source_addr	= et4000->acl.internal.source_addr;
    et4000->acl.mix_addr	= et4000->acl.internal.mix_addr;
    et4000->acl.mix_back	= et4000->acl.mix_addr;
    et4000->acl.dest_addr	= et4000->acl.internal.dest_addr;
    et4000->acl.dest_back	= et4000->acl.dest_addr;
    et4000->acl.internal.pos_x	= et4000->acl.internal.pos_y = 0;
    et4000->acl.pattern_x	= et4000->acl.source_x = et4000->acl.pattern_y = et4000->acl.source_y = 0;
    et4000->acl.status |= ACL_XYST;
	
	et4000w32_log("ACL status XYST set\n");
    if ((!(et4000->acl.internal.ctrl_routing & 7) || (et4000->acl.internal.ctrl_routing & 4)) && !(et4000->acl.internal.ctrl_routing & 0x40)) 
		et4000->acl.status |= ACL_SSO;

    if (et4000w32_wrap_x[et4000->acl.internal.pattern_wrap & 7]) {
	et4000->acl.pattern_x = et4000->acl.pattern_addr & et4000w32_wrap_x[et4000->acl.internal.pattern_wrap & 7];
	et4000->acl.pattern_addr &= ~et4000w32_wrap_x[et4000->acl.internal.pattern_wrap & 7];
    }
    et4000->acl.pattern_back = et4000->acl.pattern_addr;
    if (!(et4000->acl.internal.pattern_wrap & 0x40)) {
	et4000->acl.pattern_y = (et4000->acl.pattern_addr / (et4000w32_wrap_x[et4000->acl.internal.pattern_wrap & 7] + 1)) & (et4000w32_wrap_y[(et4000->acl.internal.pattern_wrap >> 4) & 7] - 1);
	et4000->acl.pattern_back &= ~(((et4000w32_wrap_x[et4000->acl.internal.pattern_wrap & 7] + 1) * et4000w32_wrap_y[(et4000->acl.internal.pattern_wrap >> 4) & 7]) - 1);
    }
    et4000->acl.pattern_x_back = et4000->acl.pattern_x;

    if (et4000w32_wrap_x[et4000->acl.internal.source_wrap & 7]) {
	et4000->acl.source_x = et4000->acl.source_addr & et4000w32_wrap_x[et4000->acl.internal.source_wrap & 7];
	et4000->acl.source_addr &= ~et4000w32_wrap_x[et4000->acl.internal.source_wrap & 7];
    }
    et4000->acl.source_back = et4000->acl.source_addr;

    if (!(et4000->acl.internal.source_wrap & 0x40)) {
	et4000->acl.source_y = (et4000->acl.source_addr / (et4000w32_wrap_x[et4000->acl.internal.source_wrap & 7] + 1)) & (et4000w32_wrap_y[(et4000->acl.internal.source_wrap >> 4) & 7] - 1);
	et4000->acl.source_back &= ~(((et4000w32_wrap_x[et4000->acl.internal.source_wrap & 7] + 1) * et4000w32_wrap_y[(et4000->acl.internal.source_wrap >> 4) & 7]) - 1);
    }
    et4000->acl.source_x_back = et4000->acl.source_x;

    et4000w32_max_x[2] = (et4000->acl.internal.pixel_depth == 0x20) ? 3 : 4;

    et4000->acl.internal.count_x += (et4000->acl.internal.pixel_depth >> 4) & 3;
    et4000->acl.cpu_dat_pos = 0;
    et4000->acl.cpu_dat = 0;

    et4000->acl.pix_pos = 0;
}


void
et4000w32_incx(int c, et4000w32p_t *et4000)
{
    et4000->acl.dest_addr	+= c;
    et4000->acl.pattern_x	+= c;
    et4000->acl.source_x	+= c;
    et4000->acl.mix_addr	+= c;
    if (et4000->acl.pattern_x >= et4000w32_max_x[et4000->acl.internal.pattern_wrap & 7])
	et4000->acl.pattern_x		-= et4000w32_max_x[et4000->acl.internal.pattern_wrap & 7];
    if (et4000->acl.source_x  >= et4000w32_max_x[et4000->acl.internal.source_wrap  & 7])
	et4000->acl.source_x		-= et4000w32_max_x[et4000->acl.internal.source_wrap  & 7];
}


void
et4000w32_decx(int c, et4000w32p_t *et4000)
{
    et4000->acl.dest_addr	-= c;
    et4000->acl.pattern_x	-= c;
    et4000->acl.source_x	-= c;
    et4000->acl.mix_addr	-= c;
    if (et4000->acl.pattern_x < 0)
	et4000->acl.pattern_x		+= et4000w32_max_x[et4000->acl.internal.pattern_wrap & 7];
    if (et4000->acl.source_x  < 0)
	et4000->acl.source_x		+= et4000w32_max_x[et4000->acl.internal.source_wrap  & 7];
}


void
et4000w32_incy(et4000w32p_t *et4000)
{
    et4000->acl.pattern_addr	+= et4000->acl.internal.pattern_off + 1;
    et4000->acl.source_addr	+= et4000->acl.internal.source_off  + 1;
    et4000->acl.mix_addr	+= et4000->acl.internal.mix_off     + 1;
    et4000->acl.dest_addr	+= et4000->acl.internal.dest_off    + 1;
    et4000->acl.pattern_y++;
    if (et4000->acl.pattern_y == et4000w32_wrap_y[(et4000->acl.internal.pattern_wrap >> 4) & 7]) {
	et4000->acl.pattern_y		= 0;
	et4000->acl.pattern_addr	= et4000->acl.pattern_back;
    }
    et4000->acl.source_y++;
    if (et4000->acl.source_y == et4000w32_wrap_y[(et4000->acl.internal.source_wrap >> 4) & 7]) {
	et4000->acl.source_y		= 0;
	et4000->acl.source_addr		= et4000->acl.source_back;
    }
}


void
et4000w32_decy(et4000w32p_t *et4000)
{
    et4000->acl.pattern_addr	-= et4000->acl.internal.pattern_off + 1;
    et4000->acl.source_addr	-= et4000->acl.internal.source_off  + 1;
    et4000->acl.mix_addr	-= et4000->acl.internal.mix_off     + 1;
    et4000->acl.dest_addr	-= et4000->acl.internal.dest_off    + 1;
    et4000->acl.pattern_y--;
    if (et4000->acl.pattern_y < 0 && !(et4000->acl.internal.pattern_wrap & 0x40)) {
	et4000->acl.pattern_y		= et4000w32_wrap_y[(et4000->acl.internal.pattern_wrap >> 4) & 7] - 1;
	et4000->acl.pattern_addr	= et4000->acl.pattern_back + (et4000w32_wrap_x[et4000->acl.internal.pattern_wrap & 7] * (et4000w32_wrap_y[(et4000->acl.internal.pattern_wrap >> 4) & 7] - 1));
    }
    et4000->acl.source_y--;
    if (et4000->acl.source_y < 0 && !(et4000->acl.internal.source_wrap & 0x40)) {
	et4000->acl.source_y		= et4000w32_wrap_y[(et4000->acl.internal.source_wrap >> 4) & 7] - 1;
	et4000->acl.source_addr		= et4000->acl.source_back + (et4000w32_wrap_x[et4000->acl.internal.source_wrap & 7] *(et4000w32_wrap_y[(et4000->acl.internal.source_wrap >> 4) & 7] - 1));
    }
}


#define ROPMIX(R, D, P, S, out) \
	{										\
		switch (R) {								\
			case 0x00: out = 0; break;					\
			case 0x01: out = ~(D | (P | S)); break;				\
			case 0x02: out = D & ~(P | S); break;				\
			case 0x03: out = ~(P | S); break;				\
			case 0x04: out = S & ~(D | P); break;				\
			case 0x05: out = ~(D | P); break;				\
			case 0x06: out = ~(P | ~(D ^ S)); break;			\
			case 0x07: out = ~(P | (D & S)); break;				\
			case 0x08: out = S & (D & ~P); break;				\
			case 0x09: out = ~(P | (D ^ S)); break;				\
			case 0x0a: out = D & ~P; break;					\
			case 0x0b: out = ~(P | (S & ~D)); break;			\
			case 0x0c: out = S & ~P; break;					\
			case 0x0d: out = ~(P | (D & ~S)); break;			\
			case 0x0e: out = ~(P | ~(D | S)); break;			\
			case 0x0f: out = ~P; break;					\
			case 0x10: out = P & ~(D | S); break;				\
			case 0x11: out = ~(D | S); break;				\
			case 0x12: out = ~(S | ~(D ^ P)); break;			\
			case 0x13: out = ~(S | (D & P)); break;				\
			case 0x14: out = ~(D | ~(P ^ S)); break;			\
			case 0x15: out = ~(D | (P & S)); break;				\
			case 0x16: out = P ^ (S ^ (D & ~(P & S))); break;		\
			case 0x17: out = ~(S ^ ((S ^ P) & (D ^ S))); break;		\
			case 0x18: out = (S ^ P) & (P ^ D); break;			\
			case 0x19: out = ~(S ^ (D & ~(P & S))); break;			\
			case 0x1a: out = P ^ (D | (S & P)); break;			\
			case 0x1b: out = ~(S ^ (D & (P ^ S))); break;			\
			case 0x1c: out = P ^ (S | (D & P)); break;			\
			case 0x1d: out = ~(D ^ (S & (P ^ D))); break;			\
			case 0x1e: out = P ^ (D | S); break;				\
			case 0x1f: out = ~(P & (D | S)); break;				\
			case 0x20: out = D & (P & ~S); break;				\
			case 0x21: out = ~(S | (D ^ P)); break;				\
			case 0x22: out = D & ~S; break;					\
			case 0x23: out = ~(S | (P & ~D)); break;			\
			case 0x24: out = (S ^ P) & (D ^ S); break;			\
			case 0x25: out = ~(P ^ (D & ~(S & P))); break;			\
			case 0x26: out = S ^ (D | (P & S)); break;			\
			case 0x27: out = S ^ (D | ~(P ^ S)); break;			\
			case 0x28: out = D & (P ^ S); break;				\
			case 0x29: out = ~(P ^ (S ^ (D | (P & S)))); break;		\
			case 0x2a: out = D & ~(P & S); break;				\
			case 0x2b: out = ~(S ^ ((S ^ P) & (P ^ D))); break;		\
			case 0x2c: out = S ^ (P & (D | S)); break;			\
			case 0x2d: out = P ^ (S | ~D); break;				\
			case 0x2e: out = P ^ (S | (D ^ P)); break;			\
			case 0x2f: out = ~(P & (S | ~D)); break;			\
			case 0x30: out = P & ~S; break;					\
			case 0x31: out = ~(S | (D & ~P)); break;			\
			case 0x32: out = S ^ (D | (P | S)); break;			\
			case 0x33: out = ~S; break;					\
			case 0x34: out = S ^ (P | (D & S)); break;			\
			case 0x35: out = S ^ (P | ~(D ^ S)); break;			\
			case 0x36: out = S ^ (D | P); break;				\
			case 0x37: out = ~(S & (D | P)); break;				\
			case 0x38: out = P ^ (S & (D | P)); break;			\
			case 0x39: out = S ^ (P | ~D); break;				\
			case 0x3a: out = S ^ (P | (D ^ S)); break;			\
			case 0x3b: out = ~(S & (P | ~D)); break;			\
			case 0x3c: out = P ^ S; break;					\
			case 0x3d: out = S ^ (P | ~(D | S)); break;			\
			case 0x3e: out = S ^ (P | (D & ~S)); break;			\
			case 0x3f: out = ~(P & S); break;				\
			case 0x40: out = P & (S & ~D); break;				\
			case 0x41: out = ~(D | (P ^ S)); break;				\
			case 0x42: out = (S ^ D) & (P ^ D); break;			\
			case 0x43: out = ~(S ^ (P & ~(D & S))); break;			\
			case 0x44: out = S & ~D; break;					\
			case 0x45: out = ~(D | (P & ~S)); break;			\
			case 0x46: out = D ^ (S | (P & D)); break;			\
			case 0x47: out = ~(P ^ (S & (D ^ P))); break;			\
			case 0x48: out = S & (D ^ P); break;				\
			case 0x49: out = ~(P ^ (D ^ (S | (P & D)))); break;		\
			case 0x4a: out = D ^ (P & (S | D)); break;			\
			case 0x4b: out = P ^ (D | ~S); break;				\
			case 0x4c: out = S & ~(D & P); break;				\
			case 0x4d: out = ~(S ^ ((S ^ P) | (D ^ S))); break;		\
			case 0x4e: out = P ^ (D | (S ^ P)); break;			\
			case 0x4f: out = ~(P & (D | ~S)); break;			\
			case 0x50: out = P & ~D; break;					\
			case 0x51: out = ~(D | (S & ~P)); break;			\
			case 0x52: out = D ^ (P | (S & D)); break;			\
			case 0x53: out = ~(S ^ (P & (D ^ S))); break;			\
			case 0x54: out = ~(D | ~(P | S)); break;			\
			case 0x55: out = ~D; break;					\
			case 0x56: out = D ^ (P | S); break;				\
			case 0x57: out = ~(D & (P | S)); break;				\
			case 0x58: out = P ^ (D & (S | P)); break;			\
			case 0x59: out = D ^ (P | ~S); break;				\
			case 0x5a: out = D ^ P; break;					\
			case 0x5b: out = D ^ (P | ~(S | D)); break;			\
			case 0x5c: out = D ^ (P | (S ^ D)); break;			\
			case 0x5d: out = ~(D & (P | ~S)); break;			\
			case 0x5e: out = D ^ (P | (S & ~D)); break;			\
			case 0x5f: out = ~(D & P); break;				\
			case 0x60: out = P & (D ^ S); break;				\
			case 0x61: out = ~(D ^ (S ^ (P | (D & S)))); break;		\
			case 0x62: out = D ^ (S & (P | D)); break;			\
			case 0x63: out = S ^ (D | ~P); break;				\
			case 0x64: out = S ^ (D & (P | S)); break;			\
			case 0x65: out = D ^ (S | ~P); break;				\
			case 0x66: out = D ^ S; break;					\
			case 0x67: out = S ^ (D | ~(P | S)); break;			\
			case 0x68: out = ~(D ^ (S ^ (P | ~(D | S)))); break;		\
			case 0x69: out = ~(P ^ (D ^ S)); break;				\
			case 0x6a: out = D ^ (P & S); break;				\
			case 0x6b: out = ~(P ^ (S ^ (D & (P | S)))); break;		\
			case 0x6c: out = S ^ (D & P); break;				\
			case 0x6d: out = ~(P ^ (D ^ (S & (P | D)))); break;		\
			case 0x6e: out = S ^ (D & (P | ~S)); break;			\
			case 0x6f: out = ~(P & ~(D ^ S)); break;			\
			case 0x70: out = P & ~(D & S); break;				\
			case 0x71: out = ~(S ^ ((S ^ D) & (P ^ D))); break;		\
			case 0x72: out = S ^ (D | (P ^ S)); break;			\
			case 0x73: out = ~(S & (D | ~P)); break;			\
			case 0x74: out = D ^ (S | (P ^ D)); break;			\
			case 0x75: out = ~(D & (S | ~P)); break;			\
			case 0x76: out = S ^ (D | (P & ~S)); break;			\
			case 0x77: out = ~(D & S); break;				\
			case 0x78: out = P ^ (D & S); break;				\
			case 0x79: out = ~(D ^ (S ^ (P & (D | S)))); break;		\
			case 0x7a: out = D ^ (P & (S | ~D)); break;			\
			case 0x7b: out = ~(S & ~(D ^ P)); break;			\
			case 0x7c: out = S ^ (P & (D | ~S)); break;			\
			case 0x7d: out = ~(D & ~(P ^ S)); break;			\
			case 0x7e: out = (S ^ P) | (D ^ S); break;			\
			case 0x7f: out = ~(D & (P & S)); break;				\
			case 0x80: out = D & (P & S); break;				\
			case 0x81: out = ~((S ^ P) | (D ^ S)); break;			\
			case 0x82: out = D & ~(P ^ S); break;				\
			case 0x83: out = ~(S ^ (P & (D | ~S))); break;			\
			case 0x84: out = S & ~(D ^ P); break;				\
			case 0x85: out = ~(P ^ (D & (S | ~P))); break;			\
			case 0x86: out = D ^ (S ^ (P & (D | S))); break;		\
			case 0x87: out = ~(P ^ (D & S)); break;				\
			case 0x88: out = D & S; break;					\
			case 0x89: out = ~(S ^ (D | (P & ~S))); break;			\
			case 0x8a: out = D & (S | ~P); break;				\
			case 0x8b: out = ~(D ^ (S | (P ^ D))); break;			\
			case 0x8c: out = S & (D | ~P); break;				\
			case 0x8d: out = ~(S ^ (D | (P ^ S))); break;			\
			case 0x8e: out = S ^ ((S ^ D) & (P ^ D)); break;		\
			case 0x8f: out = ~(P & ~(D & S)); break;			\
			case 0x90: out = P & ~(D ^ S); break;				\
			case 0x91: out = ~(S ^ (D & (P | ~S))); break;			\
			case 0x92: out = D ^ (P ^ (S & (D | P))); break;		\
			case 0x93: out = ~(S ^ (P & D)); break;				\
			case 0x94: out = P ^ (S ^ (D & (P | S))); break;		\
			case 0x95: out = ~(D ^ (P & S)); break;				\
			case 0x96: out = D ^ (P ^ S); break;				\
			case 0x97: out = P ^ (S ^ (D | ~(P | S))); break;		\
			case 0x98: out = ~(S ^ (D | ~(P | S))); break;			\
			case 0x99: out = ~(D ^ S); break;				\
			case 0x9a: out = D ^ (P & ~S); break;				\
			case 0x9b: out = ~(S ^ (D & (P | S))); break;			\
			case 0x9c: out = S ^ (P & ~D); break;				\
			case 0x9d: out = ~(D ^ (S & (P | D))); break;			\
			case 0x9e: out = D ^ (S ^ (P | (D & S))); break;		\
			case 0x9f: out = ~(P & (D ^ S)); break;				\
			case 0xa0: out = D & P; break;					\
			case 0xa1: out = ~(P ^ (D | (S & ~P))); break;			\
			case 0xa2: out = D & (P | ~S); break;				\
			case 0xa3: out = ~(D ^ (P | (S ^ D))); break;			\
			case 0xa4: out = ~(P ^ (D | ~(S | P))); break;			\
			case 0xa5: out = ~(P ^ D); break;				\
			case 0xa6: out = D ^ (S & ~P); break;				\
			case 0xa7: out = ~(P ^ (D & (S | P))); break;			\
			case 0xa8: out = D & (P | S); break;				\
			case 0xa9: out = ~(D ^ (P | S)); break;				\
			case 0xaa: out = D; break;					\
			case 0xab: out = D | ~(P | S); break;				\
			case 0xac: out = S ^ (P & (D ^ S)); break;			\
			case 0xad: out = ~(D ^ (P | (S & D))); break;			\
			case 0xae: out = D | (S & ~P); break;				\
			case 0xaf: out = D | ~P; break;					\
			case 0xb0: out = P & (D | ~S); break;				\
			case 0xb1: out = ~(P ^ (D | (S ^ P))); break;			\
			case 0xb2: out = S ^ ((S ^ P) | (D ^ S)); break;		\
			case 0xb3: out = ~(S & ~(D & P)); break;			\
			case 0xb4: out = P ^ (S & ~D); break;				\
			case 0xb5: out = ~(D ^ (P & (S | D))); break;			\
			case 0xb6: out = D ^ (P ^ (S | (D & P))); break;		\
			case 0xb7: out = ~(S & (D ^ P)); break;				\
			case 0xb8: out = P ^ (S & (D ^ P)); break;			\
			case 0xb9: out = ~(D ^ (S | (P & D))); break;			\
			case 0xba: out = D | (P & ~S); break;				\
			case 0xbb: out = D | ~S; break;					\
			case 0xbc: out = S ^ (P & ~(D & S)); break;			\
			case 0xbd: out = ~((S ^ D) & (P ^ D)); break;			\
			case 0xbe: out = D | (P ^ S); break;				\
			case 0xbf: out = D | ~(P & S); break;				\
			case 0xc0: out = P & S; break;					\
			case 0xc1: out = ~(S ^ (P | (D & ~S))); break;			\
			case 0xc2: out = ~(S ^ (P | ~(D | S))); break;			\
			case 0xc3: out = ~(P ^ S); break;				\
			case 0xc4: out = S & (P | ~D); break;				\
			case 0xc5: out = ~(S ^ (P | (D ^ S))); break;			\
			case 0xc6: out = S ^ (D & ~P); break;				\
			case 0xc7: out = ~(P ^ (S & (D | P))); break;			\
			case 0xc8: out = S & (D | P); break;				\
			case 0xc9: out = ~(S ^ (P | D)); break;				\
			case 0xca: out = D ^ (P & (S ^ D)); break;			\
			case 0xcb: out = ~(S ^ (P | (D & S))); break;			\
			case 0xcc: out = S; break;					\
			case 0xcd: out = S | ~(D | P); break;				\
			case 0xce: out = S | (D & ~P); break;				\
			case 0xcf: out = S | ~P; break;					\
			case 0xd0: out = P & (S | ~D); break;				\
			case 0xd1: out = ~(P ^ (S | (D ^ P))); break;			\
			case 0xd2: out = P ^ (D & ~S); break;				\
			case 0xd3: out = ~(S ^ (P & (D | S))); break;			\
			case 0xd4: out = S ^ ((S ^ P) & (P ^ D)); break;		\
			case 0xd5: out = ~(D & ~(P & S)); break;			\
			case 0xd6: out = P ^ (S ^ (D | (P & S))); break;		\
			case 0xd7: out = ~(D & (P ^ S)); break;				\
			case 0xd8: out = P ^ (D & (S ^ P)); break;			\
			case 0xd9: out = ~(S ^ (D | (P & S))); break;			\
			case 0xda: out = D ^ (P & ~(S & D)); break;			\
			case 0xdb: out = ~((S ^ P) & (D ^ S)); break;			\
			case 0xdc: out = S | (P & ~D); break;				\
			case 0xdd: out = S | ~D; break;					\
			case 0xde: out = S | (D ^ P); break;				\
			case 0xdf: out = S | ~(D & P); break;				\
			case 0xe0: out = P & (D | S); break;				\
			case 0xe1: out = ~(P ^ (D | S)); break;				\
			case 0xe2: out = D ^ (S & (P ^ D)); break;			\
			case 0xe3: out = ~(P ^ (S | (D & P))); break;			\
			case 0xe4: out = S ^ (D & (P ^ S)); break;			\
			case 0xe5: out = ~(P ^ (D | (S & P))); break;			\
			case 0xe6: out = S ^ (D & ~(P & S)); break;			\
			case 0xe7: out = ~((S ^ P) & (P ^ D)); break;			\
			case 0xe8: out = S ^ ((S ^ P) & (D ^ S)); break;		\
			case 0xe9: out = ~(D ^ (S ^ (P & ~(D & S)))); break;		\
			case 0xea: out = D | (P & S); break;				\
			case 0xeb: out = D | ~(P ^ S); break;				\
			case 0xec: out = S | (D & P); break;				\
			case 0xed: out = S | ~(D ^ P); break;				\
			case 0xee: out = D | S; break;					\
			case 0xef: out = S | (D | ~P); break;				\
			case 0xf0: out = P; break;					\
			case 0xf1: out = P | ~(D | S); break;				\
			case 0xf2: out = P | (D & ~S); break;				\
			case 0xf3: out = P | ~S; break;					\
			case 0xf4: out = P | (S & ~D); break;				\
			case 0xf5: out = P | ~D; break;					\
			case 0xf6: out = P | (D ^ S); break;				\
			case 0xf7: out = P | ~(D & S); break;				\
			case 0xf8: out = P | (D & S); break;				\
			case 0xf9: out = P | ~(D ^ S); break;				\
			case 0xfa: out = D | P; break; 					\
			case 0xfb: out = D | (P | ~S); break; 				\
			case 0xfc: out = P | S; break; 					\
			case 0xfd: out = P | (S | ~D); break; 				\
			case 0xfe: out = D | (P | S); break; 				\
			case 0xff: out = ~0; break; 					\
		}									\
	}

static void
et4000w32_blit(int count, int cpu_input, uint32_t src_dat, uint32_t mix_dat, et4000w32p_t *et4000)
{
    svga_t *svga = &et4000->svga;
    uint8_t pattern, source, dest;
    uint8_t rop;
	uint8_t out;
	int mixmap;

	while (count-- && et4000->acl.y_count >= 0) {
		pattern	= svga->vram[(et4000->acl.pattern_addr + et4000->acl.pattern_x) & et4000->vram_mask];

		if (cpu_input == 1) {
			source = src_dat & 0xff;
			src_dat >>= 8;
		} else /*The source data is from the display memory if the Control Routing register is not set to 1*/
			source = svga->vram[(et4000->acl.source_addr + et4000->acl.source_x) & et4000->vram_mask];

		dest = svga->vram[et4000->acl.dest_addr & et4000->vram_mask];
		mixmap = mix_dat & 1;

		/*Now determine the Raster Operation*/
		rop = mixmap ? et4000->acl.internal.rop_fg : et4000->acl.internal.rop_bg;
		mix_dat >>= 1;
		mix_dat |= 0x80000000;

		ROPMIX(rop, dest, pattern, source, out);

		/*Write the data*/
		svga->vram[et4000->acl.dest_addr & et4000->vram_mask] = out;
		svga->changedvram[(et4000->acl.dest_addr & et4000->vram_mask) >> 12] = changeframecount;
		
		if (et4000->acl.internal.xy_dir & 1) {
			et4000->acl.dest_addr--;
			et4000->acl.pattern_x--;
			et4000->acl.source_x--;
			if (et4000->acl.pattern_x < 0)
				et4000->acl.pattern_x += (et4000w32_wrap_x[et4000->acl.internal.pattern_wrap & 7] + 1);
			if (et4000->acl.source_x < 0)
				et4000->acl.source_x += (et4000w32_wrap_x[et4000->acl.internal.source_wrap & 7] + 1);
		} else {
			et4000->acl.dest_addr++;
			et4000->acl.pattern_x++;
			et4000->acl.source_x++;
			if (et4000->acl.pattern_x >= (et4000w32_wrap_x[et4000->acl.internal.pattern_wrap & 7] + 1))
				et4000->acl.pattern_x -= (et4000w32_wrap_x[et4000->acl.internal.pattern_wrap & 7] + 1);
			if (et4000->acl.source_x >= (et4000w32_wrap_x[et4000->acl.internal.source_wrap & 7] + 1))
				et4000->acl.source_x -= (et4000w32_wrap_x[et4000->acl.internal.source_wrap & 7] + 1);
		}
		
		et4000->acl.x_count--;
		if (et4000->acl.x_count == 0xffff) {
			et4000->acl.x_count = et4000->acl.internal.count_x;

			if (et4000->acl.internal.xy_dir & 2) {
				et4000->acl.pattern_addr -= (et4000->acl.internal.pattern_off + 1);
				et4000->acl.source_addr	-= (et4000->acl.internal.source_off + 1);
				et4000->acl.dest_addr -= (et4000->acl.internal.dest_off + 1);
				et4000->acl.pattern_y--;
				if ((et4000->acl.pattern_y < 0) && !(et4000->acl.internal.pattern_wrap & 0x40)) {
					et4000->acl.pattern_y = et4000w32_wrap_y[(et4000->acl.internal.pattern_wrap >> 4) & 7] - 1;
					et4000->acl.pattern_addr = et4000->acl.pattern_back + (et4000w32_wrap_x[et4000->acl.internal.pattern_wrap & 7] * (et4000w32_wrap_y[(et4000->acl.internal.pattern_wrap >> 4) & 7] - 1));
				}
				et4000->acl.source_y--;
				if ((et4000->acl.source_y < 0) && !(et4000->acl.internal.source_wrap & 0x40)) {
					et4000->acl.source_y = et4000w32_wrap_y[(et4000->acl.internal.source_wrap >> 4) & 7] - 1;
					et4000->acl.source_addr	= et4000->acl.source_back + (et4000w32_wrap_x[et4000->acl.internal.source_wrap & 7] * (et4000w32_wrap_y[(et4000->acl.internal.source_wrap >> 4) & 7] - 1));
				}
				et4000->acl.dest_back = et4000->acl.dest_addr = et4000->acl.dest_back - (et4000->acl.internal.dest_off + 1);
			} else {
				et4000->acl.pattern_addr += (et4000->acl.internal.pattern_off + 1);
				et4000->acl.source_addr	+= (et4000->acl.internal.source_off + 1);
				et4000->acl.dest_addr += (et4000->acl.internal.dest_off + 1);
				et4000->acl.pattern_y++;
				if (et4000->acl.pattern_y == et4000w32_wrap_y[(et4000->acl.internal.pattern_wrap >> 4) & 7]) {
					et4000->acl.pattern_y = 0;
					et4000->acl.pattern_addr = et4000->acl.pattern_back;
				}
				et4000->acl.source_y++;
				if (et4000->acl.source_y == et4000w32_wrap_y[(et4000->acl.internal.source_wrap >> 4) & 7]) {
					et4000->acl.source_y = 0;
					et4000->acl.source_addr = et4000->acl.source_back;
				}
				et4000->acl.dest_back = et4000->acl.dest_addr = et4000->acl.dest_back + (et4000->acl.internal.dest_off + 1);
			}

			et4000->acl.pattern_x = et4000->acl.pattern_x_back;
			et4000->acl.source_x = et4000->acl.source_x_back;

			et4000->acl.y_count--;
			if (et4000->acl.y_count == 0xffff) {
				et4000->acl.status &= ~ACL_XYST;
				if (!(et4000->acl.internal.ctrl_routing & 7) || (et4000->acl.internal.ctrl_routing & 4)) {
					et4000w32_log("W32i: end blit, xcount = %i\n", et4000->acl.x_count);
					et4000->acl.status &= ~ACL_SSO;
				}
				et4000->acl.cpu_input_num = 0;
				return;
			}

			if (cpu_input)
				return;
		}
	}
}

static void
et4000w32p_blit(int count, uint32_t mix, uint32_t sdat, int cpu_input, et4000w32p_t *et4000)
{
    svga_t *svga = &et4000->svga;
    uint8_t pattern, source, dest, out;
    uint8_t rop;
    int mixdat;

    if (!(et4000->acl.status & ACL_XYST)) {
		et4000w32_log("XY Block not started\n");
		return;
	}

    if (et4000->acl.internal.xy_dir & 0x80) {	/* Line draw */
	et4000w32_log("Line draw\n");
	while (count--) {
		et4000w32_log("%i,%i : ", et4000->acl.internal.pos_x, et4000->acl.internal.pos_y);
		pattern = svga->vram[(et4000->acl.pattern_addr + et4000->acl.pattern_x) & et4000->vram_mask];
		source  = svga->vram[(et4000->acl.source_addr  + et4000->acl.source_x)  & et4000->vram_mask];
		et4000w32_log("%06X %06X ", (et4000->acl.pattern_addr + et4000->acl.pattern_x) & et4000->vram_mask, (et4000->acl.source_addr + et4000->acl.source_x) & et4000->vram_mask);
		if (cpu_input == 2) {
			source = sdat & 0xff;
			sdat >>= 8;
		}
		dest = svga->vram[et4000->acl.dest_addr & et4000->vram_mask];
		out = 0;
		et4000w32_log("%06X   ", et4000->acl.dest_addr);
		if ((et4000->acl.internal.ctrl_routing & 0xa) == 8) {
			mixdat = svga->vram[(et4000->acl.mix_addr >> 3) & et4000->vram_mask] & (1 << (et4000->acl.mix_addr & 7));
			et4000w32_log("%06X %02X  ", et4000->acl.mix_addr, svga->vram[(et4000->acl.mix_addr >> 3) & et4000->vram_mask]);
		} else {
			mixdat = mix & 1;
			mix >>= 1; 
			mix |= 0x80000000;
		}
		et4000->acl.mix_addr++;
		rop = mixdat ? et4000->acl.internal.rop_fg : et4000->acl.internal.rop_bg;
		
		ROPMIX(rop, dest, pattern, source, out);
		
		et4000w32_log("%06X = %02X\n", et4000->acl.dest_addr & et4000->vram_mask, out);
		if (!(et4000->acl.internal.ctrl_routing & 0x40)) {
			svga->vram[et4000->acl.dest_addr & et4000->vram_mask] = out;
			svga->changedvram[(et4000->acl.dest_addr & et4000->vram_mask) >> 12] = changeframecount;
		} else {
			et4000->acl.cpu_dat |= ((uint64_t)out << (et4000->acl.cpu_dat_pos * 8));
			et4000->acl.cpu_dat_pos++;
		}

		et4000->acl.pix_pos++;
		et4000->acl.internal.pos_x++;
		if (et4000->acl.pix_pos <= ((et4000->acl.internal.pixel_depth >> 4) & 3)) {
			if (et4000->acl.internal.xy_dir & 1)	et4000w32_decx(1, et4000);
			else					et4000w32_incx(1, et4000);
		} else {
			if (et4000->acl.internal.xy_dir & 1) 
				et4000w32_incx((et4000->acl.internal.pixel_depth >> 4) & 3, et4000);
			else                       
				et4000w32_decx((et4000->acl.internal.pixel_depth >> 4) & 3, et4000);
			et4000->acl.pix_pos = 0;

			/*Next pixel*/
			switch (et4000->acl.internal.xy_dir & 7) {
				case 0: case 1:	/* Y+ */
					et4000w32_incy(et4000);
					et4000->acl.internal.pos_y++;
					et4000->acl.internal.pos_x -= ((et4000->acl.internal.pixel_depth >> 4) & 3) + 1;
					break;
				case 2: case 3:	/* Y- */
					et4000w32_decy(et4000);
					et4000->acl.internal.pos_y++;
					et4000->acl.internal.pos_x -= ((et4000->acl.internal.pixel_depth >> 4) & 3) + 1;
					break;
				case 4: case 6:	/* X+ */
					et4000w32_incx(((et4000->acl.internal.pixel_depth >> 4) & 3) + 1, et4000);
					break;
				case 5: case 7:	/* X- */
					et4000w32_decx(((et4000->acl.internal.pixel_depth >> 4) & 3) + 1, et4000);
					break;
			}
			et4000->acl.internal.error += et4000->acl.internal.dmin;
			if (et4000->acl.internal.error > et4000->acl.internal.dmaj) {
				et4000->acl.internal.error -= et4000->acl.internal.dmaj;
				switch (et4000->acl.internal.xy_dir & 7) {
					case 0: case 2:	/* X+ */
						et4000w32_incx(((et4000->acl.internal.pixel_depth >> 4) & 3) + 1, et4000);
						et4000->acl.internal.pos_x++;
						break;
					case 1: case 3:	/* X- */
						et4000w32_decx(((et4000->acl.internal.pixel_depth >> 4) & 3) + 1, et4000);
						et4000->acl.internal.pos_x++;
						break;
					case 4: case 5:	/* Y+ */
						et4000w32_incy(et4000);
						et4000->acl.internal.pos_y++;
						break;
					case 6: case 7:	/* Y- */
						et4000w32_decy(et4000);
						et4000->acl.internal.pos_y++;
						break;
				}
			}
			if ((et4000->acl.internal.pos_x > et4000->acl.internal.count_x) ||
			    (et4000->acl.internal.pos_y > et4000->acl.internal.count_y)) {
				et4000w32_log("ACL status linedraw 0\n");
				et4000->acl.status &= ~(ACL_XYST | ACL_SSO);
				return;
			}
		}
	}
    } else {
		et4000w32_log("BitBLT: count = %i\n", count);
		while (count-- && et4000->acl.y_count >= 0) {
			pattern	= svga->vram[(et4000->acl.pattern_addr + et4000->acl.pattern_x) & et4000->vram_mask];

			if (cpu_input == 2) {
				source = sdat & 0xff;
				sdat >>= 8;
			} else
				source = svga->vram[(et4000->acl.source_addr  + et4000->acl.source_x) & et4000->vram_mask];
			
			dest = svga->vram[et4000->acl.dest_addr & et4000->vram_mask];
			out = 0;
			
			if ((et4000->acl.internal.ctrl_routing & 0xa) == 8) {
				mixdat = svga->vram[(et4000->acl.mix_addr >> 3) & et4000->vram_mask] & (1 << (et4000->acl.mix_addr & 7));
			} else {
				mixdat = mix & 1;
				mix >>= 1; 
				mix |= 0x80000000;
			}

			rop = mixdat ? et4000->acl.internal.rop_fg : et4000->acl.internal.rop_bg;

			ROPMIX(rop, dest, pattern, source, out);

			if (!(et4000->acl.internal.ctrl_routing & 0x40)) {		
				svga->vram[et4000->acl.dest_addr & et4000->vram_mask] = out;
				svga->changedvram[(et4000->acl.dest_addr & et4000->vram_mask) >> 12] = changeframecount;
			} else {
				et4000->acl.cpu_dat |= ((uint64_t)out << (et4000->acl.cpu_dat_pos * 8));
				et4000->acl.cpu_dat_pos++;
			}

			if (et4000->acl.internal.xy_dir & 1)
				et4000w32_decx(1, et4000);
			else
				et4000w32_incx(1, et4000);
			
			et4000->acl.x_count--;
			if (et4000->acl.x_count == 0xffff) {
				if (et4000->acl.internal.xy_dir & 2) {
					et4000w32_decy(et4000);
					et4000->acl.mix_back	= et4000->acl.mix_addr	= et4000->acl.mix_back	- (et4000->acl.internal.mix_off		+ 1);
					et4000->acl.dest_back	= et4000->acl.dest_addr	= et4000->acl.dest_back	- (et4000->acl.internal.dest_off	+ 1);
				} else {
					et4000w32_incy(et4000);
					et4000->acl.mix_back	= et4000->acl.mix_addr	= et4000->acl.mix_back	+ et4000->acl.internal.mix_off		+ 1;
					et4000->acl.dest_back	= et4000->acl.dest_addr	= et4000->acl.dest_back	+ et4000->acl.internal.dest_off		+ 1;
				}

				et4000->acl.pattern_x = et4000->acl.pattern_x_back;
				et4000->acl.source_x  = et4000->acl.source_x_back;

				et4000->acl.y_count--;
				et4000->acl.x_count = et4000->acl.internal.count_x;
				if (et4000->acl.y_count == 0xffff) {
					et4000w32_log("BitBLT end\n");
					et4000->acl.status &= ~(ACL_XYST | ACL_SSO);
					return;
				}

				if (cpu_input)
					return;

				if (et4000->acl.internal.ctrl_routing & 0x40) {
					if (et4000->acl.cpu_dat_pos & 3) 
						et4000->acl.cpu_dat_pos += 4 - (et4000->acl.cpu_dat_pos & 3);
					return;
				}
			}
		}
    }
}


void
et4000w32p_hwcursor_draw(svga_t *svga, int displine)
{
    et4000w32p_t *et4000 = (et4000w32p_t *)svga->p;
    int x, offset, xx, xx2;
    int shift = (et4000->adjust_cursor + 1);
    int width = (svga->hwcursor_latch.xsize - svga->hwcursor_latch.xoff);
    int pitch = (svga->hwcursor_latch.xsize == 128) ? 32 : 16;
	int x_acc = 4;
	int minus_width = 0;
    uint8_t dat;
    offset = svga->hwcursor_latch.xoff;
	
	if (et4000->type == ET4000W32) {
		switch (svga->bpp) {
			case 8:
				minus_width = 0;
				x_acc = 2;
				break;
			case 15: case 16:
				minus_width = 64;
				x_acc = 2;
				break;
		}
	}

    for (x = 0; x < (width - minus_width); x += x_acc) {
	dat = svga->vram[svga->hwcursor_latch.addr + (offset >> 2)];

	xx = svga->hwcursor_latch.x + svga->x_add + x;

	if (!(xx % shift)) {
		xx2 = xx / shift;
		if (!(dat & 2))			buffer32->line[displine][xx2]  = (dat & 1) ? 0xFFFFFF : 0;
		else if ((dat & 3) == 3)	buffer32->line[displine][xx2] ^= 0xFFFFFF;
	}
	dat >>= 2;
	xx++;
	if (!(xx % shift)) {
		xx2 = xx / shift;
		if (!(dat & 2))			buffer32->line[displine][xx2]  = (dat & 1) ? 0xFFFFFF : 0;
		else if ((dat & 3) == 3)	buffer32->line[displine][xx2] ^= 0xFFFFFF;
	}
	dat >>= 2;
	xx++;
	if (!(xx % shift)) {
		xx2 = xx / shift;
		if (!(dat & 2))			buffer32->line[displine][xx2]  = (dat & 1) ? 0xFFFFFF : 0;
		else if ((dat & 3) == 3)	buffer32->line[displine][xx2] ^= 0xFFFFFF;
	}
	dat >>= 2;
	xx++;
	if (!(xx % shift)) {
		xx2 = xx / shift;
		if (!(dat & 2))			buffer32->line[displine][xx2]  = (dat & 1) ? 0xFFFFFF : 0;
		else if ((dat & 3) == 3)	buffer32->line[displine][xx2] ^= 0xFFFFFF;
	}
	dat >>= 2;

	offset += 4;
    }

	svga->hwcursor_latch.addr += pitch;
}


static void
et4000w32p_io_remove(et4000w32p_t *et4000)
{
    io_removehandler(0x03c0, 0x0020, et4000w32p_in, NULL, NULL, et4000w32p_out, NULL, NULL, et4000);

    io_removehandler(0x210a, 0x0002, et4000w32p_in, NULL, NULL, et4000w32p_out, NULL, NULL, et4000);
    io_removehandler(0x211a, 0x0002, et4000w32p_in, NULL, NULL, et4000w32p_out, NULL, NULL, et4000);
    io_removehandler(0x212a, 0x0002, et4000w32p_in, NULL, NULL, et4000w32p_out, NULL, NULL, et4000);
    io_removehandler(0x213a, 0x0002, et4000w32p_in, NULL, NULL, et4000w32p_out, NULL, NULL, et4000);
    io_removehandler(0x214a, 0x0002, et4000w32p_in, NULL, NULL, et4000w32p_out, NULL, NULL, et4000);
    io_removehandler(0x215a, 0x0002, et4000w32p_in, NULL, NULL, et4000w32p_out, NULL, NULL, et4000);
    io_removehandler(0x216a, 0x0002, et4000w32p_in, NULL, NULL, et4000w32p_out, NULL, NULL, et4000);
    io_removehandler(0x217a, 0x0002, et4000w32p_in, NULL, NULL, et4000w32p_out, NULL, NULL, et4000);
}


static void
et4000w32p_io_set(et4000w32p_t *et4000)
{
    et4000w32p_io_remove(et4000);

    io_sethandler(0x03c0, 0x0020, et4000w32p_in, NULL, NULL, et4000w32p_out, NULL, NULL, et4000);

    io_sethandler(0x210a, 0x0002, et4000w32p_in, NULL, NULL, et4000w32p_out, NULL, NULL, et4000);
    io_sethandler(0x211a, 0x0002, et4000w32p_in, NULL, NULL, et4000w32p_out, NULL, NULL, et4000);
    io_sethandler(0x212a, 0x0002, et4000w32p_in, NULL, NULL, et4000w32p_out, NULL, NULL, et4000);
    io_sethandler(0x213a, 0x0002, et4000w32p_in, NULL, NULL, et4000w32p_out, NULL, NULL, et4000);
    io_sethandler(0x214a, 0x0002, et4000w32p_in, NULL, NULL, et4000w32p_out, NULL, NULL, et4000);
    io_sethandler(0x215a, 0x0002, et4000w32p_in, NULL, NULL, et4000w32p_out, NULL, NULL, et4000);
    io_sethandler(0x216a, 0x0002, et4000w32p_in, NULL, NULL, et4000w32p_out, NULL, NULL, et4000);
    io_sethandler(0x217a, 0x0002, et4000w32p_in, NULL, NULL, et4000w32p_out, NULL, NULL, et4000);
}


uint8_t
et4000w32p_pci_read(int func, int addr, void *p)
{
    et4000w32p_t *et4000 = (et4000w32p_t *)p;

    addr &= 0xff;

    switch (addr) {
	case 0x00: return 0x0c;	/* Tseng Labs */
	case 0x01: return 0x10;

	case 0x02: return (et4000->rev);
	case 0x03: return 0x32;

	case PCI_REG_COMMAND:
		return et4000->pci_regs[PCI_REG_COMMAND] | 0x80;	/* Respond to IO and memory accesses */

	case 0x07:	return 1 << 1;	/* Medium DEVSEL timing */

	case 0x08: return (et4000->rev);	/* Revision ID */
	case 0x09: return 0;	/* Programming interface */

	case 0x0a: return 0x00;	/* Supports VGA interface */
	case 0x0b: return 0x03;	/* This has to be done in order to make this card work with the two 486 PCI machines. */

	case 0x10: return 0x00;	/* Linear frame buffer address */
	case 0x11: return 0x00;
	case 0x12: return 0x00;
	case 0x13: return (et4000->linearbase >> 24);

	case 0x30: return et4000->pci_regs[0x30] & 0x01; /* BIOS ROM address */
	case 0x31: return 0x00;
	case 0x32: return 0x00;
	case 0x33: return et4000->pci_regs[0x33] & 0xf0;
    }

    return 0;
}


void
et4000w32p_pci_write(int func, int addr, uint8_t val, void *p)
{
    et4000w32p_t *et4000 = (et4000w32p_t *)p;
    svga_t *svga = &et4000->svga;

    addr &= 0xff;

    switch (addr) {
	case PCI_REG_COMMAND:
		et4000->pci_regs[PCI_REG_COMMAND] = (val & 0x23) | 0x80;
		if (val & PCI_COMMAND_IO)
			et4000w32p_io_set(et4000);
		else
			et4000w32p_io_remove(et4000);
		et4000w32p_recalcmapping(et4000);
		break;

	case 0x13: 
		et4000->linearbase &= 0x00c00000; 
		et4000->linearbase |= (et4000->pci_regs[0x13] << 24);
		svga->crtc[0x30] &= 3;
		svga->crtc[0x30] |= ((et4000->linearbase & 0x3f000000) >> 22);
		et4000w32p_recalcmapping(et4000); 
		break;

	case 0x30: case 0x31: case 0x32: case 0x33:
		et4000->pci_regs[addr] = val;
		et4000->pci_regs[0x30] = 1;
		et4000->pci_regs[0x31] = 0;
		et4000->pci_regs[0x32] = 0;
		et4000->pci_regs[0x33] &= 0xf0;
		if (et4000->pci_regs[0x30] & 0x01) {
			uint32_t biosaddr = (et4000->pci_regs[0x33] << 24);
			if (!biosaddr)
				biosaddr = 0xc0000;
			et4000w32_log("ET4000 bios_rom enabled at %08x\n", biosaddr);
			mem_mapping_set_addr(&et4000->bios_rom.mapping, biosaddr, 0x8000);
		} else {
			et4000w32_log("ET4000 bios_rom disabled\n");
			mem_mapping_disable(&et4000->bios_rom.mapping);
		}
		return;
    }
}


void *
et4000w32p_init(const device_t *info)
{
    int vram_size;
    et4000w32p_t *et4000 = malloc(sizeof(et4000w32p_t));
    memset(et4000, 0, sizeof(et4000w32p_t));

    et4000->pci = (info->flags & DEVICE_PCI) ? 0x80 : 0x00;
    et4000->vlb = (info->flags & DEVICE_VLB) ? 0x40 : 0x00;
	
	/*The ET4000/W32i ISA BIOS seems to not support 2MB of VRAM*/
	if ((info->local == ET4000W32) || ((info->local == ET4000W32I) && !(et4000->vlb)))
		vram_size = 1;
	else
		vram_size = device_get_config_int("memory");

	/*The interleaved VRAM was introduced by the ET4000/W32i*/
    et4000->interleaved = ((vram_size == 2) && (info->local != ET4000W32)) ? 1 : 0;

    if (info->flags & DEVICE_PCI)
	video_inform(VIDEO_FLAG_TYPE_SPECIAL, &timing_et4000w32_pci);
    else if (info->flags & DEVICE_VLB)
	video_inform(VIDEO_FLAG_TYPE_SPECIAL, &timing_et4000w32_vlb);
    else
	video_inform(VIDEO_FLAG_TYPE_SPECIAL, &timing_et4000w32_isa);

    svga_init(info, &et4000->svga, et4000, vram_size << 20,
	      et4000w32p_recalctimings,
	      et4000w32p_in, et4000w32p_out,
	      et4000w32p_hwcursor_draw,
	      NULL);

    et4000->vram_mask = (vram_size << 20) - 1;
	et4000->svga.decode_mask = (vram_size << 20) - 1;

    et4000->type = info->local;

    switch(et4000->type) {
	case ET4000W32:
		/* ET4000/W32 */
		et4000->rev = 0;
		
		rom_init(&et4000->bios_rom, BIOS_ROM_PATH_W32, 0xc0000, 0x8000, 0x7fff, 0,
			 MEM_MAPPING_EXTERNAL);

		et4000->svga.ramdac = device_add(&tseng_ics5301_ramdac_device);
		et4000->svga.clock_gen = et4000->svga.ramdac;
		et4000->svga.getclock = sdac_getclock;
		break;	

	case ET4000W32I:
		/* ET4000/W32i rev B */
		et4000->rev = 3;

		if (et4000->vlb) {
			rom_init(&et4000->bios_rom, BIOS_ROM_PATH_W32I_VLB, 0xc0000, 0x8000, 0x7fff, 0,
				 MEM_MAPPING_EXTERNAL);				
		} else {
			rom_init(&et4000->bios_rom, BIOS_ROM_PATH_W32I_ISA, 0xc0000, 0x8000, 0x7fff, 0,
				 MEM_MAPPING_EXTERNAL);
		}

		et4000->svga.ramdac = device_add(&tseng_ics5301_ramdac_device);
		et4000->svga.clock_gen = et4000->svga.ramdac;
		et4000->svga.getclock = sdac_getclock;
		break;

	case ET4000W32P_VIDEOMAGIC_REVB:
		/* ET4000/W32p rev B */
		et4000->rev = 5;

		rom_init(&et4000->bios_rom, BIOS_ROM_PATH_W32P_VIDEOMAGIC_REVB_VLB, 0xc0000, 0x8000, 0x7fff, 0,
			 MEM_MAPPING_EXTERNAL);

		et4000->svga.ramdac = device_add(&stg_ramdac_device);
		et4000->svga.clock_gen = et4000->svga.ramdac;
		et4000->svga.getclock = stg_getclock;
		et4000->svga.adv_flags |= FLAG_NOSKEW;
		break;

	case ET4000W32P_REVC:
		/* ET4000/W32p rev C */
		et4000->rev = 7;

		rom_init(&et4000->bios_rom, BIOS_ROM_PATH_W32P_REVC, 0xc0000, 0x8000, 0x7fff, 0,
			 MEM_MAPPING_EXTERNAL);

		et4000->svga.ramdac = device_add(&tseng_ics5341_ramdac_device);
		et4000->svga.clock_gen = et4000->svga.ramdac;
		et4000->svga.getclock = sdac_getclock;
		break;

	case ET4000W32P:
		/* ET4000/W32p rev D */
		et4000->rev = 6;

		rom_init(&et4000->bios_rom, BIOS_ROM_PATH_W32P, 0xc0000, 0x8000, 0x7fff, 0,
			 MEM_MAPPING_EXTERNAL);

		et4000->svga.ramdac = device_add(&stg_ramdac_device);
		et4000->svga.clock_gen = et4000->svga.ramdac;
		et4000->svga.getclock = stg_getclock;
		et4000->svga.adv_flags |= FLAG_NOSKEW;
		break;

	case ET4000W32P_CARDEX:
		/* ET4000/W32p rev D */
		et4000->rev = 6;

		rom_init(&et4000->bios_rom, BIOS_ROM_PATH_CARDEX, 0xc0000, 0x8000, 0x7fff, 0,
			 MEM_MAPPING_EXTERNAL);

		et4000->svga.ramdac = device_add(&stg_ramdac_device);
		et4000->svga.clock_gen = et4000->svga.ramdac;
		et4000->svga.getclock = stg_getclock;
		et4000->svga.adv_flags |= FLAG_NOSKEW;
		break;

	case ET4000W32P_DIAMOND:
		/* ET4000/W32p rev D */
		et4000->rev = 6;

		rom_init(&et4000->bios_rom, BIOS_ROM_PATH_DIAMOND, 0xc0000, 0x8000, 0x7fff, 0,
			 MEM_MAPPING_EXTERNAL);

		et4000->svga.ramdac = device_add(&stg_ramdac_device);
		et4000->svga.clock_gen = device_add(&icd2061_device);
		et4000->svga.getclock = icd2061_getclock;
		break;
    }
    if (info->flags & DEVICE_PCI)
	mem_mapping_disable(&et4000->bios_rom.mapping);

    mem_mapping_add(&et4000->linear_mapping, 0, 0, svga_read_linear, svga_readw_linear, svga_readl_linear, svga_write_linear, svga_writew_linear, svga_writel_linear, NULL, MEM_MAPPING_EXTERNAL, &et4000->svga);
    mem_mapping_add(&et4000->mmu_mapping,    0, 0, et4000w32p_mmu_read, NULL, NULL, et4000w32p_mmu_write, NULL, NULL, NULL, MEM_MAPPING_EXTERNAL, et4000);

    et4000w32p_io_set(et4000);

    if (info->flags & DEVICE_PCI)
	pci_add_card(PCI_ADD_VIDEO, et4000w32p_pci_read, et4000w32p_pci_write, et4000);

    /* Hardwired bits: 00000000 1xx0x0xx */
    /* R/W bits:                 xx xxxx */
    /* PCem bits:                    111 */
    et4000->pci_regs[0x04] = 0x83;

    et4000->pci_regs[0x10] = 0x00;
    et4000->pci_regs[0x11] = 0x00;
    et4000->pci_regs[0x12] = 0xff;
    et4000->pci_regs[0x13] = 0xff;

    et4000->pci_regs[0x30] = 0x00;
    et4000->pci_regs[0x31] = 0x00;
    et4000->pci_regs[0x32] = 0x00;
    et4000->pci_regs[0x33] = 0xf0;

	et4000->svga.packed_chain4 = 1;

    return et4000;
}


int
et4000w32_available(void)
{
    return rom_present(BIOS_ROM_PATH_W32);
}


int
et4000w32i_isa_available(void)
{
    return rom_present(BIOS_ROM_PATH_W32I_ISA);
}


int
et4000w32i_vlb_available(void)
{
    return rom_present(BIOS_ROM_PATH_W32I_VLB);
}

int
et4000w32p_videomagic_revb_vlb_available(void)
{
    return rom_present(BIOS_ROM_PATH_W32P_VIDEOMAGIC_REVB_VLB);
}


int
et4000w32p_revc_available(void)
{
    return rom_present(BIOS_ROM_PATH_W32P_REVC);
}


int
et4000w32p_noncardex_available(void)
{
    return rom_present(BIOS_ROM_PATH_W32P);
}


int
et4000w32p_available(void)
{
    return rom_present(BIOS_ROM_PATH_DIAMOND);
}


int
et4000w32p_cardex_available(void)
{
    return rom_present(BIOS_ROM_PATH_CARDEX);
}


void
et4000w32p_close(void *p)
{
    et4000w32p_t *et4000 = (et4000w32p_t *)p;

    svga_close(&et4000->svga);

    free(et4000);
}


void
et4000w32p_speed_changed(void *p)
{
    et4000w32p_t *et4000 = (et4000w32p_t *)p;

    svga_recalctimings(&et4000->svga);
}


void
et4000w32p_force_redraw(void *p)
{
    et4000w32p_t *et4000 = (et4000w32p_t *)p;

    et4000->svga.fullchange = changeframecount;
}


static const device_config_t et4000w32p_config[] = {
// clang-format off
    {
        "memory", "Memory size", CONFIG_SELECTION, "", 2, "", { 0 },
        {
            { "1 MB", 1 },
            { "2 MB", 2 },
            { ""        }
        }
    },
    { "", "", -1 }
// clang-format on
};


const device_t et4000w32_device =
{
        "Tseng Labs ET4000/w32 ISA",
        "et4000w32",
        DEVICE_ISA | DEVICE_AT, ET4000W32,
        et4000w32p_init, et4000w32p_close, NULL,
        { et4000w32_available },
        et4000w32p_speed_changed,
        et4000w32p_force_redraw,
        NULL
};

const device_t et4000w32_onboard_device =
{
        "Tseng Labs ET4000/w32 (ISA) (On-Board)",
        "et4000w32_onboard",
        DEVICE_ISA | DEVICE_AT, ET4000W32,
        et4000w32p_init, et4000w32p_close, NULL,
        { et4000w32_available },
        et4000w32p_speed_changed,
        et4000w32p_force_redraw,
        NULL
};

const device_t et4000w32i_isa_device =
{
        "Tseng Labs ET4000/w32i Rev. B ISA",
        "et4000w32i",
        DEVICE_ISA | DEVICE_AT, ET4000W32I,
        et4000w32p_init, et4000w32p_close, NULL,
        { et4000w32i_isa_available },
        et4000w32p_speed_changed,
        et4000w32p_force_redraw,
        NULL
};

const device_t et4000w32i_vlb_device =
{
        "Tseng Labs ET4000/w32i Rev. B VLB",
        "et4000w32i_vlb",
        DEVICE_VLB, ET4000W32I,
        et4000w32p_init, et4000w32p_close, NULL,
        { et4000w32i_vlb_available },
        et4000w32p_speed_changed,
        et4000w32p_force_redraw,
        et4000w32p_config
};

const device_t et4000w32p_videomagic_revb_vlb_device =
{
        "Tseng Labs ET4000/w32p Rev. B VLB (VideoMagic)",
        "et4000w32p_videomagic_revb_vlb",
        DEVICE_VLB, ET4000W32P_VIDEOMAGIC_REVB,
        et4000w32p_init, et4000w32p_close, NULL,
        { et4000w32p_videomagic_revb_vlb_available },
        et4000w32p_speed_changed,
        et4000w32p_force_redraw,
        et4000w32p_config
};

const device_t et4000w32p_videomagic_revb_pci_device =
{
        "Tseng Labs ET4000/w32p Rev. B PCI (VideoMagic)",
        "et4000w32p_videomagic_revb_pci",
        DEVICE_PCI, ET4000W32P_VIDEOMAGIC_REVB,
        et4000w32p_init, et4000w32p_close, NULL,
        { et4000w32p_videomagic_revb_vlb_available },
        et4000w32p_speed_changed,
        et4000w32p_force_redraw,
        et4000w32p_config
};


const device_t et4000w32p_revc_vlb_device =
{
        "Tseng Labs ET4000/w32p Rev. C VLB (Cardex)",
        "et4000w32p_revc_vlb",
        DEVICE_VLB, ET4000W32P_REVC,
        et4000w32p_init, et4000w32p_close, NULL,
        { et4000w32p_revc_available },
        et4000w32p_speed_changed,
        et4000w32p_force_redraw,
        et4000w32p_config
};

const device_t et4000w32p_revc_pci_device =
{
        "Tseng Labs ET4000/w32p Rev. C PCI (Cardex)",
        "et4000w32p_revc_pci",
        DEVICE_PCI, ET4000W32P_REVC,
        et4000w32p_init, et4000w32p_close, NULL,
        { et4000w32p_revc_available },
        et4000w32p_speed_changed,
        et4000w32p_force_redraw,
        et4000w32p_config
};

const device_t et4000w32p_noncardex_vlb_device =
{
        "Tseng Labs ET4000/w32p Rev. D VLB",
        "et4000w32p_nc_vlb",
        DEVICE_VLB, ET4000W32P,
        et4000w32p_init, et4000w32p_close, NULL,
        { et4000w32p_noncardex_available },
        et4000w32p_speed_changed,
        et4000w32p_force_redraw,
        et4000w32p_config
};

const device_t et4000w32p_noncardex_pci_device =
{
        "Tseng Labs ET4000/w32p Rev. D PCI",
        "et4000w32p_nc_pci",
        DEVICE_PCI, ET4000W32P,
        et4000w32p_init, et4000w32p_close, NULL,
        { et4000w32p_noncardex_available },
        et4000w32p_speed_changed,
        et4000w32p_force_redraw,
        et4000w32p_config
};

const device_t et4000w32p_cardex_vlb_device =
{
        "Tseng Labs ET4000/w32p Rev. D VLB (Cardex)",
        "et4000w32p_vlb",
        DEVICE_VLB, ET4000W32P_CARDEX,
        et4000w32p_init, et4000w32p_close, NULL,
        { et4000w32p_cardex_available },
        et4000w32p_speed_changed,
        et4000w32p_force_redraw,
        et4000w32p_config
};

const device_t et4000w32p_cardex_pci_device =
{
        "Tseng Labs ET4000/w32p Rev. D PCI (Cardex)",
        "et4000w32p_pci",
        DEVICE_PCI, ET4000W32P_CARDEX,
        et4000w32p_init, et4000w32p_close, NULL,
        { et4000w32p_cardex_available },
        et4000w32p_speed_changed,
        et4000w32p_force_redraw,
        et4000w32p_config
};

const device_t et4000w32p_vlb_device =
{
        "Tseng Labs ET4000/w32p Rev. D VLB (Diamond Stealth32)",
        "stealth32_vlb",
        DEVICE_VLB, ET4000W32P_DIAMOND,
        et4000w32p_init, et4000w32p_close, NULL,
        { et4000w32p_available },
        et4000w32p_speed_changed,
        et4000w32p_force_redraw,
        et4000w32p_config
};

const device_t et4000w32p_pci_device =
{
        "Tseng Labs ET4000/w32p Rev. D PCI (Diamond Stealth32)",
        "stealth32_pci",
        DEVICE_PCI, ET4000W32P_DIAMOND,
        et4000w32p_init, et4000w32p_close, NULL,
        { et4000w32p_available },
        et4000w32p_speed_changed,
        et4000w32p_force_redraw,
        et4000w32p_config
};<|MERGE_RESOLUTION|>--- conflicted
+++ resolved
@@ -444,13 +444,10 @@
 					svga->hdisp += (svga->seqregs[1] & 1) ? 16 : 18;
 				else
 					svga->hdisp += (svga->seqregs[1] & 1) ? 8 : 9;
-<<<<<<< HEAD
-=======
 			} else if ((svga->gdcreg[5] & 0x40) == 0) {
 				svga->hdisp += (svga->seqregs[1] & 1) ? 8 : 9;
 				if (svga->hdisp == 648 || svga->hdisp == 808 || svga->hdisp == 1032)
 					svga->hdisp -= 8;
->>>>>>> f7e91c4e
 			}
 		}
     }
@@ -501,16 +498,9 @@
 		else
 			svga->render = svga_render_text_80;
 	} else {
-<<<<<<< HEAD
-#if 0
-		if (svga->adv_flags & FLAG_NOSKEW)
-			svga->ma_latch--;
-#endif
-=======
 		if (svga->adv_flags & FLAG_NOSKEW) {
 			svga->ma_latch--;
 		}
->>>>>>> f7e91c4e
 
 		switch (svga->gdcreg[5] & 0x60) {
 			case 0x00: 
