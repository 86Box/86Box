--- conflicted
+++ resolved
@@ -405,9 +405,6 @@
 
     svga->clock = (cpuclock * (double)(1ull << 32)) / svga->getclock((svga->miscout >> 2) & 3, svga->clock_gen);
 
-<<<<<<< HEAD
-#if 0
-=======
 	if (et4000->type != ET4000W32P_DIAMOND) {
 		if ((svga->gdcreg[6] & 1) || (svga->attrregs[0x10] & 1)) {
 			if (svga->gdcreg[5] & 0x40) {
@@ -426,7 +423,7 @@
 		}
 	}
 
->>>>>>> c01a8328
+#if 0
     if (svga->adv_flags & FLAG_NOSKEW) {
 		/* On the Cardex ET4000/W32p-based cards, adjust text mode clocks by 1. */
 		if (!(svga->gdcreg[6] & 1) && !(svga->attrregs[0x10] & 1)) {	/* Text mode */
