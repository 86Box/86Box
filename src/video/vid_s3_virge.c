/*
 * 86Box    A hypervisor and IBM PC system emulator that specializes in
 *          running old operating systems and software designed for IBM
 *          PC systems and compatibles from 1981 through fairly recent
 *          system designs based on the PCI bus.
 *
 *          This file is part of the 86Box distribution.
 *
 *          S3 ViRGE emulation.
 *
 *
 *
 * Authors: Sarah Walker, <https://pcem-emulator.co.uk/>
 *          Miran Grca, <mgrca8@gmail.com>
 *
 *          Copyright 2008-2018 Sarah Walker.
 *          Copyright 2016-2018 Miran Grca.
 */
#include <stdarg.h>
#include <stdint.h>
#include <stdio.h>
#include <string.h>
#include <stdlib.h>
#include <wchar.h>
#include <stdatomic.h>
#define HAVE_STDARG_H
#include <86box/86box.h>
#include <86box/io.h>
#include <86box/timer.h>
#include <86box/dma.h>
#include <86box/mem.h>
#include <86box/pci.h>
#include <86box/rom.h>
#include <86box/device.h>
#include <86box/plat.h>
#include <86box/thread.h>
#include <86box/video.h>
#include <86box/i2c.h>
#include <86box/vid_ddc.h>
#include <86box/vid_svga.h>
#include <86box/vid_svga_render.h>

static int dither[4][4] = {
    {0,  4, 1, 5},
    { 6, 2, 7, 3},
    { 1, 5, 0, 4},
    { 7, 3, 6, 2},
};

#define RB_SIZE                       256
#define RB_MASK                       (RB_SIZE - 1)

#define RB_ENTRIES                    (virge->s3d_write_idx - virge->s3d_read_idx)
#define RB_FULL                       (RB_ENTRIES == RB_SIZE)
#define RB_EMPTY                      (!RB_ENTRIES)

#define FIFO_SIZE                     65536
#define FIFO_MASK                     (FIFO_SIZE - 1)
#define FIFO_ENTRY_SIZE               (1 << 31)

#define FIFO_ENTRIES                  (virge->fifo_write_idx - virge->fifo_read_idx)
#define FIFO_FULL                     ((virge->fifo_write_idx - virge->fifo_read_idx) >= (FIFO_SIZE - 4))
#define FIFO_EMPTY                    (virge->fifo_read_idx == virge->fifo_write_idx)

#define FIFO_TYPE                     0xff000000
#define FIFO_ADDR                     0x00ffffff

#define ROM_VIRGE_325                 "roms/video/s3virge/86c325.bin"
#define ROM_DIAMOND_STEALTH3D_2000    "roms/video/s3virge/s3virge.bin"
#define ROM_DIAMOND_STEALTH3D_3000    "roms/video/s3virge/diamondstealth3000.vbi"
#define ROM_STB_VELOCITY_3D           "roms/video/s3virge/stb_velocity3d_110.BIN"
#define ROM_VIRGE_DX                  "roms/video/s3virge/86c375_1.bin"
#define ROM_DIAMOND_STEALTH3D_2000PRO "roms/video/s3virge/virgedxdiamond.vbi"
#define ROM_VIRGE_GX                  "roms/video/s3virge/86c375_4.bin"
#define ROM_VIRGE_GX2                 "roms/video/s3virge/flagpoint.VBI"
#define ROM_DIAMOND_STEALTH3D_4000    "roms/video/s3virge/86c357.bin"
#define ROM_TRIO3D2X                  "roms/video/s3virge/TRIO3D2X_8mbsdr.VBI"

enum {
    S3_VIRGE_325,
    S3_DIAMOND_STEALTH3D_2000,
    S3_DIAMOND_STEALTH3D_3000,
    S3_STB_VELOCITY_3D,
    S3_VIRGE_DX,
    S3_DIAMOND_STEALTH3D_2000PRO,
    S3_VIRGE_GX,
    S3_VIRGE_GX2,
    S3_DIAMOND_STEALTH3D_4000,
    S3_TRIO_3D2X
};

enum {
    S3_VIRGE,
    S3_VIRGEVX,
    S3_VIRGEDX,
    S3_VIRGEGX2,
    S3_TRIO3D2X
};

enum {
    FIFO_INVALID     = (0x00 << 24),
    FIFO_WRITE_BYTE  = (0x01 << 24),
    FIFO_WRITE_WORD  = (0x02 << 24),
    FIFO_WRITE_DWORD = (0x03 << 24)
};

typedef struct
{
    uint32_t addr_type;
    uint32_t val;
} fifo_entry_t;

typedef struct s3d_t {
    uint32_t cmd_set;
    int      clip_l, clip_r, clip_t, clip_b;

    uint32_t dest_base;
    uint32_t dest_str;

    uint32_t z_base;
    uint32_t z_str;

    uint32_t tex_base;
    uint32_t tex_bdr_clr;
    uint32_t tbv, tbu;
    int32_t  TdVdX, TdUdX;
    int32_t  TdVdY, TdUdY;
    uint32_t tus, tvs;

    int32_t  TdZdX, TdZdY;
    uint32_t tzs;

    int32_t  TdWdX, TdWdY;
    uint32_t tws;

    int32_t  TdDdX, TdDdY;
    uint32_t tds;

    int16_t  TdGdX, TdBdX, TdRdX, TdAdX;
    int16_t  TdGdY, TdBdY, TdRdY, TdAdY;
    uint32_t tgs, tbs, trs, tas;

    uint32_t TdXdY12;
    uint32_t txend12;
    uint32_t TdXdY01;
    uint32_t txend01;
    uint32_t TdXdY02;
    uint32_t txs;
    uint32_t tys;
    int      ty01, ty12, tlr;

    uint8_t fog_r, fog_g, fog_b;
} s3d_t;

typedef struct virge_t {
    mem_mapping_t linear_mapping;
    mem_mapping_t mmio_mapping;
    mem_mapping_t new_mmio_mapping;

    rom_t bios_rom;

    svga_t svga;

    uint8_t bank;
    uint8_t ma_ext;
    uint8_t reg6b, lfb_bios;

    uint8_t virge_id, virge_id_high, virge_id_low, virge_rev;

    uint8_t int_line;

    uint32_t linear_base, linear_size;

    uint8_t pci_regs[256];

    uint8_t pci_slot;
    uint8_t irq_state;

    int pci;
    int chip;
    int is_agp;

    int      bilinear_enabled;
    int      dithering_enabled;
    uint32_t memory_size;
    uint32_t vram_mask;

    thread_t *render_thread;
    event_t  *wake_render_thread;
    event_t  *wake_main_thread;
    event_t  *not_full_event;

    uint32_t hwc_fg_col, hwc_bg_col;
    int      hwc_col_stack_pos;

    struct
    {
        uint32_t src_base;
        uint32_t dest_base;
        int      clip_l, clip_r, clip_t, clip_b;
        int      dest_str, src_str;
        uint32_t mono_pat_0;
        uint32_t mono_pat_1;
        uint32_t pat_bg_clr;
        uint32_t pat_fg_clr;
        uint32_t src_bg_clr;
        uint32_t src_fg_clr;
        uint32_t cmd_set;
        int      r_width, r_height;
        int      rsrc_x, rsrc_y;
        int      rdest_x, rdest_y;

        int      lxend0, lxend1;
        int32_t  ldx;
        uint32_t lxstart, lystart;
        int      lycnt;
        int      line_dir;

        int     src_x, src_y;
        int     dest_x, dest_y;
        int     w, h;
        uint8_t rop;

        int      data_left_count;
        uint32_t data_left;

        uint32_t pattern_8[8 * 8];
        uint32_t pattern_16[8 * 8];
        uint32_t pattern_24[8 * 8];
        uint32_t pattern_32[8 * 8];

        uint32_t prdx;
        uint32_t prxstart;
        uint32_t pldx;
        uint32_t plxstart;
        uint32_t pystart;
        uint32_t pycnt;
        uint32_t dest_l, dest_r;
    } s3d;

    s3d_t s3d_tri;

    s3d_t      s3d_buffer[RB_SIZE];
    atomic_int s3d_read_idx, s3d_write_idx;
    atomic_int s3d_busy;

    struct
    {
        uint32_t pri_ctrl;
        uint32_t chroma_ctrl;
        uint32_t sec_ctrl;
        uint32_t chroma_upper_bound;
        uint32_t sec_filter;
        uint32_t blend_ctrl;
        uint32_t pri_fb0, pri_fb1;
        uint32_t pri_stride;
        uint32_t buffer_ctrl;
        uint32_t sec_fb0, sec_fb1;
        uint32_t sec_stride;
        uint32_t overlay_ctrl;
        int32_t  k1_vert_scale;
        int32_t  k2_vert_scale;
        int32_t  dda_vert_accumulator;
        int32_t  k1_horiz_scale;
        int32_t  k2_horiz_scale;
        int32_t  dda_horiz_accumulator;
        uint32_t fifo_ctrl;
        uint32_t pri_start;
        uint32_t pri_size;
        uint32_t sec_start;
        uint32_t sec_size;

        int sdif;

        int pri_x, pri_y, pri_w, pri_h;
        int sec_x, sec_y, sec_w, sec_h;
    } streams;

    uint8_t      cmd_dma;
    uint32_t     cmd_dma_base;
    uint32_t     dma_ptr;
    uint64_t     blitter_time;
    int          fifo_slots_num;

    pc_timer_t tri_timer;

    int virge_busy, local;

    uint8_t subsys_stat, subsys_cntl, advfunc_cntl;

    uint8_t render_thread_run;

    uint8_t serialport;

    void *i2c, *ddc;

    int waiting;

    int onboard;
} virge_t;

static virge_t         *reset_state = NULL;

static video_timings_t timing_diamond_stealth3d_2000_pci = { .type = VIDEO_PCI, .write_b = 2, .write_w = 2, .write_l = 3, .read_b = 28, .read_w = 28, .read_l = 45 };
static video_timings_t timing_diamond_stealth3d_3000_pci = { .type = VIDEO_PCI, .write_b = 2, .write_w = 2, .write_l = 4, .read_b = 26, .read_w = 26, .read_l = 42 };
static video_timings_t timing_virge_dx_pci               = { .type = VIDEO_PCI, .write_b = 2, .write_w = 2, .write_l = 3, .read_b = 28, .read_w = 28, .read_l = 45 };
static video_timings_t timing_virge_agp                  = { .type = VIDEO_AGP, .write_b = 2, .write_w = 2, .write_l = 3, .read_b = 28, .read_w = 28, .read_l = 45 };

static void s3_virge_triangle(virge_t *virge, s3d_t *s3d_tri);

static void s3_virge_recalctimings(svga_t *svga);
static void s3_virge_updatemapping(virge_t *virge);

static void s3_virge_bitblt(virge_t *virge, int count, uint32_t cpu_dat);

static uint8_t  s3_virge_mmio_read(uint32_t addr, void *priv);
static uint16_t s3_virge_mmio_read_w(uint32_t addr, void *rivp);
static uint32_t s3_virge_mmio_read_l(uint32_t addr, void *priv);
static void     s3_virge_mmio_write(uint32_t addr, uint8_t val, void *priv);
static void     s3_virge_mmio_write_w(uint32_t addr, uint16_t val, void *priv);
static void     s3_virge_mmio_write_l(uint32_t addr, uint32_t val, void *priv);

enum {
    CMD_SET_AE = 1,
    CMD_SET_HC = (1 << 1),

    CMD_SET_FORMAT_MASK = (7 << 2),
    CMD_SET_FORMAT_8    = (0 << 2),
    CMD_SET_FORMAT_16   = (1 << 2),
    CMD_SET_FORMAT_24   = (2 << 2),

    CMD_SET_MS  = (1 << 6),
    CMD_SET_IDS = (1 << 7),
    CMD_SET_MP  = (1 << 8),
    CMD_SET_TP  = (1 << 9),

    CMD_SET_ITA_MASK  = (3 << 10),
    CMD_SET_ITA_BYTE  = (0 << 10),
    CMD_SET_ITA_WORD  = (1 << 10),
    CMD_SET_ITA_DWORD = (2 << 10),

    CMD_SET_ZUP = (1 << 23),

    CMD_SET_ZB_MODE = (3 << 24),

    CMD_SET_XP = (1 << 25),
    CMD_SET_YP = (1 << 26),

    CMD_SET_COMMAND_MASK = (15 << 27)
};

#define CMD_SET_FE         (1 << 17)
#define CMD_SET_ABC_SRC    (1 << 18)
#define CMD_SET_ABC_ENABLE (1 << 19)
#define CMD_SET_TWE        (1 << 26)

enum {
    CMD_SET_COMMAND_BITBLT   = (0 << 27),
    CMD_SET_COMMAND_RECTFILL = (2 << 27),
    CMD_SET_COMMAND_LINE     = (3 << 27),
    CMD_SET_COMMAND_POLY     = (5 << 27),
    CMD_SET_COMMAND_NOP      = (15 << 27)
};

#define INT_VSY         (1 << 0)
#define INT_S3D_DONE    (1 << 1)
#define INT_FIFO_OVF    (1 << 2)
#define INT_FIFO_EMP    (1 << 3)
#define INT_3DF_EMP     (1 << 6)
#define INT_MASK        0xff

#define SERIAL_PORT_SCW (1 << 0)
#define SERIAL_PORT_SDW (1 << 1)
#define SERIAL_PORT_SCR (1 << 2)
#define SERIAL_PORT_SDR (1 << 3)

#ifdef ENABLE_S3_VIRGE_LOG
int s3_virge_do_log = ENABLE_S3_VIRGE_LOG;

static void
s3_virge_log(const char *fmt, ...)
{
    va_list ap;

    if (s3_virge_do_log) {
        va_start(ap, fmt);
        pclog_ex(fmt, ap);
        va_end(ap);
    }
}
#else
#    define s3_virge_log(fmt, ...)
#endif

static void
s3_virge_tri_timer(void *priv)
{
    virge_t *virge = (virge_t *) priv;

    thread_set_event(virge->wake_render_thread); /*Wake up FIFO thread if moving from idle*/
}

static void
queue_triangle(virge_t *virge)
{
    if (RB_FULL) {
        thread_reset_event(virge->not_full_event);
        thread_reset_event(virge->wake_main_thread);
        if (RB_FULL) {
            thread_wait_event(virge->not_full_event, -1); /*Wait for room in ringbuffer*/
            thread_wait_event(virge->wake_main_thread, -1);
        }
    }
    virge->s3d_buffer[virge->s3d_write_idx & RB_MASK] = virge->s3d_tri;
    virge->s3d_write_idx++;

    if (!virge->s3d_busy) {
        if (!(timer_is_enabled(&virge->tri_timer)))
            timer_set_delay_u64(&virge->tri_timer, 100 * TIMER_USEC);
    }
}

static void
s3_virge_update_irqs(virge_t *virge)
{
    if ((virge->svga.crtc[0x32] & 0x10) && (virge->subsys_stat & (virge->subsys_cntl & INT_MASK)))
        pci_set_irq(virge->pci_slot, PCI_INTA, &virge->irq_state);
    else
        pci_clear_irq(virge->pci_slot, PCI_INTA, &virge->irq_state);
}

static void
render_thread(void *param)
{
    virge_t *virge = (virge_t *) param;

    while (virge->render_thread_run) {
        thread_wait_event(virge->wake_render_thread, -1);
        thread_reset_event(virge->wake_render_thread);
        virge->s3d_busy = 1;
        while (!RB_EMPTY) {
            s3_virge_triangle(virge, &virge->s3d_buffer[virge->s3d_read_idx & RB_MASK]);
            virge->s3d_read_idx++;
            if (RB_ENTRIES == RB_MASK) {
                thread_set_event(virge->not_full_event);
                thread_set_event(virge->wake_main_thread);
            }
        }
        virge->s3d_busy = 0;
        virge->subsys_stat |= INT_S3D_DONE;
        s3_virge_update_irqs(virge);
    }
}

static void
s3_virge_out(uint16_t addr, uint8_t val, void *priv)
{
    virge_t *virge = (virge_t *) priv;
    svga_t  *svga  = &virge->svga;
    uint8_t  old;
    uint32_t cursoraddr;

    if (((addr & 0xfff0) == 0x3d0 || (addr & 0xfff0) == 0x3b0) && !(svga->miscout & 1))
        addr ^= 0x60;

    switch (addr) {
        case 0x3c5:
            if (svga->seqaddr >= 0x10) {
                svga->seqregs[svga->seqaddr & 0x1f] = val;
                svga_recalctimings(svga);
                return;
            }
            if (svga->seqaddr == 4) /*Chain-4 - update banking*/
            {
                if (val & 8)
                    svga->write_bank = svga->read_bank = virge->bank << 16;
                else
                    svga->write_bank = svga->read_bank = virge->bank << 14;
            } else if (svga->seqaddr == 0x08) {
                svga->seqregs[svga->seqaddr] = val & 0x0f;
                return;
            } else if ((svga->seqaddr == 0x0d) && (svga->seqregs[0x08] == 0x06)) {
                svga->seqregs[svga->seqaddr] = val;
                svga_recalctimings(svga);
                return;
            }
            break;

        case 0x3d4:
            svga->crtcreg = val;
            return;
        case 0x3d5:
            if ((svga->crtcreg < 7) && (svga->crtc[0x11] & 0x80))
                return;
            if ((svga->crtcreg == 7) && (svga->crtc[0x11] & 0x80))
                val = (svga->crtc[7] & ~0x10) | (val & 0x10);
            if ((svga->crtcreg >= 0x20) && (svga->crtcreg < 0x40) && (svga->crtcreg != 0x36) && (svga->crtcreg != 0x38) && (svga->crtcreg != 0x39) && ((svga->crtc[0x38] & 0xcc) != 0x48))
                return;
            if ((svga->crtcreg >= 0x40) && ((svga->crtc[0x39] & 0xe0) != 0xa0))
                return;
            if ((svga->crtcreg == 0x36) && (svga->crtc[0x39] != 0xa5))
                return;
            if (svga->crtcreg >= 0x80)
                return;
            old                       = svga->crtc[svga->crtcreg];
            svga->crtc[svga->crtcreg] = val;

            if (svga->crtcreg > 0x18)
                s3_virge_log("OUTB VGA reg = %02x, val = %02x\n", svga->crtcreg, val);

            switch (svga->crtcreg) {
                case 0x31:
                    virge->ma_ext = (virge->ma_ext & 0x1c) | ((val & 0x30) >> 4);
                    break;
                case 0x32:
                    s3_virge_update_irqs(virge);
                    break;

                case 0x69:
                    virge->ma_ext = val & 0x1f;
                    break;

                case 0x35:
                    virge->bank = (virge->bank & 0x70) | (val & 0xf);
                    if (svga->chain4)
                        svga->write_bank = svga->read_bank = virge->bank << 16;
                    else
                        svga->write_bank = svga->read_bank = virge->bank << 14;
                    break;
                case 0x51:
                    virge->bank = (virge->bank & 0x4f) | ((val & 0xc) << 2);
                    if (svga->chain4)
                        svga->write_bank = svga->read_bank = virge->bank << 16;
                    else
                        svga->write_bank = svga->read_bank = virge->bank << 14;
                    virge->ma_ext = (virge->ma_ext & ~0xc) | ((val & 3) << 2);
                    break;
                case 0x6a:
                    virge->bank = val;
                    if (svga->chain4)
                        svga->write_bank = svga->read_bank = virge->bank << 16;
                    else
                        svga->write_bank = svga->read_bank = virge->bank << 14;
                    break;

                case 0x3a:
                    if (val & 0x10)
                        svga->gdcreg[5] |= 0x40; /*Horrible cheat*/
                    break;

                case 0x45:
                    svga->hwcursor.ena = val & 1;
                    break;
                case 0x46:
                case 0x47:
                case 0x48:
                case 0x49:
                case 0x4c:
                case 0x4d:
                case 0x4e:
                case 0x4f:
                    svga->hwcursor.x    = ((svga->crtc[0x46] << 8) | svga->crtc[0x47]) & 0x7ff;
                    svga->hwcursor.y    = ((svga->crtc[0x48] << 8) | svga->crtc[0x49]) & 0x7ff;
                    svga->hwcursor.xoff = svga->crtc[0x4e] & 0x3f;
                    svga->hwcursor.yoff = svga->crtc[0x4f] & 0x3f;
                    cursoraddr          = (virge->memory_size == 8) ? 0x1fff : 0x0fff;
                    svga->hwcursor.addr = ((((svga->crtc[0x4c] << 8) | svga->crtc[0x4d]) & cursoraddr) * 1024) + (svga->hwcursor.yoff * 16);
                    break;

                case 0x4a:
                    switch (virge->hwc_col_stack_pos) {
                        case 0:
                            virge->hwc_fg_col = (virge->hwc_fg_col & 0xffff00) | val;
                            break;
                        case 1:
                            virge->hwc_fg_col = (virge->hwc_fg_col & 0xff00ff) | (val << 8);
                            break;
                        case 2:
                            virge->hwc_fg_col = (virge->hwc_fg_col & 0x00ffff) | (val << 16);
                            break;

                        default:
                            break;
                    }
                    virge->hwc_col_stack_pos = (virge->hwc_col_stack_pos + 1) & 3;
                    break;
                case 0x4b:
                    switch (virge->hwc_col_stack_pos) {
                        case 0:
                            virge->hwc_bg_col = (virge->hwc_bg_col & 0xffff00) | val;
                            break;
                        case 1:
                            virge->hwc_bg_col = (virge->hwc_bg_col & 0xff00ff) | (val << 8);
                            break;
                        case 2:
                            virge->hwc_bg_col = (virge->hwc_bg_col & 0x00ffff) | (val << 16);
                            break;

                        default:
                            break;
                    }
                    virge->hwc_col_stack_pos = (virge->hwc_col_stack_pos + 1) & 3;
                    break;

                case 0x53:
                case 0x58:
                case 0x59:
                case 0x5a:
                    s3_virge_updatemapping(virge);
                    break;

                case 0x56:
                    old        = ~val; /* force recalc */
                    break;

                case 0x5c:
                    if ((val & 0xa0) == 0x80)
                        i2c_gpio_set(virge->i2c, !!(val & 0x40), !!(val & 0x10));
                    break;

                case 0x67:
                    switch (val >> 4) {
                        case 2:
                        case 3:
                            svga->bpp = 15;
                            break;
                        case 4:
                        case 5:
                            svga->bpp = 16;
                            break;
                        case 7:
                            svga->bpp = 24;
                            break;
                        case 13:
                            svga->bpp = (virge->chip == S3_VIRGEVX) ? 24 : 32;
                            break;
                        default:
                            svga->bpp = 8;
                            break;
                    }
                    break;

                case 0xaa:
                    i2c_gpio_set(virge->i2c, !!(val & SERIAL_PORT_SCW), !!(val & SERIAL_PORT_SDW));
                    break;

                default:
                    break;
            }
            if (old != val) {
                if (svga->crtcreg < 0xe || svga->crtcreg > 0x10) {
                    if ((svga->crtcreg == 0xc) || (svga->crtcreg == 0xd)) {
                        svga->fullchange = 3;
                        svga->ma_latch   = ((svga->crtc[0xc] << 8) | svga->crtc[0xd]) + ((svga->crtc[8] & 0x60) >> 5);
                        if ((svga->crtc[0x67] & 0xc) != 0xc)
                            svga->ma_latch |= (virge->ma_ext << 16);
                    } else {
                        svga->fullchange = changeframecount;
                        svga_recalctimings(svga);
                    }
                }
            }
            break;

        default:
            break;
    }
    svga_out(addr, val, svga);
}

static uint8_t
s3_virge_in(uint16_t addr, void *priv)
{
    virge_t *virge = (virge_t *) priv;
    svga_t  *svga  = &virge->svga;
    uint8_t  ret;

    if (((addr & 0xfff0) == 0x3d0 || (addr & 0xfff0) == 0x3b0) && !(svga->miscout & 1))
        addr ^= 0x60;

    switch (addr) {
        case 0x3c1:
            if (svga->attraddr > 0x14)
                ret = 0xff;
            else
                ret = svga_in(addr, svga);
            break;

        case 0x3c5:
            if (svga->seqaddr >= 8)
                ret = svga->seqregs[svga->seqaddr & 0x1f];
            else if (svga->seqaddr <= 4)
                ret = svga_in(addr, svga);
            else
                ret = 0xff;
            break;

        case 0x3D4:
            ret = svga->crtcreg;
            break;
        case 0x3D5:
            switch (svga->crtcreg) {
                case 0x2d:
                    ret = virge->virge_id_high;
                    break; /*Extended chip ID*/
                case 0x2e:
                    ret = virge->virge_id_low;
                    break; /*New chip ID*/
                case 0x2f:
                    ret = virge->virge_rev;
                    break;
                case 0x30:
                    ret = virge->virge_id;
                    break; /*Chip ID*/
                case 0x31:
                    ret = (svga->crtc[0x31] & 0xcf) | ((virge->ma_ext & 3) << 4);
                    break;
                case 0x33:
                    ret = (svga->crtc[0x33] | 0x04);
                    break;
                case 0x35:
                    ret = (svga->crtc[0x35] & 0xf0) | (virge->bank & 0xf);
                    break;
                case 0x45:
                    virge->hwc_col_stack_pos = 0;
                    ret                      = svga->crtc[0x45];
                    break;
                case 0x51:
                    ret = (svga->crtc[0x51] & 0xf0) | ((virge->bank >> 2) & 0xc) | ((virge->ma_ext >> 2) & 3);
                    break;
                case 0x5c: /* General Output Port Register */
                    ret = svga->crtc[svga->crtcreg] & 0xa0;
                    if (((svga->miscout >> 2) & 3) == 3)
                        ret |= svga->crtc[0x42] & 0x0f;
                    else
                        ret |= ((svga->miscout >> 2) & 3);
                    if ((ret & 0xa0) == 0xa0) {
                        if ((svga->crtc[0x5c] & 0x40) && i2c_gpio_get_scl(virge->i2c))
                            ret |= 0x40;
                        if ((svga->crtc[0x5c] & 0x10) && i2c_gpio_get_sda(virge->i2c))
                            ret |= 0x10;
                    }
                    break;
                case 0x69:
                    ret = virge->ma_ext;
                    break;
                case 0x6a:
                    ret = virge->bank;
                    break;

                case 0xaa: /* DDC */
                    if (virge->chip >= S3_VIRGEGX2) {
                        ret = svga->crtc[0xaa] & ~(SERIAL_PORT_SCR | SERIAL_PORT_SDR);
                        if ((svga->crtc[0xaa] & SERIAL_PORT_SCW) && i2c_gpio_get_scl(virge->i2c))
                            ret |= SERIAL_PORT_SCR;
                        if ((svga->crtc[0xaa] & SERIAL_PORT_SDW) && i2c_gpio_get_sda(virge->i2c))
                            ret |= SERIAL_PORT_SDR;
                        break;
                    } else
                        ret = svga->crtc[0xaa];
                    break;

                default:
                    ret = svga->crtc[svga->crtcreg];
                    break;
            }
            break;

        default:
            ret = svga_in(addr, svga);
            break;
    }
    return ret;
}

static void
s3_virge_recalctimings(svga_t *svga)
{
    const virge_t *virge = (virge_t *) svga->priv;

    svga->hdisp = svga->hdisp_old;
    svga->dpms = (svga->seqregs[0x0d] & 0x50) || (svga->crtc[0x56] & 0x06);

    if (!svga->scrblank && svga->attr_palette_enable && (svga->crtc[0x43] & 0x80)) {
        /* TODO: In case of bug reports, disable 9-dots-wide character clocks in graphics modes. */
        svga->dots_per_clock = ((svga->seqregs[1] & 1) ? 16 : 18);
    }

    if ((svga->crtc[0x33] & 0x20) || ((svga->crtc[0x67] & 0xc) == 0xc)) {
        /* In this mode, the dots per clock are always 8 or 16, never 9 or 18. */
        if (!svga->scrblank && svga->attr_palette_enable)
            svga->dots_per_clock = (svga->seqregs[1] & 8) ? 16 : 8;
    }

    if (svga->crtc[0x5d] & 0x01)
        svga->htotal += 0x100;
    if (svga->crtc[0x5d] & 0x02) {
        svga->hdisp_time += 0x100;
        svga->hdisp += 0x100 * svga->dots_per_clock;
    }
    if (svga->crtc[0x5e] & 0x01)
        svga->vtotal += 0x400;
    if (svga->crtc[0x5e] & 0x02)
        svga->dispend += 0x400;
    if (svga->crtc[0x5e] & 0x04)
        svga->vblankstart += 0x400;
    if (svga->crtc[0x5e] & 0x10)
        svga->vsyncstart += 0x400;
    if (svga->crtc[0x5e] & 0x40)
        svga->split += 0x400;
    svga->interlace = svga->crtc[0x42] & 0x20;

    if (((svga->miscout >> 2) & 3) == 3) {
        int n = svga->seqregs[0x12] & 0x1f;
        int r = (svga->seqregs[0x12] >> 5);

        if (virge->chip == S3_VIRGEVX || virge->chip == S3_VIRGEDX)
            r &= 7;
        else if (virge->chip >= S3_VIRGEGX2)
            r &= 10;
        else
            r &= 3;

        int    m    = svga->seqregs[0x13] & 0x7f;
        double freq = (((double) m + 2) / (((double) n + 2) * (double) (1 << r))) * 14318184.0;

        svga->clock = (cpuclock * (float) (1ULL << 32)) / freq;
    }

    if ((svga->crtc[0x33] & 0x20) || ((svga->crtc[0x67] & 0xc) == 0xc)) {
        /* The S3 version of the Cirrus' special blanking mode, with identical behavior. */
        svga->hblankstart = (((svga->crtc[0x5d] & 0x02) >> 1) << 8) + svga->crtc[1]/* +
                            ((svga->crtc[3] >> 5) & 3) + 1*/;
        svga->hblank_end_val = svga->htotal - 1 /* + ((svga->crtc[3] >> 5) & 3)*/;

        svga->monitor->mon_overscan_y = 0;
        svga->monitor->mon_overscan_x = 0;

        /* Also make sure vertical blanking starts on display end. */
        svga->vblankstart = svga->dispend;
        video_force_resize_set_monitor(1, svga->monitor_index);
    } else {
        svga->hblankstart    = (((svga->crtc[0x5d] & 0x04) >> 2) << 8) + svga->crtc[2];

        svga->hblank_end_val  = (svga->crtc[3] & 0x1f) | (((svga->crtc[5] & 0x80) >> 7) << 5) |
                                (((svga->crtc[0x5d] & 0x08) >> 3) << 6);
        svga->hblank_end_mask = 0x7f;
        video_force_resize_set_monitor(1, svga->monitor_index);
    }

    /* ViRGE/GX2 and later does not use primary stream registers. */
    if ((svga->crtc[0x67] & 0xc) != 0xc || virge->chip >= S3_VIRGEGX2) /*VGA mode*/
    {
        svga->ma_latch |= (virge->ma_ext << 16);
        if (svga->crtc[0x51] & 0x30)
            svga->rowoffset += (svga->crtc[0x51] & 0x30) << 4;
        else if (svga->crtc[0x43] & 0x04)
            svga->rowoffset += 0x100;
        if (!svga->rowoffset)
            svga->rowoffset = 256;

        svga->lowres = !((svga->gdcreg[5] & 0x40) && (svga->crtc[0x3a] & 0x10));
        if ((svga->gdcreg[5] & 0x40) && (svga->crtc[0x3a] & 0x10)) {
            switch (svga->bpp) {
                case 8:
                    svga->render = svga_render_8bpp_highres;
                    break;
                case 15:
                    svga->render = svga_render_15bpp_highres;
                    if (virge->chip != S3_VIRGEVX && virge->chip < S3_VIRGEGX2) {
                        // svga->htotal >>= 1;
                        // if ((svga->crtc[0x33] & 0x20) || ((svga->crtc[0x67] & 0xc) == 0xc))
                            // svga->hblank_end_val = svga->htotal - 1;
                        svga->hdisp >>= 1;
                        svga->dots_per_clock >>= 1;
                    }
                    break;
                case 16:
                    svga->render = svga_render_16bpp_highres;
                    if (virge->chip != S3_VIRGEVX && virge->chip < S3_VIRGEGX2) {
                        // svga->htotal >>= 1;
                        // if ((svga->crtc[0x33] & 0x20) || ((svga->crtc[0x67] & 0xc) == 0xc))
                            // svga->hblank_end_val = svga->htotal - 1;
                        svga->hdisp >>= 1;
                        svga->dots_per_clock >>= 1;
                    }
                    break;
                case 24:
                    svga->render = svga_render_24bpp_highres;
                    if (virge->chip != S3_VIRGEVX && virge->chip < S3_VIRGEGX2)
                        svga->rowoffset = (svga->rowoffset * 3) / 4; /*Hack*/
                    break;
                case 32:
                    svga->render = svga_render_32bpp_highres;
                    break;

                default:
                    break;
            }
        }
        svga->vram_display_mask = (!(svga->crtc[0x31] & 0x08) && (svga->crtc[0x32] & 0x40)) ? 0x3ffff : virge->vram_mask;
        svga->overlay.ena       = 0;
        s3_virge_log("VGA mode\n");
        if (virge->chip >= S3_VIRGEGX2 && (svga->crtc[0x67] & 0xc) == 0xc) {
            /* ViRGE/GX2 and later does not use primary stream registers. */
            svga->overlay.x         = virge->streams.sec_x;
            svga->overlay.y         = virge->streams.sec_y;
            svga->overlay.cur_ysize = virge->streams.sec_h;

            if (virge->streams.buffer_ctrl & 2)
                svga->overlay.addr = virge->streams.sec_fb1;
            else
                svga->overlay.addr = virge->streams.sec_fb0;

            svga->overlay.ena       = (svga->overlay.x >= 0) && !!(virge->streams.blend_ctrl & 0x20);
            svga->overlay.v_acc     = virge->streams.dda_vert_accumulator;
            svga->rowoffset         = virge->streams.pri_stride >> 3;
            svga->vram_display_mask = virge->vram_mask;
        }
    } else /*Streams mode*/
    {
        if (virge->streams.buffer_ctrl & 1)
            svga->ma_latch = virge->streams.pri_fb1 >> 2;
        else
            svga->ma_latch = virge->streams.pri_fb0 >> 2;

        svga->hdisp = virge->streams.pri_w + 1;
        if (virge->streams.pri_h < svga->dispend)
            svga->dispend = virge->streams.pri_h;

        svga->overlay.x         = virge->streams.sec_x - virge->streams.pri_x;
        svga->overlay.y         = virge->streams.sec_y - virge->streams.pri_y;
        svga->overlay.cur_ysize = virge->streams.sec_h;

        if (virge->streams.buffer_ctrl & 2)
            svga->overlay.addr = virge->streams.sec_fb1;
        else
            svga->overlay.addr = virge->streams.sec_fb0;

        svga->overlay.ena   = (svga->overlay.x >= 0);
        svga->overlay.v_acc = virge->streams.dda_vert_accumulator;
        svga->rowoffset     = virge->streams.pri_stride >> 3;

        if (virge->chip <= S3_VIRGEDX && svga->overlay.ena) {
            svga->overlay.ena = (((virge->streams.blend_ctrl >> 24) & 7) == 0b000) || (((virge->streams.blend_ctrl >> 24) & 7) == 0b101);
        } else if (virge->chip == S3_VIRGEGX2 && svga->overlay.ena) {
            /* 0x20 = Secondary Stream enabled */
            /* 0x2000 = Primary Stream enabled */
            svga->overlay.ena = !!(virge->streams.blend_ctrl & 0x20);
        }

        switch ((virge->streams.pri_ctrl >> 24) & 0x7) {
            case 0: /*RGB-8 (CLUT)*/
                svga->render = svga_render_8bpp_highres;
                break;
            case 3: /*KRGB-16 (1.5.5.5)*/
                // svga->htotal >>= 1;
                // if ((svga->crtc[0x33] & 0x20) || ((svga->crtc[0x67] & 0xc) == 0xc))
                    // svga->hblank_end_val = svga->htotal - 1;
                // svga->dots_per_clock >>= 1;
                svga->render = svga_render_15bpp_highres;
                break;
            case 5: /*RGB-16 (5.6.5)*/
                // svga->htotal >>= 1;
                // if ((svga->crtc[0x33] & 0x20) || ((svga->crtc[0x67] & 0xc) == 0xc))
                    // svga->hblank_end_val = svga->htotal - 1;
                // svga->dots_per_clock >>= 1;
                svga->render = svga_render_16bpp_highres;
                break;
            case 6: /*RGB-24 (8.8.8)*/
                svga->render = svga_render_24bpp_highres;
                break;
            case 7: /*XRGB-32 (X.8.8.8)*/
                svga->render = svga_render_32bpp_highres;
                break;

            default:
                break;
        }
        svga->vram_display_mask = virge->vram_mask;
    }

    svga->hoverride = 1;
}

static void
s3_virge_update_buffer(virge_t *virge)
{
    svga_t *svga = &virge->svga;

    if ((svga->crtc[0x67] & 0xc) != 0xc)
        return;

    if (virge->chip < S3_VIRGEGX2) {
        if (virge->streams.buffer_ctrl & 1)
            svga->ma_latch = virge->streams.pri_fb1 >> 2;
        else
            svga->ma_latch = virge->streams.pri_fb0 >> 2;
    }

    if (virge->streams.buffer_ctrl & 2)
        svga->overlay.addr = virge->streams.sec_fb1;
    else
        svga->overlay.addr = virge->streams.sec_fb0;

    svga->rowoffset = virge->streams.pri_stride >> 3;
}

static void
s3_virge_updatemapping(virge_t *virge)
{
    svga_t *svga = &virge->svga;

    if (!(virge->pci_regs[PCI_REG_COMMAND] & PCI_COMMAND_MEM)) {
        mem_mapping_disable(&svga->mapping);
        mem_mapping_disable(&virge->linear_mapping);
        mem_mapping_disable(&virge->mmio_mapping);
        mem_mapping_disable(&virge->new_mmio_mapping);
        return;
    }

    s3_virge_log("Update mapping - bank %02X ", svga->gdcreg[6] & 0xc);
    /*Banked framebuffer*/
    switch (svga->gdcreg[6] & 0xc) { /*VGA mapping*/
        case 0x0:                    /*128k at A0000*/
            mem_mapping_set_addr(&svga->mapping, 0xa0000, 0x20000);
            svga->banked_mask = 0xffff;
            break;
        case 0x4: /*64k at A0000*/
            mem_mapping_set_addr(&svga->mapping, 0xa0000, 0x10000);
            svga->banked_mask = 0xffff;
            break;
        case 0x8: /*32k at B0000*/
            mem_mapping_set_addr(&svga->mapping, 0xb0000, 0x08000);
            svga->banked_mask = 0x7fff;
            break;
        case 0xC: /*32k at B8000*/
            mem_mapping_set_addr(&svga->mapping, 0xb8000, 0x08000);
            svga->banked_mask = 0x7fff;
            break;

        default:
            break;
    }

    virge->linear_base = (svga->crtc[0x5a] << 16) | (svga->crtc[0x59] << 24);

    s3_virge_log("Linear framebuffer %02X, linear base = %08x, display mask = %08x\n", svga->crtc[0x58] & 0x17, virge->linear_base, svga->vram_display_mask);
    if ((svga->crtc[0x58] & 0x10) || (virge->advfunc_cntl & 0x10)) { /*Linear framebuffer*/
        switch (svga->crtc[0x58] & 7) {
            case 0: /*64k*/
                virge->linear_size = 0x10000;
                break;
            case 1: /*1mb*/
                virge->linear_size = 0x100000;
                break;
            case 2: /*2mb*/
                virge->linear_size = 0x200000;
                break;
            case 3: /*4mb on other than ViRGE/VX, 8mb on ViRGE/VX*/
                if (virge->chip == S3_VIRGEVX || virge->chip == S3_TRIO3D2X)
                    virge->linear_size = 0x800000;
                else
                    virge->linear_size = 0x400000;
                break;
            case 7:
                virge->linear_size = 0x800000;
                break;

            default:
                break;
        }
        virge->linear_base &= ~(virge->linear_size - 1);
        s3_virge_log("Linear framebuffer at %08X size %08X, mask = %08x, CRTC58 sel = %02x\n", virge->linear_base, virge->linear_size, virge->vram_mask, svga->crtc[0x58] & 7);
        if (virge->linear_base == 0xa0000) {
            mem_mapping_set_addr(&svga->mapping, 0xa0000, 0x10000);
            mem_mapping_disable(&virge->linear_mapping);
        } else {
            if (virge->chip == S3_VIRGEVX || virge->chip == S3_TRIO3D2X)
                virge->linear_base &= 0xfe000000;
            else
                virge->linear_base &= 0xfc000000;

            mem_mapping_set_addr(&virge->linear_mapping, virge->linear_base, virge->linear_size);
        }
        svga->fb_only = 1;
    } else {
        mem_mapping_disable(&virge->linear_mapping);
        svga->fb_only = 0;
    }

    s3_virge_log("Memory mapped IO %02X\n", svga->crtc[0x53] & 0x38);

    /* Memory mapped I/O. */
    /* Old MMIO. */
    if ((svga->crtc[0x53] & 0x10) || (virge->advfunc_cntl & 0x20)) {
        if (svga->crtc[0x53] & 0x20)
            mem_mapping_set_addr(&virge->mmio_mapping, 0xb8000, 0x8000);
        else
            mem_mapping_set_addr(&virge->mmio_mapping, 0xa0000, 0x10000);
    } else
        mem_mapping_disable(&virge->mmio_mapping);

    /* New MMIO. */
    if (svga->crtc[0x53] & 0x08)
        mem_mapping_set_addr(&virge->new_mmio_mapping, virge->linear_base + 0x1000000, 0x10000);
    else
        mem_mapping_disable(&virge->new_mmio_mapping);
}

static void
s3_virge_vblank_start(svga_t *svga)
{
    virge_t *virge = (virge_t *) svga->priv;

    virge->subsys_stat |= INT_VSY;
    s3_virge_update_irqs(virge);
}

static void
s3_virge_mmio_fifo_write(uint32_t addr, uint8_t val, virge_t *virge)
{
    if ((addr & 0xffff) < 0x8000)
        s3_virge_bitblt(virge, 8, val);
    else {
        switch (addr & 0xffff) {
            case 0x859c:
                virge->cmd_dma = val;
                break;

            default:
                break;
        }
    }
}

static void
s3_virge_mmio_fifo_write_w(uint32_t addr, uint16_t val, virge_t *virge)
{
    if ((addr & 0xfffe) < 0x8000) {
        if (virge->s3d.cmd_set & CMD_SET_MS)
            s3_virge_bitblt(virge, 16, ((val >> 8) | (val << 8)) << 16);
        else
            s3_virge_bitblt(virge, 16, val);
    } else {
        if ((addr & 0xfffe) == 0x859c)
            virge->cmd_dma = val;
    }
}

static void
s3_virge_mmio_fifo_write_l(uint32_t addr, uint32_t val, virge_t *virge)
{
    if ((addr & 0xfffc) < 0x8000) {
        if (virge->s3d.cmd_set & CMD_SET_MS)
            s3_virge_bitblt(virge, 32, ((val & 0xff000000) >> 24) | ((val & 0x00ff0000) >> 8) | ((val & 0x0000ff00) << 8) | ((val & 0x000000ff) << 24));
        else
            s3_virge_bitblt(virge, 32, val);
    } else {
        switch (addr & 0xfffc) {
            case 0x8590:
                virge->cmd_dma_base = val;
                break;

            case 0x8594:
                virge->dma_ptr = val;
                break;

            case 0x8598:
                break;

            case 0x859c:
                virge->cmd_dma = val;
                break;

            case 0xa000:
            case 0xa004:
            case 0xa008:
            case 0xa00c:
            case 0xa010:
            case 0xa014:
            case 0xa018:
            case 0xa01c:
            case 0xa020:
            case 0xa024:
            case 0xa028:
            case 0xa02c:
            case 0xa030:
            case 0xa034:
            case 0xa038:
            case 0xa03c:
            case 0xa040:
            case 0xa044:
            case 0xa048:
            case 0xa04c:
            case 0xa050:
            case 0xa054:
            case 0xa058:
            case 0xa05c:
            case 0xa060:
            case 0xa064:
            case 0xa068:
            case 0xa06c:
            case 0xa070:
            case 0xa074:
            case 0xa078:
            case 0xa07c:
            case 0xa080:
            case 0xa084:
            case 0xa088:
            case 0xa08c:
            case 0xa090:
            case 0xa094:
            case 0xa098:
            case 0xa09c:
            case 0xa0a0:
            case 0xa0a4:
            case 0xa0a8:
            case 0xa0ac:
            case 0xa0b0:
            case 0xa0b4:
            case 0xa0b8:
            case 0xa0bc:
            case 0xa0c0:
            case 0xa0c4:
            case 0xa0c8:
            case 0xa0cc:
            case 0xa0d0:
            case 0xa0d4:
            case 0xa0d8:
            case 0xa0dc:
            case 0xa0e0:
            case 0xa0e4:
            case 0xa0e8:
            case 0xa0ec:
            case 0xa0f0:
            case 0xa0f4:
            case 0xa0f8:
            case 0xa0fc:
            case 0xa100:
            case 0xa104:
            case 0xa108:
            case 0xa10c:
            case 0xa110:
            case 0xa114:
            case 0xa118:
            case 0xa11c:
            case 0xa120:
            case 0xa124:
            case 0xa128:
            case 0xa12c:
            case 0xa130:
            case 0xa134:
            case 0xa138:
            case 0xa13c:
            case 0xa140:
            case 0xa144:
            case 0xa148:
            case 0xa14c:
            case 0xa150:
            case 0xa154:
            case 0xa158:
            case 0xa15c:
            case 0xa160:
            case 0xa164:
            case 0xa168:
            case 0xa16c:
            case 0xa170:
            case 0xa174:
            case 0xa178:
            case 0xa17c:
            case 0xa180:
            case 0xa184:
            case 0xa188:
            case 0xa18c:
            case 0xa190:
            case 0xa194:
            case 0xa198:
            case 0xa19c:
            case 0xa1a0:
            case 0xa1a4:
            case 0xa1a8:
            case 0xa1ac:
            case 0xa1b0:
            case 0xa1b4:
            case 0xa1b8:
            case 0xa1bc:
            case 0xa1c0:
            case 0xa1c4:
            case 0xa1c8:
            case 0xa1cc:
            case 0xa1d0:
            case 0xa1d4:
            case 0xa1d8:
            case 0xa1dc:
            case 0xa1e0:
            case 0xa1e4:
            case 0xa1e8:
            case 0xa1ec:
            case 0xa1f0:
            case 0xa1f4:
            case 0xa1f8:
            case 0xa1fc:
                {
                    int x = addr & 4;
                    int y = (addr >> 3) & 7;
                    int color;
                    int byte;
                    virge->s3d.pattern_8[y * 8 + x]     = val & 0xff;
                    virge->s3d.pattern_8[y * 8 + x + 1] = val >> 8;
                    virge->s3d.pattern_8[y * 8 + x + 2] = val >> 16;
                    virge->s3d.pattern_8[y * 8 + x + 3] = val >> 24;

                    x                                    = (addr >> 1) & 6;
                    y                                    = (addr >> 4) & 7;
                    virge->s3d.pattern_16[y * 8 + x]     = val & 0xffff;
                    virge->s3d.pattern_16[y * 8 + x + 1] = val >> 16;

                    addr &= 0x00ff;
                    for (uint8_t xx = 0; xx < 4; xx++) {
                        x     = ((addr + xx) / 3) % 8;
                        y     = ((addr + xx) / 24) % 8;
                        color = ((addr + xx) % 3) << 3;
                        byte  = (xx << 3);
                        virge->s3d.pattern_24[y * 8 + x] &= ~(0xff << color);
                        virge->s3d.pattern_24[y * 8 + x] |= ((val >> byte) & 0xff) << color;
                    }

                    x                                = (addr >> 2) & 7;
                    y                                = (addr >> 5) & 7;
                    virge->s3d.pattern_32[y * 8 + x] = val & 0xffffff;
                }
                break;

            case 0xa4d4:
            case 0xa8d4:
                virge->s3d.src_base = (virge->memory_size == 8) ? (val & 0x7ffff8) : (val & 0x3ffff8);
                s3_virge_log("PortWrite = %04x, SRC Base = %08x, memsize = %i\n", addr & 0xfffc, val, virge->memory_size);
                break;
            case 0xa4d8:
            case 0xa8d8:
                virge->s3d.dest_base = (virge->memory_size == 8) ? (val & 0x7ffff8) : (val & 0x3ffff8);
                s3_virge_log("PortWrite = %04x, DST Base = %08x, memsize = %i\n", addr & 0xfffc, val, virge->memory_size);
                break;
            case 0xa4dc:
            case 0xa8dc:
                virge->s3d.clip_l = (val >> 16) & 0x7ff;
                virge->s3d.clip_r = val & 0x7ff;
                break;
            case 0xa4e0:
            case 0xa8e0:
                virge->s3d.clip_t = (val >> 16) & 0x7ff;
                virge->s3d.clip_b = val & 0x7ff;
                break;
            case 0xa4e4:
            case 0xa8e4:
                virge->s3d.dest_str = (val >> 16) & 0xff8;
                virge->s3d.src_str  = val & 0xff8;
                break;
            case 0xa4e8:
            case 0xace8:
                virge->s3d.mono_pat_0 = val;
                break;
            case 0xa4ec:
            case 0xacec:
                virge->s3d.mono_pat_1 = val;
                break;
            case 0xa4f0:
            case 0xacf0:
                virge->s3d.pat_bg_clr = val;
                break;
            case 0xa4f4:
            case 0xa8f4:
            case 0xacf4:
                virge->s3d.pat_fg_clr = val;
                break;
            case 0xa4f8:
                virge->s3d.src_bg_clr = val;
                break;
            case 0xa4fc:
                virge->s3d.src_fg_clr = val;
                break;
            case 0xa500:
            case 0xa900:
                virge->s3d.cmd_set = val;
                if (!(val & CMD_SET_AE)) {
                    s3_virge_bitblt(virge, -1, 0);
                }
                break;
            case 0xa504:
                virge->s3d.r_width  = (val >> 16) & 0x7ff;
                virge->s3d.r_height = val & 0x7ff;
                break;
            case 0xa508:
                virge->s3d.rsrc_x = (val >> 16) & 0x7ff;
                virge->s3d.rsrc_y = val & 0x7ff;
                break;
            case 0xa50c:
                virge->s3d.rdest_x = (val >> 16) & 0x7ff;
                virge->s3d.rdest_y = val & 0x7ff;
                if (virge->s3d.cmd_set & CMD_SET_AE) {
                    s3_virge_bitblt(virge, -1, 0);
                }
                break;
            case 0xa96c:
                virge->s3d.lxend0 = (val >> 16) & 0x7ff;
                virge->s3d.lxend1 = val & 0x7ff;
                break;
            case 0xa970:
                virge->s3d.ldx = (int32_t) val;
                break;
            case 0xa974:
                virge->s3d.lxstart = val;
                break;
            case 0xa978:
                virge->s3d.lystart = val & 0x7ff;
                break;
            case 0xa97c:
                virge->s3d.lycnt    = val & 0x7ff;
                virge->s3d.line_dir = val >> 31;
                if (virge->s3d.cmd_set & CMD_SET_AE)
                    s3_virge_bitblt(virge, -1, 0);
                break;

            case 0xad00:
                virge->s3d.cmd_set = val;
                if (!(val & CMD_SET_AE))
                    s3_virge_bitblt(virge, -1, 0);
                break;
            case 0xad68:
                virge->s3d.prdx = val;
                break;
            case 0xad6c:
                virge->s3d.prxstart = val;
                break;
            case 0xad70:
                virge->s3d.pldx = val;
                break;
            case 0xad74:
                virge->s3d.plxstart = val;
                break;
            case 0xad78:
                virge->s3d.pystart = val & 0x7ff;
                break;
            case 0xad7c:
                virge->s3d.pycnt = val & 0x300007ff;
                if (virge->s3d.cmd_set & CMD_SET_AE)
                    s3_virge_bitblt(virge, -1, 0);
                break;

            case 0xb0f4:
            case 0xb4f4:
                virge->s3d_tri.fog_b = val & 0xff;
                virge->s3d_tri.fog_g = (val >> 8) & 0xff;
                virge->s3d_tri.fog_r = (val >> 16) & 0xff;
                break;
            case 0xb4d4:
                virge->s3d_tri.z_base = (virge->memory_size == 8) ? (val & 0x7ffff8) : (val & 0x3ffff8);
                break;
            case 0xb4d8:
                virge->s3d_tri.dest_base = (virge->memory_size == 8) ? (val & 0x7ffff8) : (val & 0x3ffff8);
                break;
            case 0xb4dc:
                virge->s3d_tri.clip_l = (val >> 16) & 0x7ff;
                virge->s3d_tri.clip_r = val & 0x7ff;
                break;
            case 0xb4e0:
                virge->s3d_tri.clip_t = (val >> 16) & 0x7ff;
                virge->s3d_tri.clip_b = val & 0x7ff;
                break;
            case 0xb4e4:
                virge->s3d_tri.dest_str = (val >> 16) & 0xff8;
                virge->s3d.src_str      = val & 0xff8;
                break;
            case 0xb4e8:
                virge->s3d_tri.z_str = val & 0xff8;
                break;
            case 0xb4ec:
                virge->s3d_tri.tex_base = (virge->memory_size == 8) ? (val & 0x7ffff8) : (val & 0x3ffff8);
                break;
            case 0xb4f0:
                virge->s3d_tri.tex_bdr_clr = val & 0xffffff;
                break;
            case 0xb500:
                virge->s3d_tri.cmd_set = val;
                if (!(val & CMD_SET_AE))
                    queue_triangle(virge);
                break;
            case 0xb504:
                virge->s3d_tri.tbv = val & 0xfffff;
                break;
            case 0xb508:
                virge->s3d_tri.tbu = val & 0xfffff;
                break;
            case 0xb50c:
                virge->s3d_tri.TdWdX = val;
                break;
            case 0xb510:
                virge->s3d_tri.TdWdY = val;
                break;
            case 0xb514:
                virge->s3d_tri.tws = val;
                break;
            case 0xb518:
                virge->s3d_tri.TdDdX = val;
                break;
            case 0xb51c:
                virge->s3d_tri.TdVdX = val;
                break;
            case 0xb520:
                virge->s3d_tri.TdUdX = val;
                break;
            case 0xb524:
                virge->s3d_tri.TdDdY = val;
                break;
            case 0xb528:
                virge->s3d_tri.TdVdY = val;
                break;
            case 0xb52c:
                virge->s3d_tri.TdUdY = val;
                break;
            case 0xb530:
                virge->s3d_tri.tds = val;
                break;
            case 0xb534:
                virge->s3d_tri.tvs = val;
                break;
            case 0xb538:
                virge->s3d_tri.tus = val;
                break;
            case 0xb53c:
                virge->s3d_tri.TdGdX = val >> 16;
                virge->s3d_tri.TdBdX = val & 0xffff;
                break;
            case 0xb540:
                virge->s3d_tri.TdAdX = val >> 16;
                virge->s3d_tri.TdRdX = val & 0xffff;
                break;
            case 0xb544:
                virge->s3d_tri.TdGdY = val >> 16;
                virge->s3d_tri.TdBdY = val & 0xffff;
                break;
            case 0xb548:
                virge->s3d_tri.TdAdY = val >> 16;
                virge->s3d_tri.TdRdY = val & 0xffff;
                break;
            case 0xb54c:
                virge->s3d_tri.tgs = (val >> 16) & 0xffff;
                virge->s3d_tri.tbs = val & 0xffff;
                break;
            case 0xb550:
                virge->s3d_tri.tas = (val >> 16) & 0xffff;
                virge->s3d_tri.trs = val & 0xffff;
                break;

            case 0xb554:
                virge->s3d_tri.TdZdX = val;
                break;
            case 0xb558:
                virge->s3d_tri.TdZdY = val;
                break;
            case 0xb55c:
                virge->s3d_tri.tzs = val;
                break;
            case 0xb560:
                virge->s3d_tri.TdXdY12 = val;
                break;
            case 0xb564:
                virge->s3d_tri.txend12 = val;
                break;
            case 0xb568:
                virge->s3d_tri.TdXdY01 = val;
                break;
            case 0xb56c:
                virge->s3d_tri.txend01 = val;
                break;
            case 0xb570:
                virge->s3d_tri.TdXdY02 = val;
                break;
            case 0xb574:
                virge->s3d_tri.txs = val;
                break;
            case 0xb578:
                virge->s3d_tri.tys = val;
                break;
            case 0xb57c:
                virge->s3d_tri.ty01 = (val >> 16) & 0x7ff;
                virge->s3d_tri.ty12 = val & 0x7ff;
                virge->s3d_tri.tlr  = val >> 31;
                if (virge->s3d_tri.cmd_set & CMD_SET_AE) {
                    queue_triangle(virge);
                }
                break;

            default:
                break;
        }
    }
}

static uint8_t
s3_virge_mmio_read(uint32_t addr, void *priv)
{
    virge_t *virge = (virge_t *) priv;
    uint8_t  ret   = 0xff;

    s3_virge_log("[%04X:%08X]: MMIO ReadB addr = %04x\n", CS, cpu_state.pc, addr & 0xffff);

    switch (addr & 0xffff) {
        case 0x8504:
            virge->subsys_stat |= (INT_3DF_EMP | INT_FIFO_EMP);
            ret = virge->subsys_stat;
            s3_virge_update_irqs(virge);
            return ret;
        case 0x8505:
            ret = 0xd0;
            if (!virge->s3d_busy)
                ret |= 0x20;
            return ret;

        case 0x850c:
            ret = virge->advfunc_cntl & 0x3f;
            ret |= virge->fifo_slots_num << 6;
            ret &= 0xff;
            return ret;
        case 0x850d:
            ret = virge->fifo_slots_num >> 2;
            return ret;

        case 0x83b0:
        case 0x83b1:
        case 0x83b2:
        case 0x83b3:
        case 0x83b4:
        case 0x83b5:
        case 0x83b6:
        case 0x83b7:
        case 0x83b8:
        case 0x83b9:
        case 0x83ba:
        case 0x83bb:
        case 0x83bc:
        case 0x83bd:
        case 0x83be:
        case 0x83bf:
        case 0x83c0:
        case 0x83c1:
        case 0x83c2:
        case 0x83c3:
        case 0x83c4:
        case 0x83c5:
        case 0x83c6:
        case 0x83c7:
        case 0x83c8:
        case 0x83c9:
        case 0x83ca:
        case 0x83cb:
        case 0x83cc:
        case 0x83cd:
        case 0x83ce:
        case 0x83cf:
        case 0x83d0:
        case 0x83d1:
        case 0x83d2:
        case 0x83d3:
        case 0x83d4:
        case 0x83d5:
        case 0x83d6:
        case 0x83d7:
        case 0x83d8:
        case 0x83d9:
        case 0x83da:
        case 0x83db:
        case 0x83dc:
        case 0x83dd:
        case 0x83de:
        case 0x83df:
            return s3_virge_in(addr & 0x3ff, virge);

        case 0x859c:
            return virge->cmd_dma;

        case 0xff20:
        case 0xff21:
            ret = virge->serialport & ~(SERIAL_PORT_SCR | SERIAL_PORT_SDR);
            if ((virge->serialport & SERIAL_PORT_SCW) && i2c_gpio_get_scl(virge->i2c))
                ret |= SERIAL_PORT_SCR;
            if ((virge->serialport & SERIAL_PORT_SDW) && i2c_gpio_get_sda(virge->i2c))
                ret |= SERIAL_PORT_SDR;
            return ret;

        default:
            break;
    }
    return 0xff;
}
static uint16_t
s3_virge_mmio_read_w(uint32_t addr, void *priv)
{
    virge_t *virge = (virge_t *) priv;
    uint16_t ret   = 0xffff;

    s3_virge_log("[%04X:%08X]: MMIO ReadW addr = %04x\n", CS, cpu_state.pc, addr & 0xfffe);

    switch (addr & 0xfffe) {
        case 0x8504:
            ret = 0xd000;
            if (!virge->s3d_busy)
                ret |= 0x2000;
            virge->subsys_stat |= (INT_3DF_EMP | INT_FIFO_EMP);
            ret |= virge->subsys_stat;
            s3_virge_update_irqs(virge);
            return ret;

        case 0x850c:
            ret = virge->advfunc_cntl & 0x3f;
            ret |= virge->fifo_slots_num << 6;
            return ret;

        case 0x859c:
            return virge->cmd_dma;

        default:
            return s3_virge_mmio_read(addr, virge) | (s3_virge_mmio_read(addr + 1, virge) << 8);
    }

    return 0xffff;
}

static uint32_t
s3_virge_mmio_read_l(uint32_t addr, void *priv)
{
    virge_t *virge = (virge_t *) priv;
    uint32_t ret   = 0xffffffff;

    s3_virge_log("[%04X:%08X]: MMIO ReadL addr = %04x\n", CS, cpu_state.pc, addr & 0xfffc);

    switch (addr & 0xfffc) {
        case 0x8180:
            ret = virge->streams.pri_ctrl;
            break;
        case 0x8184:
            ret = virge->streams.chroma_ctrl;
            break;
        case 0x8190:
            ret = virge->streams.sec_ctrl;
            break;
        case 0x8194:
            ret = virge->streams.chroma_upper_bound;
            break;
        case 0x8198:
            ret = virge->streams.sec_filter;
            break;
        case 0x81a0:
            ret = virge->streams.blend_ctrl;
            break;
        case 0x81c0:
            ret = virge->streams.pri_fb0;
            break;
        case 0x81c4:
            ret = virge->streams.pri_fb1;
            break;
        case 0x81c8:
            ret = virge->streams.pri_stride;
            break;
        case 0x81cc:
            ret = virge->streams.buffer_ctrl;
            break;
        case 0x81d0:
            ret = virge->streams.sec_fb0;
            break;
        case 0x81d4:
            ret = virge->streams.sec_fb1;
            break;
        case 0x81d8:
            ret = virge->streams.sec_stride;
            break;
        case 0x81dc:
            ret = virge->streams.overlay_ctrl;
            break;
        case 0x81e0:
            ret = virge->streams.k1_vert_scale;
            break;
        case 0x81e4:
            ret = virge->streams.k2_vert_scale;
            break;
        case 0x81e8:
            ret = virge->streams.dda_vert_accumulator;
            break;
        case 0x81ec:
            ret = virge->streams.fifo_ctrl;
            break;
        case 0x81f0:
            ret = virge->streams.pri_start;
            break;
        case 0x81f4:
            ret = virge->streams.pri_size;
            break;
        case 0x81f8:
            ret = virge->streams.sec_start;
            break;
        case 0x81fc:
            ret = virge->streams.sec_size;
            break;

        case 0x8504:
            ret = 0x0000d000;
            if (!virge->s3d_busy)
                ret |= 0x00002000;
            virge->subsys_stat |= (INT_3DF_EMP | INT_FIFO_EMP);
            ret |= virge->subsys_stat;
            s3_virge_update_irqs(virge);
            break;

        case 0x850c:
            ret = virge->advfunc_cntl & 0x3f;
            ret |= virge->fifo_slots_num << 6;
            break;

        case 0x8590:
            ret = virge->cmd_dma_base;
            break;
        case 0x8594:
            break;
        case 0x8598:
            ret = virge->dma_ptr;
            break;
        case 0x859c:
            ret = virge->cmd_dma;
            break;

        case 0xa4d4:
            ret = virge->s3d.src_base;
            break;
        case 0xa4d8:
            ret = virge->s3d.dest_base;
            break;
        case 0xa4dc:
            ret = (virge->s3d.clip_l << 16) | virge->s3d.clip_r;
            break;
        case 0xa4e0:
            ret = (virge->s3d.clip_t << 16) | virge->s3d.clip_b;
            break;
        case 0xa4e4:
            ret = (virge->s3d.dest_str << 16) | virge->s3d.src_str;
            break;
        case 0xa4e8:
        case 0xace8:
            ret = virge->s3d.mono_pat_0;
            break;
        case 0xa4ec:
        case 0xacec:
            ret = virge->s3d.mono_pat_1;
            break;
        case 0xa4f0:
            ret = virge->s3d.pat_bg_clr;
            break;
        case 0xa4f4:
            ret = virge->s3d.pat_fg_clr;
            break;
        case 0xa4f8:
            ret = virge->s3d.src_bg_clr;
            break;
        case 0xa4fc:
            ret = virge->s3d.src_fg_clr;
            break;
        case 0xa500:
            ret = virge->s3d.cmd_set;
            break;
        case 0xa504:
            ret = (virge->s3d.r_width << 16) | virge->s3d.r_height;
            break;
        case 0xa508:
            ret = (virge->s3d.rsrc_x << 16) | virge->s3d.rsrc_y;
            break;
        case 0xa50c:
            ret = (virge->s3d.rdest_x << 16) | virge->s3d.rdest_y;
            break;

        default:
            ret = s3_virge_mmio_read(addr, virge) | (s3_virge_mmio_read(addr + 1, virge) << 8) | (s3_virge_mmio_read(addr + 2, virge) << 16) | (s3_virge_mmio_read(addr + 3, virge) << 24);
            break;
    }

    s3_virge_log("MMIO ReadL addr = %04x, val = %08x\n", addr & 0xfffc, ret);
    return ret;
}

static void
s3_virge_mmio_write(uint32_t addr, uint8_t val, void *priv)
{
    virge_t *virge = (virge_t *) priv;
    s3_virge_log("MMIO WriteB addr = %04x, val = %02x\n", addr & 0xffff, val);
    if (((addr & 0xffff) >= 0x8590) || ((addr & 0xffff) < 0x8000)) {
        if ((addr & 0xffff) == 0xff20) {
            virge->serialport = val;
            i2c_gpio_set(virge->i2c, !!(val & SERIAL_PORT_SCW), !!(val & SERIAL_PORT_SDW));
        } else
            s3_virge_mmio_fifo_write(addr, val, virge);
    } else {
        switch (addr & 0xffff) {
            case 0x83b0:
            case 0x83b1:
            case 0x83b2:
            case 0x83b3:
            case 0x83b4:
            case 0x83b5:
            case 0x83b6:
            case 0x83b7:
            case 0x83b8:
            case 0x83b9:
            case 0x83ba:
            case 0x83bb:
            case 0x83bc:
            case 0x83bd:
            case 0x83be:
            case 0x83bf:
            case 0x83c0:
            case 0x83c1:
            case 0x83c2:
            case 0x83c3:
            case 0x83c4:
            case 0x83c5:
            case 0x83c6:
            case 0x83c7:
            case 0x83c8:
            case 0x83c9:
            case 0x83ca:
            case 0x83cb:
            case 0x83cc:
            case 0x83cd:
            case 0x83ce:
            case 0x83cf:
            case 0x83d0:
            case 0x83d1:
            case 0x83d2:
            case 0x83d3:
            case 0x83d4:
            case 0x83d5:
            case 0x83d6:
            case 0x83d7:
            case 0x83d8:
            case 0x83d9:
            case 0x83da:
            case 0x83db:
            case 0x83dc:
            case 0x83dd:
            case 0x83de:
            case 0x83df:
                s3_virge_out(addr & 0x3ff, val, virge);
                break;

            default:
                break;
        }
    }
}

static void
s3_virge_mmio_write_w(uint32_t addr, uint16_t val, void *priv)
{
    virge_t *virge = (virge_t *) priv;
    s3_virge_log("[%04X:%08X]: MMIO WriteW addr = %04x, val = %04x\n", CS, cpu_state.pc, addr & 0xfffe, val);
    if (((addr & 0xfffe) >= 0x8590) || ((addr & 0xfffe) < 0x8000))
        if ((addr & 0xfffe) == 0xff20)
            s3_virge_mmio_write(addr, val, virge);
        else
            s3_virge_mmio_fifo_write_w(addr, val, virge);
    else {
        if ((addr & 0xfffe) == 0x83d4) {
            s3_virge_mmio_write(addr, val, virge);
            s3_virge_mmio_write(addr + 1, val >> 8, virge);
        }
    }
}

static void
s3_virge_mmio_write_l(uint32_t addr, uint32_t val, void *priv)
{
    virge_t *virge = (virge_t *) priv;
    svga_t  *svga  = &virge->svga;

    s3_virge_log("[%04X:%08X]: MMIO WriteL addr = %04x, val = %04x\n", CS, cpu_state.pc, addr & 0xfffc, val);
    if (((addr & 0xfffc) >= 0x8590) || ((addr & 0xfffc) < 0x8000))
        if ((addr & 0xfffc) == 0xff20)
            s3_virge_mmio_write(addr, val, virge);
        else {
            s3_virge_mmio_fifo_write_l(addr, val, virge);
        }
    else {
        switch (addr & 0xfffc) {
            case 0x8180:
                virge->streams.pri_ctrl = val;
                svga_recalctimings(svga);
                svga->fullchange = changeframecount;
                break;
            case 0x8184:
                virge->streams.chroma_ctrl = val;
                break;
            case 0x8190:
                virge->streams.sec_ctrl              = val;
                virge->streams.dda_horiz_accumulator = val & 0xfff;
                if (val & (1 << 11))
                    virge->streams.dda_horiz_accumulator |= 0xfffff800;
                virge->streams.sdif = (val >> 24) & 7;
                break;
            case 0x8194:
                virge->streams.chroma_upper_bound = val;
                break;
            case 0x8198:
                virge->streams.sec_filter     = val;
                virge->streams.k1_horiz_scale = val & 0x7ff;
                if (val & (1 << 10))
                    virge->streams.k1_horiz_scale |= 0xfffff800;
                virge->streams.k2_horiz_scale = (val >> 16) & 0x7ff;
                if ((val >> 16) & (1 << 10))
                    virge->streams.k2_horiz_scale |= 0xfffff800;
                break;
            case 0x81a0:
                virge->streams.blend_ctrl = val;
                svga_recalctimings(svga);
                break;
            case 0x81c0:
                virge->streams.pri_fb0 = val & 0x7fffff;
                s3_virge_update_buffer(virge);
                svga->fullchange = changeframecount;
                break;
            case 0x81c4:
                virge->streams.pri_fb1 = val & 0x7fffff;
                s3_virge_update_buffer(virge);
                svga->fullchange = changeframecount;
                break;
            case 0x81c8:
                virge->streams.pri_stride = val & 0xfff;
                s3_virge_update_buffer(virge);
                svga->fullchange = changeframecount;
                break;
            case 0x81cc:
                virge->streams.buffer_ctrl = val;
                s3_virge_update_buffer(virge);
                svga->fullchange = changeframecount;
                break;
            case 0x81d0:
                virge->streams.sec_fb0 = val;
                s3_virge_update_buffer(virge);
                svga->fullchange = changeframecount;
                break;
            case 0x81d4:
                virge->streams.sec_fb1 = val;
                s3_virge_update_buffer(virge);
                svga->fullchange = changeframecount;
                break;
            case 0x81d8:
                virge->streams.sec_stride = val;
                svga->fullchange = changeframecount;
                break;
            case 0x81dc:
                virge->streams.overlay_ctrl = val;
                break;
            case 0x81e0:
                virge->streams.k1_vert_scale = val & 0x7ff;
                if (val & (1 << 10))
                    virge->streams.k1_vert_scale |= 0xfffff800;
                break;
            case 0x81e4:
                virge->streams.k2_vert_scale = val & 0x7ff;
                if (val & (1 << 10))
                    virge->streams.k2_vert_scale |= 0xfffff800;
                break;
            case 0x81e8:
                virge->streams.dda_vert_accumulator = val & 0xfff;
                if (val & (1 << 11))
                    virge->streams.dda_vert_accumulator |= 0xfffff800;
                break;
            case 0x81ec:
                virge->streams.fifo_ctrl = val;
                break;
            case 0x81f0:
                virge->streams.pri_start = val;
                virge->streams.pri_x     = (val >> 16) & 0x7ff;
                virge->streams.pri_y     = val & 0x7ff;
                svga_recalctimings(svga);
                svga->fullchange = changeframecount;
                break;
            case 0x81f4:
                virge->streams.pri_size = val;
                virge->streams.pri_w    = (val >> 16) & 0x7ff;
                virge->streams.pri_h    = val & 0x7ff;
                svga_recalctimings(svga);
                svga->fullchange = changeframecount;
                break;
            case 0x81f8:
                virge->streams.sec_start = val;
                virge->streams.sec_x     = (val >> 16) & 0x7ff;
                virge->streams.sec_y     = val & 0x7ff;
                svga_recalctimings(svga);
                svga->fullchange = changeframecount;
                break;
            case 0x81fc:
                virge->streams.sec_size = val;
                virge->streams.sec_w    = (val >> 16) & 0x7ff;
                virge->streams.sec_h    = val & 0x7ff;
                svga_recalctimings(svga);
                svga->fullchange = changeframecount;
                break;

            case 0x8504:
                virge->subsys_stat &= ~(val & 0xff);
                virge->subsys_cntl = (val >> 8);
                s3_virge_update_irqs(virge);
                break;

            case 0x850c:
                virge->advfunc_cntl = val & 0xff;
                s3_virge_updatemapping(virge);
                break;

            default:
                break;
        }
    }
}

#define READ(addr, val)                                                          \
    {                                                                            \
        switch (bpp) {                                                           \
            case 0: /*8 bpp*/                                                    \
                val = vram[addr & virge->vram_mask];                             \
                break;                                                           \
            case 1: /*16 bpp*/                                                   \
                val = *(uint16_t *) &vram[addr & virge->vram_mask];              \
                break;                                                           \
            case 2: /*24 bpp*/                                                   \
                val = (*(uint32_t *) &vram[addr & virge->vram_mask]) & 0xffffff; \
                break;                                                           \
        }                                                                        \
    }

#define CLIP(x, y)                                                                                                                                   \
    {                                                                                                                                                \
        if ((virge->s3d.cmd_set & CMD_SET_HC) && (x < virge->s3d.clip_l || x > virge->s3d.clip_r || y < virge->s3d.clip_t || y > virge->s3d.clip_b)) \
            update = 0;                                                                                                                              \
    }

#define CLIP_3D(x, y)                                                                                                                      \
    {                                                                                                                                      \
        if ((s3d_tri->cmd_set & CMD_SET_HC) && (x < s3d_tri->clip_l || x > s3d_tri->clip_r || y < s3d_tri->clip_t || y > s3d_tri->clip_b)) \
            update = 0;                                                                                                                    \
    }

#define MIX()                                  \
    {                                          \
        int c;                                 \
        for (c = 0; c < 24; c++) {             \
            int d = (dest & (1 << c)) ? 1 : 0; \
            if (source & (1 << c))             \
                d |= 2;                        \
            if (pattern & (1 << c))            \
                d |= 4;                        \
            if (virge->s3d.rop & (1 << d))     \
                out |= (1 << c);               \
        }                                      \
    }

#define WRITE(addr, val)                                                                                                             \
    {                                                                                                                                \
        switch (bpp) {                                                                                                               \
            case 0: /*8 bpp*/                                                                                                        \
                vram[addr & virge->vram_mask]                      = val;                                                            \
                svga->changedvram[(addr & virge->vram_mask) >> 12] = changeframecount;                                               \
                break;                                                                                                               \
            case 1: /*16 bpp*/                                                                                                       \
                *(uint16_t *) &vram[addr & virge->vram_mask]       = val;                                                            \
                svga->changedvram[(addr & virge->vram_mask) >> 12] = changeframecount;                                               \
                break;                                                                                                               \
            case 2: /*24 bpp*/                                                                                                       \
                *(uint32_t *) &vram[addr & virge->vram_mask]       = (val & 0xffffff) | (vram[(addr + 3) & virge->vram_mask] << 24); \
                svga->changedvram[(addr & virge->vram_mask) >> 12] = changeframecount;                                               \
                break;                                                                                                               \
        }                                                                                                                            \
    }

static void
s3_virge_bitblt(virge_t *virge, int count, uint32_t cpu_dat)
{
    svga_t         *svga = &virge->svga;
    uint8_t        *vram = virge->svga.vram;
    uint32_t        mono_pattern[64];
    int             count_mask;
    int             x_inc = (virge->s3d.cmd_set & CMD_SET_XP) ? 1 : -1;
    int             y_inc = (virge->s3d.cmd_set & CMD_SET_YP) ? 1 : -1;
    int             bpp;
    int             x_mul;
    int             cpu_dat_shift;
    const uint32_t *pattern_data;
    uint32_t        src_fg_clr;
    uint32_t        src_bg_clr;
    uint32_t        src_addr;
    uint32_t        dest_addr;
    uint32_t        source = 0;
    uint32_t        dest = 0;
    uint32_t        pattern;
    uint32_t        out = 0;
    int             update;

    switch (virge->s3d.cmd_set & CMD_SET_FORMAT_MASK) {
        case CMD_SET_FORMAT_8:
            bpp           = 0;
            x_mul         = 1;
            cpu_dat_shift = 8;
            pattern_data  = virge->s3d.pattern_8;
            src_fg_clr    = virge->s3d.src_fg_clr & 0xff;
            src_bg_clr    = virge->s3d.src_bg_clr & 0xff;
            break;
        case CMD_SET_FORMAT_16:
            bpp           = 1;
            x_mul         = 2;
            cpu_dat_shift = 16;
            pattern_data  = virge->s3d.pattern_16;
            src_fg_clr    = virge->s3d.src_fg_clr & 0xffff;
            src_bg_clr    = virge->s3d.src_bg_clr & 0xffff;
            break;
        case CMD_SET_FORMAT_24:
        default:
            bpp           = 2;
            x_mul         = 3;
            cpu_dat_shift = 24;
            pattern_data  = virge->s3d.pattern_24;
            src_fg_clr    = virge->s3d.src_fg_clr;
            src_bg_clr    = virge->s3d.src_bg_clr;
            break;
    }
    if (virge->s3d.cmd_set & CMD_SET_MP)
        pattern_data = mono_pattern;

    switch (virge->s3d.cmd_set & CMD_SET_ITA_MASK) {
        case CMD_SET_ITA_BYTE:
            count_mask = ~0x7;
            break;
        case CMD_SET_ITA_WORD:
            count_mask = ~0xf;
            break;
        case CMD_SET_ITA_DWORD:
        default:
            count_mask = ~0x1f;
            break;
    }
    if (virge->s3d.cmd_set & CMD_SET_MP) {
        for (uint8_t y = 0; y < 4; y++) {
            for (uint8_t x = 0; x < 8; x++) {
                if (virge->s3d.mono_pat_0 & (1 << (x + y * 8)))
                    mono_pattern[y * 8 + (7 - x)] = virge->s3d.pat_fg_clr;
                else
                    mono_pattern[y * 8 + (7 - x)] = virge->s3d.pat_bg_clr;
                if (virge->s3d.mono_pat_1 & (1 << (x + y * 8)))
                    mono_pattern[(y + 4) * 8 + (7 - x)] = virge->s3d.pat_fg_clr;
                else
                    mono_pattern[(y + 4) * 8 + (7 - x)] = virge->s3d.pat_bg_clr;
            }
        }
    }
    switch (virge->s3d.cmd_set & CMD_SET_COMMAND_MASK) {
        case CMD_SET_COMMAND_BITBLT:
            if (count == -1) {
                virge->s3d.src_x           = virge->s3d.rsrc_x;
                virge->s3d.src_y           = virge->s3d.rsrc_y;
                virge->s3d.dest_x          = virge->s3d.rdest_x;
                virge->s3d.dest_y          = virge->s3d.rdest_y;
                virge->s3d.w               = virge->s3d.r_width;
                virge->s3d.h               = virge->s3d.r_height;
                virge->s3d.rop             = (virge->s3d.cmd_set >> 17) & 0xff;
                virge->s3d.data_left_count = 0;

                s3_virge_log("BitBlt start src_x=%i,src_y=%i,dest_x=%i,dest_y=%i,w=%i,h=%i,rop=%02X,src_base=%x,dest_base=%x\n",
                             virge->s3d.src_x,
                             virge->s3d.src_y,
                             virge->s3d.dest_x,
                             virge->s3d.dest_y,
                             virge->s3d.w,
                             virge->s3d.h,
                             virge->s3d.rop,
                             virge->s3d.src_base,
                             virge->s3d.dest_base);

                if (virge->s3d.cmd_set & CMD_SET_IDS)
                    return;
            }
            if (!virge->s3d.h)
                return;
            while (count) {
                src_addr  = virge->s3d.src_base + (virge->s3d.src_x * x_mul) + (virge->s3d.src_y * virge->s3d.src_str);
                dest_addr = virge->s3d.dest_base + (virge->s3d.dest_x * x_mul) + (virge->s3d.dest_y * virge->s3d.dest_str);
                out       = 0;
                update    = 1;

                switch (virge->s3d.cmd_set & (CMD_SET_MS | CMD_SET_IDS)) {
                    case 0:
                    case CMD_SET_MS:
                        READ(src_addr, source);
                        if ((virge->s3d.cmd_set & CMD_SET_TP) && source == src_fg_clr)
                            update = 0;
                        break;
                    case CMD_SET_IDS:
                        if (virge->s3d.data_left_count) {
                            /*Handle shifting for 24-bit data*/
                            source = virge->s3d.data_left;
                            source |= ((cpu_dat << virge->s3d.data_left_count) & ~0xff000000);
                            cpu_dat >>= (cpu_dat_shift - virge->s3d.data_left_count);
                            count -= (cpu_dat_shift - virge->s3d.data_left_count);
                            virge->s3d.data_left_count = 0;
                            if (count < cpu_dat_shift) {
                                virge->s3d.data_left       = cpu_dat;
                                virge->s3d.data_left_count = count;
                                count                      = 0;
                            }
                        } else {
                            source = cpu_dat;
                            cpu_dat >>= cpu_dat_shift;
                            count -= cpu_dat_shift;
                            if (count < cpu_dat_shift) {
                                virge->s3d.data_left       = cpu_dat;
                                virge->s3d.data_left_count = count;
                                count                      = 0;
                            }
                        }
                        if ((virge->s3d.cmd_set & CMD_SET_TP) && source == src_fg_clr)
                            update = 0;
                        break;
                    case CMD_SET_IDS | CMD_SET_MS:
                        source = (cpu_dat & (1 << 31)) ? src_fg_clr : src_bg_clr;
                        if ((virge->s3d.cmd_set & CMD_SET_TP) && !(cpu_dat & (1 << 31)))
                            update = 0;
                        cpu_dat <<= 1;
                        count--;
                        break;

                    default:
                        break;
                }

                CLIP(virge->s3d.dest_x, virge->s3d.dest_y);

                if (update) {
                    READ(dest_addr, dest);
                    pattern = pattern_data[(virge->s3d.dest_y & 7) * 8 + (virge->s3d.dest_x & 7)];
                    MIX();

                    WRITE(dest_addr, out);
                }

                virge->s3d.src_x += x_inc;
                virge->s3d.src_x &= 0x7ff;
                virge->s3d.dest_x += x_inc;
                virge->s3d.dest_x &= 0x7ff;
                if (!virge->s3d.w) {
                    virge->s3d.src_x  = virge->s3d.rsrc_x;
                    virge->s3d.dest_x = virge->s3d.rdest_x;
                    virge->s3d.w      = virge->s3d.r_width;

                    virge->s3d.src_y += y_inc;
                    virge->s3d.dest_y += y_inc;
                    virge->s3d.h--;

                    switch (virge->s3d.cmd_set & (CMD_SET_MS | CMD_SET_IDS)) {
                        case CMD_SET_IDS:
                            cpu_dat >>= (count - (count & count_mask));
                            count &= count_mask;
                            virge->s3d.data_left_count = 0;
                            break;

                        case CMD_SET_IDS | CMD_SET_MS:
                            cpu_dat <<= (count - (count & count_mask));
                            count &= count_mask;
                            break;

                        default:
                            break;
                    }
                    if (!virge->s3d.h) {
                        return;
                    }
                } else
                    virge->s3d.w--;
            }
            break;

        case CMD_SET_COMMAND_RECTFILL:
            /*No source, pattern = pat_fg_clr*/
            if (count == -1) {
                virge->s3d.src_x  = virge->s3d.rsrc_x;
                virge->s3d.src_y  = virge->s3d.rsrc_y;
                virge->s3d.dest_x = virge->s3d.rdest_x;
                virge->s3d.dest_y = virge->s3d.rdest_y;
                virge->s3d.w      = virge->s3d.r_width;
                virge->s3d.h      = virge->s3d.r_height;
                virge->s3d.rop    = (virge->s3d.cmd_set >> 17) & 0xff;

                s3_virge_log("RctFll start %i,%i %i,%i %02X %08x\n", virge->s3d.dest_x,
                             virge->s3d.dest_y,
                             virge->s3d.w,
                             virge->s3d.h,
                             virge->s3d.rop, virge->s3d.dest_base);
            }

            while (count && virge->s3d.h) {
                source    = virge->s3d.pat_fg_clr;
                dest_addr = virge->s3d.dest_base + (virge->s3d.dest_x * x_mul) + (virge->s3d.dest_y * virge->s3d.dest_str);
                pattern   = virge->s3d.pat_fg_clr;
                out       = 0;
                update    = 1;

                CLIP(virge->s3d.dest_x, virge->s3d.dest_y);

                if (update) {
                    READ(dest_addr, dest);

                    MIX();

                    WRITE(dest_addr, out);
                }

                virge->s3d.src_x += x_inc;
                virge->s3d.src_x &= 0x7ff;
                virge->s3d.dest_x += x_inc;
                virge->s3d.dest_x &= 0x7ff;
                if (!virge->s3d.w) {
                    virge->s3d.src_x  = virge->s3d.rsrc_x;
                    virge->s3d.dest_x = virge->s3d.rdest_x;
                    virge->s3d.w      = virge->s3d.r_width;

                    virge->s3d.src_y += y_inc;
                    virge->s3d.dest_y += y_inc;
                    virge->s3d.h--;
                    if (!virge->s3d.h) {
                        return;
                    }
                } else
                    virge->s3d.w--;
                count--;
            }
            break;

        case CMD_SET_COMMAND_LINE:
            if (count == -1) {
                virge->s3d.dest_x = virge->s3d.lxstart;
                virge->s3d.dest_y = virge->s3d.lystart;
                virge->s3d.h      = virge->s3d.lycnt;
                virge->s3d.rop    = (virge->s3d.cmd_set >> 17) & 0xff;
            }
            while (virge->s3d.h) {
                int x;
                int new_x;
                int first_pixel = 1;

                x = virge->s3d.dest_x >> 20;

                if (virge->s3d.h == virge->s3d.lycnt && ((virge->s3d.line_dir && x > virge->s3d.lxend0) || (!virge->s3d.line_dir && x < virge->s3d.lxend0)))
                    x = virge->s3d.lxend0;

                if (virge->s3d.h == 1)
                    new_x = virge->s3d.lxend1 + (virge->s3d.line_dir ? 1 : -1);
                else
                    new_x = (virge->s3d.dest_x + virge->s3d.ldx) >> 20;

                if ((virge->s3d.line_dir && x > new_x) || (!virge->s3d.line_dir && x < new_x))
                    goto skip_line;

                do {
                    uint32_t dest_addr = virge->s3d.dest_base + (x * x_mul) + (virge->s3d.dest_y * virge->s3d.dest_str);
                    uint32_t source = 0;
                    uint32_t dest = 0;
                    uint32_t pattern;
                    uint32_t out    = 0;
                    int      update = 1;

                    if ((virge->s3d.h == virge->s3d.lycnt || !first_pixel) && ((virge->s3d.line_dir && x < virge->s3d.lxend0) || (!virge->s3d.line_dir && x > virge->s3d.lxend0)))
                        update = 0;

                    if ((virge->s3d.h == 1 || !first_pixel) && ((virge->s3d.line_dir && x > virge->s3d.lxend1) || (!virge->s3d.line_dir && x < virge->s3d.lxend1)))
                        update = 0;

                    CLIP(x, virge->s3d.dest_y);

                    if (update) {
                        READ(dest_addr, dest);
                        pattern = virge->s3d.pat_fg_clr;

                        MIX();

                        WRITE(dest_addr, out);
                    }

                    if (x < new_x)
                        x++;
                    else if (x > new_x)
                        x--;
                    first_pixel = 0;
                } while (x != new_x);

skip_line:
                virge->s3d.dest_x += virge->s3d.ldx;
                virge->s3d.dest_y--;
                virge->s3d.h--;
            }
            break;

        case CMD_SET_COMMAND_POLY:
            /*No source*/
            if (virge->s3d.pycnt & (1 << 28))
                virge->s3d.dest_r = virge->s3d.prxstart;
            if (virge->s3d.pycnt & (1 << 29))
                virge->s3d.dest_l = virge->s3d.plxstart;
            virge->s3d.h   = virge->s3d.pycnt & 0x7ff;
            virge->s3d.rop = (virge->s3d.cmd_set >> 17) & 0xff;
            while (virge->s3d.h) {
                int x    = virge->s3d.dest_l >> 20;
                int xend = virge->s3d.dest_r >> 20;
                int y    = virge->s3d.pystart & 0x7ff;
                int xdir = (x < xend) ? 1 : -1;
                do {
                    uint32_t dest_addr = virge->s3d.dest_base + (x * x_mul) + (y * virge->s3d.dest_str);
                    uint32_t source = 0;
                    uint32_t dest = 0;
                    uint32_t pattern;
                    uint32_t out    = 0;
                    int      update = 1;

                    CLIP(x, y);

                    if (update) {
                        READ(dest_addr, dest);
                        pattern = pattern_data[(y & 7) * 8 + (x & 7)];
                        MIX();

                        WRITE(dest_addr, out);
                    }

                    x = (x + xdir) & 0x7ff;
                } while (x != (xend + xdir));

                virge->s3d.dest_l += virge->s3d.pldx;
                virge->s3d.dest_r += virge->s3d.prdx;
                virge->s3d.h--;
                virge->s3d.pystart = (virge->s3d.pystart - 1) & 0x7ff;
            }
            break;

        case CMD_SET_COMMAND_NOP:
            break;

        default:
            break;
    }
}

#define RGB15_TO_24(val, r, g, b)                      \
    b = ((val & 0x001f) << 3) | ((val & 0x001f) >> 2); \
    g = ((val & 0x03e0) >> 2) | ((val & 0x03e0) >> 7); \
    r = ((val & 0x7c00) >> 7) | ((val & 0x7c00) >> 12);

#define RGB24_TO_24(val, r, g, b) \
    b = val & 0xff;               \
    g = (val & 0xff00) >> 8;      \
    r = (val & 0xff0000) >> 16

#define RGB15(r, g, b, dest)                                                                   \
    if (virge->dithering_enabled) {                                                            \
        int add = dither[_y & 3][_x & 3];                                                      \
        int _r  = (r > 248) ? 248 : r + add;                                                   \
        int _g  = (g > 248) ? 248 : g + add;                                                   \
        int _b  = (b > 248) ? 248 : b + add;                                                   \
        dest    = ((_b >> 3) & 0x1f) | (((_g >> 3) & 0x1f) << 5) | (((_r >> 3) & 0x1f) << 10); \
    } else                                                                                     \
        dest = ((b >> 3) & 0x1f) | (((g >> 3) & 0x1f) << 5) | (((r >> 3) & 0x1f) << 10)

#define RGB24(r, g, b) ((b) | ((g) << 8) | ((r) << 16))

typedef struct rgba_t {
    int r, g, b, a;
} rgba_t;

typedef struct s3d_state_t {
    int32_t r, g, b, a, u, v, d, w;

    int32_t base_r, base_g, base_b, base_a, base_u, base_v, base_d, base_w;

    uint32_t base_z;

    uint32_t tbu, tbv;

    uint32_t cmd_set;
    int      max_d;

    uint16_t *texture[10];

    uint32_t tex_bdr_clr;

    int32_t x1, x2;
    int     y;

    rgba_t dest_rgba;
} s3d_state_t;

typedef struct s3d_texture_state_t {
    int level;
    int texture_shift;

    int32_t u, v;
} s3d_texture_state_t;

static void (*tex_read)(s3d_state_t *state, s3d_texture_state_t *texture_state, rgba_t *out);
static void (*tex_sample)(s3d_state_t *state);
static void (*dest_pixel)(s3d_state_t *state);

#define MAX(a, b) ((a) > (b) ? (a) : (b))
#define MIN(a, b) ((a) < (b) ? (a) : (b))

static int _x;
static int _y;

static void
tex_ARGB1555(s3d_state_t *state, s3d_texture_state_t *texture_state, rgba_t *out)
{
    int      offset = ((texture_state->u & 0x7fc0000) >> texture_state->texture_shift) + (((texture_state->v & 0x7fc0000) >> texture_state->texture_shift) << texture_state->level);
    uint16_t val    = state->texture[texture_state->level][offset];

    out->r = ((val & 0x7c00) >> 7) | ((val & 0x7000) >> 12);
    out->g = ((val & 0x03e0) >> 2) | ((val & 0x0380) >> 7);
    out->b = ((val & 0x001f) << 3) | ((val & 0x001c) >> 2);
    out->a = (val & 0x8000) ? 0xff : 0;
}

static void
tex_ARGB1555_nowrap(s3d_state_t *state, s3d_texture_state_t *texture_state, rgba_t *out)
{
    int      offset = ((texture_state->u & 0x7fc0000) >> texture_state->texture_shift) + (((texture_state->v & 0x7fc0000) >> texture_state->texture_shift) << texture_state->level);
    uint16_t val    = state->texture[texture_state->level][offset];

    if (((texture_state->u | texture_state->v) & 0xf8000000) == 0xf8000000)
        val = state->tex_bdr_clr;

    out->r = ((val & 0x7c00) >> 7) | ((val & 0x7000) >> 12);
    out->g = ((val & 0x03e0) >> 2) | ((val & 0x0380) >> 7);
    out->b = ((val & 0x001f) << 3) | ((val & 0x001c) >> 2);
    out->a = (val & 0x8000) ? 0xff : 0;
}

static void
tex_ARGB4444(s3d_state_t *state, s3d_texture_state_t *texture_state, rgba_t *out)
{
    int      offset = ((texture_state->u & 0x7fc0000) >> texture_state->texture_shift) + (((texture_state->v & 0x7fc0000) >> texture_state->texture_shift) << texture_state->level);
    uint16_t val    = state->texture[texture_state->level][offset];

    out->r = ((val & 0x0f00) >> 4) | ((val & 0x0f00) >> 8);
    out->g = (val & 0x00f0) | ((val & 0x00f0) >> 4);
    out->b = ((val & 0x000f) << 4) | (val & 0x000f);
    out->a = ((val & 0xf000) >> 8) | ((val & 0xf000) >> 12);
}

static void
tex_ARGB4444_nowrap(s3d_state_t *state, s3d_texture_state_t *texture_state, rgba_t *out)
{
    int      offset = ((texture_state->u & 0x7fc0000) >> texture_state->texture_shift) + (((texture_state->v & 0x7fc0000) >> texture_state->texture_shift) << texture_state->level);
    uint16_t val    = state->texture[texture_state->level][offset];

    if (((texture_state->u | texture_state->v) & 0xf8000000) == 0xf8000000)
        val = state->tex_bdr_clr;

    out->r = ((val & 0x0f00) >> 4) | ((val & 0x0f00) >> 8);
    out->g = (val & 0x00f0) | ((val & 0x00f0) >> 4);
    out->b = ((val & 0x000f) << 4) | (val & 0x000f);
    out->a = ((val & 0xf000) >> 8) | ((val & 0xf000) >> 12);
}

static void
tex_ARGB8888(s3d_state_t *state, s3d_texture_state_t *texture_state, rgba_t *out)
{
    int      offset = ((texture_state->u & 0x7fc0000) >> texture_state->texture_shift) + (((texture_state->v & 0x7fc0000) >> texture_state->texture_shift) << texture_state->level);
    uint32_t val    = ((uint32_t *) state->texture[texture_state->level])[offset];

    out->r = (val >> 16) & 0xff;
    out->g = (val >> 8) & 0xff;
    out->b = val & 0xff;
    out->a = (val >> 24) & 0xff;
}
static void
tex_ARGB8888_nowrap(s3d_state_t *state, s3d_texture_state_t *texture_state, rgba_t *out)
{
    int      offset = ((texture_state->u & 0x7fc0000) >> texture_state->texture_shift) + (((texture_state->v & 0x7fc0000) >> texture_state->texture_shift) << texture_state->level);
    uint32_t val    = ((uint32_t *) state->texture[texture_state->level])[offset];

    if (((texture_state->u | texture_state->v) & 0xf8000000) == 0xf8000000)
        val = state->tex_bdr_clr;

    out->r = (val >> 16) & 0xff;
    out->g = (val >> 8) & 0xff;
    out->b = val & 0xff;
    out->a = (val >> 24) & 0xff;
}

static void
tex_sample_normal(s3d_state_t *state)
{
    s3d_texture_state_t texture_state;

    texture_state.level         = state->max_d;
    texture_state.texture_shift = 18 + (9 - texture_state.level);
    texture_state.u             = state->u + state->tbu;
    texture_state.v             = state->v + state->tbv;

    tex_read(state, &texture_state, &state->dest_rgba);
}

static void
tex_sample_normal_filter(s3d_state_t *state)
{
    s3d_texture_state_t texture_state;
    int                 tex_offset;
    rgba_t              tex_samples[4];
    int                 du;
    int                 dv;
    int                 d[4];

    texture_state.level         = state->max_d;
    texture_state.texture_shift = 18 + (9 - texture_state.level);
    tex_offset                  = 1 << texture_state.texture_shift;

    texture_state.u = state->u + state->tbu;
    texture_state.v = state->v + state->tbv;
    tex_read(state, &texture_state, &tex_samples[0]);
    du = (texture_state.u >> (texture_state.texture_shift - 8)) & 0xff;
    dv = (texture_state.v >> (texture_state.texture_shift - 8)) & 0xff;

    texture_state.u = state->u + state->tbu + tex_offset;
    texture_state.v = state->v + state->tbv;
    tex_read(state, &texture_state, &tex_samples[1]);

    texture_state.u = state->u + state->tbu;
    texture_state.v = state->v + state->tbv + tex_offset;
    tex_read(state, &texture_state, &tex_samples[2]);

    texture_state.u = state->u + state->tbu + tex_offset;
    texture_state.v = state->v + state->tbv + tex_offset;
    tex_read(state, &texture_state, &tex_samples[3]);

    d[0] = (256 - du) * (256 - dv);
    d[1] = du * (256 - dv);
    d[2] = (256 - du) * dv;
    d[3] = du * dv;

    state->dest_rgba.r = (tex_samples[0].r * d[0] + tex_samples[1].r * d[1] + tex_samples[2].r * d[2] + tex_samples[3].r * d[3]) >> 16;
    state->dest_rgba.g = (tex_samples[0].g * d[0] + tex_samples[1].g * d[1] + tex_samples[2].g * d[2] + tex_samples[3].g * d[3]) >> 16;
    state->dest_rgba.b = (tex_samples[0].b * d[0] + tex_samples[1].b * d[1] + tex_samples[2].b * d[2] + tex_samples[3].b * d[3]) >> 16;
    state->dest_rgba.a = (tex_samples[0].a * d[0] + tex_samples[1].a * d[1] + tex_samples[2].a * d[2] + tex_samples[3].a * d[3]) >> 16;
}

static void
tex_sample_mipmap(s3d_state_t *state)
{
    s3d_texture_state_t texture_state;

    texture_state.level = (state->d < 0) ? state->max_d : state->max_d - ((state->d >> 27) & 0xf);
    if (texture_state.level < 0)
        texture_state.level = 0;
    texture_state.texture_shift = 18 + (9 - texture_state.level);
    texture_state.u             = state->u + state->tbu;
    texture_state.v             = state->v + state->tbv;

    tex_read(state, &texture_state, &state->dest_rgba);
}

static void
tex_sample_mipmap_filter(s3d_state_t *state)
{
    s3d_texture_state_t texture_state;
    int                 tex_offset;
    rgba_t              tex_samples[4];
    int                 du;
    int                 dv;
    int                 d[4];

    texture_state.level = (state->d < 0) ? state->max_d : state->max_d - ((state->d >> 27) & 0xf);
    if (texture_state.level < 0)
        texture_state.level = 0;
    texture_state.texture_shift = 18 + (9 - texture_state.level);
    tex_offset                  = 1 << texture_state.texture_shift;

    texture_state.u = state->u + state->tbu;
    texture_state.v = state->v + state->tbv;
    tex_read(state, &texture_state, &tex_samples[0]);
    du = (texture_state.u >> (texture_state.texture_shift - 8)) & 0xff;
    dv = (texture_state.v >> (texture_state.texture_shift - 8)) & 0xff;

    texture_state.u = state->u + state->tbu + tex_offset;
    texture_state.v = state->v + state->tbv;
    tex_read(state, &texture_state, &tex_samples[1]);

    texture_state.u = state->u + state->tbu;
    texture_state.v = state->v + state->tbv + tex_offset;
    tex_read(state, &texture_state, &tex_samples[2]);

    texture_state.u = state->u + state->tbu + tex_offset;
    texture_state.v = state->v + state->tbv + tex_offset;
    tex_read(state, &texture_state, &tex_samples[3]);

    d[0] = (256 - du) * (256 - dv);
    d[1] = du * (256 - dv);
    d[2] = (256 - du) * dv;
    d[3] = du * dv;

    state->dest_rgba.r = (tex_samples[0].r * d[0] + tex_samples[1].r * d[1] + tex_samples[2].r * d[2] + tex_samples[3].r * d[3]) >> 16;
    state->dest_rgba.g = (tex_samples[0].g * d[0] + tex_samples[1].g * d[1] + tex_samples[2].g * d[2] + tex_samples[3].g * d[3]) >> 16;
    state->dest_rgba.b = (tex_samples[0].b * d[0] + tex_samples[1].b * d[1] + tex_samples[2].b * d[2] + tex_samples[3].b * d[3]) >> 16;
    state->dest_rgba.a = (tex_samples[0].a * d[0] + tex_samples[1].a * d[1] + tex_samples[2].a * d[2] + tex_samples[3].a * d[3]) >> 16;
}

static void
tex_sample_persp_normal(s3d_state_t *state)
{
    s3d_texture_state_t texture_state;
    int32_t             w = 0;

    if (state->w)
        w = (int32_t) (((1ULL << 27) << 19) / (int64_t) state->w);

    texture_state.level         = state->max_d;
    texture_state.texture_shift = 18 + (9 - texture_state.level);
    texture_state.u             = (int32_t) (((int64_t) state->u * (int64_t) w) >> (12 + state->max_d)) + state->tbu;
    texture_state.v             = (int32_t) (((int64_t) state->v * (int64_t) w) >> (12 + state->max_d)) + state->tbv;

    tex_read(state, &texture_state, &state->dest_rgba);
}

static void
tex_sample_persp_normal_filter(s3d_state_t *state)
{
    s3d_texture_state_t texture_state;
    int32_t             w = 0;
    int32_t             u;
    int32_t             v;
    int                 tex_offset;
    rgba_t              tex_samples[4];
    int                 du;
    int                 dv;
    int                 d[4];

    if (state->w)
        w = (int32_t) (((1ULL << 27) << 19) / (int64_t) state->w);

    u = (int32_t) (((int64_t) state->u * (int64_t) w) >> (12 + state->max_d)) + state->tbu;
    v = (int32_t) (((int64_t) state->v * (int64_t) w) >> (12 + state->max_d)) + state->tbv;

    texture_state.level         = state->max_d;
    texture_state.texture_shift = 18 + (9 - texture_state.level);
    tex_offset                  = 1 << texture_state.texture_shift;

    texture_state.u = u;
    texture_state.v = v;
    tex_read(state, &texture_state, &tex_samples[0]);
    du = (u >> (texture_state.texture_shift - 8)) & 0xff;
    dv = (v >> (texture_state.texture_shift - 8)) & 0xff;

    texture_state.u = u + tex_offset;
    texture_state.v = v;
    tex_read(state, &texture_state, &tex_samples[1]);

    texture_state.u = u;
    texture_state.v = v + tex_offset;
    tex_read(state, &texture_state, &tex_samples[2]);

    texture_state.u = u + tex_offset;
    texture_state.v = v + tex_offset;
    tex_read(state, &texture_state, &tex_samples[3]);

    d[0] = (256 - du) * (256 - dv);
    d[1] = du * (256 - dv);
    d[2] = (256 - du) * dv;
    d[3] = du * dv;

    state->dest_rgba.r = (tex_samples[0].r * d[0] + tex_samples[1].r * d[1] + tex_samples[2].r * d[2] + tex_samples[3].r * d[3]) >> 16;
    state->dest_rgba.g = (tex_samples[0].g * d[0] + tex_samples[1].g * d[1] + tex_samples[2].g * d[2] + tex_samples[3].g * d[3]) >> 16;
    state->dest_rgba.b = (tex_samples[0].b * d[0] + tex_samples[1].b * d[1] + tex_samples[2].b * d[2] + tex_samples[3].b * d[3]) >> 16;
    state->dest_rgba.a = (tex_samples[0].a * d[0] + tex_samples[1].a * d[1] + tex_samples[2].a * d[2] + tex_samples[3].a * d[3]) >> 16;
}

static void
tex_sample_persp_normal_375(s3d_state_t *state)
{
    s3d_texture_state_t texture_state;
    int32_t             w = 0;

    if (state->w)
        w = (int32_t) (((1ULL << 27) << 19) / (int64_t) state->w);

    texture_state.level         = state->max_d;
    texture_state.texture_shift = 18 + (9 - texture_state.level);
    texture_state.u             = (int32_t) (((int64_t) state->u * (int64_t) w) >> (8 + state->max_d)) + state->tbu;
    texture_state.v             = (int32_t) (((int64_t) state->v * (int64_t) w) >> (8 + state->max_d)) + state->tbv;

    tex_read(state, &texture_state, &state->dest_rgba);
}

static void
tex_sample_persp_normal_filter_375(s3d_state_t *state)
{
    s3d_texture_state_t texture_state;
    int32_t             w = 0;
    int32_t             u;
    int32_t             v;
    int                 tex_offset;
    rgba_t              tex_samples[4];
    int                 du;
    int                 dv;
    int                 d[4];

    if (state->w)
        w = (int32_t) (((1ULL << 27) << 19) / (int64_t) state->w);

    u = (int32_t) (((int64_t) state->u * (int64_t) w) >> (8 + state->max_d)) + state->tbu;
    v = (int32_t) (((int64_t) state->v * (int64_t) w) >> (8 + state->max_d)) + state->tbv;

    texture_state.level         = state->max_d;
    texture_state.texture_shift = 18 + (9 - texture_state.level);
    tex_offset                  = 1 << texture_state.texture_shift;

    texture_state.u = u;
    texture_state.v = v;
    tex_read(state, &texture_state, &tex_samples[0]);
    du = (u >> (texture_state.texture_shift - 8)) & 0xff;
    dv = (v >> (texture_state.texture_shift - 8)) & 0xff;

    texture_state.u = u + tex_offset;
    texture_state.v = v;
    tex_read(state, &texture_state, &tex_samples[1]);

    texture_state.u = u;
    texture_state.v = v + tex_offset;
    tex_read(state, &texture_state, &tex_samples[2]);

    texture_state.u = u + tex_offset;
    texture_state.v = v + tex_offset;
    tex_read(state, &texture_state, &tex_samples[3]);

    d[0] = (256 - du) * (256 - dv);
    d[1] = du * (256 - dv);
    d[2] = (256 - du) * dv;
    d[3] = du * dv;

    state->dest_rgba.r = (tex_samples[0].r * d[0] + tex_samples[1].r * d[1] + tex_samples[2].r * d[2] + tex_samples[3].r * d[3]) >> 16;
    state->dest_rgba.g = (tex_samples[0].g * d[0] + tex_samples[1].g * d[1] + tex_samples[2].g * d[2] + tex_samples[3].g * d[3]) >> 16;
    state->dest_rgba.b = (tex_samples[0].b * d[0] + tex_samples[1].b * d[1] + tex_samples[2].b * d[2] + tex_samples[3].b * d[3]) >> 16;
    state->dest_rgba.a = (tex_samples[0].a * d[0] + tex_samples[1].a * d[1] + tex_samples[2].a * d[2] + tex_samples[3].a * d[3]) >> 16;
}

static void
tex_sample_persp_mipmap(s3d_state_t *state)
{
    s3d_texture_state_t texture_state;
    int32_t             w = 0;

    if (state->w)
        w = (int32_t) (((1ULL << 27) << 19) / (int64_t) state->w);

    texture_state.level = (state->d < 0) ? state->max_d : state->max_d - ((state->d >> 27) & 0xf);
    if (texture_state.level < 0)
        texture_state.level = 0;
    texture_state.texture_shift = 18 + (9 - texture_state.level);
    texture_state.u             = (int32_t) (((int64_t) state->u * (int64_t) w) >> (12 + state->max_d)) + state->tbu;
    texture_state.v             = (int32_t) (((int64_t) state->v * (int64_t) w) >> (12 + state->max_d)) + state->tbv;

    tex_read(state, &texture_state, &state->dest_rgba);
}

static void
tex_sample_persp_mipmap_filter(s3d_state_t *state)
{
    s3d_texture_state_t texture_state;
    int32_t             w = 0;
    int32_t             u;
    int32_t             v;
    int                 tex_offset;
    rgba_t              tex_samples[4];
    int                 du;
    int                 dv;
    int                 d[4];

    if (state->w)
        w = (int32_t) (((1ULL << 27) << 19) / (int64_t) state->w);

    u = (int32_t) (((int64_t) state->u * (int64_t) w) >> (12 + state->max_d)) + state->tbu;
    v = (int32_t) (((int64_t) state->v * (int64_t) w) >> (12 + state->max_d)) + state->tbv;

    texture_state.level = (state->d < 0) ? state->max_d : state->max_d - ((state->d >> 27) & 0xf);
    if (texture_state.level < 0)
        texture_state.level = 0;
    texture_state.texture_shift = 18 + (9 - texture_state.level);
    tex_offset                  = 1 << texture_state.texture_shift;

    texture_state.u = u;
    texture_state.v = v;
    tex_read(state, &texture_state, &tex_samples[0]);
    du = (u >> (texture_state.texture_shift - 8)) & 0xff;
    dv = (v >> (texture_state.texture_shift - 8)) & 0xff;

    texture_state.u = u + tex_offset;
    texture_state.v = v;
    tex_read(state, &texture_state, &tex_samples[1]);

    texture_state.u = u;
    texture_state.v = v + tex_offset;
    tex_read(state, &texture_state, &tex_samples[2]);

    texture_state.u = u + tex_offset;
    texture_state.v = v + tex_offset;
    tex_read(state, &texture_state, &tex_samples[3]);

    d[0] = (256 - du) * (256 - dv);
    d[1] = du * (256 - dv);
    d[2] = (256 - du) * dv;
    d[3] = du * dv;

    state->dest_rgba.r = (tex_samples[0].r * d[0] + tex_samples[1].r * d[1] + tex_samples[2].r * d[2] + tex_samples[3].r * d[3]) >> 16;
    state->dest_rgba.g = (tex_samples[0].g * d[0] + tex_samples[1].g * d[1] + tex_samples[2].g * d[2] + tex_samples[3].g * d[3]) >> 16;
    state->dest_rgba.b = (tex_samples[0].b * d[0] + tex_samples[1].b * d[1] + tex_samples[2].b * d[2] + tex_samples[3].b * d[3]) >> 16;
    state->dest_rgba.a = (tex_samples[0].a * d[0] + tex_samples[1].a * d[1] + tex_samples[2].a * d[2] + tex_samples[3].a * d[3]) >> 16;
}

static void
tex_sample_persp_mipmap_375(s3d_state_t *state)
{
    s3d_texture_state_t texture_state;
    int32_t             w = 0;

    if (state->w)
        w = (int32_t) (((1ULL << 27) << 19) / (int64_t) state->w);

    texture_state.level = (state->d < 0) ? state->max_d : state->max_d - ((state->d >> 27) & 0xf);
    if (texture_state.level < 0)
        texture_state.level = 0;
    texture_state.texture_shift = 18 + (9 - texture_state.level);
    texture_state.u             = (int32_t) (((int64_t) state->u * (int64_t) w) >> (8 + state->max_d)) + state->tbu;
    texture_state.v             = (int32_t) (((int64_t) state->v * (int64_t) w) >> (8 + state->max_d)) + state->tbv;

    tex_read(state, &texture_state, &state->dest_rgba);
}

static void
tex_sample_persp_mipmap_filter_375(s3d_state_t *state)
{
    s3d_texture_state_t texture_state;
    int32_t             w = 0;
    int32_t             u;
    int32_t             v;
    int                 tex_offset;
    rgba_t              tex_samples[4];
    int                 du;
    int                 dv;
    int                 d[4];

    if (state->w)
        w = (int32_t) (((1ULL << 27) << 19) / (int64_t) state->w);

    u = (int32_t) (((int64_t) state->u * (int64_t) w) >> (8 + state->max_d)) + state->tbu;
    v = (int32_t) (((int64_t) state->v * (int64_t) w) >> (8 + state->max_d)) + state->tbv;

    texture_state.level = (state->d < 0) ? state->max_d : state->max_d - ((state->d >> 27) & 0xf);
    if (texture_state.level < 0)
        texture_state.level = 0;
    texture_state.texture_shift = 18 + (9 - texture_state.level);
    tex_offset                  = 1 << texture_state.texture_shift;

    texture_state.u = u;
    texture_state.v = v;
    tex_read(state, &texture_state, &tex_samples[0]);
    du = (u >> (texture_state.texture_shift - 8)) & 0xff;
    dv = (v >> (texture_state.texture_shift - 8)) & 0xff;

    texture_state.u = u + tex_offset;
    texture_state.v = v;
    tex_read(state, &texture_state, &tex_samples[1]);

    texture_state.u = u;
    texture_state.v = v + tex_offset;
    tex_read(state, &texture_state, &tex_samples[2]);

    texture_state.u = u + tex_offset;
    texture_state.v = v + tex_offset;
    tex_read(state, &texture_state, &tex_samples[3]);

    d[0] = (256 - du) * (256 - dv);
    d[1] = du * (256 - dv);
    d[2] = (256 - du) * dv;
    d[3] = du * dv;

    state->dest_rgba.r = (tex_samples[0].r * d[0] + tex_samples[1].r * d[1] + tex_samples[2].r * d[2] + tex_samples[3].r * d[3]) >> 16;
    state->dest_rgba.g = (tex_samples[0].g * d[0] + tex_samples[1].g * d[1] + tex_samples[2].g * d[2] + tex_samples[3].g * d[3]) >> 16;
    state->dest_rgba.b = (tex_samples[0].b * d[0] + tex_samples[1].b * d[1] + tex_samples[2].b * d[2] + tex_samples[3].b * d[3]) >> 16;
    state->dest_rgba.a = (tex_samples[0].a * d[0] + tex_samples[1].a * d[1] + tex_samples[2].a * d[2] + tex_samples[3].a * d[3]) >> 16;
}

#define CLAMP(x)                      \
    do {                              \
        if ((x) & ~0xff)              \
            x = ((x) < 0) ? 0 : 0xff; \
    } while (0)

#define CLAMP_RGBA(r, g, b, a)    \
    if ((r) & ~0xff)              \
        r = ((r) < 0) ? 0 : 0xff; \
    if ((g) & ~0xff)              \
        g = ((g) < 0) ? 0 : 0xff; \
    if ((b) & ~0xff)              \
        b = ((b) < 0) ? 0 : 0xff; \
    if ((a) & ~0xff)              \
        a = ((a) < 0) ? 0 : 0xff;

#define CLAMP_RGB(r, g, b) \
    do {                   \
        if ((r) < 0)       \
            r = 0;         \
        if ((r) > 0xff)    \
            r = 0xff;      \
        if ((g) < 0)       \
            g = 0;         \
        if ((g) > 0xff)    \
            g = 0xff;      \
        if ((b) < 0)       \
            b = 0;         \
        if ((b) > 0xff)    \
            b = 0xff;      \
    } while (0)

static void
dest_pixel_gouraud_shaded_triangle(s3d_state_t *state)
{
    state->dest_rgba.r = state->r >> 7;
    CLAMP(state->dest_rgba.r);

    state->dest_rgba.g = state->g >> 7;
    CLAMP(state->dest_rgba.g);

    state->dest_rgba.b = state->b >> 7;
    CLAMP(state->dest_rgba.b);

    state->dest_rgba.a = state->a >> 7;
    CLAMP(state->dest_rgba.a);
}

static void
dest_pixel_unlit_texture_triangle(s3d_state_t *state)
{
    tex_sample(state);

    if (state->cmd_set & CMD_SET_ABC_SRC)
        state->dest_rgba.a = state->a >> 7;
}

static void
dest_pixel_lit_texture_decal(s3d_state_t *state)
{
    tex_sample(state);

    if (state->cmd_set & CMD_SET_ABC_SRC)
        state->dest_rgba.a = state->a >> 7;
}

static void
dest_pixel_lit_texture_reflection(s3d_state_t *state)
{
    tex_sample(state);

    state->dest_rgba.r += (state->r >> 7);
    state->dest_rgba.g += (state->g >> 7);
    state->dest_rgba.b += (state->b >> 7);
    if (state->cmd_set & CMD_SET_ABC_SRC)
        state->dest_rgba.a += (state->a >> 7);

    CLAMP_RGBA(state->dest_rgba.r, state->dest_rgba.g, state->dest_rgba.b, state->dest_rgba.a);
}

static void
dest_pixel_lit_texture_modulate(s3d_state_t *state)
{
    int r = state->r >> 7;
    int g = state->g >> 7;
    int b = state->b >> 7;
    int a = state->a >> 7;

    tex_sample(state);

    CLAMP_RGBA(r, g, b, a);

    state->dest_rgba.r = ((state->dest_rgba.r) * r) >> 8;
    state->dest_rgba.g = ((state->dest_rgba.g) * g) >> 8;
    state->dest_rgba.b = ((state->dest_rgba.b) * b) >> 8;

    if (state->cmd_set & CMD_SET_ABC_SRC)
        state->dest_rgba.a = a;
}

static void
tri(virge_t *virge, s3d_t *s3d_tri, s3d_state_t *state, int yc, int32_t dx1, int32_t dx2)
{
    svga_t  *svga = &virge->svga;
    uint8_t *vram = svga->vram;

    int x_dir = s3d_tri->tlr ? 1 : -1;

    int use_z = !(s3d_tri->cmd_set & CMD_SET_ZB_MODE);

    int y_count = yc;

    int bpp = (s3d_tri->cmd_set >> 2) & 7;

    uint32_t dest_offset = 0;
    uint32_t z_offset = 0;

    uint32_t src_col;
    int      src_r = 0;
    int      src_g = 0;
    int      src_b = 0;

    int      x;
    int      xe;
    uint32_t z;

    uint32_t dest_addr;
    uint32_t z_addr;
    int      dx;
    int      x_offset;
    int      xz_offset;

    int      update;
    uint16_t src_z = 0;

    if (s3d_tri->cmd_set & CMD_SET_HC) {
        if (state->y < s3d_tri->clip_t)
            return;
        if (state->y > s3d_tri->clip_b) {
            int diff_y = state->y - s3d_tri->clip_b;

            if (diff_y > y_count)
                diff_y = y_count;

            state->base_u += (s3d_tri->TdUdY * diff_y);
            state->base_v += (s3d_tri->TdVdY * diff_y);
            state->base_z += (s3d_tri->TdZdY * diff_y);
            state->base_r += (s3d_tri->TdRdY * diff_y);
            state->base_g += (s3d_tri->TdGdY * diff_y);
            state->base_b += (s3d_tri->TdBdY * diff_y);
            state->base_a += (s3d_tri->TdAdY * diff_y);
            state->base_d += (s3d_tri->TdDdY * diff_y);
            state->base_w += (s3d_tri->TdWdY * diff_y);
            state->x1 += (dx1 * diff_y);
            state->x2 += (dx2 * diff_y);
            state->y -= diff_y;
            dest_offset -= s3d_tri->dest_str * diff_y;
            z_offset -= s3d_tri->z_str;
            y_count -= diff_y;
        }
        if ((state->y - y_count) < s3d_tri->clip_t)
            y_count = (state->y - s3d_tri->clip_t) + 1;
    }

    dest_offset = s3d_tri->dest_base + (state->y * s3d_tri->dest_str);
    z_offset    = s3d_tri->z_base + (state->y * s3d_tri->z_str);

    while (y_count > 0) {
        x  = (state->x1 + ((1 << 20) - 1)) >> 20;
        xe = (state->x2 + ((1 << 20) - 1)) >> 20;
        z  = (state->base_z > 0) ? (state->base_z << 1) : 0;
        if (x_dir < 0) {
            x--;
            xe--;
        }

        if (((x != xe) && ((x_dir > 0) && (x < xe))) || ((x_dir < 0) && (x > xe))) {
            dx        = (x_dir > 0) ? ((31 - ((state->x1 - 1) >> 15)) & 0x1f) : (((state->x1 - 1) >> 15) & 0x1f);
            x_offset  = x_dir * (bpp + 1);
            xz_offset = x_dir << 1;
            if (x_dir > 0)
                dx += 1;
            state->r = state->base_r + ((s3d_tri->TdRdX * dx) >> 5);
            state->g = state->base_g + ((s3d_tri->TdGdX * dx) >> 5);
            state->b = state->base_b + ((s3d_tri->TdBdX * dx) >> 5);
            state->a = state->base_a + ((s3d_tri->TdAdX * dx) >> 5);
            state->u = state->base_u + ((s3d_tri->TdUdX * dx) >> 5);
            state->v = state->base_v + ((s3d_tri->TdVdX * dx) >> 5);
            state->w = state->base_w + ((s3d_tri->TdWdX * dx) >> 5);
            state->d = state->base_d + ((s3d_tri->TdDdX * dx) >> 5);
            z += ((s3d_tri->TdZdX * dx) >> 5);

            if (s3d_tri->cmd_set & CMD_SET_HC) {
                if (x_dir > 0) {
                    if (x > s3d_tri->clip_r)
                        goto tri_skip_line;
                    if (xe < s3d_tri->clip_l)
                        goto tri_skip_line;
                    if (xe > s3d_tri->clip_r)
                        xe = s3d_tri->clip_r + 1;
                    if (x < s3d_tri->clip_l) {
                        int diff_x = s3d_tri->clip_l - x;

                        z += (s3d_tri->TdZdX * diff_x);
                        state->u += (s3d_tri->TdUdX * diff_x);
                        state->v += (s3d_tri->TdVdX * diff_x);
                        state->r += (s3d_tri->TdRdX * diff_x);
                        state->g += (s3d_tri->TdGdX * diff_x);
                        state->b += (s3d_tri->TdBdX * diff_x);
                        state->a += (s3d_tri->TdAdX * diff_x);
                        state->d += (s3d_tri->TdDdX * diff_x);
                        state->w += (s3d_tri->TdWdX * diff_x);

                        x = s3d_tri->clip_l;
                    }
                } else {
                    if (x < s3d_tri->clip_l)
                        goto tri_skip_line;
                    if (xe > s3d_tri->clip_r)
                        goto tri_skip_line;
                    if (xe < s3d_tri->clip_l)
                        xe = s3d_tri->clip_l - 1;
                    if (x > s3d_tri->clip_r) {
                        int diff_x = x - s3d_tri->clip_r;

                        z += (s3d_tri->TdZdX * diff_x);
                        state->u += (s3d_tri->TdUdX * diff_x);
                        state->v += (s3d_tri->TdVdX * diff_x);
                        state->r += (s3d_tri->TdRdX * diff_x);
                        state->g += (s3d_tri->TdGdX * diff_x);
                        state->b += (s3d_tri->TdBdX * diff_x);
                        state->a += (s3d_tri->TdAdX * diff_x);
                        state->d += (s3d_tri->TdDdX * diff_x);
                        state->w += (s3d_tri->TdWdX * diff_x);

                        x = s3d_tri->clip_r;
                    }
                }
            }

            svga->changedvram[(dest_offset & virge->vram_mask) >> 12] = changeframecount;

            dest_addr = dest_offset + (x * (bpp + 1));
            z_addr    = z_offset + (x << 1);

            x &= 0xfff;
            xe &= 0xfff;

            while (x != xe) {
                update = 1;
                _x     = x;
                _y     = state->y;

                if (use_z) {
                    src_z = *(uint16_t *) &vram[z_addr & virge->vram_mask];
                    switch ((s3d_tri->cmd_set >> 20) & 7) {
                        case 0:
                            update = 0;
                            break;
                        case 1:
                            if ((z >> 16) > src_z) {
                                src_z = (z >> 16);
                            } else
                                update = 0;
                            break;
                        case 2:
                            if ((z >> 16) == src_z) {
                                src_z = (z >> 16);
                            } else
                                update = 0;
                            break;
                        case 3:
                            if ((z >> 16) >= src_z) {
                                src_z = (z >> 16);
                            } else
                                update = 0;
                            break;
                        case 4:
                            if ((z >> 16) < src_z) {
                                src_z = (z >> 16);
                            } else
                                update = 0;
                            break;
                        case 5:
                            if ((z >> 16) != src_z) {
                                src_z = (z >> 16);
                            } else
                                update = 0;
                            break;
                        case 6:
                            if ((z >> 16) <= src_z) {
                                src_z = (z >> 16);
                            } else
                                update = 0;
                            break;
                        case 7:
                            src_z = (z >> 16);
                            break;

                        default:
                            break;
                    }
                }

                if (update) {
                    uint32_t dest_col;

                    dest_pixel(state);

                    if (s3d_tri->cmd_set & CMD_SET_FE) {
                        int a              = state->a >> 7;
                        state->dest_rgba.r = ((state->dest_rgba.r * a) + (s3d_tri->fog_r * (255 - a))) / 255;
                        state->dest_rgba.g = ((state->dest_rgba.g * a) + (s3d_tri->fog_g * (255 - a))) / 255;
                        state->dest_rgba.b = ((state->dest_rgba.b * a) + (s3d_tri->fog_b * (255 - a))) / 255;
                    }

                    if (s3d_tri->cmd_set & CMD_SET_ABC_ENABLE) {
                        switch (bpp) {
                            case 0: /*8 bpp*/
                                /*TODO: Not implemented yet*/
                                break;
                            case 1: /*16 bpp*/
                                src_col = *(uint16_t *) &vram[dest_addr & virge->vram_mask];
                                RGB15_TO_24(src_col, src_r, src_g, src_b);
                                break;
                            case 2: /*24 bpp*/
                                src_col = (*(uint32_t *) &vram[dest_addr & virge->vram_mask]) & 0xffffff;
                                RGB24_TO_24(src_col, src_r, src_g, src_b);
                                break;

                            default:
                                break;
                        }

                        state->dest_rgba.r = ((state->dest_rgba.r * state->dest_rgba.a) + (src_r * (255 - state->dest_rgba.a))) / 255;
                        state->dest_rgba.g = ((state->dest_rgba.g * state->dest_rgba.a) + (src_g * (255 - state->dest_rgba.a))) / 255;
                        state->dest_rgba.b = ((state->dest_rgba.b * state->dest_rgba.a) + (src_b * (255 - state->dest_rgba.a))) / 255;
                    }

                    switch (bpp) {
                        case 0: /*8 bpp*/
                            /*TODO: Not implemented yet*/
                            break;
                        case 1: /*16 bpp*/
                            RGB15(state->dest_rgba.r, state->dest_rgba.g, state->dest_rgba.b, dest_col);
                            *(uint16_t *) &vram[dest_addr & virge->vram_mask]       = dest_col;
                            svga->changedvram[(dest_addr & virge->vram_mask) >> 12] = changeframecount;
                            break;
                        case 2: /*24 bpp*/
                            dest_col                                                = RGB24(state->dest_rgba.r, state->dest_rgba.g, state->dest_rgba.b);
                            *(uint8_t *) &vram[dest_addr & virge->vram_mask]        = dest_col & 0xff;
                            *(uint8_t *) &vram[(dest_addr + 1) & virge->vram_mask]  = (dest_col >> 8) & 0xff;
                            *(uint8_t *) &vram[(dest_addr + 2) & virge->vram_mask]  = (dest_col >> 16) & 0xff;
                            svga->changedvram[(dest_addr & virge->vram_mask) >> 12] = changeframecount;
                            break;

                        default:
                            break;
                    }
                }

                if (use_z && (s3d_tri->cmd_set & CMD_SET_ZUP)) {
                    *(uint16_t *) &vram[z_addr & virge->vram_mask]       = src_z;
                    svga->changedvram[(z_addr & virge->vram_mask) >> 12] = changeframecount;
                }

                z += s3d_tri->TdZdX;
                state->u += s3d_tri->TdUdX;
                state->v += s3d_tri->TdVdX;
                state->r += s3d_tri->TdRdX;
                state->g += s3d_tri->TdGdX;
                state->b += s3d_tri->TdBdX;
                state->a += s3d_tri->TdAdX;
                state->d += s3d_tri->TdDdX;
                state->w += s3d_tri->TdWdX;
                dest_addr += x_offset;
                z_addr += xz_offset;

                x = (x + x_dir) & 0xfff;
            }
        }

        y_count--;

tri_skip_line:
        state->x1 += dx1;
        state->x2 += dx2;
        state->base_u += s3d_tri->TdUdY;
        state->base_v += s3d_tri->TdVdY;
        state->base_z += s3d_tri->TdZdY;
        state->base_r += s3d_tri->TdRdY;
        state->base_g += s3d_tri->TdGdY;
        state->base_b += s3d_tri->TdBdY;
        state->base_a += s3d_tri->TdAdY;
        state->base_d += s3d_tri->TdDdY;
        state->base_w += s3d_tri->TdWdY;
        state->y--;
        dest_offset -= s3d_tri->dest_str;
        z_offset -= s3d_tri->z_str;
    }
}

static int tex_size[8] = {
    4 * 2,
    2 * 2,
    2 * 2,
    1 * 2,
    2 / 1,
    2 / 1,
    1 * 2,
    1 * 2
};

static void
s3_virge_triangle(virge_t *virge, s3d_t *s3d_tri)
{
    s3d_state_t state;

    uint32_t tex_base;

    uint64_t start_time = plat_timer_read();
    uint64_t end_time;

    state.tbu = s3d_tri->tbu << 11;
    state.tbv = s3d_tri->tbv << 11;

    state.max_d = (s3d_tri->cmd_set >> 8) & 15;

    state.tex_bdr_clr = s3d_tri->tex_bdr_clr;

    state.cmd_set = s3d_tri->cmd_set;

    state.base_u = s3d_tri->tus;
    state.base_v = s3d_tri->tvs;
    state.base_z = s3d_tri->tzs;
    state.base_r = (int32_t) s3d_tri->trs;
    state.base_g = (int32_t) s3d_tri->tgs;
    state.base_b = (int32_t) s3d_tri->tbs;
    state.base_a = (int32_t) s3d_tri->tas;
    state.base_d = s3d_tri->tds;
    state.base_w = s3d_tri->tws;

    tex_base = s3d_tri->tex_base;
    for (int c = 9; c >= 0; c--) {
        state.texture[c] = (uint16_t *) &virge->svga.vram[tex_base];
        if (c <= state.max_d)
            tex_base += ((1 << (c * 2)) * tex_size[(s3d_tri->cmd_set >> 5) & 7]) / 2;
    }

    switch ((s3d_tri->cmd_set >> 27) & 0xf) {
        case 0:
            dest_pixel = dest_pixel_gouraud_shaded_triangle;
            break;
        case 1:
        case 5:
            switch ((s3d_tri->cmd_set >> 15) & 0x3) {
                case 0:
                    dest_pixel = dest_pixel_lit_texture_reflection;
                    break;
                case 1:
                    dest_pixel = dest_pixel_lit_texture_modulate;
                    break;
                case 2:
                    dest_pixel = dest_pixel_lit_texture_decal;
                    break;
                default:
                    s3_virge_log("bad triangle type %x\n", (s3d_tri->cmd_set >> 27) & 0xf);
                    return;
            }
            break;
        case 2:
        case 6:
            dest_pixel = dest_pixel_unlit_texture_triangle;
            break;
        default:
            s3_virge_log("bad triangle type %x\n", (s3d_tri->cmd_set >> 27) & 0xf);
            return;
    }

    switch (((s3d_tri->cmd_set >> 12) & 7) | ((s3d_tri->cmd_set & (1 << 29)) ? 8 : 0)) {
        case 0:
        case 1:
            tex_sample = tex_sample_mipmap;
            break;
        case 2:
        case 3:
            tex_sample = virge->bilinear_enabled ? tex_sample_mipmap_filter : tex_sample_mipmap;
            break;
        case 4:
        case 5:
            tex_sample = tex_sample_normal;
            break;
        case 6:
        case 7:
            tex_sample = virge->bilinear_enabled ? tex_sample_normal_filter : tex_sample_normal;
            break;
        case (0 | 8):
        case (1 | 8):
            if (virge->chip == S3_VIRGEDX || virge->chip >= S3_VIRGEGX2)
                tex_sample = tex_sample_persp_mipmap_375;
            else
                tex_sample = tex_sample_persp_mipmap;
            break;
        case (2 | 8):
        case (3 | 8):
            if (virge->chip == S3_VIRGEDX || virge->chip >= S3_VIRGEGX2)
                tex_sample = virge->bilinear_enabled ? tex_sample_persp_mipmap_filter_375 : tex_sample_persp_mipmap_375;
            else
                tex_sample = virge->bilinear_enabled ? tex_sample_persp_mipmap_filter : tex_sample_persp_mipmap;
            break;
        case (4 | 8):
        case (5 | 8):
            if (virge->chip == S3_VIRGEDX || virge->chip >= S3_VIRGEGX2)
                tex_sample = tex_sample_persp_normal_375;
            else
                tex_sample = tex_sample_persp_normal;
            break;
        case (6 | 8):
        case (7 | 8):
            if (virge->chip == S3_VIRGEDX || virge->chip >= S3_VIRGEGX2)
                tex_sample = virge->bilinear_enabled ? tex_sample_persp_normal_filter_375 : tex_sample_persp_normal_375;
            else
                tex_sample = virge->bilinear_enabled ? tex_sample_persp_normal_filter : tex_sample_persp_normal;
            break;

        default:
            break;
    }

    switch ((s3d_tri->cmd_set >> 5) & 7) {
        case 0:
            tex_read = (s3d_tri->cmd_set & CMD_SET_TWE) ? tex_ARGB8888 : tex_ARGB8888_nowrap;
            break;
        case 1:
            tex_read = (s3d_tri->cmd_set & CMD_SET_TWE) ? tex_ARGB4444 : tex_ARGB4444_nowrap;
            break;
        case 2:
            tex_read = (s3d_tri->cmd_set & CMD_SET_TWE) ? tex_ARGB1555 : tex_ARGB1555_nowrap;
            break;
        default:
            s3_virge_log("bad texture type %i\n", (s3d_tri->cmd_set >> 5) & 7);
            tex_read = (s3d_tri->cmd_set & CMD_SET_TWE) ? tex_ARGB1555 : tex_ARGB1555_nowrap;
            break;
    }

    state.y  = s3d_tri->tys;
    state.x1 = s3d_tri->txs;
    state.x2 = s3d_tri->txend01;
    tri(virge, s3d_tri, &state, s3d_tri->ty01, s3d_tri->TdXdY02, s3d_tri->TdXdY01);
    state.x2 = s3d_tri->txend12;
    tri(virge, s3d_tri, &state, s3d_tri->ty12, s3d_tri->TdXdY02, s3d_tri->TdXdY12);

    end_time = plat_timer_read();

    virge->blitter_time += end_time - start_time;
}

static void
s3_virge_hwcursor_draw(svga_t *svga, int displine)
{
    const virge_t *virge = (virge_t *) svga->priv;
    uint16_t       dat[2];
    int            xx;
    int            offset = svga->hwcursor_latch.x - svga->hwcursor_latch.xoff;
    uint32_t       fg;
    uint32_t       bg;
    uint32_t       vram_mask = virge->vram_mask;

    if (svga->interlace && svga->hwcursor_oddeven)
        svga->hwcursor_latch.addr += 16;

    switch (svga->bpp) {
        default:
            if (virge->chip != S3_VIRGEGX2) {
                fg = svga->pallook[virge->hwc_fg_col & 0xff];
                bg = svga->pallook[virge->hwc_bg_col & 0xff];
                break;
            }
            fallthrough;

        case 15:
            if (virge->chip != S3_VIRGEGX2) {
                fg = video_15to32[virge->hwc_fg_col & 0xffff];
                bg = video_15to32[virge->hwc_bg_col & 0xffff];
                break;
            }
            fallthrough;

        case 16:
            if (virge->chip != S3_VIRGEGX2) {
                fg = video_16to32[virge->hwc_fg_col & 0xffff];
                bg = video_16to32[virge->hwc_bg_col & 0xffff];
                break;
            }
            fallthrough;

        case 24:
        case 32:
            fg = virge->hwc_fg_col;
            bg = virge->hwc_bg_col;
            break;
    }

    for (uint8_t x = 0; x < 64; x += 16) {
        dat[0] = (svga->vram[svga->hwcursor_latch.addr & vram_mask] << 8) | svga->vram[(svga->hwcursor_latch.addr + 1) & vram_mask];
        dat[1] = (svga->vram[(svga->hwcursor_latch.addr + 2) & vram_mask] << 8) | svga->vram[(svga->hwcursor_latch.addr + 3) & vram_mask];
        if (svga->crtc[0x55] & 0x10) {
            /*X11*/
            for (xx = 0; xx < 16; xx++) {
                if (offset >= 0) {
                    if (virge->chip == S3_VIRGEGX2)
                        dat[0] ^= 0x8000;

                    if (dat[0] & 0x8000)
                        buffer32->line[displine][offset + svga->x_add] = (dat[1] & 0x8000) ? fg : bg;
                }

                offset++;
                dat[0] <<= 1;
                dat[1] <<= 1;
            }
        } else {
            /*Windows*/
            for (xx = 0; xx < 16; xx++) {
                if (offset >= 0) {
                    if (!(dat[0] & 0x8000))
                        buffer32->line[displine][offset + svga->x_add] = (dat[1] & 0x8000) ? fg : bg;
                    else if (dat[1] & 0x8000)
                        buffer32->line[displine][offset + svga->x_add] ^= 0xffffff;
                }

                offset++;
                dat[0] <<= 1;
                dat[1] <<= 1;
            }
        }
        svga->hwcursor_latch.addr += 4;
    }
    if (svga->interlace && !svga->hwcursor_oddeven)
        svga->hwcursor_latch.addr += 16;
}

#define DECODE_YCbCr()                      \
    do {                                    \
        int c;                              \
                                            \
        for (c = 0; c < 2; c++) {           \
            uint8_t y1, y2;                 \
            int8_t  Cr, Cb;                 \
            int     dR, dG, dB;             \
                                            \
            y1 = src[0];                    \
            Cr = src[1] - 0x80;             \
            y2 = src[2];                    \
            Cb = src[3] - 0x80;             \
            src += 4;                       \
                                            \
            dR = (359 * Cr) >> 8;           \
            dG = (88 * Cb + 183 * Cr) >> 8; \
            dB = (453 * Cb) >> 8;           \
                                            \
            r[x_write] = y1 + dR;           \
            CLAMP(r[x_write]);              \
            g[x_write] = y1 - dG;           \
            CLAMP(g[x_write]);              \
            b[x_write] = y1 + dB;           \
            CLAMP(b[x_write]);              \
                                            \
            r[x_write + 1] = y2 + dR;       \
            CLAMP(r[x_write + 1]);          \
            g[x_write + 1] = y2 - dG;       \
            CLAMP(g[x_write + 1]);          \
            b[x_write + 1] = y2 + dB;       \
            CLAMP(b[x_write + 1]);          \
                                            \
            x_write = (x_write + 2) & 7;    \
        }                                   \
    } while (0)

/*Both YUV formats are untested*/
#define DECODE_YUV211()                  \
    do {                                 \
        uint8_t y1, y2, y3, y4;          \
        int8_t  U, V;                    \
        int     dR, dG, dB;              \
                                         \
        U  = src[0] - 0x80;              \
        y1 = (298 * (src[1] - 16)) >> 8; \
        y2 = (298 * (src[2] - 16)) >> 8; \
        V  = src[3] - 0x80;              \
        y3 = (298 * (src[4] - 16)) >> 8; \
        y4 = (298 * (src[5] - 16)) >> 8; \
        src += 6;                        \
                                         \
        dR = (309 * V) >> 8;             \
        dG = (100 * U + 208 * V) >> 8;   \
        dB = (516 * U) >> 8;             \
                                         \
        r[x_write] = y1 + dR;            \
        CLAMP(r[x_write]);               \
        g[x_write] = y1 - dG;            \
        CLAMP(g[x_write]);               \
        b[x_write] = y1 + dB;            \
        CLAMP(b[x_write]);               \
                                         \
        r[x_write + 1] = y2 + dR;        \
        CLAMP(r[x_write + 1]);           \
        g[x_write + 1] = y2 - dG;        \
        CLAMP(g[x_write + 1]);           \
        b[x_write + 1] = y2 + dB;        \
        CLAMP(b[x_write + 1]);           \
                                         \
        r[x_write + 2] = y3 + dR;        \
        CLAMP(r[x_write + 2]);           \
        g[x_write + 2] = y3 - dG;        \
        CLAMP(g[x_write + 2]);           \
        b[x_write + 2] = y3 + dB;        \
        CLAMP(b[x_write + 2]);           \
                                         \
        r[x_write + 3] = y4 + dR;        \
        CLAMP(r[x_write + 3]);           \
        g[x_write + 3] = y4 - dG;        \
        CLAMP(g[x_write + 3]);           \
        b[x_write + 3] = y4 + dB;        \
        CLAMP(b[x_write + 3]);           \
                                         \
        x_write = (x_write + 4) & 7;     \
    } while (0)

#define DECODE_YUV422()                      \
    do {                                     \
        int c;                               \
                                             \
        for (c = 0; c < 2; c++) {            \
            uint8_t y1, y2;                  \
            int8_t  U, V;                    \
            int     dR, dG, dB;              \
                                             \
            U  = src[0] - 0x80;              \
            y1 = (298 * (src[1] - 16)) >> 8; \
            V  = src[2] - 0x80;              \
            y2 = (298 * (src[3] - 16)) >> 8; \
            src += 4;                        \
                                             \
            dR = (309 * V) >> 8;             \
            dG = (100 * U + 208 * V) >> 8;   \
            dB = (516 * U) >> 8;             \
                                             \
            r[x_write] = y1 + dR;            \
            CLAMP(r[x_write]);               \
            g[x_write] = y1 - dG;            \
            CLAMP(g[x_write]);               \
            b[x_write] = y1 + dB;            \
            CLAMP(b[x_write]);               \
                                             \
            r[x_write + 1] = y2 + dR;        \
            CLAMP(r[x_write + 1]);           \
            g[x_write + 1] = y2 - dG;        \
            CLAMP(g[x_write + 1]);           \
            b[x_write + 1] = y2 + dB;        \
            CLAMP(b[x_write + 1]);           \
                                             \
            x_write = (x_write + 2) & 7;     \
        }                                    \
    } while (0)

#define DECODE_RGB555()                                                      \
    do {                                                                     \
        int c;                                                               \
                                                                             \
        for (c = 0; c < 4; c++) {                                            \
            uint16_t dat;                                                    \
                                                                             \
            dat = *(uint16_t *) src;                                         \
            src += 2;                                                        \
                                                                             \
            r[x_write + c] = ((dat & 0x001f) << 3) | ((dat & 0x001f) >> 2);  \
            g[x_write + c] = ((dat & 0x03e0) >> 2) | ((dat & 0x03e0) >> 7);  \
            b[x_write + c] = ((dat & 0x7c00) >> 7) | ((dat & 0x7c00) >> 12); \
        }                                                                    \
        x_write = (x_write + 4) & 7;                                         \
    } while (0)

#define DECODE_RGB565()                                                      \
    do {                                                                     \
        int c;                                                               \
                                                                             \
        for (c = 0; c < 4; c++) {                                            \
            uint16_t dat;                                                    \
                                                                             \
            dat = *(uint16_t *) src;                                         \
            src += 2;                                                        \
                                                                             \
            r[x_write + c] = ((dat & 0x001f) << 3) | ((dat & 0x001f) >> 2);  \
            g[x_write + c] = ((dat & 0x07e0) >> 3) | ((dat & 0x07e0) >> 9);  \
            b[x_write + c] = ((dat & 0xf800) >> 8) | ((dat & 0xf800) >> 13); \
        }                                                                    \
        x_write = (x_write + 4) & 7;                                         \
    } while (0)

#define DECODE_RGB888()              \
    do {                             \
        int c;                       \
                                     \
        for (c = 0; c < 4; c++) {    \
            r[x_write + c] = src[0]; \
            g[x_write + c] = src[1]; \
            b[x_write + c] = src[2]; \
            src += 3;                \
        }                            \
        x_write = (x_write + 4) & 7; \
    } while (0)

#define DECODE_XRGB8888()            \
    do {                             \
        int c;                       \
                                     \
        for (c = 0; c < 4; c++) {    \
            r[x_write + c] = src[0]; \
            g[x_write + c] = src[1]; \
            b[x_write + c] = src[2]; \
            src += 4;                \
        }                            \
        x_write = (x_write + 4) & 7; \
    } while (0)

#define OVERLAY_SAMPLE()               \
    do {                               \
        switch (virge->streams.sdif) { \
            case 1:                    \
                DECODE_YCbCr();        \
                break;                 \
            case 2:                    \
                DECODE_YUV422();       \
                break;                 \
            case 3:                    \
                DECODE_RGB555();       \
                break;                 \
            case 4:                    \
                DECODE_YUV211();       \
                break;                 \
            case 5:                    \
                DECODE_RGB565();       \
                break;                 \
            case 6:                    \
                DECODE_RGB888();       \
                break;                 \
            case 7:                    \
            default:                   \
                DECODE_XRGB8888();     \
                break;                 \
        }                              \
    } while (0)

static void
s3_virge_overlay_draw(svga_t *svga, int displine)
{
    const virge_t *virge  = (virge_t *) svga->priv;
    int            offset = (virge->streams.sec_x - virge->streams.pri_x) + 1;
    int            h_acc  = virge->streams.dda_horiz_accumulator;
    int            r[8];
    int            g[8];
    int            b[8];
    int            x_size;
    int            x_read = 4;
    int            x_write = 4;
    uint32_t      *p;
    uint8_t       *src = &svga->vram[svga->overlay_latch.addr];

    p = &(buffer32->line[displine][offset + svga->x_add]);

    if ((offset + virge->streams.sec_w) > virge->streams.pri_w)
        x_size = (virge->streams.pri_w - virge->streams.sec_x) + 1;
    else
        x_size = virge->streams.sec_w + 1;

    OVERLAY_SAMPLE();

    for (int x = 0; x < x_size; x++) {
        *p++ = r[x_read] | (g[x_read] << 8) | (b[x_read] << 16);

        h_acc += virge->streams.k1_horiz_scale;
        if (h_acc >= 0) {
            if ((x_read ^ (x_read + 1)) & ~3)
                OVERLAY_SAMPLE();
            x_read = (x_read + 1) & 7;

            h_acc += (virge->streams.k2_horiz_scale - virge->streams.k1_horiz_scale);
        }
    }

    svga->overlay_latch.v_acc += virge->streams.k1_vert_scale;
    if (svga->overlay_latch.v_acc >= 0) {
        svga->overlay_latch.v_acc += (virge->streams.k2_vert_scale - virge->streams.k1_vert_scale);
        svga->overlay_latch.addr += virge->streams.sec_stride;
    }
}

static uint8_t
s3_virge_pci_read(UNUSED(int func), int addr, void *priv)
{
    const virge_t *virge = (virge_t *) priv;
    const svga_t  *svga  = &virge->svga;
    uint8_t        ret   = 0;

    switch (addr) {
        case 0x00:
            ret = 0x33;
            break; /*'S3'*/
        case 0x01:
            ret = 0x53;
            break;

        case 0x02:
            ret = virge->virge_id_low;
            break;
        case 0x03:
            ret = virge->virge_id_high;
            break;

        case PCI_REG_COMMAND:
            ret = virge->pci_regs[PCI_REG_COMMAND] & 0x27;
            break;

        case 0x07:
            ret = virge->pci_regs[0x07] & 0x36;
            break;

        case 0x08:
            ret = virge->virge_rev;
            break; /*Revision ID*/
        case 0x09:
            ret = 0;
            break; /*Programming interface*/

        case 0x0a:
            ret = 0x00;
            break; /*Supports VGA interface*/
        case 0x0b:
            ret = 0x03;
            break;

        case 0x0d:
            ret = virge->pci_regs[0x0d] & 0xf8;
            break;

        case 0x10:
            ret = 0x00;
            break; /*Linear frame buffer address*/
        case 0x11:
            ret = 0x00;
            break;
        case 0x12:
            ret = 0x00;
            break;
        case 0x13:
            ret = (virge->chip == S3_VIRGEVX || virge->chip == S3_TRIO3D2X) ? (svga->crtc[0x59] & 0xfe) : (svga->crtc[0x59] & 0xfc);
            break;

        case 0x2c:
            ret = 0x33;
            break; /* Subsystem vendor ID */
        case 0x2d:
            ret = 0x53;
            break;
        case 0x2e:
            ret = virge->virge_id_low;
            break;
        case 0x2f:
            ret = virge->virge_id_high;
            break;

        case 0x30:
            ret = (!virge->onboard) ? (virge->pci_regs[0x30] & 0x01) : 0x00;
            break; /*BIOS ROM address*/
        case 0x31:
            ret = 0x00;
            break;
        case 0x32:
            ret = (!virge->onboard) ? virge->pci_regs[0x32] : 0x00;
            break;
        case 0x33:
            ret = (!virge->onboard) ? virge->pci_regs[0x33] : 0x00;
            break;

        case 0x34:
            ret = (virge->chip >= S3_VIRGEGX2) ? 0xdc : 0x00;
            break;

        case 0x3c:
            ret = virge->pci_regs[0x3c];
            break;

        case 0x3d:
            ret = PCI_INTA;
            break; /*INTA*/

        case 0x3e:
            ret = 0x04;
            break;
        case 0x3f:
            ret = 0xff;
            break;

        case 0x80:
            ret = 0x02;
            break; /* AGP capability */
        case 0x81:
            ret = 0x00;
            break;
        case 0x82:
            ret = 0x10;
            break; /* assumed AGP 1.0 */

        case 0x84:
            ret = (virge->chip >= S3_TRIO3D2X) ? 0x03 : 0x01;
            break;
        case 0x87:
            ret = 0x1f;
            break;

        case 0x88:
            ret = virge->pci_regs[0x88];
            break;
        case 0x89:
            ret = virge->pci_regs[0x89];
            break;
        case 0x8a:
            ret = virge->pci_regs[0x8a];
            break;
        case 0x8b:
            ret = virge->pci_regs[0x8b];
            break;

        case 0xdc:
            ret = 0x01;
            break; /* PCI Power Management capability */
        case 0xdd:
            ret = virge->is_agp ? 0x80 : 0x00;
            break;
        case 0xde:
            ret = 0x21;
            break;

        case 0xe0:
            ret = virge->pci_regs[0xe0];
            break;
        case 0xe1:
            ret = virge->pci_regs[0xe1];
            break;
        case 0xe2:
            ret = virge->pci_regs[0xe2];
            break;
        case 0xe3:
            ret = virge->pci_regs[0xe3];
            break;

        default:
            break;
    }
    return ret;
}

static void
s3_virge_pci_write(UNUSED(int func), int addr, uint8_t val, void *priv)
{
    virge_t *virge = (virge_t *) priv;
    svga_t  *svga  = &virge->svga;
    switch (addr) {
        case 0x00:
        case 0x01:
        case 0x02:
        case 0x03:
        case 0x08:
        case 0x09:
        case 0x0a:
        case 0x0b:
        case 0x3d:
        case 0x3e:
        case 0x3f:
            return;

        case PCI_REG_COMMAND:
            if (val & PCI_COMMAND_IO) {
                io_removehandler(0x03c0, 0x0020, s3_virge_in, NULL, NULL, s3_virge_out, NULL, NULL, virge);
                io_sethandler(0x03c0, 0x0020, s3_virge_in, NULL, NULL, s3_virge_out, NULL, NULL, virge);
            } else
                io_removehandler(0x03c0, 0x0020, s3_virge_in, NULL, NULL, s3_virge_out, NULL, NULL, virge);
            virge->pci_regs[PCI_REG_COMMAND] = val & 0x27;
            s3_virge_updatemapping(virge);
            return;
        case 0x07:
            virge->pci_regs[0x07] = val & 0x3e;
            return;
        case 0x0d:
            virge->pci_regs[0x0d] = val & 0xf8;
            return;

        case 0x13:
            svga->crtc[0x59] = (virge->chip == S3_VIRGEVX || virge->chip == S3_TRIO3D2X) ? (val & 0xfe) : (val & 0xfc);
            s3_virge_updatemapping(virge);
            return;

        case 0x30:
        case 0x32:
        case 0x33:
            if (virge->onboard)
                return;
            virge->pci_regs[addr] = val;
            if (virge->pci_regs[0x30] & 0x01) {
                uint32_t biosaddr = (virge->pci_regs[0x32] << 16) | (virge->pci_regs[0x33] << 24);
                if (virge->chip == S3_VIRGEGX2)
                    mem_mapping_set_addr(&virge->bios_rom.mapping, biosaddr, 0x10000);
                else
                    mem_mapping_set_addr(&virge->bios_rom.mapping, biosaddr, 0x8000);
            } else {
                mem_mapping_disable(&virge->bios_rom.mapping);
            }
            return;
        case 0x3c:
            virge->pci_regs[0x3c] = val;
            return;

        case 0x88:
            virge->pci_regs[0x88] = val & 0x27;
            return;

        case 0x89:
            virge->pci_regs[0x89] = val & 0x03;
            return;

        case 0x8b:
        case 0xe1:
        case 0xe3:
            virge->pci_regs[addr] = val;
            return;

        case 0xe0:
            virge->pci_regs[0xe0] = val & 0x03;
            return;

        case 0xe2:
            virge->pci_regs[0xe2] = val & 0xc0;
            return;

        default:
            break;
    }
}

static void
s3_virge_disable_handlers(virge_t *dev)
{
    io_removehandler(0x03c0, 0x0020, s3_virge_in, NULL, NULL,
                     s3_virge_out, NULL, NULL, dev);

    mem_mapping_disable(&dev->linear_mapping);
    mem_mapping_disable(&dev->mmio_mapping);
    mem_mapping_disable(&dev->new_mmio_mapping);
    mem_mapping_disable(&dev->svga.mapping);
    mem_mapping_disable(&dev->bios_rom.mapping);

    /* Save all the mappings and the timers because they are part of linked lists. */
    reset_state->linear_mapping   = dev->linear_mapping;
    reset_state->mmio_mapping     = dev->mmio_mapping;
    reset_state->new_mmio_mapping = dev->new_mmio_mapping;
    reset_state->svga.mapping     = dev->svga.mapping;
    reset_state->bios_rom.mapping = dev->bios_rom.mapping;

    reset_state->svga.timer       = dev->svga.timer;
    reset_state->svga.timer8514   = dev->svga.timer8514;

    reset_state->tri_timer        = dev->tri_timer;
}

static void
s3_virge_reset(void *priv)
{
    virge_t *dev = (virge_t *) priv;

    if (reset_state != NULL) {
        s3_virge_disable_handlers(dev);
        reset_state->pci_slot = dev->pci_slot;

        *dev = *reset_state;
    }
<<<<<<< HEAD

    if (virge->chip == S3_VIRGEGX2)
        virge->svga.crtc[0x36] = 2 | (2 << 2) | (1 << 4) | (1 << 5);
    else {
        switch (virge->memory_size) {
            case 2:
                if (virge->chip == S3_VIRGEVX) {
                    virge->svga.crtc[0x36] = (0 << 5);
                } else
                    virge->svga.crtc[0x36] = 2 | (0 << 2) | (1 << 4) | (4 << 5);
                break;
            case 8:
                if (virge->chip == S3_TRIO3D2X)
                    virge->svga.crtc[0x36] = 2 | (2 << 2) | (1 << 4) | (0 << 5);
                else
                    virge->svga.crtc[0x36] = (3 << 5);
                break;
            case 4:
                if (virge->chip == S3_VIRGEVX)
                    virge->svga.crtc[0x36] = (1 << 5);
                else if (virge->chip == S3_TRIO3D2X)
                    virge->svga.crtc[0x36] = 2 | (2 << 2) | (1 << 4) | (2 << 5);
                else
                    virge->svga.crtc[0x36] = 2 | (0 << 2) | (1 << 4) | (0 << 5);
                break;

            default:
                break;
        }
        if (virge->local == S3_VIRGE_GX)
            virge->svga.crtc[0x36] |= (1 << 2);
    }

    virge->svga.crtc[0x37] = 1 | (7 << 5);
    virge->svga.crtc[0x53] = 8;

    mem_mapping_disable(&virge->bios_rom.mapping);

    s3_virge_updatemapping(virge);

    mem_mapping_disable(&virge->mmio_mapping);
    mem_mapping_disable(&virge->new_mmio_mapping);

    svga_recalctimings(&virge->svga);
=======
>>>>>>> 7664ca1b
}

static void *
s3_virge_init(const device_t *info)
{
    const char *bios_fn;
    virge_t    *virge = calloc(1, sizeof(virge_t));
    reset_state       = calloc(1, sizeof(virge_t));

    virge->bilinear_enabled  = device_get_config_int("bilinear");
    virge->dithering_enabled = device_get_config_int("dithering");
    if (info->local >= S3_VIRGE_GX2)
        virge->memory_size = 4;
    else
        virge->memory_size = device_get_config_int("memory");

    virge->onboard = !!(info->local & 0x100);

    switch (info->local) {
        case S3_VIRGE_325:
            bios_fn = ROM_VIRGE_325;
            break;
        case S3_DIAMOND_STEALTH3D_2000:
            bios_fn = ROM_DIAMOND_STEALTH3D_2000;
            break;
        case S3_DIAMOND_STEALTH3D_3000:
            bios_fn = ROM_DIAMOND_STEALTH3D_3000;
            break;
        case S3_STB_VELOCITY_3D:
            bios_fn = ROM_STB_VELOCITY_3D;
            break;
        case S3_VIRGE_DX:
            bios_fn = virge->onboard ? NULL : ROM_VIRGE_DX;
            break;
        case S3_DIAMOND_STEALTH3D_2000PRO:
            bios_fn = ROM_DIAMOND_STEALTH3D_2000PRO;
            break;
        case S3_VIRGE_GX:
            bios_fn = ROM_VIRGE_GX;
            break;
        case S3_VIRGE_GX2:
            bios_fn = ROM_VIRGE_GX2;
            break;
        case S3_DIAMOND_STEALTH3D_4000:
            bios_fn = ROM_DIAMOND_STEALTH3D_4000;
            break;
        case S3_TRIO_3D2X:
            bios_fn = ROM_TRIO3D2X;
            break;
        default:
            free(virge);
            return NULL;
    }

    svga_init(info, &virge->svga, virge, virge->memory_size << 20,
              s3_virge_recalctimings,
              s3_virge_in, s3_virge_out,
              s3_virge_hwcursor_draw,
              s3_virge_overlay_draw);
    virge->svga.hwcursor.cur_ysize = 64;

    if (bios_fn != NULL) {
        if (info->local == S3_VIRGE_GX2)
            rom_init(&virge->bios_rom, bios_fn, 0xc0000, 0x10000, 0xffff, 0, MEM_MAPPING_EXTERNAL);
        else
            rom_init(&virge->bios_rom, bios_fn, 0xc0000, 0x8000, 0x7fff, 0, MEM_MAPPING_EXTERNAL);

        mem_mapping_disable(&virge->bios_rom.mapping);
    }

    mem_mapping_add(&virge->linear_mapping, 0, 0,
                    svga_read_linear,
                    svga_readw_linear,
                    svga_readl_linear,
                    svga_write_linear,
                    svga_writew_linear,
                    svga_writel_linear,
                    NULL,
                    MEM_MAPPING_EXTERNAL,
                    &virge->svga);
    mem_mapping_add(&virge->mmio_mapping, 0, 0,
                    s3_virge_mmio_read,
                    s3_virge_mmio_read_w,
                    s3_virge_mmio_read_l,
                    s3_virge_mmio_write,
                    s3_virge_mmio_write_w,
                    s3_virge_mmio_write_l,
                    NULL,
                    MEM_MAPPING_EXTERNAL,
                    virge);
    mem_mapping_add(&virge->new_mmio_mapping, 0, 0,
                    s3_virge_mmio_read,
                    s3_virge_mmio_read_w,
                    s3_virge_mmio_read_l,
                    s3_virge_mmio_write,
                    s3_virge_mmio_write_w,
                    s3_virge_mmio_write_l,
                    NULL,
                    MEM_MAPPING_EXTERNAL,
                    virge);

    io_sethandler(0x03c0, 0x0020, s3_virge_in, NULL, NULL, s3_virge_out, NULL, NULL, virge);

    virge->pci_regs[PCI_REG_COMMAND] = 3;
    virge->pci_regs[0x05]            = 0;
    virge->pci_regs[0x06]            = 0;
    virge->pci_regs[0x07]            = 2;
    virge->pci_regs[0x32]            = 0x0c;
    virge->pci_regs[0x3d]            = 1;
    virge->pci_regs[0x3e]            = 4;
    virge->pci_regs[0x3f]            = 0xff;

    virge->virge_rev = 0;
    virge->virge_id  = 0xe1;
    virge->is_agp    = !!(info->flags & DEVICE_AGP);

    switch (info->local) {
        case S3_VIRGE_325:
        case S3_DIAMOND_STEALTH3D_2000:
            virge->fifo_slots_num = 8;
            virge->svga.decode_mask = (4 << 20) - 1;
            virge->virge_id_high    = 0x56;
            virge->virge_id_low     = 0x31;
            virge->svga.crtc[0x59]  = 0x70;
            virge->chip             = S3_VIRGE;
            video_inform(VIDEO_FLAG_TYPE_SPECIAL, &timing_diamond_stealth3d_2000_pci);
            break;
        case S3_DIAMOND_STEALTH3D_3000:
        case S3_STB_VELOCITY_3D:
            virge->fifo_slots_num = 8;
            virge->svga.decode_mask = (8 << 20) - 1;
            virge->virge_id_high    = 0x88;
            virge->virge_id_low     = 0x3d;
            virge->svga.crtc[0x59]  = 0x70;
            virge->chip             = S3_VIRGEVX;
            video_inform(VIDEO_FLAG_TYPE_SPECIAL, &timing_diamond_stealth3d_3000_pci);
            break;
        case S3_VIRGE_GX2:
        case S3_DIAMOND_STEALTH3D_4000:
            virge->fifo_slots_num = 16;
            virge->svga.decode_mask  = (4 << 20) - 1;
            virge->virge_id_high     = 0x8a;
            virge->virge_id_low      = 0x10;
            virge->svga.crtc[0x6c]   = 1;
            virge->svga.crtc[0x59]   = 0x70;
            virge->svga.vblank_start = s3_virge_vblank_start;
            virge->chip              = S3_VIRGEGX2;
            video_inform(VIDEO_FLAG_TYPE_SPECIAL, virge->is_agp ? &timing_virge_agp : &timing_virge_dx_pci);
            break;

        case S3_TRIO_3D2X:
            virge->fifo_slots_num = 16;
            virge->svga.decode_mask  = (8 << 20) - 1;
            virge->virge_id_high     = 0x8a;
            virge->virge_id_low      = 0x13;
            virge->virge_rev         = 0x01;
            virge->svga.crtc[0x6c]   = 1;
            virge->svga.crtc[0x59]   = 0x70;
            virge->svga.vblank_start = s3_virge_vblank_start;
            virge->chip              = S3_TRIO3D2X;
            video_inform(VIDEO_FLAG_TYPE_SPECIAL, virge->is_agp ? &timing_virge_agp : &timing_virge_dx_pci);
            break;

        case S3_VIRGE_GX:
            virge->virge_rev = 0x01;
            fallthrough;

        default:
            virge->fifo_slots_num = 8;
            virge->svga.decode_mask  = (4 << 20) - 1;
            virge->virge_id_high     = 0x8a;
            virge->virge_id_low      = 0x01;
            virge->svga.crtc[0x6c]   = 1;
            virge->svga.crtc[0x59]   = 0x70;
            virge->svga.vblank_start = s3_virge_vblank_start;
            virge->chip              = S3_VIRGEDX;
            video_inform(VIDEO_FLAG_TYPE_SPECIAL, &timing_virge_dx_pci);
            break;
    }

    if (virge->chip == S3_VIRGEGX2) {
        virge->vram_mask       = (4 << 20) - 1;
        virge->svga.vram_mask  = (4 << 20) - 1;
        virge->svga.vram_max   = 4 << 20;
        virge->svga.crtc[0x36] = 2 | (2 << 2) | (1 << 4) | (1 << 5);
    } else {
        switch (virge->memory_size) {
            case 2:
                virge->vram_mask      = (2 << 20) - 1;
                virge->svga.vram_mask = (2 << 20) - 1;
                virge->svga.vram_max  = 2 << 20;
                if (virge->chip == S3_VIRGEVX) {
                    virge->svga.crtc[0x36] = (0 << 5);
                } else
                    virge->svga.crtc[0x36] = 2 | (0 << 2) | (1 << 4) | (4 << 5);
                break;
            case 8:
                virge->vram_mask      = (8 << 20) - 1;
                virge->svga.vram_mask = (8 << 20) - 1;
                virge->svga.vram_max  = 8 << 20;
                if (virge->chip == S3_TRIO3D2X)
                    virge->svga.crtc[0x36] = 2 | (2 << 2) | (1 << 4) | (0 << 5);
                else
                    virge->svga.crtc[0x36] = (3 << 5);
                break;
            case 4:
                virge->vram_mask      = (4 << 20) - 1;
                virge->svga.vram_mask = (4 << 20) - 1;
                virge->svga.vram_max  = 4 << 20;
                if (virge->chip == S3_VIRGEVX)
                    virge->svga.crtc[0x36] = (1 << 5);
                else if (virge->chip == S3_TRIO3D2X)
                    virge->svga.crtc[0x36] = 2 | (2 << 2) | (1 << 4) | (2 << 5);
                else
                    virge->svga.crtc[0x36] = 2 | (0 << 2) | (1 << 4) | (0 << 5);
                break;

            default:
                break;
        }
        if (info->local == S3_VIRGE_GX)
            virge->svga.crtc[0x36] |= (1 << 2);
    }

    virge->svga.crtc[0x37] = 1 | (7 << 5);
    virge->svga.crtc[0x53] = 8;

    if (bios_fn == NULL)
        pci_add_card(virge->is_agp ? PCI_ADD_AGP : PCI_ADD_VIDEO, s3_virge_pci_read, s3_virge_pci_write, virge, &virge->pci_slot);
    else
        pci_add_card(virge->is_agp ? PCI_ADD_AGP : PCI_ADD_NORMAL, s3_virge_pci_read, s3_virge_pci_write, virge, &virge->pci_slot);

    virge->i2c = i2c_gpio_init("ddc_s3_virge");
    virge->ddc = ddc_init(i2c_gpio_get_bus(virge->i2c));

    virge->svga.force_old_addr = 1;

    virge->wake_render_thread = thread_create_event();
    virge->wake_main_thread   = thread_create_event();
    virge->not_full_event     = thread_create_event();
    virge->render_thread_run  = 1;
    virge->render_thread      = thread_create(render_thread, virge);

    timer_add(&virge->tri_timer, s3_virge_tri_timer, virge, 0);

    virge->local = info->local;

    *reset_state = *virge;

    return virge;
}

static void
s3_virge_close(void *priv)
{
    virge_t *virge = (virge_t *) priv;

    virge->render_thread_run = 0;
    thread_set_event(virge->wake_render_thread);
    thread_wait(virge->render_thread);
    thread_destroy_event(virge->not_full_event);
    thread_destroy_event(virge->wake_main_thread);
    thread_destroy_event(virge->wake_render_thread);

    svga_close(&virge->svga);

    ddc_close(virge->ddc);
    i2c_gpio_close(virge->i2c);

    free(reset_state);
    reset_state = NULL;

    free(virge);
}

static int
s3_virge_325_diamond_available(void)
{
    return rom_present(ROM_DIAMOND_STEALTH3D_2000);
}

static int
s3_virge_325_available(void)
{
    return rom_present(ROM_VIRGE_325);
}

static int
s3_virge_988_diamond_available(void)
{
    return rom_present(ROM_DIAMOND_STEALTH3D_3000);
}

static int
s3_virge_988_stb_available(void)
{
    return rom_present(ROM_STB_VELOCITY_3D);
}

static int
s3_virge_375_available(void)
{
    return rom_present(ROM_VIRGE_DX);
}

static int
s3_virge_375_diamond_available(void)
{
    return rom_present(ROM_DIAMOND_STEALTH3D_2000PRO);
}

static int
s3_virge_385_available(void)
{
    return rom_present(ROM_VIRGE_GX);
}

static int
s3_virge_357_available(void)
{
    return rom_present(ROM_VIRGE_GX2);
}

static int
s3_virge_357_diamond_available(void)
{
    return rom_present(ROM_DIAMOND_STEALTH3D_4000);
}

static int
s3_trio3d2x_available(void)
{
    return rom_present(ROM_TRIO3D2X);
}

static void
s3_virge_speed_changed(void *priv)
{
    virge_t *virge = (virge_t *) priv;

    svga_recalctimings(&virge->svga);
}

static void
s3_virge_force_redraw(void *priv)
{
    virge_t *virge = (virge_t *) priv;

    virge->svga.fullchange = changeframecount;
}

static const device_config_t s3_virge_config[] = {
  // clang-format off
    {
        .name = "memory",
        .description = "Memory size",
        .type = CONFIG_SELECTION,
        .default_int = 4,
        .selection = {
            {
                .description = "2 MB",
                .value = 2
            },
            {
                .description = "4 MB",
                .value = 4
            },
            {
                .description = ""
            }
        }
    },
    {
        .name = "bilinear",
        .description = "Bilinear filtering",
        .type = CONFIG_BINARY,
        .default_int = 1
    },
    {
        .name = "dithering",
        .description = "Dithering",
        .type = CONFIG_BINARY,
        .default_int = 1
    },
    {
        .type = CONFIG_END
    }
  // clang-format on
};

static const device_config_t s3_virge_stb_config[] = {
  // clang-format off
    {
        .name = "memory",
        .description = "Memory size",
        .type = CONFIG_SELECTION,
        .default_int = 4,
        .selection = {
            {
                .description = "2 MB",
                .value = 2
            },
            {
                .description = "4 MB",
                .value = 4
            },
            {
                .description = "8 MB",
                .value = 8
            },
            {
                .description = ""
            }
        }
    },
    {
        .name = "bilinear",
        .description = "Bilinear filtering",
        .type = CONFIG_BINARY,
        .default_int = 1
    },
    {
        .name = "dithering",
        .description = "Dithering",
        .type = CONFIG_BINARY,
        .default_int = 1
    },
    {
        .type = CONFIG_END
    }
  // clang-format on
};

static const device_config_t s3_virge_357_config[] = {
  // clang-format off
    {
        .name = "bilinear",
        .description = "Bilinear filtering",
        .type = CONFIG_BINARY,
        .default_int = 1
    },
    {
        .name = "dithering",
        .description = "Dithering",
        .type = CONFIG_BINARY,
        .default_int = 1
    },
    {
        .type = CONFIG_END
    }
  // clang-format on
};

static const device_config_t s3_trio3d2x_config[] = {
  // clang-format off
    {
        .name = "memory",
        .description = "Memory size",
        .type = CONFIG_SELECTION,
        .default_int = 4,
        .selection = {
            {
                .description = "4 MB",
                .value = 4
            },
            {
                .description = "8 MB",
                .value = 8
            },
            {
                .description = ""
            }
        }
    },
    {
        .name = "bilinear",
        .description = "Bilinear filtering",
        .type = CONFIG_BINARY,
        .default_int = 1
    },
    {
        .name = "dithering",
        .description = "Dithering",
        .type = CONFIG_BINARY,
        .default_int = 1
    },
    {
        .type = CONFIG_END
    }
  // clang-format on
};

const device_t s3_virge_325_pci_device = {
    .name          = "S3 ViRGE (325) PCI",
    .internal_name = "virge325_pci",
    .flags         = DEVICE_PCI,
    .local         = S3_VIRGE_325,
    .init          = s3_virge_init,
    .close         = s3_virge_close,
    .reset         = s3_virge_reset,
    { .available = s3_virge_325_available },
    .speed_changed = s3_virge_speed_changed,
    .force_redraw  = s3_virge_force_redraw,
    .config        = s3_virge_config
};

const device_t s3_diamond_stealth_2000_pci_device = {
    .name          = "S3 ViRGE (Diamond Stealth 3D 2000) PCI",
    .internal_name = "stealth3d_2000_pci",
    .flags         = DEVICE_PCI,
    .local         = S3_DIAMOND_STEALTH3D_2000,
    .init          = s3_virge_init,
    .close         = s3_virge_close,
    .reset         = s3_virge_reset,
    { .available = s3_virge_325_diamond_available },
    .speed_changed = s3_virge_speed_changed,
    .force_redraw  = s3_virge_force_redraw,
    .config        = s3_virge_config
};

const device_t s3_diamond_stealth_3000_pci_device = {
    .name          = "S3 ViRGE/VX (Diamond Stealth 3D 3000) PCI",
    .internal_name = "stealth3d_3000_pci",
    .flags         = DEVICE_PCI,
    .local         = S3_DIAMOND_STEALTH3D_3000,
    .init          = s3_virge_init,
    .close         = s3_virge_close,
    .reset         = s3_virge_reset,
    { .available = s3_virge_988_diamond_available },
    .speed_changed = s3_virge_speed_changed,
    .force_redraw  = s3_virge_force_redraw,
    .config        = s3_virge_stb_config
};

const device_t s3_stb_velocity_3d_pci_device = {
    .name          = "S3 ViRGE/VX (STB Velocity 3D) PCI",
    .internal_name = "stb_velocity3d_pci",
    .flags         = DEVICE_PCI,
    .local         = S3_STB_VELOCITY_3D,
    .init          = s3_virge_init,
    .close         = s3_virge_close,
    .reset         = s3_virge_reset,
    { .available = s3_virge_988_stb_available },
    .speed_changed = s3_virge_speed_changed,
    .force_redraw  = s3_virge_force_redraw,
    .config        = s3_virge_stb_config
};

const device_t s3_virge_375_pci_device = {
    .name          = "S3 ViRGE/DX (375) PCI",
    .internal_name = "virge375_pci",
    .flags         = DEVICE_PCI,
    .local         = S3_VIRGE_DX,
    .init          = s3_virge_init,
    .close         = s3_virge_close,
    .reset         = s3_virge_reset,
    { .available = s3_virge_375_available },
    .speed_changed = s3_virge_speed_changed,
    .force_redraw  = s3_virge_force_redraw,
    .config        = s3_virge_config
};

const device_t s3_virge_375_onboard_pci_device = {
    .name          = "S3 ViRGE/DX (375) On-Board PCI",
    .internal_name = "virge375_onboard_pci",
    .flags         = DEVICE_PCI,
    .local         = S3_VIRGE_DX | 0x100,
    .init          = s3_virge_init,
    .close         = s3_virge_close,
    .reset         = s3_virge_reset,
    { .available = NULL },
    .speed_changed = s3_virge_speed_changed,
    .force_redraw  = s3_virge_force_redraw,
    .config        = s3_virge_config
};

const device_t s3_diamond_stealth_2000pro_pci_device = {
    .name          = "S3 ViRGE/DX (Diamond Stealth 3D 2000 Pro) PCI",
    .internal_name = "stealth3d_2000pro_pci",
    .flags         = DEVICE_PCI,
    .local         = S3_DIAMOND_STEALTH3D_2000PRO,
    .init          = s3_virge_init,
    .close         = s3_virge_close,
    .reset         = s3_virge_reset,
    { .available = s3_virge_375_diamond_available },
    .speed_changed = s3_virge_speed_changed,
    .force_redraw  = s3_virge_force_redraw,
    .config        = s3_virge_config
};

const device_t s3_virge_385_pci_device = {
    .name          = "S3 ViRGE/GX (385) PCI",
    .internal_name = "virge385_pci",
    .flags         = DEVICE_PCI,
    .local         = S3_VIRGE_GX,
    .init          = s3_virge_init,
    .close         = s3_virge_close,
    .reset         = s3_virge_reset,
    { .available = s3_virge_385_available },
    .speed_changed = s3_virge_speed_changed,
    .force_redraw  = s3_virge_force_redraw,
    .config        = s3_virge_config
};

const device_t s3_virge_357_pci_device = {
    .name          = "S3 ViRGE/GX2 (357) PCI",
    .internal_name = "virge357_pci",
    .flags         = DEVICE_PCI,
    .local         = S3_VIRGE_GX2,
    .init          = s3_virge_init,
    .close         = s3_virge_close,
    .reset         = s3_virge_reset,
    { .available = s3_virge_357_available },
    .speed_changed = s3_virge_speed_changed,
    .force_redraw  = s3_virge_force_redraw,
    .config        = s3_virge_357_config
};

const device_t s3_virge_357_agp_device = {
    .name          = "S3 ViRGE/GX2 (357) AGP",
    .internal_name = "virge357_agp",
    .flags         = DEVICE_AGP,
    .local         = S3_VIRGE_GX2,
    .init          = s3_virge_init,
    .close         = s3_virge_close,
    .reset         = s3_virge_reset,
    { .available = s3_virge_357_available },
    .speed_changed = s3_virge_speed_changed,
    .force_redraw  = s3_virge_force_redraw,
    .config        = s3_virge_357_config
};

const device_t s3_diamond_stealth_4000_pci_device = {
    .name          = "S3 ViRGE/GX2 (Diamond Stealth 3D 4000) PCI",
    .internal_name = "stealth3d_4000_pci",
    .flags         = DEVICE_PCI,
    .local         = S3_DIAMOND_STEALTH3D_4000,
    .init          = s3_virge_init,
    .close         = s3_virge_close,
    .reset         = s3_virge_reset,
    { .available = s3_virge_357_diamond_available },
    .speed_changed = s3_virge_speed_changed,
    .force_redraw  = s3_virge_force_redraw,
    .config        = s3_virge_357_config
};

const device_t s3_diamond_stealth_4000_agp_device = {
    .name          = "S3 ViRGE/GX2 (Diamond Stealth 3D 4000) AGP",
    .internal_name = "stealth3d_4000_agp",
    .flags         = DEVICE_AGP,
    .local         = S3_DIAMOND_STEALTH3D_4000,
    .init          = s3_virge_init,
    .close         = s3_virge_close,
    .reset         = s3_virge_reset,
    { .available = s3_virge_357_diamond_available },
    .speed_changed = s3_virge_speed_changed,
    .force_redraw  = s3_virge_force_redraw,
    .config        = s3_virge_357_config
};

const device_t s3_trio3d2x_pci_device = {
    .name          = "S3 Trio3D/2X (362) PCI",
    .internal_name = "trio3d2x",
    .flags         = DEVICE_PCI,
    .local         = S3_TRIO_3D2X,
    .init          = s3_virge_init,
    .close         = s3_virge_close,
    .reset         = s3_virge_reset,
    { .available = s3_trio3d2x_available },
    .speed_changed = s3_virge_speed_changed,
    .force_redraw  = s3_virge_force_redraw,
    .config        = s3_trio3d2x_config
};

const device_t s3_trio3d2x_agp_device = {
    .name          = "S3 Trio3D/2X (362) AGP",
    .internal_name = "trio3d2x_agp",
    .flags         = DEVICE_AGP,
    .local         = S3_TRIO_3D2X,
    .init          = s3_virge_init,
    .close         = s3_virge_close,
    .reset         = s3_virge_reset,
    { .available = s3_trio3d2x_available },
    .speed_changed = s3_virge_speed_changed,
    .force_redraw  = s3_virge_force_redraw,
    .config        = s3_trio3d2x_config
};<|MERGE_RESOLUTION|>--- conflicted
+++ resolved
@@ -4283,54 +4283,8 @@
         reset_state->pci_slot = dev->pci_slot;
 
         *dev = *reset_state;
-    }
-<<<<<<< HEAD
-
-    if (virge->chip == S3_VIRGEGX2)
-        virge->svga.crtc[0x36] = 2 | (2 << 2) | (1 << 4) | (1 << 5);
-    else {
-        switch (virge->memory_size) {
-            case 2:
-                if (virge->chip == S3_VIRGEVX) {
-                    virge->svga.crtc[0x36] = (0 << 5);
-                } else
-                    virge->svga.crtc[0x36] = 2 | (0 << 2) | (1 << 4) | (4 << 5);
-                break;
-            case 8:
-                if (virge->chip == S3_TRIO3D2X)
-                    virge->svga.crtc[0x36] = 2 | (2 << 2) | (1 << 4) | (0 << 5);
-                else
-                    virge->svga.crtc[0x36] = (3 << 5);
-                break;
-            case 4:
-                if (virge->chip == S3_VIRGEVX)
-                    virge->svga.crtc[0x36] = (1 << 5);
-                else if (virge->chip == S3_TRIO3D2X)
-                    virge->svga.crtc[0x36] = 2 | (2 << 2) | (1 << 4) | (2 << 5);
-                else
-                    virge->svga.crtc[0x36] = 2 | (0 << 2) | (1 << 4) | (0 << 5);
-                break;
-
-            default:
-                break;
-        }
-        if (virge->local == S3_VIRGE_GX)
-            virge->svga.crtc[0x36] |= (1 << 2);
-    }
-
-    virge->svga.crtc[0x37] = 1 | (7 << 5);
-    virge->svga.crtc[0x53] = 8;
-
-    mem_mapping_disable(&virge->bios_rom.mapping);
-
-    s3_virge_updatemapping(virge);
-
-    mem_mapping_disable(&virge->mmio_mapping);
-    mem_mapping_disable(&virge->new_mmio_mapping);
-
-    svga_recalctimings(&virge->svga);
-=======
->>>>>>> 7664ca1b
+        svga_recalctimings(&dev->svga);
+    }
 }
 
 static void *
