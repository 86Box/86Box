--- conflicted
+++ resolved
@@ -14,71 +14,8 @@
 #          Copyright 2025 Connor Hyde
 #
 
-<<<<<<< HEAD
 # todo: Split nv stuff into its own file...
 
-add_library(vid OBJECT agpgart.c video.c vid_table.c vid_cga.c vid_cga_comp.c
-    vid_compaq_cga.c vid_mda.c vid_hercules.c vid_herculesplus.c
-    vid_incolor.c vid_colorplus.c vid_genius.c vid_pgc.c vid_im1024.c
-    vid_sigma.c vid_wy700.c vid_ega.c vid_ega_render.c vid_svga.c vid_8514a.c
-    vid_svga_render.c vid_ddc.c vid_vga.c vid_ati_eeprom.c vid_ati18800.c
-    vid_ati28800.c vid_ati_mach8.c vid_ati_mach64.c vid_ati68875_ramdac.c
-    vid_ati68860_ramdac.c vid_bt481_ramdac.c vid_bt48x_ramdac.c vid_chips_69000.c
-    vid_av9194.c vid_icd2061.c vid_ics2494.c vid_ics2595.c vid_cl54xx.c
-    vid_et3000.c vid_et4000.c vid_sc1148x_ramdac.c vid_sc1502x_ramdac.c
-    vid_et4000w32.c vid_stg_ramdac.c vid_ht216.c vid_oak_oti.c vid_paradise.c
-    vid_rtg310x.c vid_f82c425.c vid_ti_cf62011.c vid_tvga.c vid_tgui9440.c
-    vid_tkd8001_ramdac.c vid_att20c49x_ramdac.c vid_s3.c vid_s3_virge.c
-    vid_ibm_rgb528_ramdac.c vid_sdac_ramdac.c vid_ogc.c vid_mga.c vid_nga.c
-    vid_tvp3026_ramdac.c vid_att2xc498_ramdac.c vid_xga.c
-    vid_bochs_vbe.c
-
-    nv/nv_base.c nv/nv_rivatimer.c
-    
-    nv/nv3/nv3_core.c 
-    nv/nv3/nv3_core_config.c 
-    nv/nv3/nv3_core_arbiter.c  
-
-    nv/nv3/subsystems/nv3_pramdac.c 
-    nv/nv3/subsystems/nv3_pfifo.c
-    nv/nv3/subsystems/nv3_pgraph.c 
-    nv/nv3/subsystems/nv3_pmc.c 
-    nv/nv3/subsystems/nv3_pme.c
-    nv/nv3/subsystems/nv3_pextdev.c
-    nv/nv3/subsystems/nv3_pfb.c
-    nv/nv3/subsystems/nv3_pbus.c nv/nv3/subsystems/nv3_pbus_dma.c
-    nv/nv3/subsystems/nv3_ptimer.c
-    nv/nv3/subsystems/nv3_pramin.c nv/nv3/subsystems/nv3_pramin_ramht.c nv/nv3/subsystems/nv3_pramin_ramfc.c nv/nv3/subsystems/nv3_pramin_ramro.c 
-    nv/nv3/subsystems/nv3_pvideo.c
-    nv/nv3/subsystems/nv3_user.c
-
-    nv/nv3/classes/nv3_class_names.c
-    nv/nv3/classes/nv3_class_shared_methods.c
-    nv/nv3/classes/nv3_class_001_beta_factor.c
-    nv/nv3/classes/nv3_class_002_rop.c
-    nv/nv3/classes/nv3_class_003_chroma_key.c
-    nv/nv3/classes/nv3_class_004_plane_mask.c
-    nv/nv3/classes/nv3_class_005_clipping_rectangle.c
-    nv/nv3/classes/nv3_class_006_pattern.c
-    nv/nv3/classes/nv3_class_007_rectangle.c
-    nv/nv3/classes/nv3_class_008_point.c
-    nv/nv3/classes/nv3_class_009_line.c
-    nv/nv3/classes/nv3_class_00a_lin.c
-    nv/nv3/classes/nv3_class_00b_triangle.c
-    nv/nv3/classes/nv3_class_00c_win95_gdi_text.c
-    nv/nv3/classes/nv3_class_00d_m2mf.c
-    nv/nv3/classes/nv3_class_00e_scaled_image_from_mem.c
-    nv/nv3/classes/nv3_class_010_blit.c
-    nv/nv3/classes/nv3_class_011_image.c
-    nv/nv3/classes/nv3_class_012_bitmap.c
-    nv/nv3/classes/nv3_class_014_transfer2memory.c
-    nv/nv3/classes/nv3_class_015_stretched_image_from_cpu.c
-    nv/nv3/classes/nv3_class_017_d3d5_tri_zeta_buffer.c
-    nv/nv3/classes/nv3_class_018_point_zeta_buffer.c
-    nv/nv3/classes/nv3_class_01c_image_in_memory.c
-    
-    )
-=======
 add_library(vid OBJECT
     agpgart.c
     video.c
@@ -143,9 +80,50 @@
     vid_att2xc498_ramdac.c
     vid_xga.c
     vid_bochs_vbe.c
-    nv/nv_rivatimer.c
-)
->>>>>>> 109a913b
+    nv/nv_base.c nv/nv_rivatimer.c
+    
+    nv/nv3/nv3_core.c 
+    nv/nv3/nv3_core_config.c 
+    nv/nv3/nv3_core_arbiter.c  
+
+    nv/nv3/subsystems/nv3_pramdac.c 
+    nv/nv3/subsystems/nv3_pfifo.c
+    nv/nv3/subsystems/nv3_pgraph.c 
+    nv/nv3/subsystems/nv3_pmc.c 
+    nv/nv3/subsystems/nv3_pme.c
+    nv/nv3/subsystems/nv3_pextdev.c
+    nv/nv3/subsystems/nv3_pfb.c
+    nv/nv3/subsystems/nv3_pbus.c nv/nv3/subsystems/nv3_pbus_dma.c
+    nv/nv3/subsystems/nv3_ptimer.c
+    nv/nv3/subsystems/nv3_pramin.c nv/nv3/subsystems/nv3_pramin_ramht.c nv/nv3/subsystems/nv3_pramin_ramfc.c nv/nv3/subsystems/nv3_pramin_ramro.c 
+    nv/nv3/subsystems/nv3_pvideo.c
+    nv/nv3/subsystems/nv3_user.c
+
+    nv/nv3/classes/nv3_class_names.c
+    nv/nv3/classes/nv3_class_shared_methods.c
+    nv/nv3/classes/nv3_class_001_beta_factor.c
+    nv/nv3/classes/nv3_class_002_rop.c
+    nv/nv3/classes/nv3_class_003_chroma_key.c
+    nv/nv3/classes/nv3_class_004_plane_mask.c
+    nv/nv3/classes/nv3_class_005_clipping_rectangle.c
+    nv/nv3/classes/nv3_class_006_pattern.c
+    nv/nv3/classes/nv3_class_007_rectangle.c
+    nv/nv3/classes/nv3_class_008_point.c
+    nv/nv3/classes/nv3_class_009_line.c
+    nv/nv3/classes/nv3_class_00a_lin.c
+    nv/nv3/classes/nv3_class_00b_triangle.c
+    nv/nv3/classes/nv3_class_00c_win95_gdi_text.c
+    nv/nv3/classes/nv3_class_00d_m2mf.c
+    nv/nv3/classes/nv3_class_00e_scaled_image_from_mem.c
+    nv/nv3/classes/nv3_class_010_blit.c
+    nv/nv3/classes/nv3_class_011_image.c
+    nv/nv3/classes/nv3_class_012_bitmap.c
+    nv/nv3/classes/nv3_class_014_transfer2memory.c
+    nv/nv3/classes/nv3_class_015_stretched_image_from_cpu.c
+    nv/nv3/classes/nv3_class_017_d3d5_tri_zeta_buffer.c
+    nv/nv3/classes/nv3_class_018_point_zeta_buffer.c
+    nv/nv3/classes/nv3_class_01c_image_in_memory.c
+    )
 
 if(G100)
     target_compile_definitions(vid PRIVATE USE_G100)
