--- conflicted
+++ resolved
@@ -155,7 +155,6 @@
     { "mystique",		&mystique_device			},
     { "mystique_220",		&mystique_220_device			},
 #endif
-<<<<<<< HEAD
     { "n9_9fx_pci",		&s3_9fx_pci_device			},
 #if defined(DEV_BRANCH) && defined(USE_RIVA128)
     { "riva128",            &riva128_pci_device},
@@ -166,8 +165,6 @@
     { "px_trio32_pci",		&s3_phoenix_trio32_pci_device		},
     { "px_trio64_pci",		&s3_phoenix_trio64_pci_device		},
     { "px_trio64vplus_pci",	&s3_phoenix_trio64vplus_pci_device	},
-=======
->>>>>>> 9803ef82
 #if defined(DEV_BRANCH) && defined(USE_S3TRIO3D2X)    
     { "trio3d2x",		&s3_trio3d_2x_pci_device		},
 #endif    
