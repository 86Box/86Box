--- conflicted
+++ resolved
@@ -978,7 +978,6 @@
 {
     int c, d;
 
-<<<<<<< HEAD
     switch (format) {
         case 0: /* MDA */
             for (c = 0; c < 256; c++)
@@ -1024,27 +1023,26 @@
                     fontdat8x12[c][d] = fgetc(f) & 0xff;
             break;
 
-        case 5:                             /* Toshiba 3100e */
-            for (d = 0; d < 2048; d += 512) /* Four languages... */
-            {
+        case 5: /* Toshiba 3100e */
+            for (d = 0; d < 2048; d += 512) { /* Four languages... */
                 for (c = d; c < d + 256; c++) {
-                    fread(&fontdatm[c][8], 1, 8, f);
+                    (void) !fread(&fontdatm[c][8], 1, 8, f);
                 }
                 for (c = d + 256; c < d + 512; c++) {
-                    fread(&fontdatm[c][8], 1, 8, f);
+                    (void) !fread(&fontdatm[c][8], 1, 8, f);
                 }
                 for (c = d; c < d + 256; c++) {
-                    fread(&fontdatm[c][0], 1, 8, f);
+                    (void) !fread(&fontdatm[c][0], 1, 8, f);
                 }
                 for (c = d + 256; c < d + 512; c++) {
-                    fread(&fontdatm[c][0], 1, 8, f);
+                    (void) !fread(&fontdatm[c][0], 1, 8, f);
                 }
                 fseek(f, 4096, SEEK_CUR); /* Skip blank section */
                 for (c = d; c < d + 256; c++) {
-                    fread(&fontdat[c][0], 1, 8, f);
+                    (void) !fread(&fontdat[c][0], 1, 8, f);
                 }
                 for (c = d + 256; c < d + 512; c++) {
-                    fread(&fontdat[c][0], 1, 8, f);
+                    (void) !fread(&fontdat[c][0], 1, 8, f);
                 }
             }
             break;
@@ -1052,121 +1050,6 @@
         case 6: /* Korean KSC-5601 */
             if (!fontdatksc5601)
                 fontdatksc5601 = malloc(16384 * sizeof(dbcs_font_t));
-=======
-	switch (format) {
-	case 0:		/* MDA */
-		for (c=0; c<256; c++)
-			for (d=0; d<8; d++)
-				fontdatm[c][d] = fgetc(f) & 0xff;
-		for (c=0; c<256; c++)
-			for (d=0; d<8; d++)
-				fontdatm[c][d+8] = fgetc(f) & 0xff;
-		(void)fseek(f, 4096+2048, SEEK_SET);
-		for (c=0; c<256; c++)
-			for (d=0; d<8; d++)
-				fontdat[c][d] = fgetc(f) & 0xff;
-		break;
-
-	case 1:		/* PC200 */
-		for (d = 0; d < 4; d++) {
-			/* There are 4 fonts in the ROM */
-			for (c = 0; c < 256; c++)	/* 8x14 MDA in 8x16 cell */
-				(void) !fread(&fontdatm[256*d + c][0], 1, 16, f);
-			for (c = 0; c < 256; c++) {	/* 8x8 CGA in 8x16 cell */
-				(void) !fread(&fontdat[256*d + c][0], 1, 8, f);
-				fseek(f, 8, SEEK_CUR);
-			}
-		}
-		break;
-
-	default:
-	case 2:		/* CGA */
-		for (c=0; c<256; c++)
-		       	for (d=0; d<8; d++)
-				fontdat[c][d] = fgetc(f) & 0xff;
-		break;
-
-	case 3:		/* Wyse 700 */
-		for (c=0; c<512; c++)
-			for (d=0; d<32; d++)
-				fontdatw[c][d] = fgetc(f) & 0xff;
-		break;
-
-	case 4:		/* MDSI Genius */
-		for (c=0; c<256; c++)
-			for (d=0; d<16; d++)
-				fontdat8x12[c][d] = fgetc(f) & 0xff;
-		break;
-
-	case 5: /* Toshiba 3100e */
-		for (d = 0; d < 2048; d += 512)	/* Four languages... */
-		{
-	                for (c = d; c < d+256; c++)
-                	{
-                       		(void) !fread(&fontdatm[c][8], 1, 8, f);
-                	}
-                	for (c = d+256; c < d+512; c++)
-                	{
-                        	(void) !fread(&fontdatm[c][8], 1, 8, f);
-                	}
-	                for (c = d; c < d+256; c++)
-                	{
-                        	(void) !fread(&fontdatm[c][0], 1, 8, f);
-                	}
-                	for (c = d+256; c < d+512; c++)
-                	{
-                        	(void) !fread(&fontdatm[c][0], 1, 8, f);
-                	}
-			fseek(f, 4096, SEEK_CUR);	/* Skip blank section */
-	                for (c = d; c < d+256; c++)
-                	{
-                       		(void) !fread(&fontdat[c][0], 1, 8, f);
-                	}
-                	for (c = d+256; c < d+512; c++)
-                	{
-                        	(void) !fread(&fontdat[c][0], 1, 8, f);
-                	}
-		}
-                break;
-
-	case 6: /* Korean KSC-5601 */
-		if (!fontdatksc5601)
-			fontdatksc5601 = malloc(16384 * sizeof(dbcs_font_t));
-
-		if (!fontdatksc5601_user)
-			fontdatksc5601_user = malloc(192 * sizeof(dbcs_font_t));
-
-		for (c = 0; c < 16384; c++)
-		{
-			for (d = 0; d < 32; d++)
-				fontdatksc5601[c].chr[d]=fgetc(f) & 0xff;
-		}
-		break;
-
-	case 7: /* Sigma Color 400 */
-		/* The first 4k of the character ROM holds an 8x8 font */
-		for (c = 0; c < 256; c++) {
-			(void) !fread(&fontdat[c][0], 1, 8, f);
-			fseek(f, 8, SEEK_CUR);
-		}
-		/* The second 4k holds an 8x16 font */
-		for (c = 0; c < 256; c++) {
-			if (fread(&fontdatm[c][0], 1, 16, f) != 16)
-				fatal("loadfont(): Error reading 8x16 font in Sigma Color 400 mode, c = %i\n", c);
-		}
-		break;
-
-	case 8:	/* Amstrad PC1512, Toshiba T1000/T1200 */
-		for (c = 0; c < 2048; c++)	/* Allow up to 2048 chars */
-		       	for (d=0; d<8; d++)
-				fontdat[c][d] = fgetc(f) & 0xff;
-		break;
-
-	case 9:	/* Image Manager 1024 native font */
-		for (c = 0; c < 256; c++)
-			(void) !fread(&fontdat12x18[c][0], 1, 36, f);
-		break;
->>>>>>> a75aa6f4
 
             if (!fontdatksc5601_user)
                 fontdatksc5601_user = malloc(192 * sizeof(dbcs_font_t));
@@ -1180,7 +1063,7 @@
         case 7: /* Sigma Color 400 */
             /* The first 4k of the character ROM holds an 8x8 font */
             for (c = 0; c < 256; c++) {
-                fread(&fontdat[c][0], 1, 8, f);
+                (void) !fread(&fontdat[c][0], 1, 8, f);
                 fseek(f, 8, SEEK_CUR);
             }
             /* The second 4k holds an 8x16 font */
@@ -1198,7 +1081,7 @@
 
         case 9: /* Image Manager 1024 native font */
             for (c = 0; c < 256; c++)
-                fread(&fontdat12x18[c][0], 1, 36, f);
+                (void) !fread(&fontdat12x18[c][0], 1, 36, f);
             break;
     }
 
