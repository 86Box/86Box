--- conflicted
+++ resolved
@@ -46,13 +46,6 @@
 #define LCS6821N_ROM	L"roms/scsi/ncr5380/Longshine LCS-6821N - BIOS version 1.04.bin"
 #define RT1000B_ROM	L"roms/scsi/ncr5380/Rancho_RT1000_RTBios_version_8.10R.bin"
 #define T130B_ROM	L"roms/scsi/ncr5380/trantor_t130b_bios_v2.14.bin"
-<<<<<<< HEAD
-#if defined(DEV_BRANCH) && defined(USE_SUMO)
-#define SCSIAT_ROM	L"roms/scsi/ncr5380/sumo_scsiat_bios_v6.3.bin"
-#endif
-#define T128_ROM	L"roms/scsi/ncr5380/trantor_t128_bios_v1.12.bin"
-=======
->>>>>>> 9c42abf2
 
 
 #define NCR_CURDATA	0		/* current SCSI data (read only) */
@@ -105,27 +98,9 @@
 
     uint8_t	command[20];
 
-<<<<<<< HEAD
-    int		dma_mode;
-	
-	uint32_t bus_host, cur_bus;
-	int 	new_phase;
-	int 	state;
-	
-	int		clear_req, wait_data, wait_complete;
-	
-	int		command_pos;
-	uint8_t command[20];
-	int 	data_pos;
-	uint8_t	tx_data;
-	int 	icr_is_on;
-	
-	uint8_t unk_08, unk_08_ret;
-=======
     int		dma_mode, cur_bus, bus_in, new_phase;
     int 	state, clear_req, wait_data, wait_complete;
     int		command_pos, data_pos;
->>>>>>> 9c42abf2
 } ncr_t;
 
 typedef struct {
@@ -158,22 +133,9 @@
     pc_timer_t	timer;
     double	period;
 
-    int		ncr_busy;
-	
-	int 	dma_is_write;
+    int		ncr_busy;	
 } ncr5380_t;
 
-<<<<<<< HEAD
-#define STATE_IDLE 0
-#define STATE_COMMAND 1
-#define STATE_DATAIN 2
-#define STATE_DATAOUT 3
-#define STATE_STATUS 4
-#define STATE_MESSAGEIN 5
-#define STATE_SELECT 6
-#define STATE_DATAIN_DMA 7
-#define STATE_DATAOUT_DMA 8
-=======
 #define STATE_IDLE	0
 #define STATE_COMMAND	1
 #define STATE_DATAIN	2
@@ -181,7 +143,6 @@
 #define STATE_STATUS	4
 #define STATE_MESSAGEIN	5
 #define STATE_SELECT	6
->>>>>>> 9c42abf2
 
 #define DMA_IDLE		0
 #define DMA_SEND		1
@@ -213,8 +174,6 @@
 #define SET_BUS_STATE(ncr, state) ncr->cur_bus = (ncr->cur_bus & ~(SCSI_PHASE_MESSAGE_IN)) | (state & (SCSI_PHASE_MESSAGE_IN))
 
 static void
-ncr_wait_process(ncr5380_t *ncr_dev);
-static void
 ncr_callback(void *priv);
 
 
@@ -232,10 +191,8 @@
 
 
 static void
-ncr_reset(ncr5380_t *ncr_dev)
-{
-	ncr_t *ncr = &ncr_dev->ncr;
-	
+ncr_reset(ncr_t *ncr)
+{
     memset(ncr, 0x00, sizeof(ncr_t));
     ncr_log("NCR reset\n");
 }
@@ -314,178 +271,17 @@
 
     if (ncr->icr & ICR_BSY)
 	bus_host |= BUS_BSY;
-<<<<<<< HEAD
-    }
-    if (ncr->icr & ICR_ATN) {
-	ncr_log("ATN phase\n");
-	bus_host |= BUS_ATN;
-	}
-    if (ncr->icr & ICR_ACK) {
-	ncr_log("ACK phase\n");
-=======
 
     if (ncr->icr & ICR_ATN)
 	bus_host |= BUS_ATN;
 
     if (ncr->icr & ICR_ACK)
->>>>>>> 9c42abf2
 	bus_host |= BUS_ACK;
 
     if (ncr->mode & MODE_ARBITRATE)
-		bus_host |= BUS_ARB;
+	bus_host |= BUS_ARB;
 
     return(bus_host | BUS_SETDATA(ncr->output_data));
-}
-
-static void
-ncr_dma_in(ncr5380_t *ncr_dev, ncr_t *ncr, scsi_device_t *dev, int bus)
-{
-	if (bus & BUS_ACK)
-	{
-		if (ncr->data_pos >= dev->buffer_length) {
-			scsi_device_command_phase1(dev);
-			ncr->cur_bus &= ~BUS_REQ;
-			ncr->new_phase = SCSI_PHASE_STATUS;
-			ncr->wait_data = 4;
-			ncr->wait_complete = 8;
-		} else {
-			ncr->tx_data = dev->sc->temp_buffer[ncr->data_pos++];
-			ncr->cur_bus = (ncr->cur_bus & ~BUS_DATAMASK) | BUS_SETDATA(ncr->tx_data) | BUS_DBP | BUS_REQ;
-			ncr->clear_req = 3;
-			ncr->cur_bus &= ~BUS_REQ;
-			ncr->new_phase = SCSI_PHASE_DATA_IN;
-		}
-	}	
-}
-
-static void
-ncr_dma_out(ncr5380_t *ncr_dev, ncr_t *ncr, scsi_device_t *dev, int bus)
-{
-	if (bus & BUS_ACK)
-	{
-		dev->sc->temp_buffer[ncr->data_pos++] = BUS_GETDATA(bus);
-
-		if (ncr->data_pos >= dev->buffer_length) {
-			scsi_device_command_phase1(dev);
-			ncr->cur_bus &= ~BUS_REQ;
-			ncr_log("CurBus ~REQ_DataOutDone=%02x\n", ncr->cur_bus);
-			ncr->new_phase = SCSI_PHASE_STATUS;
-			ncr->wait_data = 4;
-			ncr->wait_complete = 8;
-		} else {
-			/*More data is to be transferred, place a request*/
-			ncr->cur_bus |= BUS_REQ;
-			ncr_log("CurBus ~REQ_DataOut=%02x\n", ncr->cur_bus);
-		}
-	}	
-}
-
-static void
-ncr_dma_initiator_receive(ncr5380_t *ncr_dev, ncr_t *ncr, scsi_device_t *dev)
-{
-	int c = 0;
-	uint8_t temp;
-
-	ncr_log("Status for reading=%02x\n", ncr_dev->status_ctrl);
-	
-	if (!(ncr_dev->status_ctrl & CTRL_DATA_DIR)) {
-		ncr_log("Read with DMA direction set wrong\n");
-		return;
-	}
-
-	if (!(ncr_dev->status_ctrl & STATUS_BUFFER_NOT_READY)) return;
-
-	if (!ncr_dev->block_count_loaded) return;
-
-	while (c < 48) {
-		/* Data ready. */
-		ncr_wait_process(ncr_dev);
-		temp = BUS_GETDATA(ncr->bus_host);
-		ncr->bus_host = get_bus_host(ncr);
-
-		ncr_dma_in(ncr_dev, ncr, dev, ncr->bus_host | BUS_ACK);
-		ncr_dma_in(ncr_dev, ncr, dev, ncr->bus_host & ~BUS_ACK);
-
-		ncr_dev->buffer[ncr_dev->buffer_pos++] = temp;
-		
-		ncr_log("Buffer pos for reading=%d\n", ncr_dev->buffer_pos);
-
-		c++;
-
-		if (ncr_dev->buffer_pos == 128) {					
-			ncr_dev->buffer_pos = 0;
-			ncr_dev->buffer_host_pos = 0;
-			ncr_dev->status_ctrl &= ~STATUS_BUFFER_NOT_READY;
-			ncr_dev->block_count = (ncr_dev->block_count - 1) & 255;
-			ncr_log("Remaining blocks to be read=%d\n", ncr_dev->block_count);
-			if (!ncr_dev->block_count) {
-				ncr_dev->block_count_loaded = 0;
-				ncr_log("IO End of read transfer\n");
-
-				ncr->isr |= STATUS_END_OF_DMA;
-				if (ncr->mode & MODE_ENA_EOP_INT) {
-					ncr_log("NCR read irq\n");
-					ncr->isr |= STATUS_INT;
-					picint(1 << ncr_dev->irq);
-				}
-			}
-			break;
-		}
-	}	
-}
-
-static void
-ncr_dma_send(ncr5380_t *ncr_dev, ncr_t *ncr, scsi_device_t *dev)
-{
-	int c = 0;
-	uint8_t data;
-
-	ncr_log("Status for writing=%02x\n", ncr_dev->status_ctrl);
-	
-	if (ncr_dev->status_ctrl & CTRL_DATA_DIR) {
-		ncr_log("Write with DMA direction set wrong\n");
-		return;
-	}
-
-	if (!(ncr_dev->status_ctrl & STATUS_BUFFER_NOT_READY)) return;
-
-	if (!ncr_dev->block_count_loaded) return;
-	
-	while (c < 48) {
-		/* Data ready. */
-		data = ncr_dev->buffer[ncr_dev->buffer_pos];
-		ncr->bus_host = get_bus_host(ncr) & ~BUS_DATAMASK;
-		ncr->bus_host |= BUS_SETDATA(data);
-
-		ncr_dma_out(ncr_dev, ncr, dev, ncr->bus_host | BUS_ACK);
-		ncr_dma_out(ncr_dev, ncr, dev, ncr->bus_host & ~BUS_ACK);
-
-		ncr_log("Data Out buffer position = %d, buffer len = %d\n", ncr_dev->buffer_pos, dev->buffer_length);
-
-		c++;
-
-		if (++ncr_dev->buffer_pos == 128) {
-			ncr_dev->buffer_pos = 0;
-			ncr_dev->buffer_host_pos = 0;
-			ncr_dev->status_ctrl &= ~STATUS_BUFFER_NOT_READY;
-			ncr_dev->ncr_busy = 0;
-			ncr_dev->block_count = (ncr_dev->block_count - 1) & 255;
-			ncr_log("Remaining blocks to be written=%d\n", ncr_dev->block_count);
-			if (!ncr_dev->block_count) {
-				ncr_dev->block_count_loaded = 0;
-				ncr_log("IO End of write transfer\n");
-				
-				ncr->tcr |= TCR_LAST_BYTE_SENT;
-				ncr->isr |= STATUS_END_OF_DMA;
-				if (ncr->mode & MODE_ENA_EOP_INT) {
-					ncr_log("NCR write irq\n");
-					ncr->isr |= STATUS_INT;
-					picint(1 << ncr_dev->irq);
-				}
-			}
-			break;
-		}
-	}		
 }
 
 
@@ -513,23 +309,10 @@
 		SET_BUS_STATE(ncr, ncr->new_phase);	
 		phase = (ncr->cur_bus & SCSI_PHASE_MESSAGE_IN);
 
-<<<<<<< HEAD
-		if (ncr->new_phase == SCSI_PHASE_DATA_IN) {
-			ncr_log("Data In bus phase, command = %02x\n", ncr->command[0]);
-=======
 		if (phase == SCSI_PHASE_DATA_IN) {
->>>>>>> 9c42abf2
 			ncr->tx_data = dev->sc->temp_buffer[ncr->data_pos++];
+			ncr->state = STATE_DATAIN;
 			ncr->cur_bus = (ncr->cur_bus & ~BUS_DATAMASK) | BUS_SETDATA(ncr->tx_data) | BUS_DBP;
-<<<<<<< HEAD
-			ncr->state = STATE_DATAIN;
-			if (ncr->command[0] == 0x08 || ncr->command[0] == 0x28) {
-				ncr_dev->dma_enabled = 1;
-				ncr_dev->dma_is_write = 0;
-			}
-		} else if (ncr->new_phase == SCSI_PHASE_STATUS) {
-			ncr_log("Status bus phase\n");
-=======
 		} else if (phase == SCSI_PHASE_DATA_OUT) {
 			if (ncr->new_phase & BUS_IDLE) {
 				ncr->state = STATE_IDLE;
@@ -537,32 +320,14 @@
 			} else
 				ncr->state = STATE_DATAOUT;
 		} else if (phase == SCSI_PHASE_STATUS) {
->>>>>>> 9c42abf2
 			ncr->cur_bus |= BUS_REQ;
 			ncr->state = STATE_STATUS;
 			ncr->cur_bus = (ncr->cur_bus & ~BUS_DATAMASK) | BUS_SETDATA(dev->status) | BUS_DBP;
 		} else if (phase == SCSI_PHASE_MESSAGE_IN) {
 			ncr->state = STATE_MESSAGEIN;
 			ncr->cur_bus = (ncr->cur_bus & ~BUS_DATAMASK) | BUS_SETDATA(0) | BUS_DBP;
-<<<<<<< HEAD
-		} else {
-			if (ncr->new_phase & BUS_IDLE) {
-				ncr_log("Bus Idle phase\n");
-				ncr->state = STATE_IDLE;
-				ncr->cur_bus &= ~BUS_BSY;
-			} else {
-				ncr_log("Data Out bus phase, command = %02x, DMA Write = %d, DMA Enabled = %d\n", ncr->command[0], ncr_dev->dma_is_write, ncr_dev->dma_enabled);
-				ncr->state = STATE_DATAOUT;
-				if (ncr->command[0] == 0x0a || ncr->command[0] == 0x2a) {
-					ncr_dev->dma_enabled = 1;
-					ncr_dev->dma_is_write = 1;
-				}
-			}		
-		}
-=======
 		} else
 			fatal("Bad new phase: %i\n", phase);
->>>>>>> 9c42abf2
 	}
     }
 
@@ -738,16 +503,11 @@
 
     switch (port & 7) {
 	case 0:		/* Output data register */
-		ncr_log("Write: Output data register, val = %d\n", val);
+		ncr_log("Write: Output data register\n");
 		ncr->output_data = val;
 		break;
 
 	case 1:		/* Initiator Command Register */
-<<<<<<< HEAD
-		ncr_log("Write: Initiator command register, val ACK = %02x\n", val & ICR_ACK);
-		ncr->icr = val;
-		ncr->icr_is_on = 1;
-=======
 		ncr_log("Write: Initiator command register\n");
 		if ((val & 0x80) && !(ncr->icr & 0x80)) {
 			ncr_log("Resetting the 53c400\n");
@@ -755,7 +515,6 @@
 			ncr_reset(&ncr_dev->ncr);
 		}
 		ncr->icr = val;
->>>>>>> 9c42abf2
 		break;
 
 	case 2:		/* Mode register */
@@ -773,7 +532,7 @@
 			ncr_log("No DMA mode\n");
 			ncr->tcr &= ~TCR_LAST_BYTE_SENT;
 			ncr->isr &= ~STATUS_END_OF_DMA;
-			ncr_dev->dma_enabled = 0;
+			ncr->dma_mode = DMA_IDLE;
 		}
 		break;
 
@@ -790,26 +549,16 @@
 		ncr_log("Write: start DMA send register\n");
 		ncr_log("Write 6 or 10, block count loaded=%d\n", ncr_dev->block_count_loaded);
 		/*a Write 6/10 has occurred, start the timer when the block count is loaded*/
-<<<<<<< HEAD
-		ncr_dev->dma_enabled = 1;
-		ncr_dev->dma_is_write = 1;
-=======
 		ncr->dma_mode = DMA_SEND;
 		dma_changed(ncr_dev, ncr->dma_mode, ncr->mode & MODE_DMA);
->>>>>>> 9c42abf2
 		break;
 
 	case 7:		/* start DMA Initiator Receive */
 		ncr_log("Write: start DMA initiator receive register\n");
 		ncr_log("Read 6 or 10, block count loaded=%d\n", ncr_dev->block_count_loaded);
 		/*a Read 6/10 has occurred, start the timer when the block count is loaded*/
-<<<<<<< HEAD
-		ncr_dev->dma_enabled = 1;
-		ncr_dev->dma_is_write = 0;
-=======
 		ncr->dma_mode = DMA_INITIATOR_RECEIVE;
 		dma_changed(ncr_dev, ncr->dma_mode, ncr->mode & MODE_DMA);
->>>>>>> 9c42abf2
 		break;
 
 	default:
@@ -839,15 +588,9 @@
 			ret = ncr->output_data;
 		} else {
 			/*Return the data from the SCSI bus*/
-<<<<<<< HEAD
-			ncr_log("SCSI Bus Phase\n");
-			ncr_wait_process(ncr_dev);
-			ret = BUS_GETDATA(ncr->bus_host);
-=======
 			ncr_bus_read(ncr_dev);
 			ncr_log("NCR GetData=%02x\n", BUS_GETDATA(ncr->cur_bus));
 			ret = BUS_GETDATA(ncr->cur_bus);
->>>>>>> 9c42abf2
 		}
 		break;
 
@@ -878,13 +621,8 @@
 	case 5:		/* Bus and Status register */
 		ncr_log("Read: Bus and Status register\n");
 		ret = 0;		
-<<<<<<< HEAD
-		
-		ncr->bus_host = get_bus_host(ncr);
-=======
 
 		bus = get_bus_host(ncr);
->>>>>>> 9c42abf2
 		ncr_log("Get host from Interrupt\n");
 		
 		/*Check if the phase in process matches with TCR's*/
@@ -893,21 +631,12 @@
 			ret |= STATUS_PHASE_MATCH;
 		} else
 			picint(1 << ncr_dev->irq);
-<<<<<<< HEAD
-		
-		ncr_wait_process(ncr_dev);
-
-		if (ncr->bus_host & BUS_ACK) {
-			ncr_log("Status ACK returned\n");
-=======
 
 		ncr_bus_read(ncr_dev);
 		bus = ncr->cur_bus;
 
 		if (bus & BUS_ACK)
->>>>>>> 9c42abf2
 			ret |= STATUS_ACK;
-		}
 		
 		if ((bus & BUS_REQ) && (ncr->mode & MODE_DMA)) {
 			ncr_log("Entering DMA mode\n");
@@ -979,22 +708,13 @@
 		break;
 		
 	case 0x3900:
-<<<<<<< HEAD
-		if (ncr_dev->buffer_host_pos >= 128 || !(ncr_dev->status_ctrl & CTRL_DATA_DIR)) {
-=======
 		if (ncr_dev->buffer_host_pos >= 128 || !(ncr_dev->status_ctrl & CTRL_DATA_DIR))
->>>>>>> 9c42abf2
 			ret = 0xff;
-		} else {
+		else {
 			ret = ncr_dev->buffer[ncr_dev->buffer_host_pos++];
-<<<<<<< HEAD
-			if (ncr_dev->buffer_host_pos == 128)
-			{	
-=======
 			
 			if (ncr_dev->buffer_host_pos == 128) {	
 				ncr_log("Not ready\n");
->>>>>>> 9c42abf2
 				ncr_dev->status_ctrl |= STATUS_BUFFER_NOT_READY;
 			}
 		}
@@ -1003,13 +723,8 @@
 	case 0x3980:
 		switch (addr) {
 			case 0x3980:	/* status */
-<<<<<<< HEAD
-				ret = ncr_dev->status_ctrl;// | 0x80;
-				ncr_log("NCR status ctrl = %02x\n", ncr_dev->status_ctrl);
-=======
 				ret = ncr_dev->status_ctrl;
 				ncr_log("NCR status ctrl read=%02x\n", ncr_dev->status_ctrl & STATUS_BUFFER_NOT_READY);
->>>>>>> 9c42abf2
 				if (!ncr_dev->ncr_busy)
 					ret |= STATUS_53C80_ACCESSIBLE;
 				break;
@@ -1019,8 +734,7 @@
 				break;
 
 			case 0x3982:	/* switch register read */
-				ret = 0xf8;
-				ret |= ncr_dev->irq;
+				ret = 0xff;
 				break;
 
 			case 0x3983:
@@ -1063,14 +777,8 @@
 	case 0x3900:
 		if (!(ncr_dev->status_ctrl & CTRL_DATA_DIR) && ncr_dev->buffer_host_pos < 128) {
 			ncr_dev->buffer[ncr_dev->buffer_host_pos++] = val;
-<<<<<<< HEAD
-			if (ncr_dev->buffer_host_pos == 128) 
-			{
-				ncr_log("Write Buffer Not Ready\n");
-=======
 
 			if (ncr_dev->buffer_host_pos == 128) {
->>>>>>> 9c42abf2
 				ncr_dev->status_ctrl |= STATUS_BUFFER_NOT_READY;
 				ncr_dev->ncr_busy = 1;
 			}
@@ -1085,24 +793,12 @@
 					picint(1 << ncr_dev->irq);
 					ncr_reset(&ncr_dev->ncr);
 				}
-<<<<<<< HEAD
-				if ((val & CTRL_DATA_DIR) && !(ncr_dev->status_ctrl & CTRL_DATA_DIR))
-				{
-					ncr_log("Read Data\n");
-=======
 
 				if ((val & CTRL_DATA_DIR) && !(ncr_dev->status_ctrl & CTRL_DATA_DIR)) {
->>>>>>> 9c42abf2
 					ncr_dev->buffer_host_pos = 128;
-					ncr_dev->status_ctrl |= STATUS_BUFFER_NOT_READY;					
+					ncr_dev->status_ctrl |= STATUS_BUFFER_NOT_READY;
 				}
-<<<<<<< HEAD
-				else if (!(val & CTRL_DATA_DIR) && (ncr_dev->status_ctrl & CTRL_DATA_DIR))
-				{
-					ncr_log("Write Data\n");
-=======
 				else if (!(val & CTRL_DATA_DIR) && (ncr_dev->status_ctrl & CTRL_DATA_DIR)) {
->>>>>>> 9c42abf2
 					ncr_dev->buffer_host_pos = 0;
 					ncr_dev->status_ctrl &= ~STATUS_BUFFER_NOT_READY;
 				}
@@ -1156,7 +852,7 @@
     addr &= 0x3fff;
     ncr_log("MEM: Writing %02X to %08X\n", val, addr);
     if (addr >= 0x1800 && addr < 0x1880)
-		ncr_dev->ext_ram[addr & 0x7f] = val;
+	ncr_dev->ext_ram[addr & 0x7f] = val;
 }
 
 
@@ -1215,174 +911,6 @@
 {
     ncr5380_t *ncr_dev = (ncr5380_t *)priv;
     ncr_t *ncr = &ncr_dev->ncr;
-<<<<<<< HEAD
-    scsi_device_t *dev = &scsi_devices[ncr->target_id];
-    int req_len;
-    double p;
-
-    if ((ncr_dev->dma_enabled != 0) && (dev->type == SCSI_REMOVABLE_CDROM)) {
-		timer_on(&ncr_dev->timer, ncr_dev->period, 0);
-	}
-	else {
-		timer_on(&ncr_dev->timer, 40.0, 0);
-	}
-
-    if (ncr_dev->dma_enabled == 0) {
-	ncr->bus_host = get_bus_host(ncr);
-
-	/*Start the SCSI command layer, which will also make the timings*/
-	if (ncr->bus_host & BUS_ARB) {
-		ncr_log("Arbitration\n");
-		ncr->state = STATE_IDLE;
-	}
-
-	if (ncr->state == STATE_IDLE) {
-		ncr->clear_req = ncr->wait_data = ncr->wait_complete = 0;
-		if ((ncr->bus_host & BUS_SEL) && !(ncr->bus_host & BUS_BSY)) {
-			ncr_log("Selection phase\n");
-			uint8_t sel_data = BUS_GETDATA(ncr->bus_host);
-
-			ncr->target_id = get_dev_id(sel_data);
-
-			ncr_log("Select - target ID = %i\n", ncr->target_id);
-
-			/*Once the device has been found and selected, mark it as busy*/
-			if ((ncr->target_id != (uint8_t)-1) && scsi_device_present(&scsi_devices[ncr->target_id])) {
-				ncr->cur_bus |= BUS_BSY;
-				ncr_log("Device found at ID %i\n", ncr->target_id);
-				ncr_log("Current Bus BSY=%02x\n", ncr->cur_bus);
-				ncr->state = STATE_COMMAND;
-				ncr->cur_bus = BUS_BSY | BUS_REQ;
-				ncr_log("CurBus BSY|REQ=%02x\n", ncr->cur_bus);
-				ncr->command_pos = 0;
-				SET_BUS_STATE(ncr, SCSI_PHASE_COMMAND);
-				picint(1 << ncr_dev->irq);
-			} else {
-				ncr->state = STATE_IDLE;
-				ncr->cur_bus = 0;
-			}
-		}
-	} else if (ncr->state == STATE_COMMAND) {
-		/*Command phase, make sure the ICR ACK bit is set to keep on, 
-		because the device must be acknowledged by ICR*/
-		ncr_log("Command pos=%i, output data=%02x, out data=%02x\n", ncr->command_pos, BUS_GETDATA(ncr->bus_host), ncr->output_data);
-		if ((ncr->bus_host & BUS_ACK) && (ncr->command_pos < cmd_len[(ncr->command[0] >> 5) & 7])) {
-			/*Write command byte to the output data register*/
-			if (ncr->icr_is_on)
-			{
-				ncr->icr_is_on = 0;
-				ncr->command[ncr->command_pos++] = BUS_GETDATA(ncr->bus_host);
-
-				ncr->new_phase = ncr->cur_bus & SCSI_PHASE_MESSAGE_IN;
-				ncr->clear_req = 3;
-				ncr_log("Current bus for command request=%02x\n", ncr->cur_bus & BUS_REQ);				
-				ncr->cur_bus &= ~BUS_REQ;
-			}
-
-			if (ncr->command_pos == cmd_len[(ncr->command[0] >> 5) & 7]) {
-				/*Reset data position to default*/
-				ncr->data_pos = 0;
-
-				ncr_log("SCSI Command 0x%02X for ID %d, status code=%02x\n", ncr->command[0], ncr->target_id, dev->status);
-
-				dev->buffer_length = -1;
-
-				/*Now, execute the given SCSI command*/
-				scsi_device_command_phase0(dev, ncr->command);
-
-				ncr_log("SCSI ID %i: Command %02X: Buffer Length %i, SCSI Phase %02X, Output Data = %d\n", ncr->target_id, ncr->command[0], dev->buffer_length, dev->phase, ncr->output_data);
-
-				if (dev->status != SCSI_STATUS_OK) {
-					ncr->new_phase = SCSI_PHASE_STATUS;
-					ncr->wait_data = 4;
-					return;
-				}
-
-				/*If the SCSI phase is Data In or Data Out, allocate the SCSI buffer based on the transfer length of the command*/
-				if (dev->buffer_length && (dev->phase == SCSI_PHASE_DATA_IN || dev->phase == SCSI_PHASE_DATA_OUT) && (dev->type == SCSI_REMOVABLE_CDROM)) {
-					p = scsi_device_get_callback(dev);
-					req_len = MIN(48, dev->buffer_length);
-					ncr_log("Request len = %d, buffer len = %d, cmd = 0x%02x\n", req_len, dev->buffer_length, ncr->command[0]);
-					if (p <= 0.0)
-						ncr_dev->period = 0.2 * ((double) req_len);
-					else
-						ncr_dev->period = (p / ((double) dev->buffer_length)) * ((double) req_len);
-				}
-
-				if (dev->phase == SCSI_PHASE_DATA_OUT) {
-					/* Write direction commands have delayed execution - only execute them after the bus has gotten all the data from the host. */
-					ncr_log("Next state is data out\n");
-					ncr->new_phase = SCSI_PHASE_DATA_OUT;
-					ncr->wait_data = 4;
-					ncr->clear_req = 4;
-				} else {
-					/* Other command - execute immediately. */
-					ncr->new_phase = dev->phase;
-					ncr->wait_data = 4;
-				}
-			}
-		}
-	} else if (ncr->state == STATE_DATAIN && (ncr->command[0] != 0x08 && ncr->command[0] != 0x28)) {
-		ncr_log("Data In ACK=%02x\n", ncr->bus_host);	
-		if (ncr->bus_host & BUS_ACK) {
-			if (ncr->data_pos >= dev->buffer_length) {
-				scsi_device_command_phase1(dev);
-				ncr->cur_bus &= ~BUS_REQ;
-				ncr->new_phase = SCSI_PHASE_STATUS;
-				ncr->wait_data = 4;
-				ncr->wait_complete = 8;
-			} else {
-				ncr->tx_data = dev->sc->temp_buffer[ncr->data_pos++];
-				ncr->cur_bus = (ncr->cur_bus & ~BUS_DATAMASK) | BUS_SETDATA(ncr->tx_data) | BUS_DBP | BUS_REQ;
-				ncr->clear_req = 3;
-				ncr->cur_bus &= ~BUS_REQ;
-				ncr->new_phase = SCSI_PHASE_DATA_IN;
-			}
-		}
-	} else if (ncr->state == STATE_DATAOUT && (ncr->command[0] != 0x0a && ncr->command[0] != 0x2a)) {
-		ncr_log("Data Out ACK=%02x, sector len = %d\n", ncr->bus_host, dev->sc->sector_len);
-		if (ncr->bus_host & BUS_ACK) {
-			dev->sc->temp_buffer[ncr->data_pos++] = BUS_GETDATA(ncr->bus_host);
-
-			if (ncr->data_pos >= dev->buffer_length) {
-				scsi_device_command_phase1(dev);
-				ncr->cur_bus &= ~BUS_REQ;
-				ncr_log("CurBus ~REQ_DataOutDone=%02x\n", ncr->cur_bus);
-				ncr->new_phase = SCSI_PHASE_STATUS;
-				ncr->wait_data = 4;
-				ncr->wait_complete = 8;
-			} else {
-				/*More data is to be transferred, place a request*/
-				ncr->cur_bus |= BUS_REQ;
-				ncr_log("CurBus ~REQ_DataOut=%02x\n", ncr->cur_bus);
-			}
-		}
-	} else if (ncr->state == STATE_STATUS) {
-		if (ncr->bus_host & BUS_ACK) {
-			/*All transfers done, wait until next transfer*/
-			ncr->cur_bus &= ~BUS_REQ;
-			ncr->new_phase = SCSI_PHASE_MESSAGE_IN;
-			ncr->wait_data = 4;
-			ncr->wait_complete = 8;
-		}
-	} else if (ncr->state == STATE_MESSAGEIN) {
-		if (ncr->bus_host & BUS_ACK) {
-			ncr->cur_bus &= ~BUS_REQ;
-			ncr->new_phase = BUS_IDLE;
-			ncr->wait_data = 4;
-		}
-	}
-    }
-
-    if (ncr_dev->type < 3) {
-		if (ncr_dev->dma_enabled) {
-			if (ncr_dev->dma_is_write == 1) {
-				ncr_dma_send(ncr_dev, ncr, dev);
-			} else {
-				ncr_dma_initiator_receive(ncr_dev, ncr, dev);
-			}
-		}
-=======
     int bus, bt = 0, c = 0;
     uint8_t temp, data;
 
@@ -1522,7 +1050,6 @@
 			}
 		}		
 		break;
->>>>>>> 9c42abf2
     }
 
     ncr_bus_read(ncr_dev);
@@ -1530,14 +1057,11 @@
     if (!(ncr->cur_bus & BUS_BSY) && (ncr->mode & MODE_MONITOR_BUSY)) {
 	ncr_log("Updating DMA\n");
 	ncr->mode &= ~MODE_DMA;
-<<<<<<< HEAD
-	ncr_dev->dma_enabled = 0;
-=======
 	ncr->dma_mode = DMA_IDLE;
 	dma_changed(ncr_dev, ncr->dma_mode, ncr->mode & MODE_DMA);
->>>>>>> 9c42abf2
-    }
-}
+    }
+}
+
 
 static void *
 ncr_init(const device_t *info)
@@ -1605,17 +1129,11 @@
 	sprintf(&temp[strlen(temp)], " IRQ=%d", ncr_dev->irq);
     ncr_log("%s\n", temp);
 
-    ncr_reset(ncr_dev);
+    ncr_reset(&ncr_dev->ncr);
     ncr_dev->status_ctrl = STATUS_BUFFER_NOT_READY;
-	ncr_dev->buffer_host_pos = 128;
-
-<<<<<<< HEAD
-    timer_add(&ncr_dev->timer, ncr_callback, ncr_dev, 1);
-	ncr_dev->timer.period = 10.0;
-	timer_set_delay_u64(&ncr_dev->timer, (uint64_t) (ncr_dev->timer.period * ((double) TIMER_USEC)));
-=======
+    ncr_dev->buffer_host_pos = 128;
+
     timer_add(&ncr_dev->timer, ncr_callback, ncr_dev, 0);
->>>>>>> 9c42abf2
 
     return(ncr_dev);
 }
@@ -1784,21 +1302,4 @@
     t130b_available,
     NULL, NULL,
     t130b_config
-<<<<<<< HEAD
-};
-
-#if defined(DEV_BRANCH) && defined(USE_SUMO)
-const device_t scsi_scsiat_device =
-{
-    "Sumo SCSI-AT",
-    DEVICE_ISA,
-    3,
-    ncr_init, ncr_close, NULL,
-    scsiat_available,
-    NULL, NULL,
-    scsiat_config
-};
-#endif
-=======
-};
->>>>>>> 9c42abf2
+};