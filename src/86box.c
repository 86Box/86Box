--- conflicted
+++ resolved
@@ -1119,7 +1119,10 @@
 /*
    Currently available API:
 
-<<<<<<< HEAD
+   extern void     resetx86(void);
+   extern void     softresetx86(void);
+   extern void     hardresetx86(void);
+
    extern void     biu_set_bus_cycle(int bus_cycle);
    extern void     biu_set_bus_state(int bus_state);
    extern void     biu_set_bus_next_state(int bus_next_state);
@@ -1128,12 +1131,6 @@
    extern int      biu_get_bus_cycle(void);
    extern int      biu_get_bus_state(void);
    extern int      biu_get_bus_next_state(void);
-=======
-   extern void     resetx86(void);
-   extern void     softresetx86(void);
-   extern void     hardresetx86(void);
-
->>>>>>> 63fbe6ab
    extern void     prefetch_queue_set_pos(int pos);
    extern void     prefetch_queue_set_ip(uint16_t ip);
    extern void     prefetch_queue_set_in(uint16_t in);
