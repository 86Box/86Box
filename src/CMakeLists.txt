#
# 86Box		A hypervisor and IBM PC system emulator that specializes in
#		running old operating systems and software designed for IBM
#		PC systems and compatibles from 1981 through fairly recent
#		system designs based on the PCI bus.
#
#		This file is part of the 86Box distribution.
#
#		CMake build script.
#
# Authors:	David Hrdlička, <hrdlickadavid@outlook.com>
#		dob205
#
#		Copyright 2020,2021 David Hrdlička.
#		Copyright 2021 dob205.
#

# Prepare the macOS app bundle icon depending on the release channel
set(APP_ICON_MACOSX)
if (APPLE)
	if(RELEASE_BUILD)
		set(APP_ICON_MACOSX ${CMAKE_CURRENT_SOURCE_DIR}/mac/icons/release/86Box.icns)
	elseif(BETA_BUILD)
		set(APP_ICON_MACOSX ${CMAKE_CURRENT_SOURCE_DIR}/mac/icons/beta/86Box.icns)
	elseif(ALPHA_BUILD)
		set(APP_ICON_MACOSX ${CMAKE_CURRENT_SOURCE_DIR}/mac/icons/dev/86Box.icns)
	else()
		set(APP_ICON_MACOSX ${CMAKE_CURRENT_SOURCE_DIR}/mac/icons/branch/86Box.icns)
	endif()

set_source_files_properties(${APP_ICON_MACOSX} PROPERTIES
        MACOSX_PACKAGE_LOCATION "Resources")
endif()

# WIN32 marks us as a GUI app on Windows
# MACOSX_BUNDLE prepares a macOS application bundle including with the app icon
add_executable(86Box WIN32 MACOSX_BUNDLE 86box.c config.c log.c random.c timer.c io.c acpi.c apm.c
	dma.c ddma.c nmi.c pic.c pit.c port_6x.c port_92.c ppi.c pci.c mca.c usb.c
	device.c nvr.c nvr_at.c nvr_ps2.c rtmidi_midi.cpp ${APP_ICON_MACOSX})

if(APPLE)
	target_link_libraries(86Box "-framework AppKit")
endif()

if(NEW_DYNAREC)
	add_compile_definitions(USE_NEW_DYNAREC)
endif()

if(RELEASE)
	add_compile_definitions(RELEASE_BUILD)
endif()

if(DYNAREC)
	add_compile_definitions(USE_DYNAREC)
endif()

if(VRAMDUMP)
	add_compile_definitions(ENABLE_VRAM_DUMP)
endif()

if(DEV_BRANCH)
	add_compile_definitions(DEV_BRANCH)
endif()

if(VNC)
	add_compile_definitions(USE_VNC)
	add_library(vnc OBJECT vnc.c vnc_keymap.c)
	target_link_libraries(86Box vnc vncserver)
	if (WIN32)
		target_link_libraries(86Box ws2_32)
	endif()
endif()

target_link_libraries(86Box cpu chipset mch dev mem fdd game cdrom zip mo hdd
	net print scsi sio snd vid voodoo plat ui)

if(WIN32 AND ARCH STREQUAL "i386")
	if(MSVC)
		target_link_options(86Box PRIVATE "/LARGEADDRESSAWARE")
	else()
		target_link_options(86Box PRIVATE "LINKER:--large-address-aware")
	endif()
endif()

if(MINGW)
	target_link_options(86Box PRIVATE "-static")
	set(CMAKE_FIND_LIBRARY_SUFFIXES ".a" ".dll.a")
endif()

# Variables introduced by richardg867 for versioning stuff
if(NOT CMAKE_PROJECT_VERSION_PATCH)
	set(CMAKE_PROJECT_VERSION_PATCH 0)
endif()
if(NOT EMU_BUILD_NUM)
	set(EMU_BUILD_NUM 0)
endif()
if(NOT EMU_COPYRIGHT_YEAR)
	set(EMU_COPYRIGHT_YEAR 2021)
endif()

#some macOS specific configuration steps
if(APPLE)
# Force using the newest library if it's installed by homebrew
  set(CMAKE_FIND_FRAMEWORK LAST)
  

  # prepare stuff for macOS app bundles
  set(CMAKE_MACOSX_BUNDLE 1)

  # setting our compilation target to macOS 10.13 High Sierra
  set(CMAKE_OSX_DEPLOYMENT_TARGET "10.13")
  
  # set the Info.plist properly
  set_target_properties(86Box PROPERTIES MACOSX_BUNDLE_INFO_PLIST ${CMAKE_CURRENT_SOURCE_DIR}/mac/Info.plist.in)
  set(MACOSX_BUNDLE_GUI_IDENTIFIER net.86Box.86Box)
  set(MACOSX_BUNDLE_BUNDLE_NAME 86Box)
  set(MACOSX_BUNDLE_BUNDLE_VERSION 3.1.${EMU_BUILD_NUM})
  set(MACOSX_BUNDLE_SHORT_VERSION_STRING "3.1.${EMU_BUILD_NUM}")
  set(MACOSX_BUNDLE_LONG_VERSION_STRING "3.1.${EMU_BUILD_NUM}")
  set(MACOSX_BUNDLE_ICON_FILE 86Box.icns)
  set(MACOSX_BUNDLE_INFO_STRING "A emulator of old computers")
  set(MACOSX_BUNDLE_COPYRIGHT "© 2007-${EMU_COPYRIGHT_YEAR} 86Box contributors")

  
  # preparing the code signing for easier distribution, Apple dev certificate needed at one point
  #set(XCODE_ATTRIBUTE_CODE_SIGNING_REQUIRED "YES")
  #set(XCODE_ATTRIBUTE_CODE_SIGN_IDENTITY "-")
  #set(XCODE_ATTRIBUTE_CODE_SIGN_ENTITLEMENTS ${CMAKE_CURRENT_SOURCE_DIR}/mac/codesign/dev/app.entitlements)
  
endif()

find_package(Freetype REQUIRED)
include_directories(${FREETYPE_INCLUDE_DIRS})
if(APPLE)
	target_link_libraries(86Box Freetype::Freetype) # bundles freetype for the macOS app bundle
endif()

find_package(OpenAL REQUIRED)
include_directories(${OPENAL_INCLUDE_DIR})
target_link_libraries(86Box ${OPENAL_LIBRARY})

find_package(SDL2 REQUIRED)
include_directories(${SDL2_INCLUDE_DIRS})
if(MINGW)
	target_link_libraries(86Box SDL2::SDL2-static)
elseif(WIN32)
	target_link_libraries(86Box SDL2::SDL2)
else()
        if (TARGET SDL2::SDL2)
                target_link_libraries(86Box SDL2::SDL2)
        else()
	        target_link_libraries(86Box ${SDL2_LIBRARIES})
        endif()
endif()

find_package(PNG REQUIRED)
include_directories(${PNG_INCLUDE_DIRS})
target_link_libraries(86Box PNG::PNG)

if(VCPKG_TOOLCHAIN)
	# vcpkg includes a config file for rtmidi
	find_package(RtMidi REQUIRED)
	target_link_libraries(86Box RtMidi::rtmidi)
else()
	find_package(PkgConfig REQUIRED)
	pkg_check_modules(RTMIDI REQUIRED IMPORTED_TARGET rtmidi)
<<<<<<< HEAD
	if (NOT RTMIDI_FOUND)
		pkg_check_modules(RTMIDI REQUIRED IMPORTED_TARGET librtmidi)
	endif()
=======
>>>>>>> 7064e768
	target_link_libraries(86Box PkgConfig::RTMIDI)

	if(WIN32)
		target_link_libraries(PkgConfig::RTMIDI INTERFACE winmm)
	endif()
endif()

configure_file(include/86box/version.h.in include/86box/version.h @ONLY)
include_directories(${CMAKE_CURRENT_BINARY_DIR}/include)

include_directories(include)
if(NEW_DYNAREC)
	include_directories(cpu codegen_new)
else()
	include_directories(cpu codegen)
endif()

add_subdirectory(cdrom)
add_subdirectory(chipset)

add_subdirectory(cpu)
if(NEW_DYNAREC)
	add_subdirectory(codegen_new)
else()
	add_subdirectory(codegen)
endif()

if(MINITRACE)
    add_compile_definitions(MTR_ENABLED)
    add_library(minitrace OBJECT minitrace/minitrace.c)
    target_link_libraries(86Box minitrace)
endif()

if(APPLE)
	install(TARGETS 86Box DESTINATION "bin")
else()
	install(TARGETS 86Box)
endif()


# adjustments for macOS app bundles
if(APPLE)
	set(APPS ${CMAKE_CURRENT_BINARY_DIR}/86Box.app)
	install(CODE "
        	include(BundleUtilities)
        	fixup_bundle(\"${APPS}\" \"\" \"\")"
    	COMPONENT Runtime)
endif()

if(VCPKG_TOOLCHAIN)
	x_vcpkg_install_local_dependencies(TARGETS 86Box DESTINATION "bin")
endif()

if(MSVC)
	install(FILES $<TARGET_PDB_FILE:86Box>
		CONFIGURATIONS Debug RelWithDebInfo
		DESTINATION "bin")
endif()

add_subdirectory(device)
add_subdirectory(disk)
add_subdirectory(floppy)
add_subdirectory(game)
add_subdirectory(machine)
add_subdirectory(mem)
add_subdirectory(network)
add_subdirectory(printer)
add_subdirectory(sio)
add_subdirectory(scsi)
add_subdirectory(sound)
add_subdirectory(video)
if(APPLE)
	add_subdirectory(mac)
	add_subdirectory(unix)
elseif(WIN32)
	add_subdirectory(win)
else()
	add_subdirectory(unix)
endif()<|MERGE_RESOLUTION|>--- conflicted
+++ resolved
@@ -164,12 +164,6 @@
 else()
 	find_package(PkgConfig REQUIRED)
 	pkg_check_modules(RTMIDI REQUIRED IMPORTED_TARGET rtmidi)
-<<<<<<< HEAD
-	if (NOT RTMIDI_FOUND)
-		pkg_check_modules(RTMIDI REQUIRED IMPORTED_TARGET librtmidi)
-	endif()
-=======
->>>>>>> 7064e768
 	target_link_libraries(86Box PkgConfig::RTMIDI)
 
 	if(WIN32)
