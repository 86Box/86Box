#
# 86Box     A hypervisor and IBM PC system emulator that specializes in
#           running old operating systems and software designed for IBM
#           PC systems and compatibles from 1981 through fairly recent
#           system designs based on the PCI bus.
#
#           This file is part of the 86Box distribution.
#
#           CMake build script.
#
# Authors:  David Hrdlička, <hrdlickadavid@outlook.com>
#
#           Copyright 2020,2021 David Hrdlička.
#

<<<<<<< HEAD
add_library(slirp STATIC arp_table.c bootp.c cksum.c dnssearch.c if.c ip_icmp.c
=======
add_library(slirp STATIC tinyglib.c arp_table.c bootp.c cksum.c dnssearch.c if.c ip_icmp.c
>>>>>>> 9b406b0e
    ip_input.c ip_output.c mbuf.c misc.c sbuf.c slirp.c socket.c tcp_input.c
    tcp_output.c tcp_subr.c tcp_timer.c udp.c util.c version.c)

if (CMAKE_SYSTEM_NAME MATCHES "Windows")
  target_link_libraries(slirp wsock32 iphlpapi)
endif()

if(QT)
  if(UNIX AND NOT APPLE)
    find_package(PkgConfig REQUIRED)
    pkg_check_modules(GLIB_PKG glib-2.0)
    if (GLIB_PKG_FOUND)
        include_directories(${GLIB_PKG_INCLUDE_DIRS})
        target_link_libraries(slirp glib-2.0)
        target_compile_definitions(slirp PRIVATE TINYGLIB_USE_GLIB)
    else()
        message(ERROR "GLib development headers are required when compiling with Qt on Unix")
    endif()
  else()
    target_sources(slirp PRIVATE tinyglib.c)
  endif()
else()
  target_sources(slirp PRIVATE tinyglib.c)
endif()<|MERGE_RESOLUTION|>--- conflicted
+++ resolved
@@ -13,11 +13,7 @@
 #           Copyright 2020,2021 David Hrdlička.
 #
 
-<<<<<<< HEAD
 add_library(slirp STATIC arp_table.c bootp.c cksum.c dnssearch.c if.c ip_icmp.c
-=======
-add_library(slirp STATIC tinyglib.c arp_table.c bootp.c cksum.c dnssearch.c if.c ip_icmp.c
->>>>>>> 9b406b0e
     ip_input.c ip_output.c mbuf.c misc.c sbuf.c slirp.c socket.c tcp_input.c
     tcp_output.c tcp_subr.c tcp_timer.c udp.c util.c version.c)
 
