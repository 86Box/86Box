--- conflicted
+++ resolved
@@ -17,12 +17,6 @@
     ip_input.c ip_output.c mbuf.c misc.c sbuf.c slirp.c socket.c tcp_input.c
     tcp_output.c tcp_subr.c tcp_timer.c udp.c util.c version.c)
 
-<<<<<<< HEAD
-#target_link_libraries(slirp wsock32 iphlpapi)
-#target_link_libraries(slirp)
-if (CMAKE_SYSTEM_NAME MATCHES "Windows")
-target_link_libraries(slirp wsock32 iphlpapi)
-=======
 if(WIN32)
     target_link_libraries(slirp wsock32 iphlpapi)
 endif()
@@ -37,5 +31,4 @@
     target_compile_definitions(slirp PRIVATE TINYGLIB_USE_GLIB)
 else()
     target_sources(slirp PRIVATE tinyglib.c)
->>>>>>> 5abf8d63
 endif()