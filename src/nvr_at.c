--- conflicted
+++ resolved
@@ -854,12 +854,8 @@
 static void
 nvr_start(nvr_t *nvr)
 {
-<<<<<<< HEAD
-    int      fdd;
-    local_t *local = (local_t *) nvr->data;
-=======
+    int            fdd;
     const local_t *local = (local_t *) nvr->data;
->>>>>>> cb24ee27
 
     struct tm tm;
     int       default_found = 0;
