--- conflicted
+++ resolved
@@ -1,4 +1,3 @@
-<<<<<<< HEAD
 /*
  * 86Box    A hypervisor and IBM PC system emulator that specializes in
  *          running old operating systems and software designed for IBM
@@ -580,7 +579,8 @@
     local_t  *local = (local_t *) nvr->data;
     struct tm tm;
     uint8_t   old;
-    uint8_t   irq = 0, old_irq = 0;
+    uint8_t   irq = 0;
+    uint8_t   old_irq = 0;
 
     old = nvr->regs[reg];
     switch (reg) {
@@ -678,7 +678,8 @@
     local_t *local = (local_t *) nvr->data;
     uint8_t  ret;
     uint8_t  addr_id = (addr & 0x0e) >> 1;
-    uint16_t i, checksum = 0x0000;
+    uint16_t i;
+    uint16_t checksum = 0x0000;
 
     cycles -= ISA_CYCLES(8);
 
@@ -804,7 +805,7 @@
             ret = (ret & 0x7f) | (nmi_mask ? 0x00 : 0x80);
     }
 
-    return (ret);
+    return ret;
 }
 
 /* Secondary NVR write - used by SMC. */
@@ -842,13 +843,13 @@
 static void
 nvr_start(nvr_t *nvr)
 {
-    int      i, fdd;
+    int      fdd;
     local_t *local = (local_t *) nvr->data;
 
     struct tm tm;
     int       default_found = 0;
 
-    for (i = 0; i < nvr->size; i++) {
+    for (uint16_t i = 0; i < nvr->size; i++) {
         if (nvr->regs[i] == local->def)
             default_found++;
     }
@@ -864,7 +865,7 @@
         nvr->regs[RTC_FDD_TYPES] = 0x00;
         nvr->regs[RTC_INST_EQUIP] |= 0xc0;
 
-        for (i = 0; i <= 1; i++) {
+        for (uint8_t i = 0; i <= 1; i++) {
             if (!fdd_get_type(i))
                 continue; /* No floppy drive. */
 
@@ -1002,9 +1003,8 @@
 nvr_lock_set(int base, int size, int lock, nvr_t *nvr)
 {
     local_t *local = (local_t *) nvr->data;
-    int      i;
-
-    for (i = 0; i < size; i++)
+
+    for (int i = 0; i < size; i++)
         local->lock[base + i] = lock;
 }
 
@@ -1151,7 +1151,7 @@
         nvr_at_inited = 1;
     }
 
-    return (nvr);
+    return nvr;
 }
 
 static void
@@ -1388,1350 +1388,4 @@
     .speed_changed = nvr_at_speed_changed,
     .force_redraw  = NULL,
     .config        = NULL
-};
-=======
-/*
- * 86Box    A hypervisor and IBM PC system emulator that specializes in
- *          running old operating systems and software designed for IBM
- *          PC systems and compatibles from 1981 through fairly recent
- *          system designs based on the PCI bus.
- *
- *          This file is part of the 86Box distribution.
- *
- *          Implement a more-or-less defacto-standard RTC/NVRAM.
- *
- *          When IBM released the PC/AT machine, it came standard with a
- *          battery-backed RTC chip to keep the time of day, something
- *          that was optional on standard PC's with a myriad variants
- *          being put on the market, often on cheap multi-I/O cards.
- *
- *          The PC/AT had an on-board DS12885-series chip ("the black
- *          block") which was an RTC/clock chip with onboard oscillator
- *          and a backup battery (hence the big size.) The chip also had
- *          a small amount of RAM bytes available to the user, which was
- *          used by IBM's ROM BIOS to store machine configuration data.
- *          Later versions and clones used the 12886 and/or 1288(C)7
- *          series, or the MC146818 series, all with an external battery.
- *          Many of those batteries would create corrosion issues later
- *          on in mainboard life...
- *
- *          Since then, pretty much any PC has an implementation of that
- *          device, which became known as the "nvr" or "cmos".
- *
- * NOTES    Info extracted from the data sheets:
- *
- *          * The century register at location 32h is a BCD register
- *            designed to automatically load the BCD value 20 as the
- *            year register changes from 99 to 00.  The MSB of this
- *            register is not affected when the load of 20 occurs,
- *            and remains at the value written by the user.
- *
- *          * Rate Selector (RS3:RS0)
- *            These four rate-selection bits select one of the 13
- *            taps on the 15-stage divider or disable the divider
- *            output.  The tap selected can be used to generate an
- *            output square wave (SQW pin) and/or a periodic interrupt.
- *
- *            The user can do one of the following:
- *             - enable the interrupt with the PIE bit;
- *             - enable the SQW output pin with the SQWE bit;
- *             - enable both at the same time and the same rate; or
- *             - enable neither.
- *
- *            Table 3 lists the periodic interrupt rates and the square
- *            wave frequencies that can be chosen with the RS bits.
- *            These four read/write bits are not affected by !RESET.
- *
- *          * Oscillator (DV2:DV0)
- *            These three bits are used to turn the oscillator on or
- *            off and to reset the countdown chain.  A pattern of 010
- *            is the only combination of bits that turn the oscillator
- *            on and allow the RTC to keep time.  A pattern of 11x
- *            enables the oscillator but holds the countdown chain in
- *            reset.  The next update occurs at 500ms after a pattern
- *            of 010 is written to DV0, DV1, and DV2.
- *
- *          * Update-In-Progress (UIP)
- *            This bit is a status flag that can be monitored. When the
- *            UIP bit is a 1, the update transfer occurs soon.  When
- *            UIP is a 0, the update transfer does not occur for at
- *            least 244us.  The time, calendar, and alarm information
- *            in RAM is fully available for access when the UIP bit
- *            is 0.  The UIP bit is read-only and is not affected by
- *            !RESET.  Writing the SET bit in Register B to a 1
- *            inhibits any update transfer and clears the UIP status bit.
- *
- *          * Daylight Saving Enable (DSE)
- *            This bit is a read/write bit that enables two daylight
- *            saving adjustments when DSE is set to 1.  On the first
- *            Sunday in April (or the last Sunday in April in the
- *            MC146818A), the time increments from 1:59:59 AM to
- *            3:00:00 AM.  On the last Sunday in October when the time
- *            first reaches 1:59:59 AM, it changes to 1:00:00 AM.
- *
- *            When DSE is enabled, the internal logic test for the
- *            first/last Sunday condition at midnight.  If the DSE bit
- *            is not set when the test occurs, the daylight saving
- *            function does not operate correctly.  These adjustments
- *            do not occur when the DSE bit is 0. This bit is not
- *            affected by internal functions or !RESET.
- *
- *          * 24/12
- *            The 24/12 control bit establishes the format of the hours
- *            byte. A 1 indicates the 24-hour mode and a 0 indicates
- *            the 12-hour mode.  This bit is read/write and is not
- *            affected by internal functions or !RESET.
- *
- *          * Data Mode (DM)
- *            This bit indicates whether time and calendar information
- *            is in binary or BCD format.  The DM bit is set by the
- *            program to the appropriate format and can be read as
- *            required.  This bit is not modified by internal functions
- *            or !RESET. A 1 in DM signifies binary data, while a 0 in
- *            DM specifies BCD data.
- *
- *          * Square-Wave Enable (SQWE)
- *            When this bit is set to 1, a square-wave signal at the
- *            frequency set by the rate-selection bits RS3-RS0 is driven
- *            out on the SQW pin.  When the SQWE bit is set to 0, the
- *            SQW pin is held low. SQWE is a read/write bit and is
- *            cleared by !RESET.  SQWE is low if disabled, and is high
- *            impedance when VCC is below VPF. SQWE is cleared to 0 on
- *            !RESET.
- *
- *          * Update-Ended Interrupt Enable (UIE)
- *            This bit is a read/write bit that enables the update-end
- *            flag (UF) bit in Register C to assert !IRQ.  The !RESET
- *            pin going low or the SET bit going high clears the UIE bit.
- *            The internal functions of the device do not affect the UIE
- *            bit, but is cleared to 0 on !RESET.
- *
- *          * Alarm Interrupt Enable (AIE)
- *            This bit is a read/write bit that, when set to 1, permits
- *            the alarm flag (AF) bit in Register C to assert !IRQ.  An
- *            alarm interrupt occurs for each second that the three time
- *            bytes equal the three alarm bytes, including a don't-care
- *            alarm code of binary 11XXXXXX.  The AF bit does not
- *            initiate the !IRQ signal when the AIE bit is set to 0.
- *            The internal functions of the device do not affect the AIE
- *            bit, but is cleared to 0 on !RESET.
- *
- *          * Periodic Interrupt Enable (PIE)
- *            The PIE bit is a read/write bit that allows the periodic
- *            interrupt flag (PF) bit in Register C to drive the !IRQ pin
- *            low.  When the PIE bit is set to 1, periodic interrupts are
- *            generated by driving the !IRQ pin low at a rate specified
- *            by the RS3-RS0 bits of Register A.  A 0 in the PIE bit
- *            blocks the !IRQ output from being driven by a periodic
- *            interrupt, but the PF bit is still set at the periodic
- *            rate.  PIE is not modified b any internal device functions,
- *            but is cleared to 0 on !RESET.
- *
- *          * SET
- *            When the SET bit is 0, the update transfer functions
- *            normally by advancing the counts once per second.  When
- *            the SET bit is written to 1, any update transfer is
- *            inhibited, and the program can initialize the time and
- *            calendar bytes without an update occurring in the midst of
- *            initializing. Read cycles can be executed in a similar
- *            manner. SET is a read/write bit and is not affected by
- *            !RESET or internal functions of the device.
- *
- *          * Update-Ended Interrupt Flag (UF)
- *            This bit is set after each update cycle. When the UIE
- *            bit is set to 1, the 1 in UF causes the IRQF bit to be
- *            a 1, which asserts the !IRQ pin.  This bit can be
- *            cleared by reading Register C or with a !RESET.
- *
- *          * Alarm Interrupt Flag (AF)
- *            A 1 in the AF bit indicates that the current time has
- *            matched the alarm time.  If the AIE bit is also 1, the
- *            !IRQ pin goes low and a 1 appears in the IRQF bit. This
- *            bit can be cleared by reading Register C or with a
- *            !RESET.
- *
- *          * Periodic Interrupt Flag (PF)
- *            This bit is read-only and is set to 1 when an edge is
- *            detected on the selected tap of the divider chain.  The
- *            RS3 through RS0 bits establish the periodic rate. PF is
- *            set to 1 independent of the state of the PIE bit.  When
- *            both PF and PIE are 1s, the !IRQ signal is active and
- *            sets the IRQF bit. This bit can be cleared by reading
- *            Register C or with a !RESET.
- *
- *          * Interrupt Request Flag (IRQF)
- *            The interrupt request flag (IRQF) is set to a 1 when one
- *            or more of the following are true:
- *             - PF == PIE == 1
- *             - AF == AIE == 1
- *             - UF == UIE == 1
- *            Any time the IRQF bit is a 1, the !IRQ pin is driven low.
- *            All flag bits are cleared after Register C is read by the
- *            program or when the !RESET pin is low.
- *
- *          * Valid RAM and Time (VRT)
- *            This bit indicates the condition of the battery connected
- *            to the VBAT pin. This bit is not writeable and should
- *            always be 1 when read.  If a 0 is ever present, an
- *            exhausted internal lithium energy source is indicated and
- *            both the contents of the RTC data and RAM data are
- *            questionable.  This bit is unaffected by !RESET.
- *
- *          This file implements a generic version of the RTC/NVRAM chip,
- *          including the later update (DS12887A) which implemented a
- *          "century" register to be compatible with Y2K.
- *
- *
- *
- * Authors: Fred N. van Kempen, <decwiz@yahoo.com>
- *          Miran Grca, <mgrca8@gmail.com>
- *          Mahod,
- *          Sarah Walker, <https://pcem-emulator.co.uk/>
- *
- *          Copyright 2017-2020 Fred N. van Kempen.
- *          Copyright 2016-2020 Miran Grca.
- *          Copyright 2008-2020 Sarah Walker.
- *
- * This program is free software; you can redistribute it and/or modify
- * it under the terms of the GNU General Public License as published by
- * the Free  Software  Foundation; either  version 2 of the License, or
- * (at your option) any later version.
- *
- * This program is  distributed in the hope that it will be useful, but
- * WITHOUT   ANY  WARRANTY;  without  even   the  implied  warranty  of
- * MERCHANTABILITY  or FITNESS  FOR A PARTICULAR  PURPOSE. See  the GNU
- * General Public License for more details.
- *
- * You should have received a copy of the GNU General Public License
- * along with this program; if not, write to the:
- *
- *   Free Software Foundation, Inc.
- *   59 Temple Place - Suite 330
- *   Boston, MA 02111-1307
- *   USA.
- */
-#include <inttypes.h>
-#include <stdio.h>
-#include <stdint.h>
-#include <string.h>
-#include <stdlib.h>
-#include <wchar.h>
-#include <time.h>
-#include <86box/86box.h>
-#include "cpu.h"
-#include <86box/machine.h>
-#include <86box/io.h>
-#include <86box/mem.h>
-#include <86box/nmi.h>
-#include <86box/pic.h>
-#include <86box/timer.h>
-#include <86box/pit.h>
-#include <86box/rom.h>
-#include <86box/device.h>
-#include <86box/nvr.h>
-
-/* RTC registers and bit definitions. */
-#define RTC_SECONDS        0
-#define RTC_ALSECONDS      1
-#define AL_DONTCARE        0xc0 /* Alarm time is not set */
-#define RTC_MINUTES        2
-#define RTC_ALMINUTES      3
-#define RTC_HOURS          4
-#define RTC_AMPM           0x80 /* PM flag if 12h format in use */
-#define RTC_ALHOURS        5
-#define RTC_DOW            6
-#define RTC_DOM            7
-#define RTC_MONTH          8
-#define RTC_YEAR           9
-#define RTC_REGA           10
-#define REGA_UIP           0x80
-#define REGA_DV2           0x40
-#define REGA_DV1           0x20
-#define REGA_DV0           0x10
-#define REGA_DV            0x70
-#define REGA_RS3           0x08
-#define REGA_RS2           0x04
-#define REGA_RS1           0x02
-#define REGA_RS0           0x01
-#define REGA_RS            0x0f
-#define RTC_REGB           11
-#define REGB_SET           0x80
-#define REGB_PIE           0x40
-#define REGB_AIE           0x20
-#define REGB_UIE           0x10
-#define REGB_SQWE          0x08
-#define REGB_DM            0x04
-#define REGB_2412          0x02
-#define REGB_DSE           0x01
-#define RTC_REGC           12
-#define REGC_IRQF          0x80
-#define REGC_PF            0x40
-#define REGC_AF            0x20
-#define REGC_UF            0x10
-#define RTC_REGD           13
-#define REGD_VRT           0x80
-#define RTC_CENTURY_AT     0x32 /* century register for AT etc */
-#define RTC_CENTURY_PS     0x37 /* century register for PS/1 PS/2 */
-#define RTC_CENTURY_ELT    0x1A /* century register for Epson Equity LT */
-#define RTC_ALDAY          0x7D /* VIA VT82C586B - alarm day */
-#define RTC_ALMONTH        0x7E /* VIA VT82C586B - alarm month */
-#define RTC_CENTURY_VIA    0x7F /* century register for VIA VT82C586B */
-
-#define RTC_ALDAY_SIS      0x7E /* Day of Month Alarm for SiS */
-#define RTC_ALMONT_SIS     0x7F /* Month Alarm for SiS */
-
-#define RTC_REGS           14 /* number of registers */
-
-#define FLAG_NO_NMI        0x01
-#define FLAG_AMI_1992_HACK 0x02
-#define FLAG_AMI_1994_HACK 0x04
-#define FLAG_AMI_1995_HACK 0x08
-#define FLAG_P6RP4_HACK    0x10
-#define FLAG_PIIX4         0x20
-
-typedef struct {
-    int8_t stat;
-
-    uint8_t cent, def,
-        flags, read_addr,
-        wp_0d, wp_32,
-        pad, pad0;
-
-    uint8_t addr[8], wp[2],
-        bank[8], *lock;
-
-    int16_t count, state;
-
-    uint64_t ecount,
-        rtc_time;
-    pc_timer_t update_timer,
-        rtc_timer;
-} local_t;
-
-static uint8_t nvr_at_inited = 0;
-
-/* Get the current NVR time. */
-static void
-time_get(nvr_t *nvr, struct tm *tm)
-{
-    local_t *local = (local_t *) nvr->data;
-    int8_t   temp;
-
-    if (nvr->regs[RTC_REGB] & REGB_DM) {
-        /* NVR is in Binary data mode. */
-        tm->tm_sec  = nvr->regs[RTC_SECONDS];
-        tm->tm_min  = nvr->regs[RTC_MINUTES];
-        temp        = nvr->regs[RTC_HOURS];
-        tm->tm_wday = (nvr->regs[RTC_DOW] - 1);
-        tm->tm_mday = nvr->regs[RTC_DOM];
-        tm->tm_mon  = (nvr->regs[RTC_MONTH] - 1);
-        tm->tm_year = nvr->regs[RTC_YEAR];
-        if (local->cent != 0xFF)
-            tm->tm_year += (nvr->regs[local->cent] * 100) - 1900;
-    } else {
-        /* NVR is in BCD data mode. */
-        tm->tm_sec  = RTC_DCB(nvr->regs[RTC_SECONDS]);
-        tm->tm_min  = RTC_DCB(nvr->regs[RTC_MINUTES]);
-        temp        = RTC_DCB(nvr->regs[RTC_HOURS]);
-        tm->tm_wday = (RTC_DCB(nvr->regs[RTC_DOW]) - 1);
-        tm->tm_mday = RTC_DCB(nvr->regs[RTC_DOM]);
-        tm->tm_mon  = (RTC_DCB(nvr->regs[RTC_MONTH]) - 1);
-        tm->tm_year = RTC_DCB(nvr->regs[RTC_YEAR]);
-        if (local->cent != 0xFF)
-            tm->tm_year += (RTC_DCB(nvr->regs[local->cent]) * 100) - 1900;
-    }
-
-    /* Adjust for 12/24 hour mode. */
-    if (nvr->regs[RTC_REGB] & REGB_2412)
-        tm->tm_hour = temp;
-    else
-        tm->tm_hour = ((temp & ~RTC_AMPM) % 12) + ((temp & RTC_AMPM) ? 12 : 0);
-}
-
-/* Set the current NVR time. */
-static void
-time_set(nvr_t *nvr, struct tm *tm)
-{
-    local_t *local = (local_t *) nvr->data;
-    int      year  = (tm->tm_year + 1900);
-
-    if (nvr->regs[RTC_REGB] & REGB_DM) {
-        /* NVR is in Binary data mode. */
-        nvr->regs[RTC_SECONDS] = tm->tm_sec;
-        nvr->regs[RTC_MINUTES] = tm->tm_min;
-        nvr->regs[RTC_DOW]     = (tm->tm_wday + 1);
-        nvr->regs[RTC_DOM]     = tm->tm_mday;
-        nvr->regs[RTC_MONTH]   = (tm->tm_mon + 1);
-        nvr->regs[RTC_YEAR]    = (year % 100);
-        if (local->cent != 0xFF)
-            nvr->regs[local->cent] = (year / 100);
-
-        if (nvr->regs[RTC_REGB] & REGB_2412) {
-            /* NVR is in 24h mode. */
-            nvr->regs[RTC_HOURS] = tm->tm_hour;
-        } else {
-            /* NVR is in 12h mode. */
-            nvr->regs[RTC_HOURS] = (tm->tm_hour % 12) ? (tm->tm_hour % 12) : 12;
-            if (tm->tm_hour > 11)
-                nvr->regs[RTC_HOURS] |= RTC_AMPM;
-        }
-    } else {
-        /* NVR is in BCD data mode. */
-        nvr->regs[RTC_SECONDS] = RTC_BCD(tm->tm_sec);
-        nvr->regs[RTC_MINUTES] = RTC_BCD(tm->tm_min);
-        nvr->regs[RTC_DOW]     = RTC_BCD(tm->tm_wday + 1);
-        nvr->regs[RTC_DOM]     = RTC_BCD(tm->tm_mday);
-        nvr->regs[RTC_MONTH]   = RTC_BCD(tm->tm_mon + 1);
-        nvr->regs[RTC_YEAR]    = RTC_BCD(year % 100);
-        if (local->cent != 0xFF)
-            nvr->regs[local->cent] = RTC_BCD(year / 100);
-
-        if (nvr->regs[RTC_REGB] & REGB_2412) {
-            /* NVR is in 24h mode. */
-            nvr->regs[RTC_HOURS] = RTC_BCD(tm->tm_hour);
-        } else {
-            /* NVR is in 12h mode. */
-            nvr->regs[RTC_HOURS] = (tm->tm_hour % 12)
-                ? RTC_BCD(tm->tm_hour % 12)
-                : RTC_BCD(12);
-            if (tm->tm_hour > 11)
-                nvr->regs[RTC_HOURS] |= RTC_AMPM;
-        }
-    }
-}
-
-/* Check if the current time matches a set alarm time. */
-static int8_t
-check_alarm(nvr_t *nvr, int8_t addr)
-{
-    return ((nvr->regs[addr + 1] == nvr->regs[addr]) || ((nvr->regs[addr + 1] & AL_DONTCARE) == AL_DONTCARE));
-}
-
-/* Check for VIA stuff. */
-static int8_t
-check_alarm_via(nvr_t *nvr, int8_t addr, int8_t addr_2)
-{
-    local_t *local = (local_t *) nvr->data;
-
-    if (local->cent == RTC_CENTURY_VIA) {
-        return ((nvr->regs[addr_2] == nvr->regs[addr]) || ((nvr->regs[addr_2] & AL_DONTCARE) == AL_DONTCARE));
-    } else
-        return 1;
-}
-
-/* Update the NVR registers from the internal clock. */
-static void
-timer_update(void *priv)
-{
-    nvr_t    *nvr   = (nvr_t *) priv;
-    local_t  *local = (local_t *) nvr->data;
-    struct tm tm;
-
-    local->ecount = 0LL;
-
-    if (!(nvr->regs[RTC_REGB] & REGB_SET)) {
-        /* Get the current time from the internal clock. */
-        nvr_time_get(&tm);
-
-        /* Update registers with current time. */
-        time_set(nvr, &tm);
-
-        /* Clear update status. */
-        local->stat = 0x00;
-
-        /* Check for any alarms we need to handle. */
-        if (check_alarm(nvr, RTC_SECONDS) && check_alarm(nvr, RTC_MINUTES) && check_alarm(nvr, RTC_HOURS) && check_alarm_via(nvr, RTC_DOM, RTC_ALDAY) && check_alarm_via(nvr, RTC_MONTH, RTC_ALMONTH) /* &&
-                                                                                                                                                              check_alarm_via(nvr, RTC_DOM, RTC_ALDAY_SIS) &&
-                                                                                                                                                              check_alarm_via(nvr, RTC_MONTH, RTC_ALMONT_SIS)*/
-        ) {
-            nvr->regs[RTC_REGC] |= REGC_AF;
-            if (nvr->regs[RTC_REGB] & REGB_AIE) {
-                /* Generate an interrupt. */
-                if ((nvr->irq != -1) && (!(nvr->regs[RTC_REGC] & REGC_IRQF))) {
-                    picintlevel(1 << nvr->irq);
-                    nvr->regs[RTC_REGC] |= REGC_IRQF;
-                }
-            }
-        }
-
-        /*
-         * The flag and interrupt should be issued
-         * on update ended, not started.
-         */
-        nvr->regs[RTC_REGC] |= REGC_UF;
-        if (nvr->regs[RTC_REGB] & REGB_UIE) {
-            /* Generate an interrupt. */
-            if ((nvr->irq != -1) && (!(nvr->regs[RTC_REGC] & REGC_IRQF))) {
-                picintlevel(1 << nvr->irq);
-                nvr->regs[RTC_REGC] |= REGC_IRQF;
-            }
-        }
-    }
-}
-
-static void
-timer_load_count(nvr_t *nvr)
-{
-    int      c     = nvr->regs[RTC_REGA] & REGA_RS;
-    local_t *local = (local_t *) nvr->data;
-
-    timer_disable(&local->rtc_timer);
-
-    if ((nvr->regs[RTC_REGA] & 0x70) != 0x20) {
-        local->state = 0;
-        return;
-    }
-
-    local->state = 1;
-
-    switch (c) {
-        case 0:
-            local->state = 0;
-            break;
-        case 1:
-        case 2:
-            local->count = 1 << (c + 6);
-            timer_set_delay_u64(&local->rtc_timer, (local->count) * RTCCONST);
-            break;
-        default:
-            local->count = 1 << (c - 1);
-            timer_set_delay_u64(&local->rtc_timer, (local->count) * RTCCONST);
-            break;
-    }
-}
-
-static void
-timer_intr(void *priv)
-{
-    nvr_t   *nvr   = (nvr_t *) priv;
-    local_t *local = (local_t *) nvr->data;
-
-    if (local->state == 1) {
-        timer_load_count(nvr);
-
-        nvr->regs[RTC_REGC] |= REGC_PF;
-        if (nvr->regs[RTC_REGB] & REGB_PIE) {
-            /* Generate an interrupt. */
-            if ((nvr->irq != -1) && (!(nvr->regs[RTC_REGC] & REGC_IRQF))) {
-                picintlevel(1 << nvr->irq);
-                nvr->regs[RTC_REGC] |= REGC_IRQF;
-            }
-        }
-    }
-}
-
-/* Callback from internal clock, another second passed. */
-static void
-timer_tick(nvr_t *nvr)
-{
-    local_t *local = (local_t *) nvr->data;
-
-    /* Only update it there is no SET in progress. */
-    if (!(nvr->regs[RTC_REGB] & REGB_SET)) {
-        /* Set the UIP bit, announcing the update. */
-        local->stat = REGA_UIP;
-
-        rtc_tick();
-
-        /* Schedule the actual update. */
-        local->ecount = (244ULL + 1984ULL) * TIMER_USEC;
-        timer_set_delay_u64(&local->update_timer, local->ecount);
-    }
-}
-
-static void
-nvr_reg_common_write(uint16_t reg, uint8_t val, nvr_t *nvr, local_t *local)
-{
-    if ((reg == 0x2c) && (local->flags & FLAG_AMI_1994_HACK))
-        nvr->is_new = 0;
-    if ((reg == 0x2d) && (local->flags & FLAG_AMI_1992_HACK))
-        nvr->is_new = 0;
-    if ((reg == 0x52) && (local->flags & FLAG_AMI_1995_HACK))
-        nvr->is_new = 0;
-    if ((reg >= 0x38) && (reg <= 0x3f) && local->wp[0])
-        return;
-    if ((reg >= 0xb8) && (reg <= 0xbf) && local->wp[1])
-        return;
-    if (local->lock[reg])
-        return;
-    if (nvr->regs[reg] != val) {
-        nvr->regs[reg] = val;
-        nvr_dosave     = 1;
-    }
-}
-
-/* This must be exposed because ACPI uses it. */
-void
-nvr_reg_write(uint16_t reg, uint8_t val, void *priv)
-{
-    nvr_t    *nvr   = (nvr_t *) priv;
-    local_t  *local = (local_t *) nvr->data;
-    struct tm tm;
-    uint8_t   old;
-    uint8_t   irq = 0;
-    uint8_t   old_irq = 0;
-
-    old = nvr->regs[reg];
-    switch (reg) {
-        case RTC_REGA:
-            nvr->regs[RTC_REGA] = val;
-            timer_load_count(nvr);
-            break;
-
-        case RTC_REGB:
-            old_irq             = (nvr->regs[RTC_REGB] & nvr->regs[RTC_REGC]) & 0x70;
-            nvr->regs[RTC_REGB] = val;
-            if (((old ^ val) & REGB_SET) && (val & REGB_SET)) {
-                /* According to the datasheet... */
-                nvr->regs[RTC_REGA] &= ~REGA_UIP;
-                nvr->regs[RTC_REGB] &= ~REGB_UIE;
-            }
-            irq = (nvr->regs[RTC_REGB] & nvr->regs[RTC_REGC]) & 0x70;
-            if (old_irq && !irq) {
-                picintc(1 << nvr->irq);
-                nvr->regs[RTC_REGC] &= ~REGC_IRQF;
-            } else if (!old_irq && irq) {
-                picintlevel(1 << nvr->irq);
-                nvr->regs[RTC_REGC] |= REGC_IRQF;
-            }
-            break;
-
-        case RTC_REGC: /* R/O */
-            break;
-
-        case RTC_REGD: /* R/O */
-            /* This is needed for VIA, where writing to this register changes a write-only
-               bit whose value is read from power management register 42. */
-            nvr->regs[RTC_REGD] = val & 0x80;
-            break;
-
-        case 0x32:
-            if ((reg == 0x32) && (local->cent == RTC_CENTURY_VIA) && local->wp_32)
-                break;
-            nvr_reg_common_write(reg, val, nvr, local);
-            break;
-
-        default: /* non-RTC registers are just NVRAM */
-            nvr_reg_common_write(reg, val, nvr, local);
-            break;
-    }
-
-    if ((reg < RTC_REGA) || ((local->cent != 0xff) && (reg == local->cent))) {
-        if ((reg != 1) && (reg != 3) && (reg != 5)) {
-            if ((old != val) && !(time_sync & TIME_SYNC_ENABLED)) {
-                /* Update internal clock. */
-                time_get(nvr, &tm);
-                nvr_time_set(&tm);
-                nvr_dosave = 1;
-            }
-        }
-    }
-}
-
-/* Write to one of the NVR registers. */
-static void
-nvr_write(uint16_t addr, uint8_t val, void *priv)
-{
-    nvr_t   *nvr     = (nvr_t *) priv;
-    local_t *local   = (local_t *) nvr->data;
-    uint8_t  addr_id = (addr & 0x0e) >> 1;
-
-    cycles -= ISA_CYCLES(8);
-
-    if (local->bank[addr_id] == 0xff)
-        return;
-
-    if (addr & 1) {
-        // if (local->bank[addr_id] == 0xff)
-        // return;
-        nvr_reg_write(local->addr[addr_id], val, priv);
-    } else {
-        local->addr[addr_id] = (val & (nvr->size - 1));
-        /* Some chipsets use a 256 byte NVRAM but ports 70h and 71h always access only 128 bytes. */
-        if (addr_id == 0x0)
-            local->addr[addr_id] &= 0x7f;
-        else if ((addr_id == 0x1) && (local->flags & FLAG_PIIX4))
-            local->addr[addr_id] = (local->addr[addr_id] & 0x7f) | 0x80;
-        if (local->bank[addr_id] > 0)
-            local->addr[addr_id] = (local->addr[addr_id] & 0x7f) | (0x80 * local->bank[addr_id]);
-        if (!(local->flags & FLAG_NO_NMI))
-            nmi_mask = (~val & 0x80);
-    }
-}
-
-/* Read from one of the NVR registers. */
-static uint8_t
-nvr_read(uint16_t addr, void *priv)
-{
-    nvr_t   *nvr   = (nvr_t *) priv;
-    local_t *local = (local_t *) nvr->data;
-    uint8_t  ret;
-    uint8_t  addr_id = (addr & 0x0e) >> 1;
-    uint16_t i;
-    uint16_t checksum = 0x0000;
-
-    cycles -= ISA_CYCLES(8);
-
-    if (local->bank[addr_id] == 0xff)
-        ret = 0xff;
-    else if (addr & 1)
-        switch (local->addr[addr_id]) {
-            case RTC_REGA:
-                ret = (nvr->regs[RTC_REGA] & 0x7f) | local->stat;
-                break;
-
-            case RTC_REGC:
-                ret = nvr->regs[RTC_REGC];
-                picintc(1 << nvr->irq);
-                nvr->regs[RTC_REGC] = 0x00;
-                break;
-
-            case RTC_REGD:
-                /* Bits 6-0 of this register always read 0. Bit 7 is battery state,
-                   we should always return it set, as that means the battery is OK. */
-                ret = REGD_VRT;
-                break;
-
-            case 0x2c:
-                if (!nvr->is_new && (local->flags & FLAG_AMI_1994_HACK))
-                    ret = nvr->regs[local->addr[addr_id]] & 0x7f;
-                else
-                    ret = nvr->regs[local->addr[addr_id]];
-                break;
-
-            case 0x2d:
-                if (!nvr->is_new && (local->flags & FLAG_AMI_1992_HACK))
-                    ret = nvr->regs[local->addr[addr_id]] & 0xf7;
-                else
-                    ret = nvr->regs[local->addr[addr_id]];
-                break;
-
-            case 0x2e:
-            case 0x2f:
-                if (!nvr->is_new && (local->flags & FLAG_AMI_1992_HACK)) {
-                    for (i = 0x10; i <= 0x2d; i++) {
-                        if (i == 0x2d)
-                            checksum += (nvr->regs[i] & 0xf7);
-                        else
-                            checksum += nvr->regs[i];
-                    }
-                    if (local->addr[addr_id] == 0x2e)
-                        ret = checksum >> 8;
-                    else
-                        ret = checksum & 0xff;
-                } else if (!nvr->is_new && (local->flags & FLAG_AMI_1994_HACK)) {
-                    for (i = 0x10; i <= 0x2d; i++) {
-                        if (i == 0x2c)
-                            checksum += (nvr->regs[i] & 0x7f);
-                        else
-                            checksum += nvr->regs[i];
-                    }
-                    if (local->addr[addr_id] == 0x2e)
-                        ret = checksum >> 8;
-                    else
-                        ret = checksum & 0xff;
-                } else
-                    ret = nvr->regs[local->addr[addr_id]];
-                break;
-
-            case 0x3e:
-            case 0x3f:
-                if (!nvr->is_new && (local->flags & FLAG_AMI_1995_HACK)) {
-                    /* The checksum at 3E-3F is for 37-3D and 40-7F. */
-                    for (i = 0x37; i <= 0x3d; i++)
-                        checksum += nvr->regs[i];
-                    for (i = 0x40; i <= 0x7f; i++) {
-                        if (i == 0x52)
-                            checksum += (nvr->regs[i] & 0xf3);
-                        else
-                            checksum += nvr->regs[i];
-                    }
-                    if (local->addr[addr_id] == 0x3e)
-                        ret = checksum >> 8;
-                    else
-                        ret = checksum & 0xff;
-                } else if (!nvr->is_new && (local->flags & FLAG_P6RP4_HACK)) {
-                    /* The checksum at 3E-3F is for 37-3D and 40-51. */
-                    for (i = 0x37; i <= 0x3d; i++)
-                        checksum += nvr->regs[i];
-                    for (i = 0x40; i <= 0x51; i++) {
-                        if (i == 0x43)
-                            checksum += (nvr->regs[i] | 0x02);
-                        else
-                            checksum += nvr->regs[i];
-                    }
-                    if (local->addr[addr_id] == 0x3e)
-                        ret = checksum >> 8;
-                    else
-                        ret = checksum & 0xff;
-                } else
-                    ret = nvr->regs[local->addr[addr_id]];
-                break;
-
-            case 0x43:
-                if (!nvr->is_new && (local->flags & FLAG_P6RP4_HACK))
-                    ret = nvr->regs[local->addr[addr_id]] | 0x02;
-                else
-                    ret = nvr->regs[local->addr[addr_id]];
-                break;
-
-            case 0x52:
-                if (!nvr->is_new && (local->flags & FLAG_AMI_1995_HACK))
-                    ret = nvr->regs[local->addr[addr_id]] & 0xf3;
-                else
-                    ret = nvr->regs[local->addr[addr_id]];
-                break;
-
-            default:
-                ret = nvr->regs[local->addr[addr_id]];
-                break;
-        }
-    else {
-        ret = local->addr[addr_id];
-        if (!local->read_addr)
-            ret &= 0x80;
-        if (alt_access)
-            ret = (ret & 0x7f) | (nmi_mask ? 0x00 : 0x80);
-    }
-
-    return ret;
-}
-
-/* Secondary NVR write - used by SMC. */
-static void
-nvr_sec_write(uint16_t addr, uint8_t val, void *priv)
-{
-    nvr_write(0x72 + (addr & 1), val, priv);
-}
-
-/* Secondary NVR read - used by SMC. */
-static uint8_t
-nvr_sec_read(uint16_t addr, void *priv)
-{
-    return nvr_read(0x72 + (addr & 1), priv);
-}
-
-/* Reset the RTC state to 1980/01/01 00:00. */
-static void
-nvr_reset(nvr_t *nvr)
-{
-    local_t *local = (local_t *) nvr->data;
-
-    /* memset(nvr->regs, local->def, RTC_REGS); */
-    memset(nvr->regs, local->def, nvr->size);
-    nvr->regs[RTC_DOM]   = 1;
-    nvr->regs[RTC_MONTH] = 1;
-    nvr->regs[RTC_YEAR]  = RTC_BCD(80);
-    if (local->cent != 0xFF)
-        nvr->regs[local->cent] = RTC_BCD(19);
-
-    nvr->regs[RTC_REGD] = REGD_VRT;
-}
-
-/* Process after loading from file. */
-static void
-nvr_start(nvr_t *nvr)
-{
-    local_t *local = (local_t *) nvr->data;
-
-    struct tm tm;
-    int       default_found = 0;
-
-    for (uint16_t i = 0; i < nvr->size; i++) {
-        if (nvr->regs[i] == local->def)
-            default_found++;
-    }
-
-    if (default_found == nvr->size)
-        nvr->regs[0x0e] = 0xff; /* If load failed or it loaded an uninitialized NVR,
-                                   mark everything as bad. */
-
-    /* Initialize the internal and chip times. */
-    if (time_sync & TIME_SYNC_ENABLED) {
-        /* Use the internal clock's time. */
-        nvr_time_get(&tm);
-        time_set(nvr, &tm);
-    } else {
-        /* Set the internal clock from the chip time. */
-        time_get(nvr, &tm);
-        nvr_time_set(&tm);
-    }
-
-    /* Start the RTC. */
-    nvr->regs[RTC_REGA] = (REGA_RS2 | REGA_RS1);
-    nvr->regs[RTC_REGB] = REGB_2412;
-}
-
-static void
-nvr_at_speed_changed(void *priv)
-{
-    nvr_t   *nvr   = (nvr_t *) priv;
-    local_t *local = (local_t *) nvr->data;
-
-    timer_load_count(nvr);
-
-    timer_disable(&local->update_timer);
-    if (local->ecount > 0ULL)
-        timer_set_delay_u64(&local->update_timer, local->ecount);
-
-    timer_disable(&nvr->onesec_time);
-    timer_set_delay_u64(&nvr->onesec_time, (10000ULL * TIMER_USEC));
-}
-
-void
-nvr_at_handler(int set, uint16_t base, nvr_t *nvr)
-{
-    io_handler(set, base, 2,
-               nvr_read, NULL, NULL, nvr_write, NULL, NULL, nvr);
-}
-
-void
-nvr_at_index_read_handler(int set, uint16_t base, nvr_t *nvr)
-{
-    io_handler(0, base, 1,
-               NULL, NULL, NULL, nvr_write, NULL, NULL, nvr);
-    nvr_at_handler(0, base, nvr);
-
-    if (set)
-        nvr_at_handler(1, base, nvr);
-    else {
-        io_handler(1, base, 1,
-                   NULL, NULL, NULL, nvr_write, NULL, NULL, nvr);
-        io_handler(1, base + 1, 1,
-                   nvr_read, NULL, NULL, nvr_write, NULL, NULL, nvr);
-    }
-}
-
-void
-nvr_at_sec_handler(int set, uint16_t base, nvr_t *nvr)
-{
-    io_handler(set, base, 2,
-               nvr_sec_read, NULL, NULL, nvr_sec_write, NULL, NULL, nvr);
-}
-
-void
-nvr_read_addr_set(int set, nvr_t *nvr)
-{
-    local_t *local = (local_t *) nvr->data;
-
-    local->read_addr = set;
-}
-
-void
-nvr_wp_set(int set, int h, nvr_t *nvr)
-{
-    local_t *local = (local_t *) nvr->data;
-
-    local->wp[h] = set;
-}
-
-void
-nvr_via_wp_set(int set, int reg, nvr_t *nvr)
-{
-    local_t *local = (local_t *) nvr->data;
-
-    if (reg == 0x0d)
-        local->wp_0d = set;
-    else
-        local->wp_32 = set;
-}
-
-void
-nvr_bank_set(int base, uint8_t bank, nvr_t *nvr)
-{
-    local_t *local = (local_t *) nvr->data;
-
-    local->bank[base] = bank;
-}
-
-void
-nvr_lock_set(int base, int size, int lock, nvr_t *nvr)
-{
-    local_t *local = (local_t *) nvr->data;
-
-    for (int i = 0; i < size; i++)
-        local->lock[base + i] = lock;
-}
-
-void
-nvr_irq_set(int irq, nvr_t *nvr)
-{
-    nvr->irq = irq;
-}
-
-static void
-nvr_at_reset(void *priv)
-{
-    nvr_t *nvr = (nvr_t *) priv;
-
-    /* These bits are reset on reset. */
-    nvr->regs[RTC_REGB] &= ~(REGB_PIE | REGB_AIE | REGB_UIE | REGB_SQWE);
-    nvr->regs[RTC_REGC] &= ~(REGC_PF | REGC_AF | REGC_UF | REGC_IRQF);
-}
-
-static void *
-nvr_at_init(const device_t *info)
-{
-    local_t *local;
-    nvr_t   *nvr;
-
-    /* Allocate an NVR for this machine. */
-    nvr = (nvr_t *) malloc(sizeof(nvr_t));
-    if (nvr == NULL)
-        return (NULL);
-    memset(nvr, 0x00, sizeof(nvr_t));
-
-    local = (local_t *) malloc(sizeof(local_t));
-    memset(local, 0x00, sizeof(local_t));
-    nvr->data = local;
-
-    /* This is machine specific. */
-    nvr->size   = machines[machine].nvrmask + 1;
-    local->lock = (uint8_t *) malloc(nvr->size);
-    memset(local->lock, 0x00, nvr->size);
-    local->def   = 0xff /*0x00*/;
-    local->flags = 0x00;
-    switch (info->local & 0x0f) {
-        case 0: /* standard AT, no century register */
-            if (info->local == 32) {
-                local->flags |= FLAG_P6RP4_HACK;
-                nvr->irq    = 8;
-                local->cent = RTC_CENTURY_AT;
-            } else {
-                nvr->irq    = 8;
-                local->cent = 0xff;
-            }
-            break;
-
-        case 1: /* standard AT */
-        case 5: /* AMI WinBIOS 1994 */
-        case 6: /* AMI BIOS 1995 */
-            if ((info->local & 0x1f) == 0x11)
-                local->flags |= FLAG_PIIX4;
-            else {
-                local->def = 0x00;
-                if ((info->local & 0x1f) == 0x15)
-                    local->flags |= FLAG_AMI_1994_HACK;
-                else if ((info->local & 0x1f) == 0x16)
-                    local->flags |= FLAG_AMI_1995_HACK;
-                else
-                    local->def = 0xff;
-            }
-            nvr->irq    = 8;
-            local->cent = RTC_CENTURY_AT;
-            break;
-
-        case 2: /* PS/1 or PS/2 */
-            nvr->irq    = 8;
-            local->cent = RTC_CENTURY_PS;
-            local->def  = 0x00;
-            if (info->local & 0x10)
-                local->flags |= FLAG_NO_NMI;
-            break;
-
-        case 3: /* Amstrad PC's */
-            nvr->irq    = 1;
-            local->cent = RTC_CENTURY_AT;
-            local->def  = 0xff;
-            if (info->local & 0x10)
-                local->flags |= FLAG_NO_NMI;
-            break;
-
-        case 4: /* IBM AT */
-            if (info->local & 0x10) {
-                local->def = 0x00;
-                local->flags |= FLAG_AMI_1992_HACK;
-            } else if (info->local == 36)
-                local->def = 0x00;
-            else
-                local->def = 0xff;
-            nvr->irq    = 8;
-            local->cent = RTC_CENTURY_AT;
-            break;
-
-        case 7: /* VIA VT82C586B */
-            nvr->irq    = 8;
-            local->cent = RTC_CENTURY_VIA;
-            break;
-        case 8: /* Epson Equity LT */
-            nvr->irq    = -1;
-            local->cent = RTC_CENTURY_ELT;
-            break;
-    }
-
-    local->read_addr = 1;
-
-    /* Set up any local handlers here. */
-    nvr->reset = nvr_reset;
-    nvr->start = nvr_start;
-    nvr->tick  = timer_tick;
-
-    /* Initialize the generic NVR. */
-    nvr_init(nvr);
-
-    if (nvr_at_inited == 0) {
-        /* Start the timers. */
-        timer_add(&local->update_timer, timer_update, nvr, 0);
-
-        timer_add(&local->rtc_timer, timer_intr, nvr, 0);
-        /* On power on, if the oscillator is disabled, it's reenabled. */
-        if ((nvr->regs[RTC_REGA] & 0x70) == 0x00)
-            nvr->regs[RTC_REGA] = (nvr->regs[RTC_REGA] & 0x8f) | 0x20;
-        nvr_at_reset(nvr);
-        timer_load_count(nvr);
-
-        /* Set up the I/O handler for this device. */
-        if (info->local == 8) {
-            io_sethandler(0x11b4, 2,
-                          nvr_read, NULL, NULL, nvr_write, NULL, NULL, nvr);
-        } else {
-            io_sethandler(0x0070, 2,
-                          nvr_read, NULL, NULL, nvr_write, NULL, NULL, nvr);
-        }
-        if (((info->local & 0x1f) == 0x11) || ((info->local & 0x1f) == 0x17)) {
-            io_sethandler(0x0072, 2,
-                          nvr_read, NULL, NULL, nvr_write, NULL, NULL, nvr);
-        }
-
-        nvr_at_inited = 1;
-    }
-
-    return nvr;
-}
-
-static void
-nvr_at_close(void *priv)
-{
-    nvr_t   *nvr   = (nvr_t *) priv;
-    local_t *local = (local_t *) nvr->data;
-
-    nvr_close();
-
-    timer_disable(&local->rtc_timer);
-    timer_disable(&local->update_timer);
-    timer_disable(&nvr->onesec_time);
-
-    if (nvr != NULL) {
-        if (nvr->fn != NULL)
-            free(nvr->fn);
-
-        if (nvr->data != NULL)
-            free(nvr->data);
-
-        free(nvr);
-    }
-
-    if (nvr_at_inited == 1)
-        nvr_at_inited = 0;
-}
-
-const device_t at_nvr_old_device = {
-    .name          = "PC/AT NVRAM (No century)",
-    .internal_name = "at_nvr_old",
-    .flags         = DEVICE_ISA | DEVICE_AT,
-    .local         = 0,
-    .init          = nvr_at_init,
-    .close         = nvr_at_close,
-    .reset         = nvr_at_reset,
-    { .available = NULL },
-    .speed_changed = nvr_at_speed_changed,
-    .force_redraw  = NULL,
-    .config        = NULL
-};
-
-const device_t at_nvr_device = {
-    .name          = "PC/AT NVRAM",
-    .internal_name = "at_nvr",
-    .flags         = DEVICE_ISA | DEVICE_AT,
-    .local         = 1,
-    .init          = nvr_at_init,
-    .close         = nvr_at_close,
-    .reset         = nvr_at_reset,
-    { .available = NULL },
-    .speed_changed = nvr_at_speed_changed,
-    .force_redraw  = NULL,
-    .config        = NULL
-};
-
-const device_t ps_nvr_device = {
-    .name          = "PS/1 or PS/2 NVRAM",
-    .internal_name = "ps_nvr",
-    .flags         = DEVICE_PS2,
-    .local         = 2,
-    .init          = nvr_at_init,
-    .close         = nvr_at_close,
-    .reset         = nvr_at_reset,
-    { .available = NULL },
-    .speed_changed = nvr_at_speed_changed,
-    .force_redraw  = NULL,
-    .config        = NULL
-};
-
-const device_t amstrad_nvr_device = {
-    .name          = "Amstrad NVRAM",
-    .internal_name = "amstrad_nvr",
-    .flags         = DEVICE_ISA | DEVICE_AT,
-    .local         = 3,
-    .init          = nvr_at_init,
-    .close         = nvr_at_close,
-    .reset         = nvr_at_reset,
-    { .available = NULL },
-    .speed_changed = nvr_at_speed_changed,
-    .force_redraw  = NULL,
-    .config        = NULL
-};
-
-const device_t ibmat_nvr_device = {
-    .name          = "IBM AT NVRAM",
-    .internal_name = "ibmat_nvr",
-    .flags         = DEVICE_ISA | DEVICE_AT,
-    .local         = 4,
-    .init          = nvr_at_init,
-    .close         = nvr_at_close,
-    .reset         = nvr_at_reset,
-    { .available = NULL },
-    .speed_changed = nvr_at_speed_changed,
-    .force_redraw  = NULL,
-    .config        = NULL
-};
-
-const device_t piix4_nvr_device = {
-    .name          = "Intel PIIX4 PC/AT NVRAM",
-    .internal_name = "piix4_nvr",
-    .flags         = DEVICE_ISA | DEVICE_AT,
-    .local         = 0x10 | 1,
-    .init          = nvr_at_init,
-    .close         = nvr_at_close,
-    .reset         = nvr_at_reset,
-    { .available = NULL },
-    .speed_changed = nvr_at_speed_changed,
-    .force_redraw  = NULL,
-    .config        = NULL
-};
-
-const device_t ps_no_nmi_nvr_device = {
-    .name          = "PS/1 or PS/2 NVRAM (No NMI)",
-    .internal_name = "ps1_nvr",
-    .flags         = DEVICE_PS2,
-    .local         = 0x10 | 2,
-    .init          = nvr_at_init,
-    .close         = nvr_at_close,
-    .reset         = nvr_at_reset,
-    { .available = NULL },
-    .speed_changed = nvr_at_speed_changed,
-    .force_redraw  = NULL,
-    .config        = NULL
-};
-
-const device_t amstrad_no_nmi_nvr_device = {
-    .name          = "Amstrad NVRAM (No NMI)",
-    .internal_name = "amstrad_nvr",
-    .flags         = DEVICE_ISA | DEVICE_AT,
-    .local         = 0x10 | 3,
-    .init          = nvr_at_init,
-    .close         = nvr_at_close,
-    .reset         = nvr_at_reset,
-    { .available = NULL },
-    .speed_changed = nvr_at_speed_changed,
-    .force_redraw  = NULL,
-    .config        = NULL
-};
-
-const device_t ami_1992_nvr_device = {
-    .name          = "AMI Color 1992 PC/AT NVRAM",
-    .internal_name = "ami_1992_nvr",
-    .flags         = DEVICE_ISA | DEVICE_AT,
-    .local         = 0x10 | 4,
-    .init          = nvr_at_init,
-    .close         = nvr_at_close,
-    .reset         = nvr_at_reset,
-    { .available = NULL },
-    .speed_changed = nvr_at_speed_changed,
-    .force_redraw  = NULL,
-    .config        = NULL
-};
-
-const device_t ami_1994_nvr_device = {
-    .name          = "AMI WinBIOS 1994 PC/AT NVRAM",
-    .internal_name = "ami_1994_nvr",
-    .flags         = DEVICE_ISA | DEVICE_AT,
-    .local         = 0x10 | 5,
-    .init          = nvr_at_init,
-    .close         = nvr_at_close,
-    .reset         = nvr_at_reset,
-    { .available = NULL },
-    .speed_changed = nvr_at_speed_changed,
-    .force_redraw  = NULL,
-    .config        = NULL
-};
-
-const device_t ami_1995_nvr_device = {
-    .name          = "AMI WinBIOS 1995 PC/AT NVRAM",
-    .internal_name = "ami_1995_nvr",
-    .flags         = DEVICE_ISA | DEVICE_AT,
-    .local         = 0x10 | 6,
-    .init          = nvr_at_init,
-    .close         = nvr_at_close,
-    .reset         = nvr_at_reset,
-    { .available = NULL },
-    .speed_changed = nvr_at_speed_changed,
-    .force_redraw  = NULL,
-    .config        = NULL
-};
-
-const device_t via_nvr_device = {
-    .name          = "VIA PC/AT NVRAM",
-    .internal_name = "via_nvr",
-    .flags         = DEVICE_ISA | DEVICE_AT,
-    .local         = 0x10 | 7,
-    .init          = nvr_at_init,
-    .close         = nvr_at_close,
-    .reset         = nvr_at_reset,
-    { .available = NULL },
-    .speed_changed = nvr_at_speed_changed,
-    .force_redraw  = NULL,
-    .config        = NULL
-};
-
-const device_t p6rp4_nvr_device = {
-    .name          = "ASUS P/I-P6RP4 PC/AT NVRAM",
-    .internal_name = "p6rp4_nvr",
-    .flags         = DEVICE_ISA | DEVICE_AT,
-    .local         = 32,
-    .init          = nvr_at_init,
-    .close         = nvr_at_close,
-    .reset         = nvr_at_reset,
-    { .available = NULL },
-    .speed_changed = nvr_at_speed_changed,
-    .force_redraw  = NULL,
-    .config        = NULL
-};
-
-const device_t amstrad_megapc_nvr_device = {
-    .name          = "Amstrad MegaPC NVRAM",
-    .internal_name = "amstrad_megapc_nvr",
-    .flags         = DEVICE_ISA | DEVICE_AT,
-    .local         = 36,
-    .init          = nvr_at_init,
-    .close         = nvr_at_close,
-    .reset         = nvr_at_reset,
-    { .available = NULL },
-    .speed_changed = nvr_at_speed_changed,
-    .force_redraw  = NULL,
-    .config        = NULL
-};
-
-const device_t elt_nvr_device = {
-    .name          = "Epson Equity LT NVRAM",
-    .internal_name = "elt_nvr",
-    .flags         = DEVICE_ISA,
-    .local         = 8,
-    .init          = nvr_at_init,
-    .close         = nvr_at_close,
-    .reset         = nvr_at_reset,
-    { .available = NULL },
-    .speed_changed = nvr_at_speed_changed,
-    .force_redraw  = NULL,
-    .config        = NULL
-};
->>>>>>> b48a5641
+};