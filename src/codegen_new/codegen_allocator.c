--- conflicted
+++ resolved
@@ -137,13 +137,6 @@
     block->code_block = code_block;
     if (parent) {
         /*Add to parent list*/
-<<<<<<< HEAD
-        block->next  = parent->next;
-        parent->next = block_nr;
-    } else {
-        block->next = 0;
-        
-=======
         if (parent->tail) {
             mem_blocks[parent->tail - 1].next = block_nr;
             parent->tail = block_nr;
@@ -154,7 +147,6 @@
     } else {
         block->next = block->tail = 0;
 
->>>>>>> bed0dd5f
         if (!valid_code_blocks[code_block]) {
             valid_code_blocks[code_block] = 1;
             add_to_block_list(code_block);
@@ -169,10 +161,7 @@
 {
     int block_nr = (((uintptr_t) block - (uintptr_t) mem_blocks) / sizeof(mem_block_t)) + 1;
 
-<<<<<<< HEAD
-=======
     block->tail = 0;
->>>>>>> bed0dd5f
     if (valid_code_blocks[block->code_block])
         remove_from_block_list(&mem_code_blocks[block->code_block]);
 
