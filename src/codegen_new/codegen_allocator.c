--- conflicted
+++ resolved
@@ -137,7 +137,6 @@
     block->code_block = code_block;
     if (parent) {
         /*Add to parent list*/
-<<<<<<< HEAD
         if (parent->tail) {
             mem_blocks[parent->tail - 1].next = block_nr;
             parent->tail = block_nr;
@@ -145,20 +144,14 @@
         else
             parent->next = parent->tail = block_nr;
         block->next = block->tail = 0;
-    } else
+    } else {
         block->next = block->tail = 0;
-=======
-        block->next  = parent->next;
-        parent->next = block_nr;
-    } else {
-        block->next = 0;
-        
+
         if (!valid_code_blocks[code_block]) {
             valid_code_blocks[code_block] = 1;
             add_to_block_list(code_block);
         }
     }
->>>>>>> a4e81dcc
 
     codegen_allocator_usage++;
     return block;
@@ -168,13 +161,10 @@
 {
     int block_nr = (((uintptr_t) block - (uintptr_t) mem_blocks) / sizeof(mem_block_t)) + 1;
 
-<<<<<<< HEAD
     block->tail = 0;
-=======
     if (valid_code_blocks[block->code_block])
         remove_from_block_list(&mem_code_blocks[block->code_block]);
 
->>>>>>> a4e81dcc
     while (1) {
         int next_block_nr = block->next;
         codegen_allocator_usage--;
