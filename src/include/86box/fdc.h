/*
 * 86Box    A hypervisor and IBM PC system emulator that specializes in
 *          running old operating systems and software designed for IBM
 *          PC systems and compatibles from 1981 through fairly recent
 *          system designs based on the PCI bus.
 *
 *          This file is part of the 86Box distribution.
 *
 *          Implementation of the NEC uPD-765 and compatible floppy disk
 *          controller.
 *
 *
 *
 * Authors: Sarah Walker, <https://pcem-emulator.co.uk/>
 *          Miran Grca, <mgrca8@gmail.com>
 *          Fred N. van Kempen, <decwiz@yahoo.com>
 *
 *          Copyright 2008-2020 Sarah Walker.
 *          Copyright 2016-2020 Miran Grca.
 *          Copyright 2018-2020 Fred N. van Kempen.
 */
#ifndef EMU_FDC_H
#define EMU_FDC_H

#define FDC_PRIMARY_ADDR        0x03f0
#define FDC_PRIMARY_IRQ         6
#define FDC_PRIMARY_DMA         2
#define FDC_PRIMARY_PCJR_ADDR   0x00f0
#define FDC_PRIMARY_PCJR_IRQ    6
#define FDC_PRIMARY_PCJR_DMA    2
#define FDC_SECONDARY_ADDR      0x0370
#define FDC_SECONDARY_IRQ       6
#define FDC_SECONDARY_DMA       2
#define FDC_TERTIARY_ADDR       0x0360
#define FDC_TERTIARY_IRQ        6
#define FDC_TERTIARY_DMA        2
#define FDC_QUATERNARY_ADDR     0x03e0
#define FDC_QUATERNARY_IRQ      6
#define FDC_QUATERNARY_DMA      2

#define FDC_FLAG_PCJR           0x01    /* PCjr */
#define FDC_FLAG_DISKCHG_ACTLOW 0x02    /* Amstrad, PS/1, PS/2 ISA */
#define FDC_FLAG_AT             0x04    /* AT+, PS/x */
<<<<<<< HEAD
#define FDC_FLAG_PS1            0x08    /* PS/1, PS/2 ISA */
#define FDC_FLAG_SUPERIO        0x10    /* Super I/O chips */
#define FDC_FLAG_START_RWC_1    0x20    /* W83877F, W83977F */
#define FDC_FLAG_MORE_TRACKS    0x40    /* W83877F, W83977F, PC87306, PC87309 */
#define FDC_FLAG_NSC            0x80    /* PC87306, PC87309 */
#define FDC_FLAG_TOSHIBA        0x100   /* T1000, T1200 */
#define FDC_FLAG_AMSTRAD        0x200   /* Non-AT Amstrad machines */
#define FDC_FLAG_UMC            0x400   /* UMC UM8398 */
#define FDC_FLAG_ALI            0x800   /* ALi M512x / M1543C */
#define FDC_FLAG_NO_DSR_RESET   0x1000  /* Has no DSR reset */
#define FDC_FLAG_NEC            0x2000  /* Is NEC upd765-compatible */
#define FDC_FLAG_PS2           0x4000  /* PS/2, PS/55 */
#define FDC_FLAG_SEC            0x10000 /* Is Secondary */
#define FDC_FLAG_TER            0x20000 /* Is Tertiary */
#define FDC_FLAG_QUA            0x40000 /* Is Quaternary */
=======
#define FDC_FLAG_PS2            0x08    /* PS/1, PS/2 ISA */
#define FDC_FLAG_PS2_MCA        0x10    /* PS/2 MCA */
#define FDC_FLAG_SUPERIO        0x20    /* Super I/O chips */
#define FDC_FLAG_START_RWC_1    0x40    /* W83877F, W83977F */
#define FDC_FLAG_MORE_TRACKS    0x80    /* W83877F, W83977F, PC87306, PC87309 */
#define FDC_FLAG_NSC            0x100   /* PC87306, PC87309 */
#define FDC_FLAG_TOSHIBA        0x200   /* T1000, T1200 */
#define FDC_FLAG_AMSTRAD        0x400   /* Non-AT Amstrad machines */
#define FDC_FLAG_UMC            0x800   /* UMC UM8398 */
#define FDC_FLAG_ALI            0x1000  /* ALi M512x / M1543C */
#define FDC_FLAG_NO_DSR_RESET   0x2000  /* Has no DSR reset */
#define FDC_FLAG_DENSEL_INVERT  0x4000  /* Invert DENSEL polarity */
#define FDC_FLAG_FINTR          0x8000  /* Raise FINTR on data command finish */
#define FDC_FLAG_NEC            0x10000 /* Is NEC upd765-compatible */
#define FDC_FLAG_SEC            0x20000 /* Is Secondary */
#define FDC_FLAG_TER            0x40000 /* Is Tertiary */
#define FDC_FLAG_QUA            0x80000 /* Is Quaternary */
>>>>>>> 1d87a200

typedef struct fdc_t {
    uint8_t dor;
    uint8_t stat;
    uint8_t command;
    uint8_t processed_cmd;
    uint8_t dat;
    uint8_t st0;
    uint8_t swap;
    uint8_t dtl;

    uint8_t swwp;
    uint8_t disable_write;
    uint8_t st5;
    uint8_t st6;
    uint8_t error;
    uint8_t config;
    uint8_t pretrk;
    uint8_t power_down;

    uint8_t head;
    uint8_t lastdrive;
    uint8_t sector;
    uint8_t drive;
    uint8_t rate;
    uint8_t tc;
    uint8_t pnum;
    uint8_t ptot;

    uint8_t reset_stat;
    uint8_t seek_dir;
    uint8_t perp;
    uint8_t format_state;
    uint8_t format_n;
    uint8_t step;
    uint8_t noprec;
    uint8_t data_ready;

    uint8_t paramstogo;
    uint8_t enh_mode;
    uint8_t dma;
    uint8_t densel_polarity;
    uint8_t densel_force;
    uint8_t fifo;
    uint8_t tfifo;

    uint8_t drv2en;
    uint8_t gap;
    uint8_t enable_3f1;
    uint8_t format_sectors;
    uint8_t mfm;
    uint8_t deleted;
    uint8_t wrong_am;
    uint8_t sc;

    uint8_t fintr;
    uint8_t rw_drive;

    uint8_t lock;
    uint8_t dsr;

    uint8_t params[15];
    uint8_t specify[2];
    uint8_t res[11];
    uint16_t eot[4];
    uint8_t rwc[4];

    uint16_t pcn[4];

    uint16_t base_address;
    uint16_t rw_track;

    int bit_rate;    /* Should be 250 at start. */

    int bitcell_period;
    int boot_drive;

    int max_track;
    int satisfying_sectors;

    int flags;
    int interrupt;

    int irq;         /* Should be 6 by default. */
    int dma_ch;      /* Should be 2 by default. */

    int drvrate[4];

    void *fifo_p;
    int fifointest;

    sector_id_t read_track_sector;
    sector_id_t format_sector_id;

    uint64_t watchdog_count;

    pc_timer_t timer;
    pc_timer_t watchdog_timer;
} fdc_t;

extern void fdc_remove(fdc_t *fdc);
extern void fdc_poll(fdc_t *fdc);
extern void fdc_abort(fdc_t *fdc);
extern void fdc_set_dskchg_activelow(fdc_t *fdc);
extern void fdc_3f1_enable(fdc_t *fdc, int enable);
extern int  fdc_get_bit_rate(fdc_t *fdc);
extern int  fdc_get_bitcell_period(fdc_t *fdc);

/* A few functions to communicate between Super I/O chips and the FDC. */
extern void    fdc_update_enh_mode(fdc_t *fdc, int enh_mode);
extern int     fdc_get_rwc(fdc_t *fdc, int drive);
extern void    fdc_update_rwc(fdc_t *fdc, int drive, int rwc);
extern int     fdc_get_boot_drive(fdc_t *fdc);
extern void    fdc_update_boot_drive(fdc_t *fdc, int boot_drive);
extern void    fdc_update_densel_polarity(fdc_t *fdc, int densel_polarity);
extern uint8_t fdc_get_densel_polarity(fdc_t *fdc);
extern void    fdc_update_densel_force(fdc_t *fdc, int densel_force);
extern void    fdc_update_drvrate(fdc_t *fdc, int drive, int drvrate);
extern void    fdc_update_drv2en(fdc_t *fdc, int drv2en);

extern void fdc_noidam(fdc_t *fdc);
extern void fdc_nosector(fdc_t *fdc);
extern void fdc_nodataam(fdc_t *fdc);
extern void fdc_cannotformat(fdc_t *fdc);
extern void fdc_wrongcylinder(fdc_t *fdc);
extern void fdc_badcylinder(fdc_t *fdc);
extern void fdc_writeprotect(fdc_t *fdc);
extern void fdc_datacrcerror(fdc_t *fdc);
extern void fdc_headercrcerror(fdc_t *fdc);
extern void fdc_nosector(fdc_t *fdc);

extern int real_drive(fdc_t *fdc, int drive);

extern sector_id_t fdc_get_read_track_sector(fdc_t *fdc);
extern int         fdc_get_compare_condition(fdc_t *fdc);
extern int         fdc_is_deleted(fdc_t *fdc);
extern int         fdc_is_sk(fdc_t *fdc);
extern void        fdc_set_wrong_am(fdc_t *fdc);
extern void        fdc_set_power_down(fdc_t *fdc, uint8_t power_down);
extern int         fdc_get_drive(fdc_t *fdc);
extern int         fdc_get_perp(fdc_t *fdc);
extern int         fdc_get_format_n(fdc_t *fdc);
extern int         fdc_is_mfm(fdc_t *fdc);
extern double      fdc_get_hut(fdc_t *fdc);
extern double      fdc_get_hlt(fdc_t *fdc);
extern void        fdc_request_next_sector_id(fdc_t *fdc);
extern void        fdc_stop_id_request(fdc_t *fdc);
extern int         fdc_get_gap(fdc_t *fdc);
extern int         fdc_get_gap2(fdc_t *fdc, int drive);
extern int         fdc_get_dtl(fdc_t *fdc);
extern int         fdc_get_format_sectors(fdc_t *fdc);
extern uint8_t     fdc_get_swwp(fdc_t *fdc);
extern void        fdc_set_swwp(fdc_t *fdc, uint8_t swwp);
extern uint8_t     fdc_get_diswr(fdc_t *fdc);
extern void        fdc_set_diswr(fdc_t *fdc, uint8_t diswr);
extern uint8_t     fdc_get_swap(fdc_t *fdc);
extern void        fdc_set_swap(fdc_t *fdc, uint8_t swap);

extern void fdc_finishcompare(fdc_t *fdc, int satisfying);
extern void fdc_finishread(fdc_t *fdc);
extern void fdc_sector_finishcompare(fdc_t *fdc, int satisfying);
extern void fdc_sector_finishread(fdc_t *fdc);
extern void fdc_track_finishread(fdc_t *fdc, int condition);
extern int  fdc_is_verify(fdc_t *fdc);

extern void fdc_overrun(fdc_t *fdc);
extern void fdc_set_base(fdc_t *fdc, int base);
extern void fdc_set_irq(fdc_t *fdc, int irq);
extern void fdc_set_dma_ch(fdc_t *fdc, int dma_ch);
extern int  fdc_getdata(fdc_t *fdc, int last);
extern int  fdc_data(fdc_t *fdc, uint8_t data, int last);

extern void fdc_sectorid(fdc_t *fdc, uint8_t track, uint8_t side,
                         uint8_t sector, uint8_t size, uint8_t crc1,
                         uint8_t crc2);

extern uint8_t fdc_read(uint16_t addr, void *priv);
extern void    fdc_reset(void *priv);

extern uint8_t fdc_get_current_drive(void);

#ifdef EMU_DEVICE_H
extern const device_t fdc_xt_device;
extern const device_t fdc_xt_sec_device;
extern const device_t fdc_xt_ter_device;
extern const device_t fdc_xt_qua_device;
extern const device_t fdc_xt_t1x00_device;
extern const device_t fdc_xt_tandy_device;
extern const device_t fdc_xt_amstrad_device;
extern const device_t fdc_xt_umc_um8398_device;
extern const device_t fdc_pcjr_device;
extern const device_t fdc_at_device;
extern const device_t fdc_at_sec_device;
extern const device_t fdc_at_ter_device;
extern const device_t fdc_at_qua_device;
extern const device_t fdc_at_actlow_device;
<<<<<<< HEAD
extern const device_t fdc_at_ps1_device;
extern const device_t fdc_at_ps1_2121_device;
extern const device_t fdc_at_ps2_device;
=======
>>>>>>> 1d87a200
extern const device_t fdc_at_smc_device;
extern const device_t fdc_at_ali_device;
extern const device_t fdc_at_winbond_device;
extern const device_t fdc_at_nsc_device;
extern const device_t fdc_at_nsc_dp8473_device;
extern const device_t fdc_ps2_device;
extern const device_t fdc_ps2_mca_device;
#endif

#endif /*EMU_FDC_H*/<|MERGE_RESOLUTION|>--- conflicted
+++ resolved
@@ -41,23 +41,6 @@
 #define FDC_FLAG_PCJR           0x01    /* PCjr */
 #define FDC_FLAG_DISKCHG_ACTLOW 0x02    /* Amstrad, PS/1, PS/2 ISA */
 #define FDC_FLAG_AT             0x04    /* AT+, PS/x */
-<<<<<<< HEAD
-#define FDC_FLAG_PS1            0x08    /* PS/1, PS/2 ISA */
-#define FDC_FLAG_SUPERIO        0x10    /* Super I/O chips */
-#define FDC_FLAG_START_RWC_1    0x20    /* W83877F, W83977F */
-#define FDC_FLAG_MORE_TRACKS    0x40    /* W83877F, W83977F, PC87306, PC87309 */
-#define FDC_FLAG_NSC            0x80    /* PC87306, PC87309 */
-#define FDC_FLAG_TOSHIBA        0x100   /* T1000, T1200 */
-#define FDC_FLAG_AMSTRAD        0x200   /* Non-AT Amstrad machines */
-#define FDC_FLAG_UMC            0x400   /* UMC UM8398 */
-#define FDC_FLAG_ALI            0x800   /* ALi M512x / M1543C */
-#define FDC_FLAG_NO_DSR_RESET   0x1000  /* Has no DSR reset */
-#define FDC_FLAG_NEC            0x2000  /* Is NEC upd765-compatible */
-#define FDC_FLAG_PS2           0x4000  /* PS/2, PS/55 */
-#define FDC_FLAG_SEC            0x10000 /* Is Secondary */
-#define FDC_FLAG_TER            0x20000 /* Is Tertiary */
-#define FDC_FLAG_QUA            0x40000 /* Is Quaternary */
-=======
 #define FDC_FLAG_PS2            0x08    /* PS/1, PS/2 ISA */
 #define FDC_FLAG_PS2_MCA        0x10    /* PS/2 MCA */
 #define FDC_FLAG_SUPERIO        0x20    /* Super I/O chips */
@@ -75,7 +58,6 @@
 #define FDC_FLAG_SEC            0x20000 /* Is Secondary */
 #define FDC_FLAG_TER            0x40000 /* Is Tertiary */
 #define FDC_FLAG_QUA            0x80000 /* Is Quaternary */
->>>>>>> 1d87a200
 
 typedef struct fdc_t {
     uint8_t dor;
@@ -272,12 +254,6 @@
 extern const device_t fdc_at_ter_device;
 extern const device_t fdc_at_qua_device;
 extern const device_t fdc_at_actlow_device;
-<<<<<<< HEAD
-extern const device_t fdc_at_ps1_device;
-extern const device_t fdc_at_ps1_2121_device;
-extern const device_t fdc_at_ps2_device;
-=======
->>>>>>> 1d87a200
 extern const device_t fdc_at_smc_device;
 extern const device_t fdc_at_ali_device;
 extern const device_t fdc_at_winbond_device;
