/*
 * 86Box	A hypervisor and IBM PC system emulator that specializes in
 *		running old operating systems and software designed for IBM
 *		PC systems and compatibles from 1981 through fairly recent
 *		system designs based on the PCI bus.
 *
 *		This file is part of the 86Box distribution.
 *
 *		Definitions for the ACPI emulation.
 *
 *
 *
 * Authors:	Miran Grca, <mgrca8@gmail.com>
 *
 *		Copyright 2020 Miran Grca.
 */
#ifndef ACPI_H
# define ACPI_H


#ifdef __cplusplus
extern "C" {
#endif

#include <86box/tco.h> /* TCO Header. Needed for Intel ICH chipsets. */

#define ACPI_TIMER_FREQ	3579545
#define PM_FREQ		ACPI_TIMER_FREQ

#define RSM_STS		(1 << 15)
#define PWRBTN_STS	(1 << 8)
#define GBL_STS		(1 << 5)
#define BM_STS		(1 << 4)
#define TMROF_STS	(1 << 0)

#define RTC_EN		(1 << 10)
#define PWRBTN_EN	(1 << 8)
#define GBL_EN		(1 << 5)
#define TMROF_EN	(1 << 0)

#define SCI_EN		(1 << 0)
#define SUS_EN		(1 << 13)

#define SUS_POWER_OFF	(1 << 0)
#define SUS_SUSPEND	(1 << 1)
#define SUS_NVR		(1 << 2)
#define SUS_RESET_CPU	(1 << 3)
#define SUS_RESET_CACHE	(1 << 4)
#define SUS_RESET_PCI	(1 << 5)

#define ACPI_ENABLE	0xf1
#define	ACPI_DISABLE	0xf0

<<<<<<< HEAD
#define VEN_ALI        0x010b9
#define VEN_INTEL      0x08086
#define VEN_INTEL_ICH2 0x18086
#define VEN_SIS        0x01039
#define VEN_SMC        0x01055
#define VEN_VIA        0x01106
#define VEN_VIA_596B   0x11106
=======
#define VEN_ALI         0x010b9
#define VEN_INTEL       0x08086
#define VEN_SIS         0x01039
#define VEN_SMC         0x01055
#define VEN_VIA         0x01106
#define VEN_VIA_596B    0x11106
>>>>>>> e415a551


typedef struct
{
    uint8_t		acpitst, auxen, auxsts, bus_cyc_track, plvl2, plvl3,
			smicmd, gpio_dir,
			gpio_val, muxcntrl, ali_soft_smi,
			timer32, smireg,
			gpireg[3], gporeg[4], tco[17],
			extiotrapsts, extiotrapen;
    uint16_t		pmsts, pmen,
			pmcntrl, bus_addr_track, devact_sts,
			devtrap_en, gpsts, gpsts1,
			gpen, gpen1, gpscien,
			gpcntrl, gplvl, gpmux,
			gpsel, gpsmien, pscntrl,
			gpscists, mon_smi;
    int			smi_lock, smi_active;
    uint32_t		pcntrl, p2cntrl, glbsts,
			devsts, glben,
			glbctl, devctl,
			padsts, paden,
			gptren, gptimer,
			gpo_val, gpi_val,
			extsmi_val, smi_en, smi_sts, pad0;
} acpi_regs_t;


typedef struct
{
    acpi_regs_t		regs;
    uint8_t		gpireg2_default, pad[3],
			gporeg_default[4],
			suspend_types[8];
    uint16_t		io_base, aux_io_base;
    int			vendor,
			slot, irq_mode,
			irq_pin, irq_line,
			mirq_is_level;
    pc_timer_t		timer, resume_timer;
    nvr_t		*nvr;
    apm_t		*apm;
    tco_t       *tco;
    void		*i2c,
			(*trap_update)(void *priv), *trap_priv;
} acpi_t;


/* Global variables. */
extern int		acpi_rtc_status;

extern const device_t	acpi_ali_device;
extern const device_t	acpi_intel_device;
extern const device_t	acpi_intel_ich2_device;
extern const device_t	acpi_smc_device;
extern const device_t	acpi_via_device;
extern const device_t	acpi_via_596b_device;


/* Functions */
extern void		acpi_update_irq(acpi_t *dev);
extern void		acpi_raise_smi(void *priv, int do_smi);
extern void		acpi_update_io_mapping(acpi_t *dev, uint32_t base, int chipset_en);
extern void		acpi_update_aux_io_mapping(acpi_t *dev, uint32_t base, int chipset_en);
extern void		acpi_init_gporeg(acpi_t *dev, uint8_t val0, uint8_t val1, uint8_t val2, uint8_t val3);
extern void		acpi_set_timer32(acpi_t *dev, uint8_t timer32);
extern void		acpi_set_slot(acpi_t *dev, int slot);
extern void		acpi_set_irq_mode(acpi_t *dev, int irq_mode);
extern void		acpi_set_irq_pin(acpi_t *dev, int irq_pin);
extern void		acpi_set_irq_line(acpi_t *dev, int irq_line);
extern void		acpi_set_mirq_is_level(acpi_t *dev, int mirq_is_level);
extern void		acpi_set_gpireg2_default(acpi_t *dev, uint8_t gpireg2_default);
extern void		acpi_set_nvr(acpi_t *dev, nvr_t *nvr);
extern void		acpi_set_tco(acpi_t *dev, tco_t *tco);
extern void		acpi_set_trap_update(acpi_t *dev, void (*update)(void *priv), void *priv);
extern uint8_t		acpi_ali_soft_smi_status_read(acpi_t *dev);
extern void		acpi_ali_soft_smi_status_write(acpi_t *dev, uint8_t soft_smi);

#ifdef __cplusplus
}
#endif


#endif	/*ACPI_H*/<|MERGE_RESOLUTION|>--- conflicted
+++ resolved
@@ -51,22 +51,13 @@
 #define ACPI_ENABLE	0xf1
 #define	ACPI_DISABLE	0xf0
 
-<<<<<<< HEAD
-#define VEN_ALI        0x010b9
-#define VEN_INTEL      0x08086
-#define VEN_INTEL_ICH2 0x18086
-#define VEN_SIS        0x01039
-#define VEN_SMC        0x01055
-#define VEN_VIA        0x01106
-#define VEN_VIA_596B   0x11106
-=======
 #define VEN_ALI         0x010b9
 #define VEN_INTEL       0x08086
+#define VEN_INTEL_ICH2  0x18086
 #define VEN_SIS         0x01039
 #define VEN_SMC         0x01055
 #define VEN_VIA         0x01106
 #define VEN_VIA_596B    0x11106
->>>>>>> e415a551
 
 
 typedef struct
