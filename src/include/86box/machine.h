--- conflicted
+++ resolved
@@ -465,12 +465,8 @@
 extern uint32_t        machine_handle_gpio_acpi(uint8_t write, uint32_t val);
 
 /* Initialization functions for boards and systems. */
-<<<<<<< HEAD
-extern void machine_common_init(const machine_t *);
-extern void machine_pc98_common_init(const machine_t *);
-=======
 extern void            machine_common_init(const machine_t *);
->>>>>>> d46e2bc8
+extern void            machine_pc98_common_init(const machine_t *);
 
 /* m_amstrad.c */
 #ifdef EMU_DEVICE_H
