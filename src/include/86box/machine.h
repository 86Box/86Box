/*
 * 86Box	A hypervisor and IBM PC system emulator that specializes in
 *		running old operating systems and software designed for IBM
 *		PC systems and compatibles from 1981 through fairly recent
 *		system designs based on the PCI bus.
 *
 *		This file is part of the 86Box distribution.
 *
 *		Handling of the emulated machines.
 *
 *
 *
 * Authors:	Sarah Walker, <http://pcem-emulator.co.uk/>
 *		Miran Grca, <mgrca8@gmail.com>
 *		Fred N. van Kempen, <decwiz@yahoo.com>
 *
 *		Copyright 2008-2020 Sarah Walker.
 *		Copyright 2016-2020 Miran Grca.
 *		Copyright 2017-2020 Fred N. van Kempen.
 */
#ifndef EMU_MACHINE_H
# define EMU_MACHINE_H


/* Machine feature flags. */
#ifdef NEW_FLAGS
#define MACHINE_PC		0x000000	/* PC architecture */
#define MACHINE_AT		0x000001	/* PC/AT architecture */
#define MACHINE_PS2		0x000002	/* PS/2 architecture */
#define MACHINE_ISA		0x000010	/* sys has ISA bus */
#define MACHINE_CBUS		0x000020	/* sys has C-BUS bus */
#define MACHINE_EISA		0x000040	/* sys has EISA bus */
#define MACHINE_VLB		0x000080	/* sys has VL bus */
#define MACHINE_MCA		0x000100	/* sys has MCA bus */
#define MACHINE_PCI		0x000200	/* sys has PCI bus */
#define MACHINE_AGP		0x000400	/* sys has AGP bus */
#define MACHINE_HDC		0x001000	/* sys has int HDC */
#define MACHINE_VIDEO		0x002000	/* sys has int video */
#define MACHINE_VIDEO_FIXED	0x004000	/* sys has ONLY int video */
#define MACHINE_MOUSE		0x008000	/* sys has int mouse */
#define MACHINE_SOUND		0x010000	/* sys has int sound */
#define MACHINE_NONMI		0x020000	/* sys does not have NMI's */
<<<<<<< HEAD
#define MACHINE_COREBOOT	0x040000	/* sys has coreboot BIOS */
=======
>>>>>>> 6cf083c9
#else
#define MACHINE_PC		0x000000	/* PC architecture */
#define MACHINE_AT		0x000001	/* PC/AT architecture */
#define MACHINE_PS2		0x000002	/* PS/2 architecture */
#define MACHINE_ISA		0x000010	/* sys has ISA bus */
#define MACHINE_CBUS		0x000020	/* sys has C-BUS bus */
#define MACHINE_EISA		0x000040	/* sys has EISA bus */
#define MACHINE_VLB		0x000080	/* sys has VL bus */
#define MACHINE_MCA		0x000100	/* sys has MCA bus */
#define MACHINE_PCI		0x000200	/* sys has PCI bus */
#define MACHINE_AGP		0x000400	/* sys has AGP bus */
#define MACHINE_HDC		0x001000	/* sys has int HDC */
#define MACHINE_VIDEO		0x002000	/* sys has int video */
#define MACHINE_VIDEO_FIXED	0x004000	/* sys has ONLY int video */
#define MACHINE_MOUSE		0x008000	/* sys has int mouse */
#define MACHINE_SOUND		0x010000	/* sys has int sound */
#define MACHINE_NONMI		0x020000	/* sys does not have NMI's */
<<<<<<< HEAD
#define MACHINE_COREBOOT	0x040000	/* sys has coreboot BIOS */
=======
>>>>>>> 6cf083c9
#endif

#define IS_ARCH(m, a)		(machines[(m)].flags & (a)) ? 1 : 0;


#ifdef NEW_STRUCT
typedef struct _machine_ {
    const char	*name;
    const char	*internal_name;
#ifdef EMU_DEVICE_H
    const device_t	*device;
#else
    void	*device;
#endif
    struct {
	const char *name;
#ifdef EMU_CPU_H
	CPU *cpus;
#else
	void *cpus;
#endif
    }		cpu[5];
    int		flags;
    uint32_t	min_ram, max_ram;
    int		ram_granularity;
    int		nvrmask;
} machine_t;
#else
typedef struct _machine_ {
    const char	*name;
    const char	*internal_name;
    struct {
	const char *name;
#ifdef EMU_CPU_H
	CPU *cpus;
#else
	void *cpus;
#endif
    }		cpu[5];
    int		flags;
    uint32_t	min_ram, max_ram;
    int		ram_granularity;
    int		nvrmask;
    int		(*init)(const struct _machine_ *);
#ifdef EMU_DEVICE_H
    const device_t	*(*get_device)(void);
#else
    void	*get_device;
#endif
} machine_t;
#endif


/* Global variables. */
extern const machine_t	machines[];
extern int		bios_only;
extern int		machine;
extern int		AT, PCI;


/* Core functions. */
extern int	machine_count(void);
extern int	machine_available(int m);
extern char	*machine_getname(void);
extern char	*machine_get_internal_name(void);
extern int	machine_get_machine_from_internal_name(char *s);
extern void	machine_init(void);
#ifdef EMU_DEVICE_H
extern const device_t	*machine_getdevice(int m);
#endif
extern char	*machine_get_internal_name_ex(int m);
extern int	machine_get_nvrmask(int m);
extern void	machine_close(void);


/* Initialization functions for boards and systems. */
extern void	machine_common_init(const machine_t *);

/* m_amstrad.c */
extern int	machine_pc1512_init(const machine_t *);
extern int	machine_pc1640_init(const machine_t *);
extern int	machine_pc200_init(const machine_t *);
extern int	machine_ppc512_init(const machine_t *);
extern int	machine_pc2086_init(const machine_t *);
extern int	machine_pc3086_init(const machine_t *);

#ifdef EMU_DEVICE_H
extern const device_t  	*pc1512_get_device(void);
extern const device_t 	*pc1640_get_device(void);
extern const device_t 	*pc200_get_device(void);
extern const device_t 	*ppc512_get_device(void);
extern const device_t 	*pc2086_get_device(void);
extern const device_t 	*pc3086_get_device(void);
#endif

/* m_at.c */
extern void	machine_at_common_init_ex(const machine_t *, int type);
extern void	machine_at_common_init(const machine_t *);
extern void	machine_at_init(const machine_t *);
extern void	machine_at_ps2_init(const machine_t *);
extern void	machine_at_common_ide_init(const machine_t *);
extern void	machine_at_ibm_common_ide_init(const machine_t *);
extern void	machine_at_ide_init(const machine_t *);
extern void	machine_at_ps2_ide_init(const machine_t *);

extern int	machine_at_ibm_init(const machine_t *);

//IBM AT with custom BIOS
extern int	machine_at_ibmatami_init(const machine_t *); // IBM AT with AMI BIOS
extern int	machine_at_ibmatpx_init(const machine_t *); //IBM AT with Phoenix BIOS
extern int	machine_at_ibmatquadtel_init(const machine_t *); // IBM AT with Quadtel BIOS

extern int	machine_at_ibmxt286_init(const machine_t *);

#if defined(DEV_BRANCH) && defined(USE_SIEMENS)
extern int	machine_at_siemens_init(const machine_t *); //Siemens PCD-2L. N82330 discrete machine. It segfaults in some places
#endif

#if defined(DEV_BRANCH) && defined(USE_OPEN_AT)
extern int	machine_at_open_at_init(const machine_t *);
#endif

/* m_at_286_386sx.c */
#if defined(DEV_BRANCH) && defined(USE_AMI386SX)
extern int	machine_at_headland_init(const machine_t *);
#endif
extern int	machine_at_tg286m_init(const machine_t *);
extern int	machine_at_ama932j_init(const machine_t *);
extern int	machine_at_px286_init(const machine_t *);
extern int	machine_at_quadt286_init(const machine_t *);
extern int	machine_at_mr286_init(const machine_t *);

extern int	machine_at_neat_init(const machine_t *);
extern int	machine_at_neat_ami_init(const machine_t *);

extern int	machine_at_goldstar386_init(const machine_t *);

extern int	machine_at_award286_init(const machine_t *);
extern int	machine_at_gdc212m_init(const machine_t *);
extern int	machine_at_gw286ct_init(const machine_t *);
extern int	machine_at_super286tr_init(const machine_t *);
extern int	machine_at_spc4200p_init(const machine_t *);
extern int	machine_at_spc4216p_init(const machine_t *);
extern int	machine_at_kmxc02_init(const machine_t *);
extern int	machine_at_deskmaster286_init(const machine_t *);

extern int	machine_at_commodore_sl386sx_init(const machine_t *);
extern int	machine_at_wd76c10_init(const machine_t *);

#ifdef EMU_DEVICE_H
extern const device_t	*at_ama932j_get_device(void);
extern const device_t	*at_commodore_sl386sx_get_device(void);
#endif

/* m_at_386dx_486.c */

extern int	machine_at_acc386_init(const machine_t *);
extern int	machine_at_asus386_init(const machine_t *);
extern int  machine_at_ecs386_init(const machine_t *);
extern int	machine_at_micronics386_init(const machine_t *);

extern int	machine_at_pb410a_init(const machine_t *);

extern int	machine_at_ali1429_init(const machine_t *);
extern int	machine_at_winbios1429_init(const machine_t *);

extern int	machine_at_opti495_init(const machine_t *);
extern int	machine_at_opti495_ami_init(const machine_t *);
extern int	machine_at_opti495_mr_init(const machine_t *);

extern int	machine_at_ami471_init(const machine_t *);
extern int	machine_at_dtk486_init(const machine_t *);
extern int	machine_at_px471_init(const machine_t *);
#if defined(DEV_BRANCH) && defined(USE_WIN471)
extern int	machine_at_win471_init(const machine_t *);
#endif

extern int	machine_at_r418_init(const machine_t *);
extern int	machine_at_ls486e_init(const machine_t *);
extern int	machine_at_4dps_init(const machine_t *);
extern int	machine_at_alfredo_init(const machine_t *);
#if defined(DEV_BRANCH) && defined(NO_SIO)
extern int	machine_at_486sp3g_init(const machine_t *);
#endif

/* m_at_commodore.c */
extern int	machine_at_cmdpc_init(const machine_t *);

/* m_at_compaq.c */
extern int	machine_at_portableii_init(const machine_t *);
extern int	machine_at_portableiii_init(const machine_t *);
extern int	machine_at_portableiii386_init(const machine_t *);
#ifdef EMU_DEVICE_H
extern const device_t 	*at_cpqiii_get_device(void);
#endif

/* m_at_socket4_5.c */
extern int  machine_at_excalibur_init(const machine_t *);

extern int	machine_at_batman_init(const machine_t *);
extern int	machine_at_ambradp60_init(const machine_t *);
#if defined(DEV_BRANCH) && defined(USE_VPP60)
extern int	machine_at_valuepointp60_init(const machine_t *);
#endif
extern int	machine_at_586mc1_init(const machine_t *);

extern int	machine_at_plato_init(const machine_t *);
extern int	machine_at_ambradp90_init(const machine_t *);
extern int	machine_at_430nx_init(const machine_t *);

extern int	machine_at_p54tp4xe_init(const machine_t *);
extern int	machine_at_endeavor_init(const machine_t *);
extern int	machine_at_zappa_init(const machine_t *);
extern int	machine_at_mb500n_init(const machine_t *);
#if defined(DEV_BRANCH) && defined(USE_VECTRA54)
extern int	machine_at_vectra54_init(const machine_t *);
#endif
extern int	machine_at_powermate_v_init(const machine_t *);

#ifdef EMU_DEVICE_H
extern const device_t	*at_endeavor_get_device(void);
#endif

/* m_at_socket7_s7.c */
extern int	machine_at_chariot_init(const machine_t *);
extern int	machine_at_mr586_init(const machine_t *);
extern int	machine_at_thor_init(const machine_t *);
extern int	machine_at_mrthor_init(const machine_t *);
extern int	machine_at_pb640_init(const machine_t *);

extern int	machine_at_acerm3a_init(const machine_t *);
extern int	machine_at_acerv35n_init(const machine_t *);
extern int	machine_at_ap53_init(const machine_t *);
extern int	machine_at_p55t2p4_init(const machine_t *);
extern int	machine_at_p55t2s_init(const machine_t *);
extern int	machine_at_m7shi_init(const machine_t *);
extern int	machine_at_tc430hx_init(const machine_t *);
extern int	machine_at_equium5200_init(const machine_t *);
extern int	machine_at_p65up5_cp55t2d_init(const machine_t *);

extern int	machine_at_p55tvp4_init(const machine_t *);
extern int	machine_at_p55va_init(const machine_t *);
extern int	machine_at_i430vx_init(const machine_t *);
extern int	machine_at_brio80xx_init(const machine_t *);
extern int	machine_at_8500tvxa_init(const machine_t *);
extern int	machine_at_pb680_init(const machine_t *);

extern int	machine_at_nupro592_init(const machine_t *);
extern int	machine_at_tx97_init(const machine_t *);
extern int	machine_at_ym430tx_init(const machine_t *);
extern int	machine_at_mb540n_init(const machine_t *);
extern int	machine_at_p5mms98_init(const machine_t *);

extern int	machine_at_ficva502_init(const machine_t *);

extern int	machine_at_ficpa2012_init(const machine_t *);

#ifdef EMU_DEVICE_H
extern const device_t	*at_pb640_get_device(void);
#endif

/* m_at_super7_ss7.c */
extern int	machine_at_ax59pro_init(const machine_t *);
extern int	machine_at_mvp3_init(const machine_t *);

/* m_at_socket8.c */
extern int	machine_at_686nx_init(const machine_t *);
extern int	machine_at_mb600n_init(const machine_t *);
extern int	machine_at_8500ttc_init(const machine_t *);
extern int	machine_at_m6mi_init(const machine_t *);
#ifdef EMU_DEVICE_H
extern void	machine_at_p65up5_common_init(const machine_t *, const device_t *northbridge);
#endif
extern int	machine_at_p65up5_cp6nd_init(const machine_t *);

/* m_at_slot1.c */
extern int	machine_at_p65up5_cpknd_init(const machine_t *);
extern int	machine_at_kn97_init(const machine_t *);

extern int	machine_at_p6i440e2_init(const machine_t *);

extern int	machine_at_p2bls_init(const machine_t *);
extern int	machine_at_p3bf_init(const machine_t *);
extern int	machine_at_bf6_init(const machine_t *);
extern int	machine_at_atc6310bxii_init(const machine_t *);
#if defined(DEV_BRANCH) && defined(NO_SIO)
extern int	machine_at_tsunamiatx_init(const machine_t *);
#endif
extern int	machine_at_p6sba_init(const machine_t *);

#ifdef EMU_DEVICE_H
#if defined(DEV_BRANCH) && defined(NO_SIO)
extern const device_t 	*at_tsunamiatx_get_device(void);
#endif
#endif

/* m_at_slot2.c */
#if defined(DEV_BRANCH) && defined(NO_SIO)
extern int	machine_at_s2dge_init(const machine_t *);
#endif

/* m_at_socket370.c */
extern int	machine_at_s370slm_init(const machine_t *);

extern int	machine_at_cubx_init(const machine_t *);
extern int	machine_at_atc7020bxii_init(const machine_t *);
extern int	machine_at_63a_init(const machine_t *);
extern int	machine_at_s370sba_init(const machine_t *);
extern int	machine_at_apas3_init(const machine_t *);

/* m_at_t3100e.c */
extern int	machine_at_t3100e_init(const machine_t *);

/* m_europc.c */
extern int	machine_europc_init(const machine_t *);
#ifdef EMU_DEVICE_H
extern const device_t europc_device;
#endif

/* m_oivetti_m24.c */
extern int	machine_olim24_init(const machine_t *);

/* m_pcjr.c */
extern int	machine_pcjr_init(const machine_t *);

#ifdef EMU_DEVICE_H
extern const device_t	*pcjr_get_device(void);
#endif

/* m_ps1.c */
extern int	machine_ps1_m2011_init(const machine_t *);
extern int	machine_ps1_m2121_init(const machine_t *);
#if defined(DEV_BRANCH) && defined(USE_PS1M2133)
extern int	machine_ps1_m2133_init(const machine_t *);
#endif

/* m_ps1_hdc.c */
#ifdef EMU_DEVICE_H
extern void	ps1_hdc_inform(void *, uint8_t *);
extern const device_t ps1_hdc_device;
#endif

/* m_ps2_isa.c */
extern int	machine_ps2_m30_286_init(const machine_t *);

/* m_ps2_mca.c */
extern int	machine_ps2_model_50_init(const machine_t *);
extern int	machine_ps2_model_55sx_init(const machine_t *);
extern int	machine_ps2_model_70_type3_init(const machine_t *);
#if defined(DEV_BRANCH) && defined(USE_PS2M70T4)
extern int	machine_ps2_model_70_type4_init(const machine_t *);
#endif
extern int	machine_ps2_model_80_init(const machine_t *);

/* m_tandy.c */
extern int	tandy1k_eeprom_read(void);
extern int	machine_tandy_init(const machine_t *);
extern int	machine_tandy1000hx_init(const machine_t *);
extern int	machine_tandy1000sl2_init(const machine_t *);

#ifdef EMU_DEVICE_H
extern const device_t	*tandy1k_get_device(void);
extern const device_t	*tandy1k_hx_get_device(void);
#endif

/* m_xt.c */
extern int	machine_pc_init(const machine_t *);
extern int	machine_pc82_init(const machine_t *);

extern int	machine_xt_init(const machine_t *);
extern int	machine_genxt_init(const machine_t *);

extern int	machine_xt86_init(const machine_t *);

extern int	machine_xt_amixt_init(const machine_t *);
extern int	machine_xt_dtk_init(const machine_t *);
extern int	machine_xt_jukopc_init(const machine_t *);
extern int	machine_xt_open_xt_init(const machine_t *);
extern int	machine_xt_pxxt_init(const machine_t *);

extern int  machine_xt_hed919_init(const machine_t *);

/* m_xt_compaq.c */
extern int	machine_xt_compaq_init(const machine_t *);

/* m_xt_laserxt.c */
#if defined(DEV_BRANCH) && defined(USE_LASERXT)
extern int	machine_xt_laserxt_init(const machine_t *);
extern int	machine_xt_lxt3_init(const machine_t *);
#endif

/* m_xt_t1000.c */
extern int	machine_xt_t1000_init(const machine_t *);
extern int	machine_xt_t1200_init(const machine_t *);

#ifdef EMU_DEVICE_H
extern const device_t	*t1000_get_device(void);
extern const device_t	*t1200_get_device(void);
#endif

/* m_xt_zenith.c */
extern int	machine_xt_zenith_init(const machine_t *);

/* m_xt_xi8088.c */
extern int	machine_xt_xi8088_init(const machine_t *);

#ifdef EMU_DEVICE_H
extern const device_t	*xi8088_get_device(void);
#endif


#endif	/*EMU_MACHINE_H*/<|MERGE_RESOLUTION|>--- conflicted
+++ resolved
@@ -40,10 +40,7 @@
 #define MACHINE_MOUSE		0x008000	/* sys has int mouse */
 #define MACHINE_SOUND		0x010000	/* sys has int sound */
 #define MACHINE_NONMI		0x020000	/* sys does not have NMI's */
-<<<<<<< HEAD
 #define MACHINE_COREBOOT	0x040000	/* sys has coreboot BIOS */
-=======
->>>>>>> 6cf083c9
 #else
 #define MACHINE_PC		0x000000	/* PC architecture */
 #define MACHINE_AT		0x000001	/* PC/AT architecture */
@@ -61,10 +58,7 @@
 #define MACHINE_MOUSE		0x008000	/* sys has int mouse */
 #define MACHINE_SOUND		0x010000	/* sys has int sound */
 #define MACHINE_NONMI		0x020000	/* sys does not have NMI's */
-<<<<<<< HEAD
 #define MACHINE_COREBOOT	0x040000	/* sys has coreboot BIOS */
-=======
->>>>>>> 6cf083c9
 #endif
 
 #define IS_ARCH(m, a)		(machines[(m)].flags & (a)) ? 1 : 0;
