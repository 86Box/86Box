/*
 * 86Box    A hypervisor and IBM PC system emulator that specializes in
 *          running old operating systems and software designed for IBM
 *          PC systems and compatibles from 1981 through fairly recent
 *          system designs based on the PCI bus.
 *
 *          This file is part of the 86Box distribution.
 *
 *          Handling of the emulated machines.
 *
 * Authors: Sarah Walker, <https://pcem-emulator.co.uk/>
 *          Miran Grca, <mgrca8@gmail.com>
 *          Fred N. van Kempen, <decwiz@yahoo.com>
 *          Jasmine Iwanek, <jriwanek@gmail.com>
 *
 *          Copyright 2008-2020 Sarah Walker.
 *          Copyright 2016-2025 Miran Grca.
 *          Copyright 2017-2020 Fred N. van Kempen.
 *          Copyright 2025      Jasmine Iwanek.
 */
#ifndef EMU_MACHINE_H
#define EMU_MACHINE_H

/* Machine feature flags. */
#define MACHINE_BUS_NONE      0x00000000 /* sys has no bus */
/* Feature flags for BUS'es. */
#define MACHINE_BUS_CASSETTE  0x00000001 /* sys has cassette port */
#define MACHINE_BUS_SIDECAR   0x00000002 /* sys has PCjr sidecar bus */
#define MACHINE_BUS_ISA       0x00000004 /* sys has ISA bus */
#define MACHINE_BUS_XT_KBD    0x00000008 /* sys has an XT keyboard port */
#define MACHINE_BUS_CBUS      0x00000010 /* sys has C-BUS bus */
#define MACHINE_BUS_ISA16     0x00000020 /* sys has ISA16 bus - PC/AT architecture */
#define MACHINE_BUS_AT_KBD    0x00000040 /* sys has an AT keyboard port */
#define MACHINE_BUS_MCA       0x00000080 /* sys has MCA bus */
#define MACHINE_BUS_MCA32     0x00000100 /* sys has MCA32 bus */
#define MACHINE_BUS_PS2_PORTS 0x00000200 /* system has PS/2 keyboard and mouse ports */
#define MACHINE_BUS_PS2       MACHINE_BUS_PS2_PORTS
#define MACHINE_BUS_PCMCIA    0x00000400 /* sys has PCMCIA bus */
#define MACHINE_BUS_HIL       0x00000800 /* system has HP HIL keyboard and mouse ports */
#define MACHINE_BUS_EISA      0x00001000 /* sys has EISA bus */
#define MACHINE_BUS_AT32      0x00002000 /* sys has Mylex AT/32 local bus */
#define MACHINE_BUS_OLB       0x00004000 /* sys has OPTi local bus */
#define MACHINE_BUS_VLB       0x00008000 /* sys has VL bus */
#define MACHINE_BUS_PCI       0x00010000 /* sys has PCI bus */
#define MACHINE_BUS_CARDBUS   0x00020000 /* sys has CardBus bus */
#define MACHINE_BUS_USB       0x00040000 /* sys has USB bus */
#define MACHINE_BUS_AGP       0x00080000 /* sys has AGP bus */
#define MACHINE_BUS_AC97      0x00100000 /* sys has AC97 bus (ACR/AMR/CNR slot) */
/* Aliases. */
#define MACHINE_CASSETTE    (MACHINE_BUS_CASSETTE) /* sys has cassette port */
/* Combined flags. */
#define MACHINE_PC          (MACHINE_BUS_ISA)                     /* sys is PC/XT-compatible (ISA) */
#define MACHINE_AT          (MACHINE_BUS_ISA | MACHINE_BUS_ISA16) /* sys is AT-compatible (ISA + ISA16) */
#define MACHINE_PC98        (MACHINE_BUS_CBUS)                    /* sys is NEC PC-98x1 series */
#define MACHINE_EISA        (MACHINE_BUS_EISA | MACHINE_AT)       /* sys is AT-compatible with EISA */
#define MACHINE_VLB         (MACHINE_BUS_VLB | MACHINE_AT)        /* sys is AT-compatible with VLB */
#define MACHINE_VLB98       (MACHINE_BUS_VLB | MACHINE_PC98)      /* sys is NEC PC-98x1 series with VLB (did that even exist?) */
#define MACHINE_VLBE        (MACHINE_BUS_VLB | MACHINE_EISA)      /* sys is AT-compatible with EISA and VLB */
#define MACHINE_MCA         (MACHINE_BUS_MCA)                     /* sys is MCA */
#define MACHINE_PCI         (MACHINE_BUS_PCI | MACHINE_AT)        /* sys is AT-compatible with PCI */
#define MACHINE_PCI98       (MACHINE_BUS_PCI | MACHINE_PC98)      /* sys is NEC PC-98x1 series with PCI */
#define MACHINE_PCIE        (MACHINE_BUS_PCI | MACHINE_EISA)      /* sys is AT-compatible with PCI, and EISA */
#define MACHINE_PCIV        (MACHINE_BUS_PCI | MACHINE_VLB)       /* sys is AT-compatible with PCI and VLB */
#define MACHINE_PCIVE       (MACHINE_BUS_PCI | MACHINE_VLBE)      /* sys is AT-compatible with PCI, VLB, and EISA */
#define MACHINE_PCMCIA      (MACHINE_BUS_PCMCIA | MACHINE_AT)     /* sys is AT-compatible laptop with PCMCIA */
#define MACHINE_AGP         (MACHINE_BUS_AGP | MACHINE_PCI)       /* sys is AT-compatible with AGP  */
#define MACHINE_AGP98       (MACHINE_BUS_AGP | MACHINE_PCI98)     /* sys is NEC PC-98x1 series with AGP (did that even exist?) */

#define MACHINE_PC5150      (MACHINE_CASSETTE | MACHINE_PC)          /* sys is IBM PC 5150 */
#define MACHINE_PCJR        (MACHINE_CASSETTE | MACHINE_BUS_SIDECAR) /* sys is PCjr */
#define MACHINE_PS2         (MACHINE_AT | MACHINE_BUS_PS2)           /* sys is PS/2 */
#define MACHINE_PS2_MCA     (MACHINE_MCA | MACHINE_BUS_PS2)          /* sys is MCA PS/2 */
#define MACHINE_PS2_VLB     (MACHINE_VLB | MACHINE_BUS_PS2)          /* sys is VLB PS/2 */
#define MACHINE_PS2_PCI     (MACHINE_PCI | MACHINE_BUS_PS2)          /* sys is PCI PS/2 */
#define MACHINE_PS2_PCIV    (MACHINE_PCIV | MACHINE_BUS_PS2)         /* sys is VLB/PCI PS/2 */
#define MACHINE_PS2_AGP     (MACHINE_AGP | MACHINE_BUS_PS2)          /* sys is AGP PS/2 */
#define MACHINE_PS2_A97     (MACHINE_PS2_AGP | MACHINE_BUS_AC97)     /* sys is AGP/AC97 PS/2 */
#define MACHINE_PS2_NOISA   (MACHINE_PS2_AGP & ~MACHINE_AT)          /* sys is AGP PS/2 without ISA */
#define MACHINE_PS2_PCIONLY (MACHINE_PS2_NOISA & ~MACHINE_BUS_AGP)   /* sys is PCI PS/2 without ISA */
#define MACHINE_PS2_NOI97   (MACHINE_PS2_A97 & ~MACHINE_AT)          /* sys is AGP/AC97 PS/2 without ISA */

/* Feature flags for miscellaneous internal devices. */
#define MACHINE_FLAGS_NONE        0x00000000 /* sys has no int devices */
#define MACHINE_SOFTFLOAT_ONLY    0x00000001 /* sys requires SoftFloat FPU */
#define MACHINE_VIDEO             0x00000002 /* sys has int video */
#define MACHINE_VIDEO_8514A       0x00000004 /* sys has int video */
#define MACHINE_VIDEO_ONLY        0x00000008 /* sys has fixed video */
#define MACHINE_KEYBOARD          0x00000010 /* sys has int keyboard */
#define MACHINE_AX                0x00000020 /* sys adheres to Japanese AX standard */
#define MACHINE_KEYBOARD_JIS      0x00000020 /* sys has int keyboard which is Japanese (AX or PS/55) */
#define MACHINE_MOUSE             0x00000040 /* sys has int mouse */
#define MACHINE_FDC               0x00000080 /* sys has int FDC */
#define MACHINE_LPT_PRI           0x00000100 /* sys has int pri LPT */
#define MACHINE_LPT_SEC           0x00000200 /* sys has int sec LPT */
#define MACHINE_LPT_TER           0x00000400 /* sys has int ter LPT */
#define MACHINE_PS2_KBC           0x00000800 /* sys has a PS/2 keyboard controller */
                                             /* this is separate from having PS/2 ports */
#define MACHINE_UART_PRI          0x00010800 /* sys has int pri UART */
#define MACHINE_UART_SEC          0x00002000 /* sys has int sec UART */
#define MACHINE_UART_TER          0x00004000 /* sys has int ter UART */
#define MACHINE_UART_QUA          0x00008000 /* sys has int qua UART */
#define MACHINE_GAMEPORT          0x00010000 /* sys has int game port */
#define MACHINE_SOUND             0x00020000 /* sys has int sound */
#define MACHINE_NIC               0x00040000 /* sys has int NIC */
/* Feature flags for advanced devices. */
#define MACHINE_APM               0x00080000 /* sys has APM */
#define MACHINE_ACPI              0x00100000 /* sys has ACPI */
#define MACHINE_PCI_INTERNAL      0x00200000 /* sys has only internal PCI */
#define MACHINE_CARTRIDGE         0x00400000 /* sys has cartridge bays */
/* Feature flags for internal storage controllers. */
#define MACHINE_MFM               0x00800000 /* sys has int MFM/RLL */
#define MACHINE_XTA               0x01000000 /* sys has int XTA */
#define MACHINE_ESDI              0x02000000 /* sys has int ESDI */
#define MACHINE_IDE_PRI           0x04000000 /* sys has int pri IDE/ATAPI */
#define MACHINE_IDE_SEC           0x08000000 /* sys has int sec IDE/ATAPI */
#define MACHINE_IDE_TER           0x10000000 /* sys has int ter IDE/ATAPI */
#define MACHINE_IDE_QUA           0x20000000 /* sys has int qua IDE/ATAPI */
#define MACHINE_SCSI              0x40000000 /* sys has int SCSI */
#define MACHINE_USB               0x80000000 /* sys has int USB */
/* Combined flags. */
#define MACHINE_LPT               (MACHINE_LPT-PRI | MACHINE_LPT_SEC | \
                                   MACHINE_LPT_TER | MACHINE_LPT_QUA)
#define MACHINE_UART              (MACHINE_UART_PRI | MACHINE_UART_SEC | \
                                   MACHINE_UART_TER | MACHINE_UART_QUA)
#define MACHINE_VIDEO_FIXED       (MACHINE_VIDEO | MACHINE_VIDEO_ONLY) /* sys has fixed int video */
#define MACHINE_SUPER_IO          (MACHINE_FDC | MACHINE_LPT_PRI | MACHINE_UART_PRI | MACHINE_UART_SEC)
#define MACHINE_SUPER_IO_GAME     (MACHINE_SUPER_IO | MACHINE_GAMEPORT)
#define MACHINE_SUPER_IO_DUAL     (MACHINE_SUPER_IO | MACHINE_LPT_SEC | \
                                   MACHINE_UART_TER | MACHINE_UART_QUA)
#define MACHINE_AV                (MACHINE_VIDEO | MACHINE_SOUND)    /* sys has video and sound */
#define MACHINE_AG                (MACHINE_SOUND | MACHINE_GAMEPORT) /* sys has sound and game port */
/* Combined flag for internal storage controllerss. */
#define MACHINE_IDE               (MACHINE_IDE_PRI) /* sys has int single IDE/ATAPI - mark as pri IDE/ATAPI */
#define MACHINE_IDE_DUAL          (MACHINE_IDE_PRI | MACHINE_IDE_SEC) /* sys has int dual IDE/ATAPI - mark as both pri and sec IDE/ATAPI */
#define MACHINE_IDE_DUALTQ        (MACHINE_IDE_TER | MACHINE_IDE_QUA)
#define MACHINE_IDE_QUAD          (MACHINE_IDE_DUAL | MACHINE_IDE_DUALTQ) /* sys has int quad IDE/ATAPI - mark as dual + both ter and and qua IDE/ATAPI */
#define MACHINE_HDC               (MACHINE_MFM | MACHINE_XTA | \
                                   MACHINE_ESDI | MACHINE_IDE_QUAD | \
                                   MACHINE_SCSI | MACHINE_USB)
/* Special combined flags. */
#define MACHINE_PIIX              (MACHINE_IDE_DUAL)
#define MACHINE_PIIX3             (MACHINE_PIIX | MACHINE_USB)
#define MACHINE_PIIX4             (MACHINE_PIIX3 | MACHINE_ACPI)

#define MACHINE_DMA_0             0x00000001
#define MACHINE_DMA_1             0x00000002
#define MACHINE_DMA_2             0x00000004
#define MACHINE_DMA_3             0x00000008
#define MACHINE_DMA_DISABLED      0x00000010
#define MACHINE_DMA_5             0x00000020
#define MACHINE_DMA_6             0x00000040
#define MACHINE_DMA_7             0x00000080
#define MACHINE_DMA_JUMPERS_MASK  (MACHINE_DMA_0 | MACHINE_DMA_1 | MACHINE_DMA_2 | MACHINE_DMA_3 | \
                                   MACHINE_DMA_DISABLED | MACHINE_DMA_5 | MACHINE_DMA_6 | MACHINE_DMA_7)
#define MACHINE_DMA_USE_MBDMA     0x00000100
#define MACHINE_DMA_USE_CONFIG    0x00000200
#define MACHINE_DMA_EXT_CONFIG    (MACHINE_DMA_USE_MBDMA | MACHINE_DMA_USE_CONFIG)

#define DMA_DISABLED                       4
#define DMA_NONE                          -1
#define DMA_ANY                           -1

#define IS_ARCH(m, a) ((machines[m].bus_flags & (a)) ? 1 : 0)
#define IS_AT(m)      (((machines[m].bus_flags & (MACHINE_BUS_ISA16 | MACHINE_BUS_EISA | MACHINE_BUS_VLB | MACHINE_BUS_MCA | MACHINE_BUS_PCI | MACHINE_BUS_PCMCIA | MACHINE_BUS_AGP | MACHINE_BUS_AC97)) && !(machines[m].bus_flags & MACHINE_PC98)) ? 1 : 0)

#define CPU_BLOCK(...) \
    (const uint8_t[])  \
    {                  \
        __VA_ARGS__, 0 \
    }
#define MACHINE_MULTIPLIER_FIXED -1

#define CPU_BLOCK_NONE           0

/* Make sure it's always an invalid value to avoid misdetections. */
#define MACHINE_AVAILABLE 0xffffffffffffffffULL

enum {
    MACHINE_TYPE_NONE       = 0,
    MACHINE_TYPE_8088,
    MACHINE_TYPE_8086,
    MACHINE_TYPE_286,
    MACHINE_TYPE_386SX,
    MACHINE_TYPE_M6117,
    MACHINE_TYPE_486SLC,
    MACHINE_TYPE_386DX,
    MACHINE_TYPE_386DX_486,
    MACHINE_TYPE_486,
    MACHINE_TYPE_486_S2,
    MACHINE_TYPE_486_S3,
    MACHINE_TYPE_486_S3_PCI,
    MACHINE_TYPE_486_MISC,
    MACHINE_TYPE_SOCKET4,
    MACHINE_TYPE_SOCKET4_5,
    MACHINE_TYPE_SOCKET5,
    MACHINE_TYPE_SOCKET7_3V,
    MACHINE_TYPE_SOCKET7,
    MACHINE_TYPE_SOCKETS7,
    MACHINE_TYPE_SOCKET8,
    MACHINE_TYPE_SLOT1,
    MACHINE_TYPE_SLOT1_2,
    MACHINE_TYPE_SLOT1_370,
    MACHINE_TYPE_SLOT2,
    MACHINE_TYPE_SOCKET370,
    MACHINE_TYPE_MISC,
    MACHINE_TYPE_MAX
};

enum {
    MACHINE_CHIPSET_NONE = 0,
    MACHINE_CHIPSET_DISCRETE,
    MACHINE_CHIPSET_PROPRIETARY,
    MACHINE_CHIPSET_GC100A,
    MACHINE_CHIPSET_GC103,
    MACHINE_CHIPSET_HT18,
    MACHINE_CHIPSET_ACC_2036,
    MACHINE_CHIPSET_ACC_2168,
    MACHINE_CHIPSET_ALI_M1217,
    MACHINE_CHIPSET_ALI_M6117,
    MACHINE_CHIPSET_ALI_M1409,
    MACHINE_CHIPSET_ALI_M1429,
    MACHINE_CHIPSET_ALI_M1429G,
    MACHINE_CHIPSET_ALI_M1489,
    MACHINE_CHIPSET_ALI_ALADDIN_IV_PLUS,
    MACHINE_CHIPSET_ALI_ALADDIN_V,
    MACHINE_CHIPSET_ALI_ALADDIN_PRO_II,
    MACHINE_CHIPSET_SCAT,
    MACHINE_CHIPSET_SCAT_SX,
    MACHINE_CHIPSET_NEAT,
    MACHINE_CHIPSET_NEAT_SX,
    MACHINE_CHIPSET_CT_AT,
    MACHINE_CHIPSET_CT_386,
    MACHINE_CHIPSET_CT_CS4031,
    MACHINE_CHIPSET_CONTAQ_82C596,
    MACHINE_CHIPSET_CONTAQ_82C597,
    MACHINE_CHIPSET_IMS_8848,
    MACHINE_CHIPSET_INTEL_82335,
    MACHINE_CHIPSET_INTEL_420TX,
    MACHINE_CHIPSET_INTEL_420ZX,
    MACHINE_CHIPSET_INTEL_420EX,
    MACHINE_CHIPSET_INTEL_430LX,
    MACHINE_CHIPSET_INTEL_430NX,
    MACHINE_CHIPSET_INTEL_430FX,
    MACHINE_CHIPSET_INTEL_430HX,
    MACHINE_CHIPSET_INTEL_430VX,
    MACHINE_CHIPSET_INTEL_430TX,
    MACHINE_CHIPSET_INTEL_450KX,
    MACHINE_CHIPSET_INTEL_440FX,
    MACHINE_CHIPSET_INTEL_440EX,
    MACHINE_CHIPSET_INTEL_440LX,
    MACHINE_CHIPSET_INTEL_440BX,
    MACHINE_CHIPSET_INTEL_440ZX,
    MACHINE_CHIPSET_INTEL_440GX,
    MACHINE_CHIPSET_OPTI_283,
    MACHINE_CHIPSET_OPTI_291,
    MACHINE_CHIPSET_OPTI_381,
    MACHINE_CHIPSET_OPTI_391,
    MACHINE_CHIPSET_OPTI_481,
    MACHINE_CHIPSET_OPTI_493,
    MACHINE_CHIPSET_OPTI_495SLC,
    MACHINE_CHIPSET_OPTI_495SX,
    MACHINE_CHIPSET_OPTI_496,
    MACHINE_CHIPSET_OPTI_498,
    MACHINE_CHIPSET_OPTI_499,
    MACHINE_CHIPSET_OPTI_895_802G,
    MACHINE_CHIPSET_OPTI_547_597,
    MACHINE_CHIPSET_SARC_RC2016A,
    MACHINE_CHIPSET_SIS_310,
    MACHINE_CHIPSET_SIS_401,
    MACHINE_CHIPSET_SIS_460,
    MACHINE_CHIPSET_SIS_461,
    MACHINE_CHIPSET_SIS_471,
    MACHINE_CHIPSET_SIS_496,
    MACHINE_CHIPSET_SIS_501,
    MACHINE_CHIPSET_SIS_5501,
    MACHINE_CHIPSET_SIS_5511,
    MACHINE_CHIPSET_SIS_5571,
    MACHINE_CHIPSET_SIS_5581,
    MACHINE_CHIPSET_SIS_5591,
    MACHINE_CHIPSET_SIS_5600,
    MACHINE_CHIPSET_SMSC_VICTORYBX_66,
    MACHINE_CHIPSET_STPC_CLIENT,
    MACHINE_CHIPSET_STPC_CONSUMER_II,
    MACHINE_CHIPSET_STPC_ELITE,
    MACHINE_CHIPSET_STPC_ATLAS,
    MACHINE_CHIPSET_SYMPHONY_SL82C460,
    MACHINE_CHIPSET_UMC_UM82C480,
    MACHINE_CHIPSET_UMC_UM82C491,
    MACHINE_CHIPSET_UMC_UM8881,
    MACHINE_CHIPSET_UMC_UM8890BF,
    MACHINE_CHIPSET_VIA_VT82C495,
    MACHINE_CHIPSET_VIA_VT82C496G,
    MACHINE_CHIPSET_VIA_APOLLO_VPX,
    MACHINE_CHIPSET_VIA_APOLLO_VP3,
    MACHINE_CHIPSET_VIA_APOLLO_MVP3,
    MACHINE_CHIPSET_VIA_APOLLO_PRO,
    MACHINE_CHIPSET_VIA_APOLLO_PRO_133,
    MACHINE_CHIPSET_VIA_APOLLO_PRO_133A,
    MACHINE_CHIPSET_VLSI_SCAMP,
    MACHINE_CHIPSET_VLSI_VL82C480,
    MACHINE_CHIPSET_VLSI_VL82C481,
    MACHINE_CHIPSET_VLSI_VL82C486,
    MACHINE_CHIPSET_VLSI_SUPERCORE,
    MACHINE_CHIPSET_VLSI_WILDCAT,
    MACHINE_CHIPSET_WD76C10,
    MACHINE_CHIPSET_ZYMOS_POACH,
    MACHINE_CHIPSET_MAX
};

typedef struct _machine_filter_ {
    const char *name;
    const char  id;
} machine_filter_t;

typedef struct _machine_cpu_ {
    uint32_t       package;
    const uint8_t *block;
    uint32_t       min_bus;
    uint32_t       max_bus;
    uint16_t       min_voltage;
    uint16_t       max_voltage;
    float          min_multi;
    float          max_multi;
} machine_cpu_t;

typedef struct _machine_memory_ {
    uint32_t min;
    uint32_t max;
    int      step;
} machine_memory_t;

typedef struct _machine_ {
    const char            *name;
    const char            *internal_name;
    uint32_t               type;
    uintptr_t              chipset;
    int                  (*init)(const struct _machine_ *);
    uint8_t              (*p1_handler)(void);
    uint32_t             (*gpio_handler)(uint8_t write, uint32_t val);
    uintptr_t              available_flag;
    uint32_t             (*gpio_acpi_handler)(uint8_t write, uint32_t val);
    const machine_cpu_t    cpu;
    uintptr_t              bus_flags;
    uintptr_t              flags;
    const machine_memory_t ram;
    int                    ram_granularity;
    int                    nvrmask;
    int                    jumpered_ecp_dma;
    int                    default_jumpered_ecp_dma;
#ifdef EMU_DEVICE_H
    const device_t        *kbc_device;
#else
    void                  *kbc_device;
#endif /* EMU_DEVICE_H */
    uintptr_t              kbc_params;
    /* Bits 23-16: XOR mask, bits 15-8: OR mask, bits 7-0: AND mask. */
    uint32_t               kbc_p1;
    uint32_t               gpio;
    uint32_t               gpio_acpi;
#ifdef EMU_DEVICE_H
    const device_t        *device;
    const device_t        *kbd_device;
    const device_t        *fdc_device;
    const device_t        *sio_device;
    const device_t        *vid_device;
    const device_t        *snd_device;
    const device_t        *net_device;
#else
    void                  *device;
    void                  *kbd_device;
    void                  *fdc_device;
    void                  *sio_device;
    void                  *vid_device;
    void                  *snd_device;
    void                  *net_device;
#endif
} machine_t;

/* Global variables. */
extern const machine_filter_t machine_types[];
extern const machine_filter_t machine_chipsets[];
extern const machine_t        machines[];
extern int                    bios_only;
extern int                    machine;
extern void *                 machine_snd;

/* Core functions. */
extern int             machine_count(void);
extern int             machine_available(int m);
extern const char *    machine_getname(void);
extern const char *    machine_getname_ex(int m);
extern const char *    machine_get_internal_name(void);
extern const char *    machine_get_nvr_name(void);
extern int             machine_get_machine_from_internal_name(const char *s);
extern void            machine_init(void);
#ifdef EMU_DEVICE_H
extern const device_t *machine_get_kbc_device(int m);
extern const device_t *machine_get_device(int m);
extern const device_t *machine_get_fdc_device(int m);
extern const device_t *machine_get_sio_device(int m);
extern const device_t *machine_get_vid_device(int m);
extern const device_t *machine_get_snd_device(int m);
extern const device_t *machine_get_net_device(int m);
#endif
extern const char *    machine_get_internal_name_ex(int m);
extern const char *    machine_get_nvr_name_ex(int m);
extern int             machine_get_nvrmask(int m);
extern int             machine_has_flags(int m, int flags);
extern void            machine_set_ps2(void);
extern void            machine_force_ps2(int is_ps2);
extern int             machine_has_flags_ex(int flags);
extern int             machine_has_bus(int m, int bus_flags);
extern int             machine_has_cartridge(int m);
extern int             machine_has_jumpered_ecp_dma(int m, int dma);
extern int             machine_get_default_jumpered_ecp_dma(int m);
extern int             machine_map_jumpered_ecp_dma(int dma);
extern const char *    machine_get_jumpered_ecp_dma_name(int dma);
extern int             machine_get_min_ram(int m);
extern int             machine_get_max_ram(int m);
extern int             machine_get_ram_granularity(int m);
extern int             machine_get_type(int m);
extern int             machine_get_chipset(int m);
extern void            machine_close(void);
extern int             machine_has_mouse(void);
extern int             machine_is_sony(void);

extern uint8_t         machine_compaq_p1_handler(void);
extern uint8_t         machine_generic_p1_handler(void);
extern uint8_t         machine_ncr_p1_handler(void);
extern uint8_t         machine_ps1_p1_handler(void);
extern uint8_t         machine_t3100e_p1_handler(void);

extern uint8_t         machine_get_p1_default(void);
extern void            machine_set_p1_default(uint8_t val);
extern void            machine_set_p1(uint8_t val);
extern void            machine_and_p1(uint8_t val);
extern void            machine_init_p1(void);
extern uint8_t         machine_handle_p1(uint8_t write, uint8_t val);
extern uint8_t         machine_get_p1(uint8_t kbc_p1);
extern uint32_t        machine_get_gpio_default(void);
extern uint32_t        machine_get_gpio(void);
extern void            machine_set_gpio_default(uint32_t val);
extern void            machine_set_gpio(uint32_t val);
extern void            machine_and_gpio(uint32_t val);
extern void            machine_init_gpio(void);
extern uint32_t        machine_handle_gpio(uint8_t write, uint32_t val);
extern uint32_t        machine_get_gpio_acpi_default(void);
extern uint32_t        machine_get_gpio_acpi(void);
extern void            machine_set_gpio_acpi_default(uint32_t val);
extern void            machine_set_gpio_acpi(uint32_t val);
extern void            machine_and_gpio_acpi(uint32_t val);
extern void            machine_init_gpio_acpi(void);
extern uint32_t        machine_handle_gpio_acpi(uint8_t write, uint32_t val);

/* Initialization functions for boards and systems. */
extern void            machine_common_init(const machine_t *);

/* m_amstrad.c */
#ifdef EMU_DEVICE_H
extern const device_t  vid_1512_device;
#endif
extern int             machine_pc1512_init(const machine_t *);
#ifdef EMU_DEVICE_H
extern const device_t  vid_1640_device;
#endif
extern int             machine_pc1640_init(const machine_t *);
#ifdef EMU_DEVICE_H
extern const device_t  vid_200_device;
#endif
extern int             machine_pc200_init(const machine_t *);
#ifdef EMU_DEVICE_H
extern const device_t  vid_ppc512_device;
#endif
extern int             machine_ppc512_init(const machine_t *);
#ifdef EMU_DEVICE_H
extern const device_t  vid_pc2086_device;
#endif
extern int             machine_pc2086_init(const machine_t *);
#ifdef EMU_DEVICE_H
extern const device_t  vid_pc3086_device;
#endif
extern int             machine_pc3086_init(const machine_t *);

/* m_at_286.c */
/* ISA */
#ifdef EMU_DEVICE_H
extern const device_t  ibmat_device;
#endif
extern int             machine_at_ibmat_init(const machine_t *);
#ifdef EMU_DEVICE_H
extern const device_t  ibmxt286_device;
#endif
extern int             machine_at_ibmxt286_init(const machine_t *);
extern int             machine_at_cmdpc_init(const machine_t *);
extern int             machine_at_portableii_init(const machine_t *);
extern int             machine_at_portableiii_init(const machine_t *);
extern int             machine_at_grid1520_init(const machine_t *);
extern int             machine_at_pc900_init(const machine_t *);
#ifdef EMU_DEVICE_H
extern const device_t  pc900_device;
#endif
extern int             machine_at_mr286_init(const machine_t *);
extern int             machine_at_pc8_init(const machine_t *);
extern int             machine_at_m290_init(const machine_t *);
extern int             machine_at_pxat_init(const machine_t *);
extern int             machine_at_quadtat_init(const machine_t *);
extern int             machine_at_pb286_init(const machine_t *);
extern int             machine_at_mbc17_init(const machine_t *);
extern int             machine_at_ax286_init(const machine_t *);
/* Siemens PCD-2L. N82330 discrete machine. It segfaults in some places */
extern int             machine_at_siemens_init(const machine_t *);
extern int             machine_at_tbunk286_init(const machine_t *);

/* C&T PC/AT */
extern int             machine_at_dells200_init(const machine_t *);
extern int             machine_at_super286c_init(const machine_t *);
extern int             machine_at_at122_init(const machine_t *);
extern int             machine_at_tuliptc7_init(const machine_t *);
/* Wells American A*Star with custom award BIOS. */
extern int             machine_at_wellamerastar_init(const machine_t *);

/* GC103 */
extern int             machine_at_quadt286_init(const machine_t *);
extern void            machine_at_headland_common_init(const machine_t *model, int type);
extern int             machine_at_tg286m_init(const machine_t *);

/* NEAT */
extern int             machine_at_px286_init(const machine_t *);
extern int             machine_at_ataripc4_init(const machine_t *);
extern int             machine_at_neat_ami_init(const machine_t *);
extern int             machine_at_3302_init(const machine_t *);

/* SCAMP */
extern int             machine_at_pc7286_init(const machine_t *);

/* SCAT */
extern int             machine_at_pc5286_init(const machine_t *);
extern int             machine_at_gw286ct_init(const machine_t *);
extern int             machine_at_gdc212m_init(const machine_t *);
extern int             machine_at_award286_init(const machine_t *);
extern int             machine_at_super286tr_init(const machine_t *);
extern int             machine_at_drsm35286_init(const machine_t *);
extern int             machine_at_deskmaster286_init(const machine_t *);
extern int             machine_at_spc4200p_init(const machine_t *);
extern int             machine_at_spc4216p_init(const machine_t *);
extern int             machine_at_spc4620p_init(const machine_t *);
extern int             machine_at_senor_scat286_init(const machine_t *);

/* m_at_386sx.c */
/* ISA */
extern int             machine_at_pc916sx_init(const machine_t *);
extern int             machine_at_quadt386sx_init(const machine_t *);

/* ACC 2036 */
#ifdef EMU_DEVICE_H
extern const device_t  pbl300sx_device;
#endif
extern int             machine_at_pbl300sx_init(const machine_t *);

/* ALi M1217 */
extern int             machine_at_sbc350a_init(const machine_t *);
extern int             machine_at_arb1374_init(const machine_t *);
extern int             machine_at_flytech386_init(const machine_t *);
#ifdef EMU_DEVICE_H
extern const device_t  c325ax_device;
#endif
extern int             machine_at_325ax_init(const machine_t *);

/* ALi M1409 */
extern int             machine_at_acer100t_init(const machine_t *);

/* HT18 */
extern int             machine_at_ama932j_init(const machine_t *);

/* Intel 82335 */
extern int             machine_at_adi386sx_init(const machine_t *);
extern int             machine_at_shuttle386sx_init(const machine_t *);

/* NEAT */
extern int             machine_at_cmdsl386sx16_init(const machine_t *);
extern int             machine_at_neat_init(const machine_t *);

/* NEATsx */
extern int             machine_at_if386sx_init(const machine_t *);

/* OPTi 283 */
extern int             machine_at_svc386sxp1_init(const machine_t *);

/* OPTi 291 */
extern int             machine_at_awardsx_init(const machine_t *);

/* SCAMP */
extern int             machine_at_cmdsl386sx25_init(const machine_t *);
extern int             machine_at_dataexpert386sx_init(const machine_t *);
#ifdef EMU_DEVICE_H
extern const device_t  dells333sl_device;
#endif
extern int             machine_at_dells333sl_init(const machine_t *);
extern int             machine_at_spc6033p_init(const machine_t *);

/* SCATsx */
extern int             machine_at_kmxc02_init(const machine_t *);

/* WD76C10 */
extern int             machine_at_wd76c10_init(const machine_t *);

/* m_at_m6117.c */
/* ALi M6117D */
extern int             machine_at_pja511m_init(const machine_t *);
extern int             machine_at_prox1332_init(const machine_t *);

/* m_at_486slc.c */
/* OPTi 283 */
extern int             machine_at_rycleopardlx_init(const machine_t *);

/* m_at_386dx.c */
/* ISA */
#ifdef EMU_DEVICE_H
extern const device_t  deskpro386_device;
#endif
extern int             machine_at_deskpro386_init(const machine_t *);
extern int             machine_at_portableiii386_init(const machine_t *);
extern int             machine_at_micronics386_init(const machine_t *);
extern int             machine_at_micronics386px_init(const machine_t *);

/* ACC 2168 */
extern int             machine_at_acc386_init(const machine_t *);

/* C&T 386/AT */
extern int             machine_at_ecs386_init(const machine_t *);
extern int             machine_at_spc6000a_init(const machine_t *);
extern int             machine_at_tandy4000_init(const machine_t *);

/* ALi M1429 */
extern int             machine_at_ecs386v_init(const machine_t *);

/* OPTi 391 */
extern int             machine_at_dataexpert386wb_init(const machine_t *);

/* OPTi 495SLC */
extern int             machine_at_opti495_init(const machine_t *);

/* SiS 310 */
extern int             machine_at_asus3863364k_init(const machine_t *);
extern int             machine_at_asus386_init(const machine_t *);

/* m_at_386dx_486.c */
/* ALi M1429G */
extern int             machine_at_exp4349_init(const machine_t *);

/* OPTi 495SX */
extern int             machine_at_c747_init(const machine_t *);
#ifdef EMU_DEVICE_H
extern const device_t  opti495_ami_device;
#endif
extern int             machine_at_opti495_ami_init(const machine_t *);

/* m_at_common.c */
extern void            machine_at_common_init_ex(const machine_t *, int type);
extern void            machine_at_common_init(const machine_t *);
extern void            machine_at_init(const machine_t *);
extern void            machine_at_ps2_init(const machine_t *);
extern void            machine_at_common_ide_init(const machine_t *);
extern void            machine_at_ibm_common_ide_init(const machine_t *);
extern void            machine_at_ide_init(const machine_t *);
extern void            machine_at_ps2_ide_init(const machine_t *);

/* m_at_socket1.c */
/* CS4031 */
extern int             machine_at_cs4031_init(const machine_t *);

/* OPTi 381 */
extern int             machine_at_ga486l_init(const machine_t *);

/* OPTi 493 */
extern int             machine_at_svc486wb_init(const machine_t *);

/* OPTi 498 */
extern int             machine_at_mvi486_init(const machine_t *);

/* SiS 401 */
extern int             machine_at_isa486_init(const machine_t *);
extern int             machine_at_sis401_init(const machine_t *);

/* SiS 460 */
extern int             machine_at_av4_init(const machine_t *);

/* SiS 471 */
extern int             machine_at_advantage40xxd_init(const machine_t *);

/* Symphony SL42C460 */
extern int             machine_at_dtk461_init(const machine_t *);

/* VIA VT82C495 */
extern int             machine_at_486vchd_init(const machine_t *);

/* VLSI 82C480 */
extern int             machine_at_vect486vl_init(const machine_t *);

/* VLSI 82C481 */
extern int             machine_at_d824_init(const machine_t *);

/* VLSI 82C486 */
extern int             machine_at_pcs44c_init(const machine_t *);
extern int             machine_at_tuliptc38_init(const machine_t *);

/* ZyMOS Poach */
extern int             machine_at_isa486c_init(const machine_t *);
extern int             machine_at_genoa486_init(const machine_t *);

/* m_at_socket2.c */
/* ACC 2168 */
extern int             machine_at_pb410a_init(const machine_t *);

/* ALi M1429G */
extern int             machine_at_acera1g_init(const machine_t *);
extern int             machine_at_winbios1429_init(const machine_t *);
extern int             machine_at_ali1429_init(const machine_t *);

/* i420TX */
extern int             machine_at_pci400ca_init(const machine_t *);

/* IMS 8848 */
extern int             machine_at_g486ip_init(const machine_t *);

/* OPTi 499 */
extern int             machine_at_cobalt_init(const machine_t *);
extern int             machine_at_cougar_init(const machine_t *);

/* SiS 461 */
extern int             machine_at_decpclpv_init(const machine_t *);
extern int             machine_at_dell466np_init(const machine_t *);
extern int             machine_at_valuepoint433_init(const machine_t *);

/* VLSI 82C480 */
extern int             machine_at_martin_init(const machine_t *);

/* m_at_socket3.c */
/* ALi M1429G */
extern int             machine_at_atc1762_init(const machine_t *);
extern int             machine_at_ecsal486_init(const machine_t *);
extern int             machine_at_ap4100aa_init(const machine_t *);

/* Contaq 82C596A */
extern int             machine_at_4gpv5_init(const machine_t *);

/* Contaq 82C597 */
extern int             machine_at_greenb_init(const machine_t *);

/* OPTi 895 */
#ifdef EMU_DEVICE_H
extern const device_t  j403tg_device;
#endif
extern int             machine_at_403tg_init(const machine_t *);
extern int             machine_at_403tg_d_init(const machine_t *);
extern int             machine_at_403tg_d_mr_init(const machine_t *);

/* SiS 461 */
extern int             machine_at_acerv10_init(const machine_t *);

/* SiS 471 */
extern int             machine_at_win471_init(const machine_t *);
extern int             machine_at_win471t_init(const machine_t *);
extern int             machine_at_vi15g_init(const machine_t *);
extern int             machine_at_vli486sv2g_init(const machine_t *);
extern int             machine_at_dvent4xx_init(const machine_t *);
extern int             machine_at_dtk486_init(const machine_t *);
extern int             machine_at_ami471_init(const machine_t *);
extern int             machine_at_px471_init(const machine_t *);
extern int             machine_at_tg486g_init(const machine_t *);

/* m_at_socket3_pci.c */
/* ALi M1429G */
extern int             machine_at_ms4134_init(const machine_t *);
extern int             machine_at_tg486gp_init(const machine_t *);

/* ALi M1489 */
extern int             machine_at_sbc490_init(const machine_t *);
extern int             machine_at_abpb4_init(const machine_t *);
extern int             machine_at_arb1476_init(const machine_t *);
extern int             machine_at_win486pci_init(const machine_t *);
extern int             machine_at_tf486_init(const machine_t *);
extern int             machine_at_ms4145_init(const machine_t *);

/* OPTi 802G */
#ifdef EMU_DEVICE_H
extern const device_t  pc330_6573_device;
#endif
extern int             machine_at_pc330_6573_init(const machine_t *);

/* OPTi 895 */
#ifdef EMU_DEVICE_H
extern const device_t  pb450_device;
#endif
extern int             machine_at_pb450_init(const machine_t *);

/* i420EX */
extern int             machine_at_486pi_init(const machine_t *);
extern int             machine_at_bat4ip3e_init(const machine_t *);
extern int             machine_at_486ap4_init(const machine_t *);
extern int             machine_at_ninja_init(const machine_t *);
extern int             machine_at_sb486p_init(const machine_t *);

/* i420TX */
extern int             machine_at_amis76_init(const machine_t *);
extern int             machine_at_486sp3_init(const machine_t *);
extern int             machine_at_alfredo_init(const machine_t *);

/* i420ZX */
extern int             machine_at_486sp3g_init(const machine_t *);
#ifdef EMU_DEVICE_H
extern const device_t  sb486pv_device;
#endif
extern int             machine_at_sb486pv_init(const machine_t *);

/* IMS 8848 */
extern int             machine_at_pci400cb_init(const machine_t *);

/* SiS 496 */
extern int             machine_at_acerp3_init(const machine_t *);
extern int             machine_at_486sp3c_init(const machine_t *);
extern int             machine_at_ls486e_init(const machine_t *);
extern int             machine_at_m4li_init(const machine_t *);
extern int             machine_at_ms4144_init(const machine_t *);
extern int             machine_at_r418_init(const machine_t *);
extern int             machine_at_4saw2_init(const machine_t *);
extern int             machine_at_4dps_init(const machine_t *);

/* UMC 8881 */
extern int             machine_at_atc1415_init(const machine_t *);
extern int             machine_at_84xxuuda_init(const machine_t *);
extern int             machine_at_pl4600c_init(const machine_t *);
extern int             machine_at_ecs486_init(const machine_t *);
extern int             machine_at_actionpc2600_init(const machine_t *);
extern int             machine_at_actiontower8400_init(const machine_t *);
extern int             machine_at_m919_init(const machine_t *);
extern int             machine_at_spc7700plw_init(const machine_t *);
#ifdef EMU_DEVICE_H
extern const device_t  hot433a_device;
#endif
extern int             machine_at_hot433a_init(const machine_t *);

/* VIA VT82C496G */
extern int             machine_at_g486vpa_init(const machine_t *);
extern int             machine_at_486vipio2_init(const machine_t *);

/* m_at_486_misc.c */
/* STPC Client */
extern int             machine_at_itoxstar_init(const machine_t *);

/* STPC Consumer-II */
extern int             machine_at_arb1423c_init(const machine_t *);
extern int             machine_at_arb1479_init(const machine_t *);
extern int             machine_at_iach488_init(const machine_t *);

/* STPC Elite */
extern int             machine_at_pcm9340_init(const machine_t *);

/* STPC Atlas */
extern int             machine_at_pcm5330_init(const machine_t *);

/* m_at_socket4.c */
/* i430LX */
#ifdef EMU_DEVICE_H
extern const device_t  v12p_device;
#endif
extern int             machine_at_v12p_init(const machine_t *);
extern int             machine_at_excaliburpci_init(const machine_t *);
extern int             machine_at_p5mp3_init(const machine_t *);
extern int             machine_at_opti560l_init(const machine_t *);
extern void            machine_at_award_common_init(const machine_t *);
extern int             machine_at_586is_init(const machine_t *);
extern int             machine_at_valuepointp60_init(const machine_t *);
#ifdef EMU_DEVICE_H
extern const device_t  batman_device;
#endif
extern int             machine_at_batman_init(const machine_t *);
extern void            machine_at_premiere_common_init(const machine_t *, int);
extern int             machine_at_revenge_init(const machine_t *);
extern int             machine_at_m5pi_init(const machine_t *);
extern int             machine_at_pb520r_init(const machine_t *);

/* OPTi 597 */
extern int             machine_at_excalibur_init(const machine_t *);
extern int             machine_at_globalyst330_p5_init(const machine_t *);
extern int             machine_at_p5vl_init(const machine_t *);

/* SiS 501 */
extern int             machine_at_excaliburpci2_init(const machine_t *);
extern void            machine_at_sp4_common_init(const machine_t *model);
extern int             machine_at_p5sp4_init(const machine_t *);
extern int             machine_at_ecs50x_init(const machine_t *);

/* m_at_socket4_5.c */
/* OPTi 597 */
extern int             machine_at_pci56001_init(const machine_t *);

/* VLSI SuperCore */
extern int             machine_at_celebris5xx_init(const machine_t *);

/* m_at_socket5.c */
/* i430NX */
extern int             machine_at_p54np4_init(const machine_t *);
extern int             machine_at_586ip_init(const machine_t *);
#ifdef EMU_DEVICE_H
extern const device_t  plato_device;
#endif
extern int             machine_at_plato_init(const machine_t *);
#ifdef EMU_DEVICE_H
extern const device_t  d842_device;
#endif
extern int             machine_at_d842_init(const machine_t *);
extern int             machine_at_tek932_init(const machine_t *);

/* i430FX */
extern int             machine_at_acerv30_init(const machine_t *);
extern int             machine_at_apollo_init(const machine_t *);
extern int             machine_at_optiplexgxl_init(const machine_t *);
extern int             machine_at_pt2000_init(const machine_t *);
<<<<<<< HEAD
#ifdef EMU_DEVICE_H
extern const device_t  zappa_device;
#endif
=======
extern int             machine_at_pc330_65x6_init(const machine_t *);
>>>>>>> fadc8c37
extern int             machine_at_zappa_init(const machine_t *);
extern int             machine_at_powermatev_init(const machine_t *);
extern int             machine_at_hawk_init(const machine_t *);

/* OPTi 597 */
extern int             machine_at_ncselp90_init(const machine_t *);
extern int             machine_at_hot543_init(const machine_t *);
extern int             machine_at_pat54pv_init(const machine_t *);

/* SiS 501 */
extern int             machine_at_p54sp4_init(const machine_t *);
extern int             machine_at_sq588_init(const machine_t *);
extern int             machine_at_p54sps_init(const machine_t *);
extern int             machine_at_ms5109_init(const machine_t *);

/* SiS 5501 */
extern int             machine_at_torino_init(const machine_t *);

/* UMC 889x */
extern int             machine_at_hot539_init(const machine_t *);

/* VLSI SuperCore */
extern int             machine_at_bravoms586_init(const machine_t *);
extern int             machine_at_g586vpmc_init(const machine_t *);
extern int             machine_at_m54si_init(const machine_t *);
extern int             machine_at_pb600_init(const machine_t *);

/* VLSI Wildcat */
extern int             machine_at_globalyst620_init(const machine_t *);

/* m_at_socket7_3v.c */
/* i430FX */
#ifdef EMU_DEVICE_H
extern const device_t  p54tp4xe_device;
#endif
extern int             machine_at_p54tp4xe_init(const machine_t *);
extern int             machine_at_exp8551_init(const machine_t *);
extern int             machine_at_vectra54_init(const machine_t *);
#ifdef EMU_DEVICE_H
extern const device_t  thor_device;
#endif
extern int             machine_at_thor_init(const machine_t *);
extern uint32_t        machine_at_monaco_gpio_handler(uint8_t write, uint32_t val);
extern int             machine_at_monaco_init(const machine_t *);
extern uint32_t        machine_at_endeavor_gpio_handler(uint8_t write, uint32_t val);
extern int             machine_at_endeavor_init(const machine_t *);
extern int             machine_at_atlantis_init(const machine_t *);
#ifdef EMU_DEVICE_H
extern const device_t  monaco_device;
#endif
extern int             machine_at_monaco_init(const machine_t *);
extern int             machine_at_ms5119_init(const machine_t *);
extern int             machine_at_pb640_init(const machine_t *);
extern int             machine_at_mb500n_init(const machine_t *);
extern int             machine_at_fmb_init(const machine_t *);

/* i430HX */
extern int             machine_at_acerv35n_init(const machine_t *);
extern int             machine_at_ap53_init(const machine_t *);
extern int             machine_at_8500tuc_init(const machine_t *);
#ifdef EMU_DEVICE_H
extern const device_t  d943_device;
#endif
extern int             machine_at_d943_init(const machine_t *);

/* i430VX */
extern int             machine_at_gw2kma_init(const machine_t *);

/* SiS 5501 */
#ifdef EMU_DEVICE_H
extern const device_t  c5sbm2_device;
#endif
extern int             machine_at_5sbm2_init(const machine_t *);

/* SiS 5511 */
extern int             machine_at_amis727_init(const machine_t *);
#ifdef EMU_DEVICE_H
extern const device_t  ap5s_device;
#endif
extern int             machine_at_ap5s_init(const machine_t *);
extern int             machine_at_pc140_6260_init(const machine_t *);
extern int             machine_at_ms5124_init(const machine_t *);

/* VLSI Wildcat */
extern int             machine_at_zeoswildcat_init(const machine_t *);

/* m_at_socket7.c */
/* i430HX */
extern int             machine_at_acerm3a_init(const machine_t *);
extern int             machine_at_p55t2p4_init(const machine_t *);
#ifdef EMU_DEVICE_H
extern void            machine_at_p65up5_common_init(const machine_t *, const device_t *northbridge);
#endif
extern int             machine_at_p65up5_cp55t2d_init(const machine_t *);
#ifdef EMU_DEVICE_H
extern const device_t  cu430hx_device;
#endif
extern int             machine_at_cu430hx_init(const machine_t *);
#ifdef EMU_DEVICE_H
extern const device_t  tc430hx_device;
#endif
extern int             machine_at_tc430hx_init(const machine_t *);
#ifdef EMU_DEVICE_H
extern const device_t  m7shi_device;
#endif
extern int             machine_at_m7shi_init(const machine_t *);
extern int             machine_at_epc2102_init(const machine_t *);
extern int             machine_at_pcv90_init(const machine_t *);
extern int             machine_at_p55t2s_init(const machine_t *);

/* i430VX */
extern int             machine_at_ap5vm_init(const machine_t *);
extern int             machine_at_p55tvp4_init(const machine_t *);
extern int             machine_at_5ivg_init(const machine_t *);
extern int             machine_at_8500tvxa_init(const machine_t *);
extern int             machine_at_presario2240_init(const machine_t *);
extern int             machine_at_presario4500_init(const machine_t *);
extern int             machine_at_dellhannibalp_init(const machine_t *);
extern int             machine_at_p5vxb_init(const machine_t *);
extern int             machine_at_p55va_init(const machine_t *);
extern int             machine_at_gw2kte_init(const machine_t *);
extern int             machine_at_brio80xx_init(const machine_t *);
#ifdef EMU_DEVICE_H
extern const device_t  lgibmx52_device;
#endif
extern int             machine_at_lgibmx52_init(const machine_t *);
extern int             machine_at_pb680_init(const machine_t *);
extern int             machine_at_pb810_init(const machine_t *);
extern int             machine_at_mb520n_init(const machine_t *);
extern int             machine_at_i430vx_init(const machine_t *);

/* i430TX */
extern int             machine_at_nupro592_init(const machine_t *);
extern int             machine_at_tx97_init(const machine_t *);
extern void            machine_at_optiplex_21152_init(void);
extern int             machine_at_optiplexgn_init(const machine_t *);
extern int             machine_at_tomahawk_init(const machine_t *);
#ifdef EMU_DEVICE_H
extern const device_t  an430tx_device;
#endif
extern int             machine_at_an430tx_init(const machine_t *);
extern int             machine_at_ym430tx_init(const machine_t *);
extern int             machine_at_thunderbolt_init(const machine_t *);
extern int             machine_at_ma23c_init(const machine_t *);
extern int             machine_at_mb540n_init(const machine_t *);
extern int             machine_at_56a5_init(const machine_t *);
extern int             machine_at_p5mms98_init(const machine_t *);
extern int             machine_at_richmond_init(const machine_t *);

/* VIA VPX */
extern int             machine_at_ficva502_init(const machine_t *);

/* VIA VP3 */
extern int             machine_at_ficpa2012_init(const machine_t *);
extern int             machine_at_via809ds_init(const machine_t *);

/* SiS 5571 */
extern int             machine_at_cb52xsi_init(const machine_t *);
extern int             machine_at_ms5146_init(const machine_t *);
#ifdef EMU_DEVICE_H
extern const device_t  r534f_device;
#endif
extern int             machine_at_r534f_init(const machine_t *);

/* SiS 5581 */
extern int             machine_at_sp97xv_init(const machine_t *);
extern int             machine_at_sq578_init(const machine_t *);

/* SiS 5591 */
extern int             machine_at_ms5172_init(const machine_t *);

/* ALi ALADDiN IV+ */
#ifdef EMU_DEVICE_H
extern const device_t  m5ata_device;
#endif
extern int             machine_at_m5ata_init(const machine_t *);
extern int             machine_at_ms5164_init(const machine_t *);
extern int             machine_at_m560_init(const machine_t *);

/* m_at_sockets7.c */
/* ALi ALADDiN V */
extern int             machine_at_p5a_init(const machine_t *);
extern int             machine_at_m579_init(const machine_t *);
extern int             machine_at_gwlucas_init(const machine_t *);
extern int             machine_at_5aa_init(const machine_t *);
#ifdef EMU_DEVICE_H
extern const device_t  g5x_device;
#endif
extern int             machine_at_g5x_init(const machine_t *);

/* VIA MVP3 */
extern int             machine_at_ax59pro_init(const machine_t *);
extern int             machine_at_delhi3_init(const machine_t *);
extern int             machine_at_mvp3_init(const machine_t *);
extern int             machine_at_ficva503a_init(const machine_t *);
extern int             machine_at_5emapro_init(const machine_t *);

/* SiS 5591 */
extern int             machine_at_5sg100_init(const machine_t *);

/* m_at_socket8.c */
/* i450KX */
extern int             machine_at_ap61_init(const machine_t *);
#ifdef EMU_DEVICE_H
extern const device_t  ficpo6000_device;
#endif
extern int             machine_at_p6rp4_init(const machine_t *);
extern int             machine_at_ficpo6000_init(const machine_t *);

/* i440FX */
extern int             machine_at_acerv60n_init(const machine_t *);
extern int             machine_at_p65up5_cp6nd_init(const machine_t *);
extern int             machine_at_8600ttc_init(const machine_t *);
extern int             machine_at_686nx_init(const machine_t *);
extern int             machine_at_ap440fx_init(const machine_t *);
#ifdef EMU_DEVICE_H
extern const device_t  vs440fx_device;
#endif
extern int             machine_at_vs440fx_init(const machine_t *);
extern int             machine_at_lgibmx61_init(const machine_t *);
extern int             machine_at_m6mi_init(const machine_t *);
extern int             machine_at_mb600n_init(const machine_t *);

/* m_at_slot1.c */
/* ALi ALADDiN-PRO II */
extern int             machine_at_m729_init(const machine_t *);

/* i440FX */
extern int             machine_at_acerv62x_init(const machine_t *);
extern int             machine_at_p65up5_cpknd_init(const machine_t *);
extern int             machine_at_kn97_init(const machine_t *);

/* i440LX */
#ifdef EMU_DEVICE_H
extern const device_t  lx6_device;
#endif
extern int             machine_at_lx6_init(const machine_t *);
extern int             machine_at_optiplexgxa_init(const machine_t *);
extern int             machine_at_spitfire_init(const machine_t *);
extern int             machine_at_ma30d_init(const machine_t *);

/* i440EX */
extern int             machine_at_p6i440e2_init(const machine_t *);

/* i440BX */
extern int             machine_at_bf6_init(const machine_t *);
#ifdef EMU_DEVICE_H
extern const device_t  bx6_device;
#endif
extern int             machine_at_bx6_init(const machine_t *);
extern int             machine_at_ax6bc_init(const machine_t *);
extern int             machine_at_p2bls_init(const machine_t *);
extern int             machine_at_p3bf_init(const machine_t *);
#ifdef EMU_DEVICE_H
extern const device_t  ga686_device;
#endif
extern int             machine_at_ga686_init(const machine_t *);
#ifdef EMU_DEVICE_H
extern const device_t  ms6119_device;
#endif
extern int             machine_at_ms6119_init(const machine_t *);
#ifdef EMU_DEVICE_H
extern const device_t  ms6147_device;
#endif
extern int             machine_at_ms6147_init(const machine_t *);
extern int             machine_at_p6sba_init(const machine_t *);
extern int             machine_at_s1846_init(const machine_t *);

/* i440ZX */
extern int             machine_at_vei8_init(const machine_t *);
extern int             machine_at_ms6168_init(const machine_t *);
extern int             machine_at_borapro_init(const machine_t *);

/* SMSC VictoryBX-66 */
extern int             machine_at_atc6310bxii_init(const machine_t *);

/* VIA Apollo Pro */
extern int             machine_at_ficka6130_init(const machine_t *);

/* VIA Apollo Pro 133 */
extern int             machine_at_p3v133_init(const machine_t *);

/* VIA Apollo Pro 133A */
extern int             machine_at_p3v4x_init(const machine_t *);
extern int             machine_at_gt694va_init(const machine_t *);

/* SiS 5600 */
extern int             machine_at_p6f99_init(const machine_t *);
extern int             machine_at_m747_init(const machine_t *);

/* m_at_slot1_2.c */
/* i440GX */
extern int             machine_at_fw6400gx_init(const machine_t *);

/* m_at_slot1_socket370.c */
/* i440BX */
extern int             machine_at_prosignias31x_bx_init(const machine_t *);
extern int             machine_at_s1857_init(const machine_t *);

/* VIA Apollo Pro 133 */
extern int             machine_at_p6bat_init(const machine_t *);

/* m_at_slot2.c */
/* i440GX */
extern int             machine_at_6gxu_init(const machine_t *);
extern int             machine_at_s2dge_init(const machine_t *);

/* m_at_socket370.c */
/* i440LX */
extern int             machine_at_s370slm_init(const machine_t *);

/* i440BX */
extern int             machine_at_awo671r_init(const machine_t *);
extern int             machine_at_ambx133_init(const machine_t *);
extern int             machine_at_cubx_init(const machine_t *);

/* i440ZX */
extern int             machine_at_63a1_init(const machine_t *);

/* SMSC VictoryBX-66 */
extern int             machine_at_atc7020bxii_init(const machine_t *);
extern int             machine_at_m773_init(const machine_t *);

/* VIA Apollo Pro */
extern int             machine_at_apas3_init(const machine_t *);

/* VIA Apollo Pro 133 */
extern int             machine_at_p6bap_init(const machine_t *);

/* VIA Apollo Pro 133A */
extern int             machine_at_6via90ap_init(const machine_t *);
extern int             machine_at_cuv4xls_init(const machine_t *);

/* SiS 600 */
extern int             machine_at_7sbb_init(const machine_t *);

/* m_at_misc.c */
extern int             machine_at_vpc2007_init(const machine_t *);

/* m_at_t3100e.c */
extern int             machine_at_t3100e_init(const machine_t *);

/* m_elt.c */
extern int machine_elt_init(const machine_t *);

/* m_europc.c */
#ifdef EMU_DEVICE_H
extern const device_t  europc_device;
#endif
extern int             machine_europc_init(const machine_t *);

/* m_xt_olivetti.c */
#ifdef EMU_DEVICE_H
extern const device_t  m19_vid_device;
#endif
extern int             machine_xt_m19_init(const machine_t *);
extern int             machine_xt_m24_init(const machine_t *);
extern int             machine_xt_m240_init(const machine_t *);

/* m_pcjr.c */
#ifdef EMU_DEVICE_H
extern const device_t  pcjr_device;
#endif
extern int             machine_pcjr_init(const machine_t *);

/* m_ps1.c */
#ifdef EMU_DEVICE_H
extern const device_t  ps1_2011_device;
#endif
extern int             machine_ps1_m2011_init(const machine_t *);
extern int             machine_ps1_m2121_init(const machine_t *);

/* m_ps1_hdc.c */
#ifdef EMU_DEVICE_H
extern void            ps1_hdc_inform(void *, uint8_t *);
extern const device_t  ps1_hdc_device;
#endif

/* m_ps2_isa.c */
extern int             machine_ps2_m30_286_init(const machine_t *);

/* m_ps2_mca.c */
#ifdef EMU_DEVICE_H
extern const device_t  ps2_model_50_device;
#endif
extern int             machine_ps2_model_50_init(const machine_t *);
extern int             machine_ps2_model_60_init(const machine_t *);
extern int             machine_ps2_model_55sx_init(const machine_t *);
extern int             machine_ps2_model_65sx_init(const machine_t *);
extern int             machine_ps2_model_70_type3_init(const machine_t *);
extern int             machine_ps2_model_80_init(const machine_t *);
extern int             machine_ps2_model_80_axx_init(const machine_t *);
extern int             machine_ps2_model_70_type4_init(const machine_t *);
extern int             machine_ps55_model_50t_init(const machine_t*);
extern int             machine_ps55_model_50v_init(const machine_t*);

/* m_tandy.c */
extern int tandy1k_eeprom_read(void);
#ifdef EMU_DEVICE_H
extern const device_t  tandy_1000sx_video_device;
#endif
extern int             machine_tandy1000sx_init(const machine_t *);
#ifdef EMU_DEVICE_H
extern const device_t  tandy_1000hx_video_device;
#endif
extern int             machine_tandy1000hx_init(const machine_t *);
#ifdef EMU_DEVICE_H
extern const device_t  tandy_1000sl_video_device;
#endif
extern int             machine_tandy1000sl2_init(const machine_t *);

/* m_v86p.c */
extern int             machine_v86p_init(const machine_t *);

/* m_xt.c */
/* 8088 */
#ifdef EMU_DEVICE_H
extern const device_t  ibmpc_device;
#endif
extern int             machine_ibmpc_init(const machine_t *);
#ifdef EMU_DEVICE_H
extern const device_t  ibmpc82_device;
#endif
extern int             machine_ibmpc82_init(const machine_t *);
#ifdef EMU_DEVICE_H
extern const device_t  ibmxt_device;
#endif
extern int             machine_ibmxt_init(const machine_t *);
#ifdef EMU_DEVICE_H
extern const device_t  ibmxt86_device;
#endif
extern int             machine_ibmxt86_init(const machine_t *);
extern int             machine_xt_americxt_init(const machine_t *);
extern int             machine_xt_amixt_init(const machine_t *);
extern int             machine_xt_ataripc3_init(const machine_t *);
extern int             machine_xt_bw230_init(const machine_t *);
extern int             machine_xt_mpc1600_init(const machine_t *);
extern int             machine_xt_compaq_portable_init(const machine_t *);
#ifdef EMU_DEVICE_H
extern const device_t dtk_device;
#endif
extern int             machine_xt_dtk_init(const machine_t *);
extern int             machine_xt_pcspirit_init(const machine_t *);
extern int             machine_genxt_init(const machine_t *);
extern int             machine_xt_glabios_init(const machine_t *);
extern int             machine_xt_top88_init(const machine_t *);
extern int             machine_xt_super16t_init(const machine_t *);
extern int             machine_xt_super16te_init(const machine_t *);
#ifdef EMU_DEVICE_H
extern const device_t  jukopc_device;
#endif
extern int             machine_xt_jukopc_init(const machine_t *);
extern int             machine_xt_kaypropc_init(const machine_t *);
extern int             machine_xt_micoms_xl7turbo_init(const machine_t *);
#ifdef EMU_DEVICE_H
extern const device_t  pc500_device;
#endif
extern int             machine_xt_pc500_init(const machine_t *);
#ifdef EMU_DEVICE_H
extern const device_t  pc500plus_device;
#endif
extern int             machine_xt_pc500plus_init(const machine_t *);
#ifdef EMU_DEVICE_H
extern const device_t  pc700_device;
#endif
extern int             machine_xt_pc700_init(const machine_t *);
extern int             machine_xt_pc4i_init(const machine_t *);
extern int             machine_xt_openxt_init(const machine_t *);
extern int             machine_xt_p3105_init(const machine_t *);
extern int             machine_xt_pxxt_init(const machine_t *);
extern int             machine_xt_pravetz16_imko4_init(const machine_t *);
extern int             machine_xt_pravetz16s_cpu12p_init(const machine_t *);
extern int             machine_xt_pb8810_init(const machine_t *);
extern int             machine_xt_sansx16_init(const machine_t *);
extern int             machine_xt_pcxt_init(const machine_t *);
#ifdef EMU_DEVICE_H
extern const device_t  vendex_device;
#endif
extern int             machine_xt_vendex_init(const machine_t *);
extern int             machine_xt_laserxt_init(const machine_t *);
extern int             machine_xt_znic_init(const machine_t *);
extern int             machine_xt_z151_init(const machine_t *);
extern int             machine_xt_z159_init(const machine_t *);
extern int             machine_xt_z184_init(const machine_t *);

/* GC100A */
extern int             machine_xt_p3120_init(const machine_t *);

/* V20 */
extern int             machine_xt_v20xt_init(const machine_t *);
extern int             machine_xt_tuliptc8_init(const machine_t *);

/* 8086 */
extern int             machine_xt_pc5086_init(const machine_t *);
extern int             machine_xt_maz1016_init(const machine_t *);
extern int             machine_xt_iskra3104_init(const machine_t *);
extern int             machine_xt_lxt3_init(const machine_t *);
extern int             machine_xt_compaq_deskpro_init(const machine_t *);

/* m_xt_t1000.c */
#ifdef EMU_DEVICE_H
extern const device_t  t1000_video_device;
extern const device_t  t1200_video_device;
#endif
extern int             machine_xt_t1000_init(const machine_t *);
extern int             machine_xt_t1200_init(const machine_t *);

/* m_xt_xi8088.c */
#ifdef EMU_DEVICE_H
extern const device_t  xi8088_device;
#endif
extern int             machine_xt_xi8088_init(const machine_t *);

#endif /*EMU_MACHINE_H*/<|MERGE_RESOLUTION|>--- conflicted
+++ resolved
@@ -917,13 +917,8 @@
 extern int             machine_at_apollo_init(const machine_t *);
 extern int             machine_at_optiplexgxl_init(const machine_t *);
 extern int             machine_at_pt2000_init(const machine_t *);
-<<<<<<< HEAD
-#ifdef EMU_DEVICE_H
+extern int             machine_at_pc330_65x6_init(const machine_t *);
 extern const device_t  zappa_device;
-#endif
-=======
-extern int             machine_at_pc330_65x6_init(const machine_t *);
->>>>>>> fadc8c37
 extern int             machine_at_zappa_init(const machine_t *);
 extern int             machine_at_powermatev_init(const machine_t *);
 extern int             machine_at_hawk_init(const machine_t *);
