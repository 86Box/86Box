--- conflicted
+++ resolved
@@ -800,14 +800,9 @@
 
 
 /* m_xt_zenith.c */
-<<<<<<< HEAD
-extern int	machine_xt_zenith_init(const machine_t *);
 extern int	machine_xt_z150_init(const machine_t *);
-=======
-extern int	machine_xt_z184_init(const machine_t *);
 extern int	machine_xt_z151_init(const machine_t *);
 extern int	machine_xt_z159_init(const machine_t *);
->>>>>>> fe98b05d
 
 /* m_xt_xi8088.c */
 extern int	machine_xt_xi8088_init(const machine_t *);
