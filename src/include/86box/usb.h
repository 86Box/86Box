--- conflicted
+++ resolved
@@ -35,16 +35,10 @@
 enum usb_errors
 {
     USB_ERROR_NO_ERROR = 0,
-<<<<<<< HEAD
-    USB_ERROR_NAK = 1,
-    USB_ERROR_OVERRUN = 2,
-    USB_ERROR_UNDERRUN = 3,
-    USB_ERROR_STALL = 4
-=======
     USB_ERROR_NAK      = 1,
     USB_ERROR_OVERRUN  = 2,
-    USB_ERROR_UNDERRUN = 3
->>>>>>> 5ba2ad52
+    USB_ERROR_UNDERRUN = 3,
+    USB_ERROR_STALL    = 4
 };
 
 enum usb_bus_types
@@ -87,13 +81,9 @@
     uint8_t       ohci_usb_buf[4096];
     uint8_t       ohci_initial_start;
 
-<<<<<<< HEAD
-    ohci_mmio_t* ohci_rhports;
-
-    usb_params_t* usb_params;
-=======
+    ohci_mmio_t  *ohci_rhports;
+
     usb_params_t *usb_params;
->>>>>>> 5ba2ad52
 } usb_t;
 
 #pragma pack(push, 1)
@@ -107,13 +97,8 @@
 enum usb_desc_setup_req_types {
     USB_SETUP_TYPE_DEVICE    = 0x0,
     USB_SETUP_TYPE_INTERFACE = 0x1,
-<<<<<<< HEAD
-    USB_SETUP_TYPE_ENDPOINT = 0x2,
-    USB_SETUP_TYPE_OTHER = 0x3,
-=======
-    USB_SETUP_TYPE_ENDPOING  = 0x2,
+    USB_SETUP_TYPE_ENDPOINT  = 0x2,
     USB_SETUP_TYPE_OTHER     = 0x3,
->>>>>>> 5ba2ad52
 };
 
 enum usb_desc_setup_reqs
@@ -231,13 +216,8 @@
 typedef struct usb_device_t {
     usb_desc_device_t device_desc;
     struct {
-<<<<<<< HEAD
-        usb_desc_conf_t conf_desc;
-        const usb_desc_base_t* other_descs[16];
-=======
-        usb_desc_conf_t  conf_desc;
-        usb_desc_base_t* other_descs[16];
->>>>>>> 5ba2ad52
+        usb_desc_conf_t        conf_desc;
+        const usb_desc_base_t *other_descs[16];
     } conf_desc_items;
 
     const usb_desc_string_t* string_desc[256];
