--- conflicted
+++ resolved
@@ -103,14 +103,8 @@
     DEVICE_LPT       = 0x200000,   /* requires a parallel port */
     DEVICE_KBC       = 0x400000,   /* is a keyboard controller */
 
-<<<<<<< HEAD
     DEVICE_RTCONFIG  = 0x10000000, /* can reload settings at run-time. */
-    DEVICE_ONBOARD   = 0x20000000, /* is on-board */
-    DEVICE_EXTPARAMS = 0x40000000, /* accepts extended parameters */
-
-=======
     DEVICE_ONBOARD   = 0x40000000, /* is on-board */
->>>>>>> 7664ca1b
     DEVICE_PIT       = 0x80000000, /* device is a PIT */
 
     DEVICE_ALL       = 0xffffffff  /* match all devices */
