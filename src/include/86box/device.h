--- conflicted
+++ resolved
@@ -99,14 +99,9 @@
     const char *default_string;
     int default_int;
     const char *file_filter;
-<<<<<<< HEAD
-    device_config_spinner_t spinner;
+    const device_config_spinner_t spinner;
     const device_config_selection_t *selection;
     const device_config_bios_t *bios;
-=======
-    const device_config_spinner_t spinner;
-    const device_config_selection_t selection[16];
->>>>>>> cc666e6c
 } device_config_t;
 
 typedef struct _device_ {
