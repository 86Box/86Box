--- conflicted
+++ resolved
@@ -67,11 +67,7 @@
 
 	uint8_t sb_asp_regs[256];
 	uint8_t sb_8051_ram[256];
-<<<<<<< HEAD
         
-=======
-
->>>>>>> e9daf468
 	int sbenable, sb_enable_i;
 
 	pc_timer_t output_timer, input_timer;
