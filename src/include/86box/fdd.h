--- conflicted
+++ resolved
@@ -28,44 +28,6 @@
 extern "C" {
 #endif
 
-<<<<<<< HEAD
-extern int	fdd_swap;
-
-extern void	fdd_set_motor_enable(int drive, int motor_enable);
-extern void	fdd_do_seek(int drive, int track);
-extern void	fdd_forced_seek(int drive, int track_diff);
-extern void	fdd_seek(int drive, int track_diff);
-extern int	fdd_track0(int drive);
-extern int	fdd_getrpm(int drive);
-extern void	fdd_set_densel(int densel);
-extern int	fdd_can_read_medium(int drive);
-extern int	fdd_doublestep_40(int drive);
-extern int	fdd_is_525(int drive);
-extern int	fdd_is_dd(int drive);
-extern int  fdd_is_hd(int drive);
-extern int	fdd_is_ed(int drive);
-extern int	fdd_is_double_sided(int drive);
-extern void	fdd_set_head(int drive, int head);
-extern int	fdd_get_head(int drive);
-extern void	fdd_set_turbo(int drive, int turbo);
-extern int	fdd_get_turbo(int drive);
-extern void	fdd_set_check_bpb(int drive, int check_bpb);
-extern int	fdd_get_check_bpb(int drive);
-
-extern void	fdd_set_type(int drive, int type);
-extern int	fdd_get_type(int drive);
-
-extern int	fdd_get_flags(int drive);
-extern int	fdd_get_densel(int drive);
-
-extern char	*fdd_getname(int type);
-
-extern char	*fdd_get_internal_name(int type);
-extern int	fdd_get_from_internal_name(char *s);
-
-extern int	fdd_current_track(int drive);
-
-=======
 extern int fdd_swap;
 
 extern void fdd_set_motor_enable(int drive, int motor_enable);
@@ -79,6 +41,7 @@
 extern int  fdd_doublestep_40(int drive);
 extern int  fdd_is_525(int drive);
 extern int  fdd_is_dd(int drive);
+extern int  fdd_is_hd(int drive);
 extern int  fdd_is_ed(int drive);
 extern int  fdd_is_double_sided(int drive);
 extern void fdd_set_head(int drive, int head);
@@ -100,7 +63,6 @@
 extern int   fdd_get_from_internal_name(char *s);
 
 extern int fdd_current_track(int drive);
->>>>>>> b2fb6dbe
 
 typedef struct {
     int id;
