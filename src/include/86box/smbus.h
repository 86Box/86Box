/*
 * 86Box	A hypervisor and IBM PC system emulator that specializes in
 *		running old operating systems and software designed for IBM
 *		PC systems and compatibles from 1981 through fairly recent
 *		system designs based on the PCI bus.
 *
 *		This file is part of the 86Box distribution.
 *
 *		Definitions for the SMBus host controllers.
 *
 *
 *
 * Authors:	RichardG, <richardg867@gmail.com>
 *
 *		Copyright 2020 RichardG.
 */

#ifndef EMU_SMBUS_PIIX4_H
#define EMU_SMBUS_PIIX4_H

<<<<<<< HEAD
#include <86box/apm.h>
#include <86box/nvr.h>
#include <86box/acpi.h>
=======
#define SMBUS_PIIX4_BLOCK_DATA_SIZE   32
#define SMBUS_PIIX4_BLOCK_DATA_MASK   (SMBUS_PIIX4_BLOCK_DATA_SIZE - 1)
>>>>>>> b2fb6dbe

#define SMBUS_ALI7101_BLOCK_DATA_SIZE 32
#define SMBUS_ALI7101_BLOCK_DATA_MASK (SMBUS_ALI7101_BLOCK_DATA_SIZE - 1)

enum {
    SMBUS_PIIX4 = 0,
    SMBUS_INTEL_ICH2,
    SMBUS_VIA
};

typedef struct {
<<<<<<< HEAD
    uint32_t	local;
    uint16_t	io_base, byte_rw;
    int		clock;
    double	bit_period;
    uint8_t	stat, next_stat, ctl, cmd, addr,
		data0, data1,
		index, data[SMBUS_PIIX4_BLOCK_DATA_SIZE], block_data_byte,
        irq, smi_en;
    acpi_t *acpi;
    pc_timer_t	response_timer;
    void	*i2c;
=======
    uint32_t local;
    uint16_t io_base;
    int      clock;
    double   bit_period;
    uint8_t  stat, next_stat, ctl, cmd, addr,
        data0, data1,
        index, data[SMBUS_PIIX4_BLOCK_DATA_SIZE];
    pc_timer_t response_timer;
    void      *i2c;
>>>>>>> b2fb6dbe
} smbus_piix4_t;

typedef struct {
    uint32_t local;
    uint16_t io_base;
    uint8_t  stat, next_stat, ctl, cmd, addr,
        data0, data1,
        index, data[SMBUS_ALI7101_BLOCK_DATA_SIZE];
    pc_timer_t response_timer;
    void      *i2c;
} smbus_ali7101_t;

<<<<<<< HEAD
extern void smbus_piix4_get_acpi(smbus_piix4_t *dev, acpi_t *acpi);
extern void smbus_piix4_get_irq(uint8_t irq, smbus_piix4_t *dev);
extern void smbus_piix4_smi_en(uint8_t smi_en, smbus_piix4_t *dev);

extern void	smbus_piix4_remap(smbus_piix4_t *dev, uint16_t new_io_base, uint8_t enable);
extern void	smbus_piix4_setclock(smbus_piix4_t *dev, int clock);

extern void	smbus_ali7101_remap(smbus_ali7101_t *dev, uint16_t new_io_base, uint8_t enable);
=======
extern void smbus_piix4_remap(smbus_piix4_t *dev, uint16_t new_io_base, uint8_t enable);
extern void smbus_piix4_setclock(smbus_piix4_t *dev, int clock);
>>>>>>> b2fb6dbe

extern void smbus_ali7101_remap(smbus_ali7101_t *dev, uint16_t new_io_base, uint8_t enable);

#ifdef EMU_DEVICE_H
extern const device_t piix4_smbus_device;
extern const device_t intel_ich2_smbus_device;
extern const device_t via_smbus_device;

extern const device_t ali7101_smbus_device;
#endif

#endif /*EMU_SMBUS_PIIX4_H*/<|MERGE_RESOLUTION|>--- conflicted
+++ resolved
@@ -18,14 +18,12 @@
 #ifndef EMU_SMBUS_PIIX4_H
 #define EMU_SMBUS_PIIX4_H
 
-<<<<<<< HEAD
 #include <86box/apm.h>
 #include <86box/nvr.h>
 #include <86box/acpi.h>
-=======
+
 #define SMBUS_PIIX4_BLOCK_DATA_SIZE   32
 #define SMBUS_PIIX4_BLOCK_DATA_MASK   (SMBUS_PIIX4_BLOCK_DATA_SIZE - 1)
->>>>>>> b2fb6dbe
 
 #define SMBUS_ALI7101_BLOCK_DATA_SIZE 32
 #define SMBUS_ALI7101_BLOCK_DATA_MASK (SMBUS_ALI7101_BLOCK_DATA_SIZE - 1)
@@ -37,29 +35,17 @@
 };
 
 typedef struct {
-<<<<<<< HEAD
-    uint32_t	local;
-    uint16_t	io_base, byte_rw;
-    int		clock;
-    double	bit_period;
-    uint8_t	stat, next_stat, ctl, cmd, addr,
-		data0, data1,
-		index, data[SMBUS_PIIX4_BLOCK_DATA_SIZE], block_data_byte,
-        irq, smi_en;
-    acpi_t *acpi;
-    pc_timer_t	response_timer;
-    void	*i2c;
-=======
     uint32_t local;
-    uint16_t io_base;
+    uint16_t io_base, byte_rw;
     int      clock;
     double   bit_period;
     uint8_t  stat, next_stat, ctl, cmd, addr,
         data0, data1,
-        index, data[SMBUS_PIIX4_BLOCK_DATA_SIZE];
+        index, data[SMBUS_PIIX4_BLOCK_DATA_SIZE], block_data_byte,
+        irq, smi_en;
+    acpi_t    *acpi;
     pc_timer_t response_timer;
     void      *i2c;
->>>>>>> b2fb6dbe
 } smbus_piix4_t;
 
 typedef struct {
@@ -72,19 +58,12 @@
     void      *i2c;
 } smbus_ali7101_t;
 
-<<<<<<< HEAD
 extern void smbus_piix4_get_acpi(smbus_piix4_t *dev, acpi_t *acpi);
 extern void smbus_piix4_get_irq(uint8_t irq, smbus_piix4_t *dev);
 extern void smbus_piix4_smi_en(uint8_t smi_en, smbus_piix4_t *dev);
 
-extern void	smbus_piix4_remap(smbus_piix4_t *dev, uint16_t new_io_base, uint8_t enable);
-extern void	smbus_piix4_setclock(smbus_piix4_t *dev, int clock);
-
-extern void	smbus_ali7101_remap(smbus_ali7101_t *dev, uint16_t new_io_base, uint8_t enable);
-=======
 extern void smbus_piix4_remap(smbus_piix4_t *dev, uint16_t new_io_base, uint8_t enable);
 extern void smbus_piix4_setclock(smbus_piix4_t *dev, int clock);
->>>>>>> b2fb6dbe
 
 extern void smbus_ali7101_remap(smbus_ali7101_t *dev, uint16_t new_io_base, uint8_t enable);
 
