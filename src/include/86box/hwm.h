--- conflicted
+++ resolved
@@ -50,14 +50,10 @@
 extern uint8_t lm78_as99127f_write(void *priv, uint8_t reg, uint8_t val);
 
 /* hwm_vt82c686.c */
-<<<<<<< HEAD
-extern void		vt82c686_hwm_write(uint8_t addr, uint8_t val, void *priv);
+extern void vt82c686_hwm_write(uint8_t addr, uint8_t val, void *priv);
 
 /* sio_w83627hf.c */
-extern void     w83627hf_stabilizer(int vcoreb, int fan1, int fan2, int fan3);
-=======
-extern void vt82c686_hwm_write(uint8_t addr, uint8_t val, void *priv);
->>>>>>> b2fb6dbe
+extern void w83627hf_stabilizer(int vcoreb, int fan1, int fan2, int fan3);
 
 /* Refer to specific hardware monitor implementations for the meaning of hwm_values. */
 extern hwm_values_t hwm_values;
