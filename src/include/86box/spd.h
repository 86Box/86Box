/*
 * 86Box	A hypervisor and IBM PC system emulator that specializes in
 *		running old operating systems and software designed for IBM
 *		PC systems and compatibles from 1981 through fairly recent
 *		system designs based on the PCI bus.
 *
 *		This file is part of the 86Box distribution.
 *
 *		Emulation of SPD (Serial Presence Detect) devices.
 *
 *
 *
 * Authors:	RichardG, <richardg867@gmail.com>
 *
 *		Copyright 2020 RichardG.
 */

#ifndef EMU_SPD_H
#define EMU_SPD_H

#define SPD_BASE_ADDR           0x50
#define SPD_MAX_SLOTS           8
#define SPD_DATA_SIZE           256

<<<<<<< HEAD
#define SPD_TYPE_FPM		0x01
#define SPD_TYPE_EDO		0x02
#define SPD_TYPE_SDRAM		0x04
#define SPD_TYPE_DDR        0x07

#define SPD_MIN_SIZE_EDO	8
#define SPD_MIN_SIZE_SDRAM	8
#define SPD_MIN_SIZE_DDR    8
=======
#define SPD_TYPE_FPM            0x01
#define SPD_TYPE_EDO            0x02
#define SPD_TYPE_SDRAM          0x04

#define SPD_MIN_SIZE_EDO        8
#define SPD_MIN_SIZE_SDRAM      8
>>>>>>> b2fb6dbe

#define SPD_SIGNAL_LVTTL        0x01

#define SPD_REFRESH_NORMAL      0x00
#define SPD_SDR_REFRESH_SELF    0x80

#define SPD_SDR_BURST_PAGE      0x80

#define SPD_SDR_ATTR_BUFFERED   0x01
#define SPD_SDR_ATTR_REGISTERED 0x02

#define SPD_SDR_ATTR_EARLY_RAS  0x01
#define SPD_SDR_ATTR_AUTO_PC    0x02
#define SPD_SDR_ATTR_PC_ALL     0x04
#define SPD_SDR_ATTR_W1R_BURST  0x08
#define SPD_SDR_ATTR_VCC_LOW_5  0x10
#define SPD_SDR_ATTR_VCC_HI_5   0x20

typedef struct {
    uint8_t bytes_used, spd_size, mem_type,
        row_bits, col_bits, banks,
        data_width_lsb, data_width_msb,
        signal_level, trac, tcac,
        config, refresh_rate,
        dram_width, ecc_width,
        reserved[47],
        spd_rev, checksum,
        mfg_jedec[8], mfg_loc;
    char    part_no[18];
    uint8_t rev_code[2],
        mfg_year, mfg_week, serial[4], mfg_specific[27],
        vendor_specific[2],
        other_data[127],
        checksum2;
} spd_edo_t;

typedef struct {
    uint8_t bytes_used, spd_size, mem_type,
        row_bits, col_bits, rows,
        data_width_lsb, data_width_msb,
        signal_level, tclk, tac,
        config, refresh_rate,
        sdram_width, ecc_width,
        tccd, burst, banks, cas, cslat, we,
        mod_attr, dev_attr,
        tclk2, tac2, tclk3, tac3,
        trp, trrd, trcd, tras,
        bank_density,
        ca_setup, ca_hold, data_setup, data_hold,
        reserved[26],
        spd_rev, checksum,
        mfg_jedec[8], mfg_loc;
    char    part_no[18];
    uint8_t rev_code[2],
        mfg_year, mfg_week, serial[4], mfg_specific[27],
        freq, features,
        other_data[127],
        checksum2;
} spd_sdram_t;

typedef struct {
<<<<<<< HEAD
    uint8_t bytes_used, spd_size, mem_type,
            row_bits, col_bits, rows,
            data_width_lsb, data_width_msb,
            signal_level, tclk, tac,
            config, refresh_rate,
            sdram_width, ecc_width,
            tccd, burst, banks, cas, cslat, we,
            mod_attr, dev_attr,
            tclk2, tac2, tclk3, tac3,
            trp, trrd, trcd, tras,
            bank_density,
            ca_setup, ca_hold, data_setup, data_hold,
            reserved[26],
            spd_rev, checksum,
            mfg_jedec[8], mfg_loc;
    char    part_no[18];
    uint8_t rev_code[2],
            mfg_year, mfg_week, serial[4], mfg_specific[27],
            other_data[127],
            checksum2;
} spd_ddr_t;

typedef struct {
    uint8_t	slot;
    uint16_t	size;
    uint16_t	row1;
    uint16_t	row2;

    union {
	uint8_t	data[SPD_DATA_SIZE];
	spd_edo_t edo_data;
	spd_sdram_t sdram_data;
        spd_ddr_t ddr_data;
=======
    uint8_t  slot;
    uint16_t size;
    uint16_t row1;
    uint16_t row2;

    union {
        uint8_t     data[SPD_DATA_SIZE];
        spd_edo_t   edo_data;
        spd_sdram_t sdram_data;
>>>>>>> b2fb6dbe
    };
    void *eeprom;
} spd_t;

extern void spd_register(uint8_t ram_type, uint8_t slot_mask, uint16_t max_module_size);
extern void spd_write_drbs(uint8_t *regs, uint8_t reg_min, uint8_t reg_max, uint8_t drb_unit);
extern void spd_write_drbs_with_ext(uint8_t *regs, uint8_t reg_min, uint8_t reg_max, uint8_t drb_unit);
extern void spd_write_drbs_interleaved(uint8_t *regs, uint8_t reg_min, uint8_t reg_max, uint8_t drb_unit);
extern void spd_write_drbs_ali1621(uint8_t *regs, uint8_t reg_min, uint8_t reg_max);
extern void spd_write_drbs_intel_815ep(uint8_t *regs);

/* 815EP Memory Hack Specific */
extern void intel_815ep_spd_init(); /* Initialize the SPD (For the Machines) */
extern uint8_t intel_815ep_get_banking(); /* Get the Banking Configuration (For the Chipset) */

#endif /*EMU_SPD_H*/<|MERGE_RESOLUTION|>--- conflicted
+++ resolved
@@ -22,23 +22,14 @@
 #define SPD_MAX_SLOTS           8
 #define SPD_DATA_SIZE           256
 
-<<<<<<< HEAD
-#define SPD_TYPE_FPM		0x01
-#define SPD_TYPE_EDO		0x02
-#define SPD_TYPE_SDRAM		0x04
-#define SPD_TYPE_DDR        0x07
-
-#define SPD_MIN_SIZE_EDO	8
-#define SPD_MIN_SIZE_SDRAM	8
-#define SPD_MIN_SIZE_DDR    8
-=======
 #define SPD_TYPE_FPM            0x01
 #define SPD_TYPE_EDO            0x02
 #define SPD_TYPE_SDRAM          0x04
+#define SPD_TYPE_DDR            0x07
 
 #define SPD_MIN_SIZE_EDO        8
 #define SPD_MIN_SIZE_SDRAM      8
->>>>>>> b2fb6dbe
+#define SPD_MIN_SIZE_DDR        8
 
 #define SPD_SIGNAL_LVTTL        0x01
 
@@ -100,41 +91,29 @@
 } spd_sdram_t;
 
 typedef struct {
-<<<<<<< HEAD
     uint8_t bytes_used, spd_size, mem_type,
-            row_bits, col_bits, rows,
-            data_width_lsb, data_width_msb,
-            signal_level, tclk, tac,
-            config, refresh_rate,
-            sdram_width, ecc_width,
-            tccd, burst, banks, cas, cslat, we,
-            mod_attr, dev_attr,
-            tclk2, tac2, tclk3, tac3,
-            trp, trrd, trcd, tras,
-            bank_density,
-            ca_setup, ca_hold, data_setup, data_hold,
-            reserved[26],
-            spd_rev, checksum,
-            mfg_jedec[8], mfg_loc;
+        row_bits, col_bits, rows,
+        data_width_lsb, data_width_msb,
+        signal_level, tclk, tac,
+        config, refresh_rate,
+        sdram_width, ecc_width,
+        tccd, burst, banks, cas, cslat, we,
+        mod_attr, dev_attr,
+        tclk2, tac2, tclk3, tac3,
+        trp, trrd, trcd, tras,
+        bank_density,
+        ca_setup, ca_hold, data_setup, data_hold,
+        reserved[26],
+        spd_rev, checksum,
+        mfg_jedec[8], mfg_loc;
     char    part_no[18];
     uint8_t rev_code[2],
-            mfg_year, mfg_week, serial[4], mfg_specific[27],
-            other_data[127],
-            checksum2;
+        mfg_year, mfg_week, serial[4], mfg_specific[27],
+        other_data[127],
+        checksum2;
 } spd_ddr_t;
 
 typedef struct {
-    uint8_t	slot;
-    uint16_t	size;
-    uint16_t	row1;
-    uint16_t	row2;
-
-    union {
-	uint8_t	data[SPD_DATA_SIZE];
-	spd_edo_t edo_data;
-	spd_sdram_t sdram_data;
-        spd_ddr_t ddr_data;
-=======
     uint8_t  slot;
     uint16_t size;
     uint16_t row1;
@@ -144,7 +123,7 @@
         uint8_t     data[SPD_DATA_SIZE];
         spd_edo_t   edo_data;
         spd_sdram_t sdram_data;
->>>>>>> b2fb6dbe
+        spd_ddr_t   ddr_data;
     };
     void *eeprom;
 } spd_t;
@@ -157,7 +136,7 @@
 extern void spd_write_drbs_intel_815ep(uint8_t *regs);
 
 /* 815EP Memory Hack Specific */
-extern void intel_815ep_spd_init(); /* Initialize the SPD (For the Machines) */
+extern void    intel_815ep_spd_init();    /* Initialize the SPD (For the Machines) */
 extern uint8_t intel_815ep_get_banking(); /* Get the Banking Configuration (For the Chipset) */
 
 #endif /*EMU_SPD_H*/