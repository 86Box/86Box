/*
 * 86Box	A hypervisor and IBM PC system emulator that specializes in
 *		running old operating systems and software designed for IBM
 *		PC systems and compatibles from 1981 through fairly recent
 *		system designs based on the PCI bus.
 *
 *		This file is part of the 86Box distribution.
 *
 *		Header of the implementation of the Intel 8253/8254
 *		Programmable Interval Timer.
 *
 *
 *
 * Author:	Miran Grca, <mgrca8@gmail.com>
 *		Copyright 2019,2020 Miran Grca.
 */

#ifndef EMU_PIT_H
# define EMU_PIT_H


typedef struct {
    uint8_t	m, ctrl,
		read_status, latch,
		s1_det, l_det,
		bcd, pad;

    uint16_t	rl;

    int		rm, wm, gate, out,
		newcount, clock, using_timer, latched,
		state, null_count, do_read_status;

    union {
		int	count;
		struct {
			int	units		:4;
			int	tens		:4;
			int	hundreds	:4;
			int	thousands	:4;
			int	myriads		:4;
		};
    };

    uint32_t	l;

    void	(*load_func)(uint8_t new_m, int new_count);
    void	(*out_func)(int new_out, int old_out);
} ctr_t;


typedef struct PIT {
    int		flags, clock;
    pc_timer_t	callback_timer;

    ctr_t	counters[3];

    uint8_t	ctrl;
} pit_t;


extern pit_t	*pit,
		*pit2;

extern double	SYSCLK, PCICLK, AGPCLK;

extern uint64_t	PITCONST, ISACONST,
		CGACONST,
		MDACONST,
		HERCCONST,
		VGACONST1,
		VGACONST2,
<<<<<<< HEAD
		RTCCONST, ACPICONST,
        TCOCONST;
=======
		RTCCONST;
>>>>>>> 4c9a3cad

extern int	refresh_at_enable;


/* Gets a counter's count. */
extern uint16_t	pit_ctr_get_count(ctr_t *ctr);
/* Sets a counter's load count handler. */
extern void	pit_ctr_set_load_func(ctr_t *ctr, void (*func)(uint8_t new_m, int new_count));
/* Sets a counter's OUT output handler. */
extern void	pit_ctr_set_out_func(ctr_t *ctr, void (*func)(int new_out, int old_out));
/* Sets a counter's GATE input. */
extern void	pit_ctr_set_gate(ctr_t *ctr, int gate);
/* Sets a counter's CLOCK input. */
extern void	pit_ctr_set_clock(ctr_t *ctr, int clock);
/* Sets if a counter's CLOCK input is from the timer or not - used by PCjr. */
extern void	pit_ctr_set_using_timer(ctr_t *ctr, int using_timer);

extern pit_t *	pit_common_init(int type, void (*out0)(int new_out, int old_out), void (*out1)(int new_out, int old_out));
extern pit_t *	pit_ps2_init(void);
extern void	pit_reset(pit_t *dev);

extern void	pit_irq0_timer(int new_out, int old_out);
extern void	pit_irq0_timer_pcjr(int new_out, int old_out);
extern void	pit_irq0_timer_ps2(int new_out, int old_out);

extern void	pit_refresh_timer_xt(int new_out, int old_out);
extern void	pit_refresh_timer_at(int new_out, int old_out);

extern void	pit_speaker_timer(int new_out, int old_out);

extern void	pit_nmi_timer_ps2(int new_out, int old_out);

extern void     pit_set_clock(int clock);
extern void	pit_handler(int set, uint16_t base, int size, void *priv);


#ifdef EMU_DEVICE_H
extern const device_t	i8253_device;
extern const device_t	i8254_device;
extern const device_t	i8254_sec_device;
extern const device_t	i8254_ext_io_device;
extern const device_t	i8254_ps2_device;
#endif


#endif	/*EMU_PIT_H*/<|MERGE_RESOLUTION|>--- conflicted
+++ resolved
@@ -70,12 +70,8 @@
 		HERCCONST,
 		VGACONST1,
 		VGACONST2,
-<<<<<<< HEAD
-		RTCCONST, ACPICONST,
-        TCOCONST;
-=======
-		RTCCONST;
->>>>>>> 4c9a3cad
+		RTCCONST,
+		TCOCONST;
 
 extern int	refresh_at_enable;
 
