#include <stdlib.h>
#include <stdio.h>
#include <time.h>
#include <pthread.h>
<<<<<<< HEAD
#ifndef _MSC_VER
#include <sys/param.h>
#include <unistd.h>
#endif
#ifdef _WIN32
#include <windows.h>
#endif
=======
>>>>>>> 84c56859
#include <inttypes.h>
#include <86box/86box.h>
#include <86box/plat.h>


typedef struct event_pthread_t
{
    pthread_cond_t	cond;
    pthread_mutex_t	mutex;
    int state;
} event_pthread_t;


typedef struct thread_param
{
    void		(*thread_rout)(void*);
    void *		param;
} thread_param;


typedef struct pt_mutex_t
{
    pthread_mutex_t	mutex;
} pt_mutex_t;


void *
thread_run_wrapper(thread_param* arg)
{
    thread_param localparam = *arg;
    free(arg);
    localparam.thread_rout(localparam.param);
    return NULL;
}


thread_t *
thread_create(void (*thread_rout)(void *param), void *param)
{
    pthread_t *thread = malloc(sizeof(pthread_t));
    thread_param *thrparam = malloc(sizeof(thread_param));
    thrparam->thread_rout = thread_rout;
    thrparam->param = param;

    pthread_create(thread, NULL, (void* (*)(void*))thread_run_wrapper, thrparam);

    return thread;
}


int
thread_wait(thread_t *arg, int timeout)
{
    return pthread_join(*(pthread_t*)(arg), NULL) != 0;
}


event_t *
thread_create_event()
{
    event_pthread_t *event = malloc(sizeof(event_pthread_t));

    pthread_cond_init(&event->cond, NULL);
    pthread_mutex_init(&event->mutex, NULL);
    event->state = 0;

    return (event_t *)event;
}


void
thread_set_event(event_t *handle)
{
    event_pthread_t *event = (event_pthread_t *)handle;

    pthread_mutex_lock(&event->mutex);
    event->state = 1;
    pthread_cond_broadcast(&event->cond);
    pthread_mutex_unlock(&event->mutex);
}


void
thread_reset_event(event_t *handle)
{
    event_pthread_t *event = (event_pthread_t *)handle;

    pthread_mutex_lock(&event->mutex);
    event->state = 0;
    pthread_mutex_unlock(&event->mutex);
}


int
<<<<<<< HEAD
thread_wait_event(event_t* handle, int timeout)
{
	event_pthread_t* event = (event_pthread_t*)handle;
	struct timespec abstime;

#ifdef _MSC_VER
	/* https://stackoverflow.com/a/31335254 */
	FILETIME systime;
	uint64_t systimeint = 0;
	GetSystemTimeAsFileTime(&systime);
	systimeint |= systime.dwLowDateTime;
	systimeint |= (uint64_t)systime.dwHighDateTime << 32i64;
	systimeint -= 116444736000000000i64;
	abstime.tv_sec = systimeint / 10000000i64;
	abstime.tv_nsec = systimeint % 10000000i64 * 100;
=======
thread_wait_event(event_t *handle, int timeout)
{
    event_pthread_t *event = (event_pthread_t *)handle;
    struct timespec abstime;

#ifdef HAS_TIMESPEC_GET
    timespec_get(&abstime, TIME_UTC);
>>>>>>> 84c56859
#else
    clock_gettime(CLOCK_REALTIME, &abstime);
#endif
    abstime.tv_nsec += (timeout % 1000) * 1000000;
    abstime.tv_sec += (timeout / 1000);
    if (abstime.tv_nsec > 1000000000) {
	abstime.tv_nsec -= 1000000000;
	abstime.tv_sec++;
    }
#endif

    pthread_mutex_lock(&event->mutex);
    if (timeout == -1) {
	while (!event->state)
		pthread_cond_wait(&event->cond, &event->mutex);
    } else if (!event->state)
	pthread_cond_timedwait(&event->cond, &event->mutex, &abstime);
    pthread_mutex_unlock(&event->mutex);

    return 0;
}


void
thread_destroy_event(event_t *handle)
{
    event_pthread_t *event = (event_pthread_t *)handle;

    pthread_cond_destroy(&event->cond);
    pthread_mutex_destroy(&event->mutex);

    free(event);
}


<<<<<<< HEAD
void
thread_sleep(int t)
{
#ifdef _WIN32
	Sleep(t);
#else
    usleep(t * 1000);
#endif
}


=======
>>>>>>> 84c56859
mutex_t *
thread_create_mutex(void)
{
    pt_mutex_t *mutex = malloc(sizeof(pt_mutex_t));

    pthread_mutex_init(&mutex->mutex, NULL);

    return mutex;
}


mutex_t *
thread_create_mutex_with_spin_count(unsigned int spin_count)
{
    /* Setting spin count of a mutex is not possible with pthreads. */
    return thread_create_mutex();
}


int
thread_wait_mutex(mutex_t *_mutex)
{
    if (_mutex == NULL)
	return(0);
    pt_mutex_t *mutex = (pt_mutex_t *)_mutex;

    return
	pthread_mutex_lock(&mutex->mutex) != 0;
}


int
thread_release_mutex(mutex_t *_mutex)
{
    if (_mutex == NULL)
	return(0);
    pt_mutex_t *mutex = (pt_mutex_t *)_mutex;

    return pthread_mutex_unlock(&mutex->mutex) != 0;
}


void
thread_close_mutex(mutex_t *_mutex)
{
    pt_mutex_t *mutex = (pt_mutex_t *)_mutex;

    pthread_mutex_destroy(&mutex->mutex);

    free(mutex);
}<|MERGE_RESOLUTION|>--- conflicted
+++ resolved
@@ -2,16 +2,6 @@
 #include <stdio.h>
 #include <time.h>
 #include <pthread.h>
-<<<<<<< HEAD
-#ifndef _MSC_VER
-#include <sys/param.h>
-#include <unistd.h>
-#endif
-#ifdef _WIN32
-#include <windows.h>
-#endif
-=======
->>>>>>> 84c56859
 #include <inttypes.h>
 #include <86box/86box.h>
 #include <86box/plat.h>
@@ -106,23 +96,6 @@
 
 
 int
-<<<<<<< HEAD
-thread_wait_event(event_t* handle, int timeout)
-{
-	event_pthread_t* event = (event_pthread_t*)handle;
-	struct timespec abstime;
-
-#ifdef _MSC_VER
-	/* https://stackoverflow.com/a/31335254 */
-	FILETIME systime;
-	uint64_t systimeint = 0;
-	GetSystemTimeAsFileTime(&systime);
-	systimeint |= systime.dwLowDateTime;
-	systimeint |= (uint64_t)systime.dwHighDateTime << 32i64;
-	systimeint -= 116444736000000000i64;
-	abstime.tv_sec = systimeint / 10000000i64;
-	abstime.tv_nsec = systimeint % 10000000i64 * 100;
-=======
 thread_wait_event(event_t *handle, int timeout)
 {
     event_pthread_t *event = (event_pthread_t *)handle;
@@ -130,7 +103,6 @@
 
 #ifdef HAS_TIMESPEC_GET
     timespec_get(&abstime, TIME_UTC);
->>>>>>> 84c56859
 #else
     clock_gettime(CLOCK_REALTIME, &abstime);
 #endif
@@ -140,7 +112,6 @@
 	abstime.tv_nsec -= 1000000000;
 	abstime.tv_sec++;
     }
-#endif
 
     pthread_mutex_lock(&event->mutex);
     if (timeout == -1) {
@@ -166,20 +137,6 @@
 }
 
 
-<<<<<<< HEAD
-void
-thread_sleep(int t)
-{
-#ifdef _WIN32
-	Sleep(t);
-#else
-    usleep(t * 1000);
-#endif
-}
-
-
-=======
->>>>>>> 84c56859
 mutex_t *
 thread_create_mutex(void)
 {
