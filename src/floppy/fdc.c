--- conflicted
+++ resolved
@@ -1211,11 +1211,7 @@
 
                             case 0x07: /* Recalibrate */
                                 fdc->rw_drive = fdc->params[0] & 3;
-<<<<<<< HEAD
-                                fdc->stat     = 0x10 | (1 << real_drive(fdc, fdc->drive));
-=======
                                 fdc->stat     = (1 << real_drive(fdc, fdc->drive));
->>>>>>> bc41f8bb
                                 if (!(fdc->flags & FDC_FLAG_PCJR))
                                     fdc->stat |= 0x80;
                                 fdc->st0 = fdc->params[0] & 3;
@@ -1270,11 +1266,7 @@
                                 break;
                             case 0x0f: /* Seek */
                                 fdc->rw_drive = fdc->params[0] & 3;
-<<<<<<< HEAD
-                                fdc->stat     = 0x10 | (1 << fdc->drive);
-=======
                                 fdc->stat     = (1 << fdc->drive);
->>>>>>> bc41f8bb
                                 if (!(fdc->flags & FDC_FLAG_PCJR))
                                     fdc->stat |= 0x80;
                                 fdc->head = 0; /* TODO: See if this is correct. */
