--- conflicted
+++ resolved
@@ -1329,28 +1329,12 @@
                     default:
                         break;
                 }
-<<<<<<< HEAD
-            }
-            else if (fdc->flags & FDC_FLAG_PS2) {
-                /* Status Register B (PS/2, PS/55) */
-                /* | 1 | 1 | DS0 | WD TOGGLE | RD TOGGLE | WE | MOT EN1 | MOT EN0 | */
-                ret = 0xc0;
-                if (motoron[0]) /* Bit 0: MOT EN0 */
-                    ret |= 1;
-                if (motoron[1]) /* Bit 1: MOT EN1 */
-                    ret |= 2;
-                if(real_drive(fdc, fdc->dor & 3) == 0) /* Bit 5: Drive Select 0 */
-                    ret |= 0x20;
-            }
-            else {
-=======
             } else if (fdc->flags & FDC_FLAG_PS2_MCA) {
                 drive = real_drive(fdc, fdc->dor & 3);
                 ret   = 0xc0;
                 ret  |= (fdc->dor & 0x01) << 5;    /* Drive Select 0 */
                 ret  |= (fdc->dor & 0x30) >> 4;    /* Motor Select 1, 0 */
             } else {
->>>>>>> 1d87a200
                 if (is486 || !fdc->enable_3f1)
                     ret = 0xff;
                 else {
@@ -1454,20 +1438,6 @@
                     ret |= (fdc->rate & 0x03);
                 } else
                     ret = 0x00;
-<<<<<<< HEAD
-            }
-            else if (fdc->flags & FDC_FLAG_PS2) {
-                /* Digital Input Register (PS/2, PS/55) */
-                /* | DSKCHG | 1 | 1 | 1 | 1 | DRATE1 | DRATE0 | nHDEN | */
-                ret = 0x78;
-                ret |= (fdc->rate & 0x03) << 1;
-                if (fdc->rate == 1 || fdc->rate == 2)
-                    ret |= 0x01;
-                if (fdc->dor & (0x10 << drive))
-                    ret |= (fdd_changed[drive] || drive_empty[drive]) ? 0x80 : 0x00;
-            }
-            else {
-=======
             } else if (fdc->flags & FDC_FLAG_PS2_MCA) {
                 if (fdc->dor & (0x10 << drive)) {
                     ret = (fdd_changed[drive] || drive_empty[drive]) ? 0x80 : 0x00;
@@ -1477,7 +1447,6 @@
                 } else
                     ret = 0xf9;
             } else {
->>>>>>> 1d87a200
                 if (fdc->dor & (0x10 << drive)) {
                     if ((drive == 1) && (fdc->flags & FDC_FLAG_TOSHIBA))
                         ret = 0x00;
@@ -1509,11 +1478,7 @@
 fdc_poll_common_finish(fdc_t *fdc, int compare, int st5)
 {
     fdc_int(fdc, 1);
-<<<<<<< HEAD
-    if (!(fdc->flags & (FDC_FLAG_PS1 | FDC_FLAG_PS2)))
-=======
     if (!(fdc->flags & FDC_FLAG_FINTR))
->>>>>>> 1d87a200
         fdc->fintr = 0;
     fdc->stat = 0xD0;
     fdc->st0 = fdc->res[4] = (fdd_get_head(real_drive(fdc, fdc->drive)) ? 4 : 0) | fdc->rw_drive;
@@ -1815,11 +1780,7 @@
             } else {
                 fdc->interrupt = -2;
                 fdc_int(fdc, 1);
-<<<<<<< HEAD
-                if (!(fdc->flags & (FDC_FLAG_PS1 | FDC_FLAG_PS2)))
-=======
                 if (!(fdc->flags & FDC_FLAG_FINTR))
->>>>>>> 1d87a200
                     fdc->fintr = 0;
                 fdc->stat = 0xD0;
                 fdc->st0 = fdc->res[4] = (fdd_get_head(real_drive(fdc, fdc->drive)) ? 4 : 0) | fdc->drive;
@@ -1911,11 +1872,7 @@
     timer_disable(&fdc->timer);
 
     fdc_int(fdc, 1);
-<<<<<<< HEAD
-    if (!(fdc->flags & (FDC_FLAG_PS1 | FDC_FLAG_PS2)))
-=======
     if (!(fdc->flags & FDC_FLAG_FINTR))
->>>>>>> 1d87a200
         fdc->fintr = 0;
     fdc->stat = 0xD0;
     fdc->st0 = fdc->res[4] = 0x40 | (fdd_get_head(real_drive(fdc, fdc->drive)) ? 4 : 0) | fdc->rw_drive;
@@ -2324,11 +2281,7 @@
     fdc->enable_3f1 = 1;
 
     fdc_update_enh_mode(fdc, 0);
-<<<<<<< HEAD
-    if (fdc->flags & (FDC_FLAG_PS1 | FDC_FLAG_PS2))
-=======
     if (fdc->flags & FDC_FLAG_DENSEL_INVERT)
->>>>>>> 1d87a200
         fdc_update_densel_polarity(fdc, 0);
     else
         fdc_update_densel_polarity(fdc, 1);
