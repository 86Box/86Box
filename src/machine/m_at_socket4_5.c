--- conflicted
+++ resolved
@@ -1,767 +1,408 @@
-<<<<<<< HEAD
-/*
- * 86Box	A hypervisor and IBM PC system emulator that specializes in
- *		running old operating systems and software designed for IBM
- *		PC systems and compatibles from 1981 through fairly recent
- *		system designs based on the PCI bus.
- *
- *		This file is part of the 86Box distribution.
- *
- *		Implementation of Socket 4 and 5 machines.
- *
- * Version:	@(#)m_at_socket4_5.c	1.0.1	2019/10/20
- *
- * Authors:	Sarah Walker, <http://pcem-emulator.co.uk/>
- *		Miran Grca, <mgrca8@gmail.com>
- *
- *		Copyright 2010-2019 Sarah Walker.
- *		Copyright 2016-2019 Miran Grca.
- */
-#include <stdio.h>
-#include <stdint.h>
-#include <stdlib.h>
-#include <string.h>
-#include <wchar.h>
-#include "../86box.h"
-#include "../mem.h"
-#include "../io.h"
-#include "../rom.h"
-#include "../pci.h"
-#include "../device.h"
-#include "../chipset/chipset.h"
-#include "../disk/hdc.h"
-#include "../disk/hdc_ide.h"
-#include "../timer.h"
-#include "../floppy/fdd.h"
-#include "../floppy/fdc.h"
-#include "../keyboard.h"
-#include "../intel_flash.h"
-#include "../intel_sio.h"
-#include "../piix.h"
-#include "../sio.h"
-#include "../video/video.h"
-#include "../video/vid_cl54xx.h"
-#include "../video/vid_s3.h"
-#include "machine.h"
-
-
-static void
-machine_at_premiere_common_init(const machine_t *model)
-{
-    machine_at_common_init(model);
-    device_add(&ide_pci_2ch_device);
-
-    pci_init(PCI_CONFIG_TYPE_2);
-    pci_register_slot(0x00, PCI_CARD_SPECIAL, 0, 0, 0, 0);
-    pci_register_slot(0x01, PCI_CARD_SPECIAL, 0, 0, 0, 0);
-    pci_register_slot(0x06, PCI_CARD_NORMAL, 3, 2, 1, 4);
-    pci_register_slot(0x0E, PCI_CARD_NORMAL, 2, 1, 3, 4);
-    pci_register_slot(0x0C, PCI_CARD_NORMAL, 1, 3, 2, 4);
-    pci_register_slot(0x02, PCI_CARD_SPECIAL, 0, 0, 0, 0);
-    device_add(&keyboard_ps2_ami_pci_device);
-    device_add(&sio_zb_device);
-    device_add(&fdc37c665_device);
-    device_add(&intel_flash_bxt_ami_device);
-}
-
-
-static void
-machine_at_award_common_init(const machine_t *model)
-{
-    machine_at_common_init(model);
-    device_add(&ide_pci_2ch_device);
-
-    pci_init(PCI_CONFIG_TYPE_2 | PCI_NO_IRQ_STEERING);
-    pci_register_slot(0x00, PCI_CARD_SPECIAL, 0, 0, 0, 0);
-    pci_register_slot(0x01, PCI_CARD_SPECIAL, 0, 0, 0, 0);
-    pci_register_slot(0x03, PCI_CARD_NORMAL, 1, 2, 3, 4);	/* 03 = Slot 1 */
-    pci_register_slot(0x04, PCI_CARD_NORMAL, 2, 3, 4, 1);	/* 04 = Slot 2 */
-    pci_register_slot(0x05, PCI_CARD_NORMAL, 3, 4, 1, 2);	/* 05 = Slot 3 */
-    pci_register_slot(0x06, PCI_CARD_NORMAL, 4, 1, 2, 3);	/* 06 = Slot 4 */
-    pci_register_slot(0x07, PCI_CARD_SCSI, 1, 2, 3, 4);		/* 07 = SCSI */
-    pci_register_slot(0x02, PCI_CARD_SPECIAL, 0, 0, 0, 0);
-    device_add(&fdc_at_device);
-    device_add(&keyboard_ps2_pci_device);
-    device_add(&sio_device);
-    device_add(&intel_flash_bxt_device);
-}
-
-
-int
-machine_at_batman_init(const machine_t *model)
-{
-    int ret;
-
-    ret = bios_load_linear_combined(L"roms/machines/revenge/1009af2_.bio",
-				    L"roms/machines/revenge/1009af2_.bi1", 0x1c000, 128);
-
-    if (bios_only || !ret)
-	return ret;
-
-    machine_at_premiere_common_init(model);
-
-    device_add(&i430lx_device);
-
-    return ret;
-}
-
-
-int
-machine_at_586mc1_init(const machine_t *model)
-{
-    int ret;
-
-    ret = bios_load_linear(L"roms/machines/586mc1/IS.34",
-			   0x000e0000, 131072, 0);
-
-    if (bios_only || !ret)
-	return ret;
-
-    machine_at_award_common_init(model);
-
-    device_add(&i430lx_device);
-
-    return ret;
-}
-
-
-int
-machine_at_plato_init(const machine_t *model)
-{
-    int ret;
-
-    ret = bios_load_linear_combined(L"roms/machines/plato/1016ax1_.bio",
-				    L"roms/machines/plato/1016ax1_.bi1", 0x1d000, 128);
-
-    if (bios_only || !ret)
-	return ret;
-
-    machine_at_premiere_common_init(model);
-
-    device_add(&i430nx_device);
-
-    return ret;
-}
-
-int
-machine_at_gwplato_init(const machine_t *model)
-{
-    int ret;
-
-    ret = bios_load_linear(L"roms/machines/gwplato/OLDBIOS.BIN",
-			   0x000e0000, 131072, 0);
-
-    if (bios_only || !ret)
-	return ret;
-
-    machine_at_premiere_common_init(model);
-
-    device_add(&i430nx_device);
-
-    return ret;
-}
-
-
-int
-machine_at_430nx_init(const machine_t *model)
-{
-    int ret;
-
-    ret = bios_load_linear(L"roms/machines/430nx/IP.20",
-			   0x000e0000, 131072, 0);
-
-    if (bios_only || !ret)
-	return ret;
-
-    machine_at_award_common_init(model);
-
-    device_add(&i430nx_device);
-
-    return ret;
-}
-
-
-int
-machine_at_p54tp4xe_init(const machine_t *model)
-{
-    int ret;
-
-    ret = bios_load_linear(L"roms/machines/p54tp4xe/t15i0302.awd",
-			   0x000e0000, 131072, 0);
-
-    if (bios_only || !ret)
-	return ret;
-
-    machine_at_common_init(model);
-
-    /* Award BIOS, SMC FDC37C665. */
-    pci_init(PCI_CONFIG_TYPE_1);
-    pci_register_slot(0x00, PCI_CARD_SPECIAL, 0, 0, 0, 0);
-    pci_register_slot(0x0C, PCI_CARD_NORMAL, 1, 2, 3, 4);
-    pci_register_slot(0x0B, PCI_CARD_NORMAL, 2, 3, 4, 1);
-    pci_register_slot(0x0A, PCI_CARD_NORMAL, 3, 4, 1, 2);
-    pci_register_slot(0x09, PCI_CARD_NORMAL, 4, 1, 2, 3);
-    pci_register_slot(0x07, PCI_CARD_SPECIAL, 0, 0, 0, 0);
-    device_add(&keyboard_ps2_pci_device);
-    device_add(&i430fx_device);
-    device_add(&piix_device);
-    device_add(&fdc37c665_device);
-    device_add(&intel_flash_bxt_device);
-
-    return ret;
-}
-
-
-int
-machine_at_endeavor_init(const machine_t *model)
-{
-    int ret;
-
-    ret = bios_load_linear_combined(L"roms/machines/endeavor/1006cb0_.bio",
-				    L"roms/machines/endeavor/1006cb0_.bi1", 0x1d000, 128);
-
-    if (bios_only || !ret)
-	return ret;
-
-    machine_at_common_init(model);
-
-    pci_init(PCI_CONFIG_TYPE_1);
-    pci_register_slot(0x00, PCI_CARD_SPECIAL, 0, 0, 0, 0);
-    pci_register_slot(0x08, PCI_CARD_ONBOARD, 4, 0, 0, 0);
-    pci_register_slot(0x0D, PCI_CARD_NORMAL, 1, 2, 3, 4);
-    pci_register_slot(0x0E, PCI_CARD_NORMAL, 2, 3, 4, 1);
-    pci_register_slot(0x0F, PCI_CARD_NORMAL, 3, 4, 1, 2);
-    pci_register_slot(0x10, PCI_CARD_NORMAL, 4, 1, 2, 3);
-    pci_register_slot(0x07, PCI_CARD_SPECIAL, 0, 0, 0, 0);
-
-    if (gfxcard == VID_INTERNAL)
-	device_add(&s3_phoenix_trio64_onboard_pci_device);
-
-    device_add(&keyboard_ps2_ami_pci_device);
-    device_add(&i430fx_device);
-    device_add(&piix_device);
-    device_add(&pc87306_device);
-    device_add(&intel_flash_bxt_ami_device);
-
-    return ret;
-}
-
-
-const device_t *
-at_endeavor_get_device(void)
-{
-    return &s3_phoenix_trio64_onboard_pci_device;
-}
-
-
-int
-machine_at_zappa_init(const machine_t *model)
-{
-    int ret;
-
-    ret = bios_load_linear_combined(L"roms/machines/zappa/1006bs0_.bio",
-				    L"roms/machines/zappa/1006bs0_.bi1", 0x20000, 128);
-
-    if (bios_only || !ret)
-	return ret;
-
-    machine_at_common_init(model);
-
-    pci_init(PCI_CONFIG_TYPE_1);
-    pci_register_slot(0x00, PCI_CARD_SPECIAL, 0, 0, 0, 0);
-    pci_register_slot(0x0D, PCI_CARD_NORMAL, 1, 2, 3, 4);
-    pci_register_slot(0x0E, PCI_CARD_NORMAL, 3, 4, 1, 2);
-    pci_register_slot(0x0F, PCI_CARD_NORMAL, 2, 3, 4, 1);
-    pci_register_slot(0x07, PCI_CARD_SPECIAL, 0, 0, 0, 0);
-    device_add(&keyboard_ps2_ami_pci_device);
-    device_add(&i430fx_device);
-    device_add(&piix_device);
-    device_add(&pc87306_device);
-    device_add(&intel_flash_bxt_ami_device);
-
-    return ret;
-}
-
-
-int
-machine_at_mb500n_init(const machine_t *model)
-{
-    int ret;
-
-    ret = bios_load_linear(L"roms/machines/mb500n/031396s.bin",
-			   0x000e0000, 131072, 0);
-
-    if (bios_only || !ret)
-	return ret;
-
-    machine_at_common_init(model);
-
-    pci_init(PCI_CONFIG_TYPE_1);
-    pci_register_slot(0x00, PCI_CARD_SPECIAL, 0, 0, 0, 0);
-    pci_register_slot(0x14, PCI_CARD_NORMAL, 1, 2, 3, 4);
-    pci_register_slot(0x13, PCI_CARD_NORMAL, 2, 3, 4, 1);
-    pci_register_slot(0x12, PCI_CARD_NORMAL, 3, 4, 1, 2);
-    pci_register_slot(0x11, PCI_CARD_NORMAL, 4, 1, 2, 3);
-    pci_register_slot(0x07, PCI_CARD_SPECIAL, 0, 0, 0, 0);
-    device_add(&keyboard_ps2_pci_device);
-    device_add(&i430fx_device);
-    device_add(&piix_device);
-    device_add(&fdc37c665_device);
-    device_add(&intel_flash_bxt_device);
-
-    return ret;
-}
-
-
-int
-machine_at_president_init(const machine_t *model)
-{
-    int ret;
-
-    ret = bios_load_linear(L"roms/machines/president/bios.bin",
-			   0x000e0000, 131072, 0);
-
-    if (bios_only || !ret)
-	return ret;
-
-    machine_at_common_init(model);
-
-    pci_init(PCI_CONFIG_TYPE_1);
-    pci_register_slot(0x00, PCI_CARD_SPECIAL, 0, 0, 0, 0);
-    pci_register_slot(0x08, PCI_CARD_NORMAL, 1, 2, 3, 4);
-    pci_register_slot(0x09, PCI_CARD_NORMAL, 2, 3, 4, 1);
-    pci_register_slot(0x0A, PCI_CARD_NORMAL, 3, 4, 1, 2);
-    pci_register_slot(0x0B, PCI_CARD_NORMAL, 4, 1, 2, 3);
-    pci_register_slot(0x07, PCI_CARD_SPECIAL, 0, 0, 0, 0);
-    device_add(&i430fx_device);
-    device_add(&piix_device);
-    device_add(&keyboard_ps2_pci_device);
-    device_add(&w83877f_president_device);
-    device_add(&intel_flash_bxt_device);
-
-    return ret;
-}
-
-
-#if defined(DEV_BRANCH) && defined(USE_VECTRA54)
-int
-machine_at_vectra54_init(const machine_t *model)
-{
-    int ret;
-
-    ret = bios_load_linear(L"roms/machines/vectra54/GT0724.22",
-			   0x000e0000, 131072, 0);
-
-    if (bios_only || !ret)
-	return ret;
-
-    machine_at_common_init(model);
-
-    pci_init(PCI_CONFIG_TYPE_1);
-    pci_register_slot(0x00, PCI_CARD_SPECIAL, 0, 0, 0, 0);
-    pci_register_slot(0x0C, PCI_CARD_NORMAL, 1, 2, 3, 4);
-    pci_register_slot(0x0B, PCI_CARD_NORMAL, 2, 3, 4, 1);
-    pci_register_slot(0x0A, PCI_CARD_NORMAL, 3, 4, 1, 2);
-    pci_register_slot(0x09, PCI_CARD_NORMAL, 4, 1, 2, 3);
-    pci_register_slot(0x07, PCI_CARD_SPECIAL, 0, 0, 0, 0);
-    device_add(&keyboard_ps2_ami_pci_device);
-    device_add(&i430fx_device);
-    device_add(&piix_device);
-    device_add(&fdc37c932qf_device);
-    device_add(&intel_flash_bxt_device);
-
-    return ret;
-}
-#endif
-=======
-/*
- * 86Box	A hypervisor and IBM PC system emulator that specializes in
- *		running old operating systems and software designed for IBM
- *		PC systems and compatibles from 1981 through fairly recent
- *		system designs based on the PCI bus.
- *
- *		This file is part of the 86Box distribution.
- *
- *		Implementation of Socket 4 and 5 machines.
- *
- * Version:	@(#)m_at_socket4_5.c	1.0.1	2019/10/20
- *
- * Authors:	Sarah Walker, <http://pcem-emulator.co.uk/>
- *		Miran Grca, <mgrca8@gmail.com>
- *
- *		Copyright 2010-2019 Sarah Walker.
- *		Copyright 2016-2019 Miran Grca.
- */
-#include <stdio.h>
-#include <stdint.h>
-#include <stdlib.h>
-#include <string.h>
-#include <wchar.h>
-#include "../86box.h"
-#include "../mem.h"
-#include "../io.h"
-#include "../rom.h"
-#include "../pci.h"
-#include "../device.h"
-#include "../chipset/chipset.h"
-#include "../disk/hdc.h"
-#include "../disk/hdc_ide.h"
-#include "../timer.h"
-#include "../floppy/fdd.h"
-#include "../floppy/fdc.h"
-#include "../keyboard.h"
-#include "../intel_flash.h"
-#include "../intel_sio.h"
-#include "../piix.h"
-#include "../sio.h"
-#include "../video/video.h"
-#include "../video/vid_cl54xx.h"
-#include "../video/vid_s3.h"
-#include "machine.h"
-
-
-static void
-machine_at_premiere_common_init(const machine_t *model)
-{
-    machine_at_common_init(model);
-    device_add(&ide_pci_2ch_device);
-
-    pci_init(PCI_CONFIG_TYPE_2);
-    pci_register_slot(0x00, PCI_CARD_SPECIAL, 0, 0, 0, 0);
-    pci_register_slot(0x01, PCI_CARD_SPECIAL, 0, 0, 0, 0);
-    pci_register_slot(0x06, PCI_CARD_NORMAL, 3, 2, 1, 4);
-    pci_register_slot(0x0E, PCI_CARD_NORMAL, 2, 1, 3, 4);
-    pci_register_slot(0x0C, PCI_CARD_NORMAL, 1, 3, 2, 4);
-    pci_register_slot(0x02, PCI_CARD_SPECIAL, 0, 0, 0, 0);
-    device_add(&keyboard_ps2_ami_pci_device);
-    device_add(&sio_zb_device);
-    device_add(&fdc37c665_device);
-    device_add(&intel_flash_bxt_ami_device);
-}
-
-
-static void
-machine_at_award_common_init(const machine_t *model)
-{
-    machine_at_common_init(model);
-    device_add(&ide_pci_2ch_device);
-
-    pci_init(PCI_CONFIG_TYPE_2 | PCI_NO_IRQ_STEERING);
-    pci_register_slot(0x00, PCI_CARD_SPECIAL, 0, 0, 0, 0);
-    pci_register_slot(0x01, PCI_CARD_SPECIAL, 0, 0, 0, 0);
-    pci_register_slot(0x03, PCI_CARD_NORMAL, 1, 2, 3, 4);	/* 03 = Slot 1 */
-    pci_register_slot(0x04, PCI_CARD_NORMAL, 2, 3, 4, 1);	/* 04 = Slot 2 */
-    pci_register_slot(0x05, PCI_CARD_NORMAL, 3, 4, 1, 2);	/* 05 = Slot 3 */
-    pci_register_slot(0x06, PCI_CARD_NORMAL, 4, 1, 2, 3);	/* 06 = Slot 4 */
-    pci_register_slot(0x07, PCI_CARD_SCSI, 1, 2, 3, 4);		/* 07 = SCSI */
-    pci_register_slot(0x02, PCI_CARD_SPECIAL, 0, 0, 0, 0);
-    device_add(&fdc_at_device);
-    device_add(&keyboard_ps2_pci_device);
-    device_add(&sio_device);
-    device_add(&intel_flash_bxt_device);
-}
-
-
-int
-machine_at_batman_init(const machine_t *model)
-{
-    int ret;
-
-    ret = bios_load_linear_combined(L"roms/machines/revenge/1009af2_.bio",
-				    L"roms/machines/revenge/1009af2_.bi1", 0x1c000, 128);
-
-    if (bios_only || !ret)
-	return ret;
-
-    machine_at_premiere_common_init(model);
-
-    device_add(&i430lx_device);
-
-    return ret;
-}
-
-int
-machine_at_ambradp60_init(const machine_t *model)
-{
-    int ret;
-
-    ret = bios_load_linear_combined(L"roms/machines/ambradp60/1004AF1P.BIO",
-				    L"roms/machines/ambradp60/1004AF1P.BI1", 0x1c000, 128);
-
-    if (bios_only || !ret)
-	return ret;
-
-    machine_at_premiere_common_init(model);
-
-    device_add(&i430lx_device);
-
-    return ret;
-}
-
-int
-machine_at_586mc1_init(const machine_t *model)
-{
-    int ret;
-
-    ret = bios_load_linear(L"roms/machines/586mc1/IS.34",
-			   0x000e0000, 131072, 0);
-
-    if (bios_only || !ret)
-	return ret;
-
-    machine_at_award_common_init(model);
-
-    device_add(&i430lx_device);
-
-    return ret;
-}
-
-
-int
-machine_at_plato_init(const machine_t *model)
-{
-    int ret;
-
-    ret = bios_load_linear_combined(L"roms/machines/plato/1016ax1_.bio",
-				    L"roms/machines/plato/1016ax1_.bi1", 0x1d000, 128);
-
-    if (bios_only || !ret)
-	return ret;
-
-    machine_at_premiere_common_init(model);
-
-    device_add(&i430nx_device);
-
-    return ret;
-}
-
-int
-machine_at_ambradp90_init(const machine_t *model)
-{
-    int ret;
-
-    ret = bios_load_linear_combined(L"roms/machines/ambradp90/1002AX1P.BIO",
-				    L"roms/machines/ambradp90/1002AX1P.BI1", 0x1d000, 128);
-
-    if (bios_only || !ret)
-	return ret;
-
-    machine_at_premiere_common_init(model);
-
-    device_add(&i430nx_device);
-
-    return ret;
-}
-
-int
-machine_at_430nx_init(const machine_t *model)
-{
-    int ret;
-
-    ret = bios_load_linear(L"roms/machines/430nx/IP.20",
-			   0x000e0000, 131072, 0);
-
-    if (bios_only || !ret)
-	return ret;
-
-    machine_at_award_common_init(model);
-
-    device_add(&i430nx_device);
-
-    return ret;
-}
-
-
-int
-machine_at_p54tp4xe_init(const machine_t *model)
-{
-    int ret;
-
-    ret = bios_load_linear(L"roms/machines/p54tp4xe/t15i0302.awd",
-			   0x000e0000, 131072, 0);
-
-    if (bios_only || !ret)
-	return ret;
-
-    machine_at_common_init(model);
-
-    /* Award BIOS, SMC FDC37C665. */
-    pci_init(PCI_CONFIG_TYPE_1);
-    pci_register_slot(0x00, PCI_CARD_SPECIAL, 0, 0, 0, 0);
-    pci_register_slot(0x0C, PCI_CARD_NORMAL, 1, 2, 3, 4);
-    pci_register_slot(0x0B, PCI_CARD_NORMAL, 2, 3, 4, 1);
-    pci_register_slot(0x0A, PCI_CARD_NORMAL, 3, 4, 1, 2);
-    pci_register_slot(0x09, PCI_CARD_NORMAL, 4, 1, 2, 3);
-    pci_register_slot(0x07, PCI_CARD_SPECIAL, 0, 0, 0, 0);
-    device_add(&keyboard_ps2_pci_device);
-    device_add(&i430fx_device);
-    device_add(&piix_device);
-    device_add(&fdc37c665_device);
-    device_add(&intel_flash_bxt_device);
-
-    return ret;
-}
-
-
-int
-machine_at_endeavor_init(const machine_t *model)
-{
-    int ret;
-
-    ret = bios_load_linear_combined(L"roms/machines/endeavor/1006cb0_.bio",
-				    L"roms/machines/endeavor/1006cb0_.bi1", 0x1d000, 128);
-
-    if (bios_only || !ret)
-	return ret;
-
-    machine_at_common_init(model);
-
-    pci_init(PCI_CONFIG_TYPE_1);
-    pci_register_slot(0x00, PCI_CARD_SPECIAL, 0, 0, 0, 0);
-    pci_register_slot(0x08, PCI_CARD_ONBOARD, 4, 0, 0, 0);
-    pci_register_slot(0x0D, PCI_CARD_NORMAL, 1, 2, 3, 4);
-    pci_register_slot(0x0E, PCI_CARD_NORMAL, 2, 3, 4, 1);
-    pci_register_slot(0x0F, PCI_CARD_NORMAL, 3, 4, 1, 2);
-    pci_register_slot(0x10, PCI_CARD_NORMAL, 4, 1, 2, 3);
-    pci_register_slot(0x07, PCI_CARD_SPECIAL, 0, 0, 0, 0);
-
-    if (gfxcard == VID_INTERNAL)
-	device_add(&s3_phoenix_trio64_onboard_pci_device);
-
-    device_add(&keyboard_ps2_ami_pci_device);
-    device_add(&i430fx_device);
-    device_add(&piix_device);
-    device_add(&pc87306_device);
-    device_add(&intel_flash_bxt_ami_device);
-
-    return ret;
-}
-
-
-const device_t *
-at_endeavor_get_device(void)
-{
-    return &s3_phoenix_trio64_onboard_pci_device;
-}
-
-
-int
-machine_at_zappa_init(const machine_t *model)
-{
-    int ret;
-
-    ret = bios_load_linear_combined(L"roms/machines/zappa/1006bs0_.bio",
-				    L"roms/machines/zappa/1006bs0_.bi1", 0x20000, 128);
-
-    if (bios_only || !ret)
-	return ret;
-
-    machine_at_common_init(model);
-
-    pci_init(PCI_CONFIG_TYPE_1);
-    pci_register_slot(0x00, PCI_CARD_SPECIAL, 0, 0, 0, 0);
-    pci_register_slot(0x0D, PCI_CARD_NORMAL, 1, 2, 3, 4);
-    pci_register_slot(0x0E, PCI_CARD_NORMAL, 3, 4, 1, 2);
-    pci_register_slot(0x0F, PCI_CARD_NORMAL, 2, 3, 4, 1);
-    pci_register_slot(0x07, PCI_CARD_SPECIAL, 0, 0, 0, 0);
-    device_add(&keyboard_ps2_ami_pci_device);
-    device_add(&i430fx_device);
-    device_add(&piix_device);
-    device_add(&pc87306_device);
-    device_add(&intel_flash_bxt_ami_device);
-
-    return ret;
-}
-
-
-int
-machine_at_mb500n_init(const machine_t *model)
-{
-    int ret;
-
-    ret = bios_load_linear(L"roms/machines/mb500n/031396s.bin",
-			   0x000e0000, 131072, 0);
-
-    if (bios_only || !ret)
-	return ret;
-
-    machine_at_common_init(model);
-
-    pci_init(PCI_CONFIG_TYPE_1);
-    pci_register_slot(0x00, PCI_CARD_SPECIAL, 0, 0, 0, 0);
-    pci_register_slot(0x14, PCI_CARD_NORMAL, 1, 2, 3, 4);
-    pci_register_slot(0x13, PCI_CARD_NORMAL, 2, 3, 4, 1);
-    pci_register_slot(0x12, PCI_CARD_NORMAL, 3, 4, 1, 2);
-    pci_register_slot(0x11, PCI_CARD_NORMAL, 4, 1, 2, 3);
-    pci_register_slot(0x07, PCI_CARD_SPECIAL, 0, 0, 0, 0);
-    device_add(&keyboard_ps2_pci_device);
-    device_add(&i430fx_device);
-    device_add(&piix_device);
-    device_add(&fdc37c665_device);
-    device_add(&intel_flash_bxt_device);
-
-    return ret;
-}
-
-
-int
-machine_at_president_init(const machine_t *model)
-{
-    int ret;
-
-    ret = bios_load_linear(L"roms/machines/president/bios.bin",
-			   0x000e0000, 131072, 0);
-
-    if (bios_only || !ret)
-	return ret;
-
-    machine_at_common_init(model);
-
-    pci_init(PCI_CONFIG_TYPE_1);
-    pci_register_slot(0x00, PCI_CARD_SPECIAL, 0, 0, 0, 0);
-    pci_register_slot(0x08, PCI_CARD_NORMAL, 1, 2, 3, 4);
-    pci_register_slot(0x09, PCI_CARD_NORMAL, 2, 3, 4, 1);
-    pci_register_slot(0x0A, PCI_CARD_NORMAL, 3, 4, 1, 2);
-    pci_register_slot(0x0B, PCI_CARD_NORMAL, 4, 1, 2, 3);
-    pci_register_slot(0x07, PCI_CARD_SPECIAL, 0, 0, 0, 0);
-    device_add(&i430fx_device);
-    device_add(&piix_device);
-    device_add(&keyboard_ps2_pci_device);
-    device_add(&w83877f_president_device);
-    device_add(&intel_flash_bxt_device);
-
-    return ret;
-}
-
-
-#if defined(DEV_BRANCH) && defined(USE_VECTRA54)
-int
-machine_at_vectra54_init(const machine_t *model)
-{
-    int ret;
-
-    ret = bios_load_linear(L"roms/machines/vectra54/GT0724.22",
-			   0x000e0000, 131072, 0);
-
-    if (bios_only || !ret)
-	return ret;
-
-    machine_at_common_init(model);
-
-    pci_init(PCI_CONFIG_TYPE_1);
-    pci_register_slot(0x00, PCI_CARD_SPECIAL, 0, 0, 0, 0);
-    pci_register_slot(0x0C, PCI_CARD_NORMAL, 1, 2, 3, 4);
-    pci_register_slot(0x0B, PCI_CARD_NORMAL, 2, 3, 4, 1);
-    pci_register_slot(0x0A, PCI_CARD_NORMAL, 3, 4, 1, 2);
-    pci_register_slot(0x09, PCI_CARD_NORMAL, 4, 1, 2, 3);
-    pci_register_slot(0x07, PCI_CARD_SPECIAL, 0, 0, 0, 0);
-    device_add(&keyboard_ps2_ami_pci_device);
-    device_add(&i430fx_device);
-    device_add(&piix_device);
-    device_add(&fdc37c932qf_device);
-    device_add(&intel_flash_bxt_device);
-
-    return ret;
-}
-#endif
->>>>>>> 8586adb1
+/*
+ * 86Box	A hypervisor and IBM PC system emulator that specializes in
+ *		running old operating systems and software designed for IBM
+ *		PC systems and compatibles from 1981 through fairly recent
+ *		system designs based on the PCI bus.
+ *
+ *		This file is part of the 86Box distribution.
+ *
+ *		Implementation of Socket 4 and 5 machines.
+ *
+ * Version:	@(#)m_at_socket4_5.c	1.0.1	2019/10/20
+ *
+ * Authors:	Sarah Walker, <http://pcem-emulator.co.uk/>
+ *		Miran Grca, <mgrca8@gmail.com>
+ *
+ *		Copyright 2010-2019 Sarah Walker.
+ *		Copyright 2016-2019 Miran Grca.
+ */
+#include <stdio.h>
+#include <stdint.h>
+#include <stdlib.h>
+#include <string.h>
+#include <wchar.h>
+#include "../86box.h"
+#include "../mem.h"
+#include "../io.h"
+#include "../rom.h"
+#include "../pci.h"
+#include "../device.h"
+#include "../chipset/chipset.h"
+#include "../disk/hdc.h"
+#include "../disk/hdc_ide.h"
+#include "../timer.h"
+#include "../floppy/fdd.h"
+#include "../floppy/fdc.h"
+#include "../keyboard.h"
+#include "../intel_flash.h"
+#include "../intel_sio.h"
+#include "../piix.h"
+#include "../sio.h"
+#include "../video/video.h"
+#include "../video/vid_cl54xx.h"
+#include "../video/vid_s3.h"
+#include "machine.h"
+
+
+static void
+machine_at_premiere_common_init(const machine_t *model)
+{
+    machine_at_common_init(model);
+    device_add(&ide_pci_2ch_device);
+
+    pci_init(PCI_CONFIG_TYPE_2);
+    pci_register_slot(0x00, PCI_CARD_SPECIAL, 0, 0, 0, 0);
+    pci_register_slot(0x01, PCI_CARD_SPECIAL, 0, 0, 0, 0);
+    pci_register_slot(0x06, PCI_CARD_NORMAL, 3, 2, 1, 4);
+    pci_register_slot(0x0E, PCI_CARD_NORMAL, 2, 1, 3, 4);
+    pci_register_slot(0x0C, PCI_CARD_NORMAL, 1, 3, 2, 4);
+    pci_register_slot(0x02, PCI_CARD_SPECIAL, 0, 0, 0, 0);
+    device_add(&keyboard_ps2_ami_pci_device);
+    device_add(&sio_zb_device);
+    device_add(&fdc37c665_device);
+    device_add(&intel_flash_bxt_ami_device);
+}
+
+
+static void
+machine_at_award_common_init(const machine_t *model)
+{
+    machine_at_common_init(model);
+    device_add(&ide_pci_2ch_device);
+
+    pci_init(PCI_CONFIG_TYPE_2 | PCI_NO_IRQ_STEERING);
+    pci_register_slot(0x00, PCI_CARD_SPECIAL, 0, 0, 0, 0);
+    pci_register_slot(0x01, PCI_CARD_SPECIAL, 0, 0, 0, 0);
+    pci_register_slot(0x03, PCI_CARD_NORMAL, 1, 2, 3, 4);	/* 03 = Slot 1 */
+    pci_register_slot(0x04, PCI_CARD_NORMAL, 2, 3, 4, 1);	/* 04 = Slot 2 */
+    pci_register_slot(0x05, PCI_CARD_NORMAL, 3, 4, 1, 2);	/* 05 = Slot 3 */
+    pci_register_slot(0x06, PCI_CARD_NORMAL, 4, 1, 2, 3);	/* 06 = Slot 4 */
+    pci_register_slot(0x07, PCI_CARD_SCSI, 1, 2, 3, 4);		/* 07 = SCSI */
+    pci_register_slot(0x02, PCI_CARD_SPECIAL, 0, 0, 0, 0);
+    device_add(&fdc_at_device);
+    device_add(&keyboard_ps2_pci_device);
+    device_add(&sio_device);
+    device_add(&intel_flash_bxt_device);
+}
+
+
+int
+machine_at_batman_init(const machine_t *model)
+{
+    int ret;
+
+    ret = bios_load_linear_combined(L"roms/machines/revenge/1009af2_.bio",
+				    L"roms/machines/revenge/1009af2_.bi1", 0x1c000, 128);
+
+    if (bios_only || !ret)
+	return ret;
+
+    machine_at_premiere_common_init(model);
+
+    device_add(&i430lx_device);
+
+    return ret;
+}
+
+int
+machine_at_ambradp60_init(const machine_t *model)
+{
+    int ret;
+
+    ret = bios_load_linear_combined(L"roms/machines/ambradp60/1004AF1P.BIO",
+				    L"roms/machines/ambradp60/1004AF1P.BI1", 0x1c000, 128);
+
+    if (bios_only || !ret)
+	return ret;
+
+    machine_at_premiere_common_init(model);
+
+    device_add(&i430lx_device);
+
+    return ret;
+}
+
+int
+machine_at_586mc1_init(const machine_t *model)
+{
+    int ret;
+
+    ret = bios_load_linear(L"roms/machines/586mc1/IS.34",
+			   0x000e0000, 131072, 0);
+
+    if (bios_only || !ret)
+	return ret;
+
+    machine_at_award_common_init(model);
+
+    device_add(&i430lx_device);
+
+    return ret;
+}
+
+
+int
+machine_at_plato_init(const machine_t *model)
+{
+    int ret;
+
+    ret = bios_load_linear_combined(L"roms/machines/plato/1016ax1_.bio",
+				    L"roms/machines/plato/1016ax1_.bi1", 0x1d000, 128);
+
+    if (bios_only || !ret)
+	return ret;
+
+    machine_at_premiere_common_init(model);
+
+    device_add(&i430nx_device);
+
+    return ret;
+}
+
+int
+machine_at_gwplato_init(const machine_t *model)
+{
+    int ret;
+
+    ret = bios_load_linear(L"roms/machines/gwplato/OLDBIOS.BIN",
+			   0x000e0000, 131072, 0);
+
+    if (bios_only || !ret)
+	return ret;
+
+    machine_at_premiere_common_init(model);
+
+    device_add(&i430nx_device);
+
+    return ret;
+}
+
+int
+machine_at_ambradp90_init(const machine_t *model)
+{
+    int ret;
+
+    ret = bios_load_linear_combined(L"roms/machines/ambradp90/1002AX1P.BIO",
+				    L"roms/machines/ambradp90/1002AX1P.BI1", 0x1d000, 128);
+
+    if (bios_only || !ret)
+	return ret;
+
+    machine_at_premiere_common_init(model);
+
+    device_add(&i430nx_device);
+
+    return ret;
+}
+
+int
+machine_at_430nx_init(const machine_t *model)
+{
+    int ret;
+
+    ret = bios_load_linear(L"roms/machines/430nx/IP.20",
+			   0x000e0000, 131072, 0);
+
+    if (bios_only || !ret)
+	return ret;
+
+    machine_at_award_common_init(model);
+
+    device_add(&i430nx_device);
+
+    return ret;
+}
+
+
+int
+machine_at_p54tp4xe_init(const machine_t *model)
+{
+    int ret;
+
+    ret = bios_load_linear(L"roms/machines/p54tp4xe/t15i0302.awd",
+			   0x000e0000, 131072, 0);
+
+    if (bios_only || !ret)
+	return ret;
+
+    machine_at_common_init(model);
+
+    /* Award BIOS, SMC FDC37C665. */
+    pci_init(PCI_CONFIG_TYPE_1);
+    pci_register_slot(0x00, PCI_CARD_SPECIAL, 0, 0, 0, 0);
+    pci_register_slot(0x0C, PCI_CARD_NORMAL, 1, 2, 3, 4);
+    pci_register_slot(0x0B, PCI_CARD_NORMAL, 2, 3, 4, 1);
+    pci_register_slot(0x0A, PCI_CARD_NORMAL, 3, 4, 1, 2);
+    pci_register_slot(0x09, PCI_CARD_NORMAL, 4, 1, 2, 3);
+    pci_register_slot(0x07, PCI_CARD_SPECIAL, 0, 0, 0, 0);
+    device_add(&keyboard_ps2_pci_device);
+    device_add(&i430fx_device);
+    device_add(&piix_device);
+    device_add(&fdc37c665_device);
+    device_add(&intel_flash_bxt_device);
+
+    return ret;
+}
+
+
+int
+machine_at_endeavor_init(const machine_t *model)
+{
+    int ret;
+
+    ret = bios_load_linear_combined(L"roms/machines/endeavor/1006cb0_.bio",
+				    L"roms/machines/endeavor/1006cb0_.bi1", 0x1d000, 128);
+
+    if (bios_only || !ret)
+	return ret;
+
+    machine_at_common_init(model);
+
+    pci_init(PCI_CONFIG_TYPE_1);
+    pci_register_slot(0x00, PCI_CARD_SPECIAL, 0, 0, 0, 0);
+    pci_register_slot(0x08, PCI_CARD_ONBOARD, 4, 0, 0, 0);
+    pci_register_slot(0x0D, PCI_CARD_NORMAL, 1, 2, 3, 4);
+    pci_register_slot(0x0E, PCI_CARD_NORMAL, 2, 3, 4, 1);
+    pci_register_slot(0x0F, PCI_CARD_NORMAL, 3, 4, 1, 2);
+    pci_register_slot(0x10, PCI_CARD_NORMAL, 4, 1, 2, 3);
+    pci_register_slot(0x07, PCI_CARD_SPECIAL, 0, 0, 0, 0);
+
+    if (gfxcard == VID_INTERNAL)
+	device_add(&s3_phoenix_trio64_onboard_pci_device);
+
+    device_add(&keyboard_ps2_ami_pci_device);
+    device_add(&i430fx_device);
+    device_add(&piix_device);
+    device_add(&pc87306_device);
+    device_add(&intel_flash_bxt_ami_device);
+
+    return ret;
+}
+
+
+const device_t *
+at_endeavor_get_device(void)
+{
+    return &s3_phoenix_trio64_onboard_pci_device;
+}
+
+
+int
+machine_at_zappa_init(const machine_t *model)
+{
+    int ret;
+
+    ret = bios_load_linear_combined(L"roms/machines/zappa/1006bs0_.bio",
+				    L"roms/machines/zappa/1006bs0_.bi1", 0x20000, 128);
+
+    if (bios_only || !ret)
+	return ret;
+
+    machine_at_common_init(model);
+
+    pci_init(PCI_CONFIG_TYPE_1);
+    pci_register_slot(0x00, PCI_CARD_SPECIAL, 0, 0, 0, 0);
+    pci_register_slot(0x0D, PCI_CARD_NORMAL, 1, 2, 3, 4);
+    pci_register_slot(0x0E, PCI_CARD_NORMAL, 3, 4, 1, 2);
+    pci_register_slot(0x0F, PCI_CARD_NORMAL, 2, 3, 4, 1);
+    pci_register_slot(0x07, PCI_CARD_SPECIAL, 0, 0, 0, 0);
+    device_add(&keyboard_ps2_ami_pci_device);
+    device_add(&i430fx_device);
+    device_add(&piix_device);
+    device_add(&pc87306_device);
+    device_add(&intel_flash_bxt_ami_device);
+
+    return ret;
+}
+
+
+int
+machine_at_mb500n_init(const machine_t *model)
+{
+    int ret;
+
+    ret = bios_load_linear(L"roms/machines/mb500n/031396s.bin",
+			   0x000e0000, 131072, 0);
+
+    if (bios_only || !ret)
+	return ret;
+
+    machine_at_common_init(model);
+
+    pci_init(PCI_CONFIG_TYPE_1);
+    pci_register_slot(0x00, PCI_CARD_SPECIAL, 0, 0, 0, 0);
+    pci_register_slot(0x14, PCI_CARD_NORMAL, 1, 2, 3, 4);
+    pci_register_slot(0x13, PCI_CARD_NORMAL, 2, 3, 4, 1);
+    pci_register_slot(0x12, PCI_CARD_NORMAL, 3, 4, 1, 2);
+    pci_register_slot(0x11, PCI_CARD_NORMAL, 4, 1, 2, 3);
+    pci_register_slot(0x07, PCI_CARD_SPECIAL, 0, 0, 0, 0);
+    device_add(&keyboard_ps2_pci_device);
+    device_add(&i430fx_device);
+    device_add(&piix_device);
+    device_add(&fdc37c665_device);
+    device_add(&intel_flash_bxt_device);
+
+    return ret;
+}
+
+
+int
+machine_at_president_init(const machine_t *model)
+{
+    int ret;
+
+    ret = bios_load_linear(L"roms/machines/president/bios.bin",
+			   0x000e0000, 131072, 0);
+
+    if (bios_only || !ret)
+	return ret;
+
+    machine_at_common_init(model);
+
+    pci_init(PCI_CONFIG_TYPE_1);
+    pci_register_slot(0x00, PCI_CARD_SPECIAL, 0, 0, 0, 0);
+    pci_register_slot(0x08, PCI_CARD_NORMAL, 1, 2, 3, 4);
+    pci_register_slot(0x09, PCI_CARD_NORMAL, 2, 3, 4, 1);
+    pci_register_slot(0x0A, PCI_CARD_NORMAL, 3, 4, 1, 2);
+    pci_register_slot(0x0B, PCI_CARD_NORMAL, 4, 1, 2, 3);
+    pci_register_slot(0x07, PCI_CARD_SPECIAL, 0, 0, 0, 0);
+    device_add(&i430fx_device);
+    device_add(&piix_device);
+    device_add(&keyboard_ps2_pci_device);
+    device_add(&w83877f_president_device);
+    device_add(&intel_flash_bxt_device);
+
+    return ret;
+}
+
+
+#if defined(DEV_BRANCH) && defined(USE_VECTRA54)
+int
+machine_at_vectra54_init(const machine_t *model)
+{
+    int ret;
+
+    ret = bios_load_linear(L"roms/machines/vectra54/GT0724.22",
+			   0x000e0000, 131072, 0);
+
+    if (bios_only || !ret)
+	return ret;
+
+    machine_at_common_init(model);
+
+    pci_init(PCI_CONFIG_TYPE_1);
+    pci_register_slot(0x00, PCI_CARD_SPECIAL, 0, 0, 0, 0);
+    pci_register_slot(0x0C, PCI_CARD_NORMAL, 1, 2, 3, 4);
+    pci_register_slot(0x0B, PCI_CARD_NORMAL, 2, 3, 4, 1);
+    pci_register_slot(0x0A, PCI_CARD_NORMAL, 3, 4, 1, 2);
+    pci_register_slot(0x09, PCI_CARD_NORMAL, 4, 1, 2, 3);
+    pci_register_slot(0x07, PCI_CARD_SPECIAL, 0, 0, 0, 0);
+    device_add(&keyboard_ps2_ami_pci_device);
+    device_add(&i430fx_device);
+    device_add(&piix_device);
+    device_add(&fdc37c932qf_device);
+    device_add(&intel_flash_bxt_device);
+
+    return ret;
+}
+#endif