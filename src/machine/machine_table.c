/*
 * 86Box     A hypervisor and IBM PC system emulator that specializes in
 *           running old operating systems and software designed for IBM
 *           PC systems and compatibles from 1981 through fairly recent
 *           system designs based on the PCI bus.
 *
 *           This file is part of the 86Box distribution.
 *
 *           Handling of the emulated machines.
 *
 * NOTES:    OpenAT wip for 286-class machine with open BIOS.
 *           PS2_M80-486 wip, pending receipt of TRM's for machine.
 *
 *
 *
 * Authors:  Sarah Walker, <http://pcem-emulator.co.uk/>
 *           Miran Grca, <mgrca8@gmail.com>
 *           Fred N. van Kempen, <decwiz@yahoo.com>
 *
 *           Copyright 2008-2020 Sarah Walker.
 *           Copyright 2016-2020 Miran Grca.
 *           Copyright 2017-2020 Fred N. van Kempen.
 */
#include <stdio.h>
#include <stdint.h>
#include <string.h>
#include <wchar.h>
#include <86box/86box.h>
#include "cpu.h"
#include <86box/mem.h>
#include <86box/rom.h>
#include <86box/device.h>
#include <86box/machine.h>

const machine_filter_t machine_types[] = {
    { "None",                      MACHINE_TYPE_NONE       },
    { "8088",                      MACHINE_TYPE_8088       },
    { "8086",                      MACHINE_TYPE_8086       },
    { "80286",                     MACHINE_TYPE_286        },
    { "i386SX",                    MACHINE_TYPE_386SX      },
    { "486SLC",                    MACHINE_TYPE_486SLC     },
    { "i386DX",                    MACHINE_TYPE_386DX      },
    { "i386DX/i486",               MACHINE_TYPE_386DX_486  },
    { "i486 (Socket 168 and 1)",   MACHINE_TYPE_486        },
    { "i486 (Socket 2)",           MACHINE_TYPE_486_S2     },
    { "i486 (Socket 3)",           MACHINE_TYPE_486_S3     },
    { "i486 (Miscellaneous)",      MACHINE_TYPE_486_MISC   },
    { "Socket 4",                  MACHINE_TYPE_SOCKET4    },
    { "Socket 5",                  MACHINE_TYPE_SOCKET5    },
    { "Socket 7 (Single Voltage)", MACHINE_TYPE_SOCKET7_3V },
    { "Socket 7 (Dual Voltage)",   MACHINE_TYPE_SOCKET7    },
    { "Super Socket 7",            MACHINE_TYPE_SOCKETS7   },
    { "Socket 8",                  MACHINE_TYPE_SOCKET8    },
    { "Slot 1",                    MACHINE_TYPE_SLOT1      },
    { "Slot 1/2",                  MACHINE_TYPE_SLOT1_2    },
    { "Slot 1/Socket 370",         MACHINE_TYPE_SLOT1_370  },
    { "Slot 2",                    MACHINE_TYPE_SLOT2      },
    { "Socket 370",                MACHINE_TYPE_SOCKET370  },
    { "Miscellaneous",             MACHINE_TYPE_MISC       }
};

const machine_filter_t machine_chipsets[] = {
    { "None",                       MACHINE_CHIPSET_NONE                },
    { "Discrete",                   MACHINE_CHIPSET_DISCRETE            },
    { "Proprietary",                MACHINE_CHIPSET_PROPRIETARY         },
    { "Headland GC100A",            MACHINE_CHIPSET_GC100A              },
    { "Headland GC103",             MACHINE_CHIPSET_GC103               },
    { "Headland HT18",              MACHINE_CHIPSET_HT18                },
    { "ACC 2168",                   MACHINE_CHIPSET_ACC_2168            },
    { "ALi M1217",                  MACHINE_CHIPSET_ALI_M1217           },
    { "ALi M6117",                  MACHINE_CHIPSET_ALI_M6117           },
    { "ALi M1409",                  MACHINE_CHIPSET_ALI_M1409           },
    { "ALi M1429",                  MACHINE_CHIPSET_ALI_M1429           },
    { "ALi M1429G",                 MACHINE_CHIPSET_ALI_M1429G          },
    { "ALi M1489",                  MACHINE_CHIPSET_ALI_M1489           },
    { "ALi ALADDiN IV+",            MACHINE_CHIPSET_ALI_ALADDIN_IV_PLUS },
    { "ALi ALADDiN V",              MACHINE_CHIPSET_ALI_ALADDIN_V       },
    { "ALi ALADDiN-PRO II",         MACHINE_CHIPSET_ALI_ALADDIN_PRO_II  },
    { "C&T 82C235 SCAT",            MACHINE_CHIPSET_SCAT                },
    { "C&T CS8121 NEAT",            MACHINE_CHIPSET_NEAT                },
    { "C&T 386",                    MACHINE_CHIPSET_CT_386              },
    { "C&T CS4031",                 MACHINE_CHIPSET_CT_CS4031           },
    { "Contaq 82C596",              MACHINE_CHIPSET_CONTAQ_82C596       },
    { "Contaq 82C597",              MACHINE_CHIPSET_CONTAQ_82C597       },
    { "IMS 8848",                   MACHINE_CHIPSET_IMS_8848            },
    { "Intel 82335",                MACHINE_CHIPSET_INTEL_82335         },
    { "Intel 420TX",                MACHINE_CHIPSET_INTEL_420TX         },
    { "Intel 420ZX",                MACHINE_CHIPSET_INTEL_420ZX         },
    { "Intel 420EX",                MACHINE_CHIPSET_INTEL_420EX         },
    { "Intel 430LX",                MACHINE_CHIPSET_INTEL_430LX         },
    { "Intel 430NX",                MACHINE_CHIPSET_INTEL_430NX         },
    { "Intel 430FX",                MACHINE_CHIPSET_INTEL_430FX         },
    { "Intel 430HX",                MACHINE_CHIPSET_INTEL_430HX         },
    { "Intel 430VX",                MACHINE_CHIPSET_INTEL_430VX         },
    { "Intel 430TX",                MACHINE_CHIPSET_INTEL_430TX         },
    { "Intel 450KX",                MACHINE_CHIPSET_INTEL_450KX         },
    { "Intel 440FX",                MACHINE_CHIPSET_INTEL_440FX         },
    { "Intel 440LX",                MACHINE_CHIPSET_INTEL_440LX         },
    { "Intel 440EX",                MACHINE_CHIPSET_INTEL_440EX         },
    { "Intel 440BX",                MACHINE_CHIPSET_INTEL_440BX         },
    { "Intel 440ZX",                MACHINE_CHIPSET_INTEL_440ZX         },
    { "Intel 440GX",                MACHINE_CHIPSET_INTEL_440GX         },
    { "OPTi 283",                   MACHINE_CHIPSET_OPTI_283            },
    { "OPTi 291",                   MACHINE_CHIPSET_OPTI_291            },
    { "OPTi 493",                   MACHINE_CHIPSET_OPTI_493            },
    { "OPTi 495",                   MACHINE_CHIPSET_OPTI_495            },
    { "OPTi 499",                   MACHINE_CHIPSET_OPTI_499            },
    { "OPTi 895/802G",              MACHINE_CHIPSET_OPTI_895_802G       },
    { "OPTi 547/597",               MACHINE_CHIPSET_OPTI_547_597        },
    { "SARC RC2016A",               MACHINE_CHIPSET_SARC_RC2016A        },
    { "SiS 310",                    MACHINE_CHIPSET_SIS_310             },
    { "SiS 401",                    MACHINE_CHIPSET_SIS_401             },
    { "SiS 460",                    MACHINE_CHIPSET_SIS_460             },
    { "SiS 461",                    MACHINE_CHIPSET_SIS_461             },
    { "SiS 471",                    MACHINE_CHIPSET_SIS_471             },
    { "SiS 496",                    MACHINE_CHIPSET_SIS_496             },
    { "SiS 501",                    MACHINE_CHIPSET_SIS_501             },
    { "SiS 5511",                   MACHINE_CHIPSET_SIS_5511            },
    { "SiS 5571",                   MACHINE_CHIPSET_SIS_5571            },
    { "SMSC VictoryBX-66",          MACHINE_CHIPSET_SMSC_VICTORYBX_66   },
    { "STPC Client",                MACHINE_CHIPSET_STPC_CLIENT         },
    { "STPC Consumer-II",           MACHINE_CHIPSET_STPC_CONSUMER_II    },
    { "STPC Elite",                 MACHINE_CHIPSET_STPC_ELITE          },
    { "STPC Atlas",                 MACHINE_CHIPSET_STPC_ATLAS          },
    { "Symphony SL82C460 Haydn II", MACHINE_CHIPSET_SYMPHONY_SL82C460   },
    { "UMC UM82C480",               MACHINE_CHIPSET_UMC_UM82C480        },
    { "UMC UM82C491",               MACHINE_CHIPSET_UMC_UM82C491        },
    { "UMC UM8881",                 MACHINE_CHIPSET_UMC_UM8881          },
    { "UMC UM8890BF",               MACHINE_CHIPSET_UMC_UM8890BF        },
    { "VIA VT82C495",               MACHINE_CHIPSET_VIA_VT82C495        },
    { "VIA VT82C496G",              MACHINE_CHIPSET_VIA_VT82C496G       },
    { "VIA Apollo VPX",             MACHINE_CHIPSET_VIA_APOLLO_VPX      },
    { "VIA Apollo VP3",             MACHINE_CHIPSET_VIA_APOLLO_VP3      },
    { "VIA Apollo MVP3",            MACHINE_CHIPSET_VIA_APOLLO_MVP3     },
    { "VIA Apollo Pro",             MACHINE_CHIPSET_VIA_APOLLO_PRO      },
    { "VIA Apollo Pro 133",         MACHINE_CHIPSET_VIA_APOLLO_PRO_133  },
    { "VIA Apollo Pro 133A",        MACHINE_CHIPSET_VIA_APOLLO_PRO_133A },
    { "VLSI SCAMP",                 MACHINE_CHIPSET_VLSI_SCAMP          },
    { "VLSI VL82C480",              MACHINE_CHIPSET_VLSI_VL82C480       },
    { "VLSI VL82C481",              MACHINE_CHIPSET_VLSI_VL82C481       },
    { "VLSI VL82C486",              MACHINE_CHIPSET_VLSI_VL82C486       },
    { "WD76C10",                    MACHINE_CHIPSET_WD76C10             }
};

/* Machines to add before machine freeze:
   - PCChips M773 (440BX + SMSC with AMI BIOS);
   - TMC Mycomp PCI54ST;
   - Zeos Quadtel 486.

   NOTE: The AMI MegaKey tests were done on a real Intel Advanced/ATX
     (thanks, MrKsoft for running my AMIKEY.COM on it), but the
     technical specifications of the other Intel machines confirm
     that the other boards also have the MegaKey.

   NOTE: The later (ie. not AMI Color) Intel AMI BIOS'es execute a
     sequence of commands (B8, BA, BB) during one of the very first
     phases of POST, in a way that is only valid on the AMIKey-3
     KBC firmware, that includes the Classic PCI/ED (Ninja) BIOS
     which otherwise does not execute any AMI KBC commands, which
     indicates that the sequence is a leftover of whatever AMI
     BIOS (likely a laptop one since the AMIKey-3 is a laptop KBC
     firmware!) Intel forked.

   NOTE: The VIA VT82C42N returns 0x46 ('F') in command 0xA1 (so it
     emulates the AMI KF/AMIKey KBC firmware), and 0x42 ('B') in
     command 0xAF.
     The version on the VIA VT82C686B southbridge also returns
     'F' in command 0xA1, but 0x45 ('E') in command 0xAF.
     The version on the VIA VT82C586B southbridge also returns
     'F' in command 0xA1, but 0x44 ('D') in command 0xAF.
     The version on the VIA VT82C586A southbridge also returns
     'F' in command 0xA1, but 0x43 ('C') in command 0xAF.

   NOTE: The AMI MegaKey commands blanked in the technical reference
<<<<<<< HEAD
     are CC and and C4, which are Set P14 High and Set P14 Low,
     respectively. Also, AMI KBC command C1, mysteriously missing
     from the technical references of AMI MegaKey and earlier, is
     Write Input Port, same as on AMIKey-3.

   Machines to remove:
   - Hedaka HED-919.
=======
 are CC and and C4, which are Set P14 High and Set P14 Low,
 respectively. Also, AMI KBC command C1, mysteriously missing
 from the technical references of AMI MegaKey and earlier, is
 Write Input Port, same as on AMIKey-3.
>>>>>>> b840ca61
*/


const machine_t machines[] = {
    /* 8088 Machines */
    { "[8088] IBM PC (1981)",                          "ibmpc",            MACHINE_TYPE_8088,       MACHINE_CHIPSET_DISCRETE,            machine_pc_init,                  0, 0, MACHINE_AVAILABLE, 0 , CPU_PKG_8088,                                    CPU_BLOCK_NONE, 0, 0, 0, 0, 0, 0, MACHINE_PC,        MACHINE_FLAGS_NONE,   16,    64,  16,    0, KBC_IBM_PC_XT, 0xff00, 0xffffffff, NULL,    NULL, NULL },
    { "[8088] IBM PC (1982)",                          "ibmpc82",          MACHINE_TYPE_8088,       MACHINE_CHIPSET_DISCRETE,            machine_pc82_init,                0, 0, MACHINE_AVAILABLE, 0 , CPU_PKG_8088,                                    CPU_BLOCK_NONE, 0, 0, 0, 0, 0, 0, MACHINE_PC,        MACHINE_FLAGS_NONE,   64,   256,  64,    0, KBC_IBM_PC_XT, 0xff00, 0xffffffff, NULL,    NULL, NULL },
    { "[8088] IBM PCjr",                               "ibmpcjr",          MACHINE_TYPE_8088,       MACHINE_CHIPSET_DISCRETE,            machine_pcjr_init,                0, 0, MACHINE_AVAILABLE, 0 , CPU_PKG_8088,                                    CPU_BLOCK_NONE, 4772728, 4772728, 0, 0, 0, 0, MACHINE_PCJR,      MACHINE_VIDEO_FIXED, 128,   640, 128,    0, KBC_IBM_PCJR, 0xff00, 0xffffffff, NULL, pcjr_get_device, NULL },
    { "[8088] IBM XT (1982)",                          "ibmxt",            MACHINE_TYPE_8088,       MACHINE_CHIPSET_DISCRETE,            machine_xt_init,                  0, 0, MACHINE_AVAILABLE, 0 , CPU_PKG_8088,                                    CPU_BLOCK_NONE, 0, 0, 0, 0, 0, 0, MACHINE_PC,        MACHINE_FLAGS_NONE,   64,   256,  64,    0, KBC_IBM_PC_XT, 0xff00, 0xffffffff, NULL,    NULL, NULL },
    { "[8088] IBM XT (1986)",                          "ibmxt86",          MACHINE_TYPE_8088,       MACHINE_CHIPSET_DISCRETE,            machine_xt86_init,                0, 0, MACHINE_AVAILABLE, 0 , CPU_PKG_8088,                                    CPU_BLOCK_NONE, 0, 0, 0, 0, 0, 0, MACHINE_PC,        MACHINE_FLAGS_NONE,  256,   640,  64,    0, KBC_IBM_PC_XT, 0xff00, 0xffffffff, NULL,     NULL, NULL },
    { "[8088] American XT Computer",                   "americxt",         MACHINE_TYPE_8088,       MACHINE_CHIPSET_DISCRETE,            machine_xt_americxt_init,         0, 0, MACHINE_AVAILABLE, 0 , CPU_PKG_8088,                                    CPU_BLOCK_NONE, 0, 0, 0, 0, 0, 0, MACHINE_PC,        MACHINE_FLAGS_NONE,   64,   640,  64,    0, KBC_IBM_PC_XT, 0xff00, 0xffffffff, NULL,     NULL, NULL },
    { "[8088] AMI XT clone",                           "amixt",            MACHINE_TYPE_8088,       MACHINE_CHIPSET_DISCRETE,            machine_xt_amixt_init,            0, 0, MACHINE_AVAILABLE, 0 , CPU_PKG_8088,                                    CPU_BLOCK_NONE, 0, 0, 0, 0, 0, 0, MACHINE_PC,        MACHINE_FLAGS_NONE,   64,   640,  64,    0, KBC_IBM_PC_XT, 0xff00, 0xffffffff, NULL,     NULL, NULL },
    { "[8088] Columbia Data Products MPC-1600",        "mpc1600",          MACHINE_TYPE_8088,       MACHINE_CHIPSET_DISCRETE,            machine_xt_mpc1600_init,          0, 0, MACHINE_AVAILABLE, 0 , CPU_PKG_8088,                                    CPU_BLOCK_NONE, 0, 0, 0, 0, 0, 0, MACHINE_PC,        MACHINE_FLAGS_NONE,  128,   512,  64,    0, KBC_IBM_PC_XT, 0xff00, 0xffffffff, NULL,     NULL, NULL },
    { "[8088] Compaq Portable",                        "portable",         MACHINE_TYPE_8088,       MACHINE_CHIPSET_DISCRETE,            machine_xt_compaq_portable_init,  0, 0, MACHINE_AVAILABLE, 0 , CPU_PKG_8088,                                    CPU_BLOCK_NONE, 0, 0, 0, 0, 0, 0, MACHINE_PC,        MACHINE_FLAGS_NONE,  128,   640, 128,    0, KBC_IBM_PC_XT, 0xff00, 0xffffffff, NULL,     NULL, NULL },
    { "[8088] DTK PIM-TB10-Z",                         "dtk",              MACHINE_TYPE_8088,       MACHINE_CHIPSET_DISCRETE,            machine_xt_dtk_init,              0, 0, MACHINE_AVAILABLE, 0 , CPU_PKG_8088,                                    CPU_BLOCK_NONE, 0, 0, 0, 0, 0, 0, MACHINE_PC,        MACHINE_FLAGS_NONE,   64,   640,  64,    0, KBC_IBM_PC_XT, 0xff00, 0xffffffff, NULL,     NULL, NULL },
    { "[8088] Eagle PC Spirit",                        "pcspirit",         MACHINE_TYPE_8088,       MACHINE_CHIPSET_DISCRETE,            machine_xt_pcspirit_init,         0, 0, MACHINE_AVAILABLE, 0 , CPU_PKG_8088,                                    CPU_BLOCK_NONE, 0, 0, 0, 0, 0, 0, MACHINE_PC,        MACHINE_FLAGS_NONE,  128,   640,  64,    0, KBC_IBM_PC_XT, 0xff00, 0xffffffff, NULL,     NULL, NULL },
    { "[8088] Generic XT clone",                       "genxt",            MACHINE_TYPE_8088,       MACHINE_CHIPSET_DISCRETE,            machine_genxt_init,               0, 0, MACHINE_AVAILABLE, 0 , CPU_PKG_8088,                                    CPU_BLOCK_NONE, 0, 0, 0, 0, 0, 0, MACHINE_PC,        MACHINE_FLAGS_NONE,   64,   640,  64,    0, KBC_IBM_PC_XT, 0xff00, 0xffffffff, NULL,     NULL, NULL },
    { "[8088] Juko ST",                                "jukopc",           MACHINE_TYPE_8088,       MACHINE_CHIPSET_DISCRETE,            machine_xt_jukopc_init,           0, 0, MACHINE_AVAILABLE, 0 , CPU_PKG_8088,                                    CPU_BLOCK_NONE, 0, 0, 0, 0, 0, 0, MACHINE_PC,        MACHINE_FLAGS_NONE,   64,   640,  64,    0, KBC_IBM_PC_XT, 0xff00, 0xffffffff, NULL,     NULL, NULL },
    { "[8088] Multitech PC-500",                       "pc500",            MACHINE_TYPE_8088,       MACHINE_CHIPSET_DISCRETE,            machine_xt_pc500_init,            0, 0, MACHINE_AVAILABLE, 0 , CPU_PKG_8088,                                    CPU_BLOCK_NONE, 0, 0, 0, 0, 0, 0, MACHINE_PC,        MACHINE_FLAGS_NONE,  128,   640,  64,    0, KBC_IBM_PC_XT, 0xff00, 0xffffffff, NULL,     NULL, NULL },
    { "[8088] Multitech PC-700",                       "pc700",            MACHINE_TYPE_8088,       MACHINE_CHIPSET_DISCRETE,            machine_xt_pc700_init,            0, 0, MACHINE_AVAILABLE, 0 , CPU_PKG_8088,                                    CPU_BLOCK_NONE, 0, 0, 0, 0, 0, 0, MACHINE_PC,        MACHINE_FLAGS_NONE,  128,   640,  64,    0, KBC_IBM_PC_XT, 0xff00, 0xffffffff, NULL,     NULL, NULL },
    { "[8088] NCR PC4i",                               "pc4i",             MACHINE_TYPE_8088,       MACHINE_CHIPSET_DISCRETE,            machine_xt_pc4i_init,             0, 0, MACHINE_AVAILABLE, 0 , CPU_PKG_8088,                                    CPU_BLOCK_NONE, 0, 0, 0, 0, 0, 0, MACHINE_PC,        MACHINE_FLAGS_NONE,  256,   640, 256,    0, KBC_IBM_PC_XT, 0xff00, 0xffffffff, NULL,     NULL, NULL },
    { "[8088] Olivetti M19",                           "m19",              MACHINE_TYPE_8088,       MACHINE_CHIPSET_PROPRIETARY,         machine_xt_m19_init,              0, 0, MACHINE_AVAILABLE, 0 , CPU_PKG_8088,                                    CPU_BLOCK_NONE, 4772728, 7159092, 0, 0, 0, 0, MACHINE_PC,        MACHINE_VIDEO_FIXED, 256,   640, 256,    0, KBC_OLIVETTI_XT,          0xff00, 0xffffffff, NULL, m19_get_device, NULL },
    { "[8088] OpenXT",                                 "openxt",           MACHINE_TYPE_8088,       MACHINE_CHIPSET_DISCRETE,            machine_xt_openxt_init,           0, 0, MACHINE_AVAILABLE, 0 , CPU_PKG_8088,                                    CPU_BLOCK_NONE, 0, 0, 0, 0, 0, 0, MACHINE_PC,        MACHINE_FLAGS_NONE,   64,   640,  64,    0, KBC_IBM_PC_XT, 0xff00, 0xffffffff, NULL,     NULL, NULL },
    { "[8088] Philips P3105/NMS9100",                  "p3105",            MACHINE_TYPE_8088,       MACHINE_CHIPSET_DISCRETE,            machine_xt_p3105_init,            0, 0, MACHINE_AVAILABLE, 0 , CPU_PKG_8088,                                    CPU_BLOCK_NONE, 0, 0, 0, 0, 0, 0, MACHINE_PC,        MACHINE_XTA,         256,   768, 256,    0, KBC_IBM_PC_XT, 0xff00, 0xffffffff, NULL,     NULL, NULL },
    { "[8088] Phoenix XT clone",                       "pxxt",             MACHINE_TYPE_8088,       MACHINE_CHIPSET_DISCRETE,            machine_xt_pxxt_init,             0, 0, MACHINE_AVAILABLE, 0 , CPU_PKG_8088,                                    CPU_BLOCK_NONE, 0, 0, 0, 0, 0, 0, MACHINE_PC,        MACHINE_FLAGS_NONE,   64,   640,  64,    0, KBC_IBM_PC_XT, 0xff00, 0xffffffff, NULL,     NULL, NULL },
    { "[8088] Schneider EuroPC",                       "europc",           MACHINE_TYPE_8088,       MACHINE_CHIPSET_PROPRIETARY,         machine_europc_init,              0, 0, MACHINE_AVAILABLE, 0 , CPU_PKG_8088_EUROPC,                             CPU_BLOCK_NONE, 0, 0, 0, 0, 0, 0, MACHINE_PC,        MACHINE_XTA | MACHINE_MOUSE, 512,   640, 128,   15, KBC_IBM_PC_XT, 0xff00, 0xffffffff, NULL, NULL, NULL },
    { "[8088] Super PC/Turbo XT",                      "pcxt",             MACHINE_TYPE_8088,       MACHINE_CHIPSET_DISCRETE,            machine_xt_pcxt_init,             0, 0, MACHINE_AVAILABLE, 0 , CPU_PKG_8088,                                    CPU_BLOCK_NONE, 0, 0, 0, 0, 0, 0, MACHINE_PC,        MACHINE_FLAGS_NONE,   64,   640,  64,    0, KBC_IBM_PC_XT, 0xff00, 0xffffffff, NULL,     NULL, NULL },
    { "[8088] Tandy 1000",                             "tandy",            MACHINE_TYPE_8088,       MACHINE_CHIPSET_PROPRIETARY,         machine_tandy_init,               0, 0, MACHINE_AVAILABLE, 0 , CPU_PKG_8088_EUROPC,                             CPU_BLOCK_NONE, 0, 0, 0, 0, 0, 0, MACHINE_PC,        MACHINE_VIDEO_FIXED, 128,   640, 128,    0, KBC_TANDY,     0xff00, 0xffffffff, NULL,     tandy1k_get_device, NULL },
    { "[8088] Tandy 1000 HX",                          "tandy1000hx",      MACHINE_TYPE_8088,       MACHINE_CHIPSET_PROPRIETARY,         machine_tandy1000hx_init,         0, 0, MACHINE_AVAILABLE, 0 , CPU_PKG_8088_EUROPC,                             CPU_BLOCK_NONE, 0, 0, 0, 0, 0, 0, MACHINE_PC,        MACHINE_VIDEO_FIXED, 256,   640, 128,    0, KBC_TANDY,     0xff00, 0xffffffff, NULL,     tandy1k_hx_get_device, NULL },
    { "[8088] Toshiba T1000",                          "t1000",            MACHINE_TYPE_8088,       MACHINE_CHIPSET_PROPRIETARY,         machine_xt_t1000_init,            0, 0, MACHINE_AVAILABLE, 0 , CPU_PKG_8088,                                    CPU_BLOCK_NONE, 0, 0, 0, 0, 0, 0, MACHINE_PC,        MACHINE_VIDEO,       512,  1280, 768,   63, KBC_IBM_PC_XT, 0xff00, 0xffffffff, NULL,     t1000_get_device, NULL },
    { "[8088] Vendex HeadStart Turbo 888-XT",          "vendex",           MACHINE_TYPE_8088,       MACHINE_CHIPSET_PROPRIETARY,         machine_xt_vendex_init,           0, 0, MACHINE_AVAILABLE, 0 , CPU_PKG_8088,                                    CPU_BLOCK_NONE, 0, 0, 0, 0, 0, 0, MACHINE_PC,        MACHINE_FLAGS_NONE,  256,   768, 256,    0, KBC_IBM_PC_XT, 0xff00, 0xffffffff, NULL,     NULL, NULL },
#if defined(DEV_BRANCH) && defined(USE_LASERXT)
    { "[8088] VTech Laser Turbo XT",                   "ltxt",             MACHINE_TYPE_8088,       MACHINE_CHIPSET_DISCRETE,            machine_xt_laserxt_init,          0, 0, MACHINE_AVAILABLE, 0 , CPU_PKG_8088,                                    CPU_BLOCK_NONE, 0, 0, 0, 0, 0, 0, MACHINE_PC,        MACHINE_FLAGS_NONE,  256,   640, 256,    0, KBC_IBM_PC_XT, 0xff00, 0xffffffff,    NULL,                NULL, NULL },
#endif
    /* Has a standard PS/2 KBC (so, use IBM PS/2 Type 1). */
    { "[8088] Xi8088",                                 "xi8088",           MACHINE_TYPE_8088,       MACHINE_CHIPSET_DISCRETE,            machine_xt_xi8088_init,           0, 0, MACHINE_AVAILABLE, 0 , CPU_PKG_8088,                                    CPU_BLOCK_NONE, 0, 0, 0, 0, 0, 0, MACHINE_PS2,       MACHINE_FLAGS_NONE,   64,  1024, 128,  127, KBC_VIA_VT82C4XN_XI8088,  0xff04, 0xffffffff,    xi8088_get_device,        NULL, NULL },
    { "[8088] Z-NIX PC-1600",                          "znic",             MACHINE_TYPE_8088,       MACHINE_CHIPSET_DISCRETE,            machine_xt_znic_init,             0, 0, MACHINE_AVAILABLE, 0 , CPU_PKG_8088,                                    CPU_BLOCK_NONE, 0, 0, 0, 0, 0, 0, MACHINE_PC,        MACHINE_FLAGS_NONE,   64,   640,  64,    0, KBC_IBM_PC_XT,            0xff00, 0xffffffff,    NULL,                NULL, NULL },
    { "[8088] Zenith Data Systems Z-151/152/161",      "zdsz151",          MACHINE_TYPE_8088,       MACHINE_CHIPSET_DISCRETE,            machine_xt_z151_init,             0, 0, MACHINE_AVAILABLE, 0 , CPU_PKG_8088,                                    CPU_BLOCK_NONE, 0, 0, 0, 0, 0, 0, MACHINE_PC,        MACHINE_FLAGS_NONE,  128,   640,  64,    0, KBC_IBM_PC_XT,            0xff00, 0xffffffff,    NULL,                NULL, NULL },
    { "[8088] Zenith Data Systems Z-159",              "zdsz159",          MACHINE_TYPE_8088,       MACHINE_CHIPSET_DISCRETE,            machine_xt_z159_init,             0, 0, MACHINE_AVAILABLE, 0 , CPU_PKG_8088,                                    CPU_BLOCK_NONE, 0, 0, 0, 0, 0, 0, MACHINE_PC,        MACHINE_FLAGS_NONE,  128,   640,  64,    0, KBC_IBM_PC_XT,            0xff00, 0xffffffff,    NULL,                NULL, NULL },
    { "[8088] Zenith Data Systems SupersPort (Z-184)", "zdsupers",         MACHINE_TYPE_8088,       MACHINE_CHIPSET_DISCRETE,            machine_xt_z184_init,             0, 0, MACHINE_AVAILABLE, 0 , CPU_PKG_8088,                                    CPU_BLOCK_NONE, 0, 0, 0, 0, 0, 0, MACHINE_PC,        MACHINE_VIDEO_FIXED, 128,   640, 128,    0, KBC_IBM_PC_XT,            0xff00, 0xffffffff,    NULL,                z184_get_device },
    { "[GC100A] Philips P3120",                        "p3120",            MACHINE_TYPE_8088,       MACHINE_CHIPSET_GC100A,              machine_xt_p3120_init,            0, 0, MACHINE_AVAILABLE, 0 , CPU_PKG_8088,                                    CPU_BLOCK_NONE, 0, 0, 0, 0, 0, 0, MACHINE_PC,        MACHINE_XTA,         256,   768, 256,    0, KBC_IBM_PC_XT,            0xff00, 0xffffffff,    NULL,                NULL, NULL },

    /* 8086 Machines */
    { "[8086] Amstrad PC1512",                         "pc1512",           MACHINE_TYPE_8086,       MACHINE_CHIPSET_PROPRIETARY,         machine_pc1512_init,              0, 0, MACHINE_AVAILABLE, 0 , CPU_PKG_8086,                                    CPU_BLOCK_NONE, 8000000, 8000000, 0, 0, 0, 0, MACHINE_PC,        MACHINE_VIDEO_FIXED | MACHINE_MOUSE, 512,   640, 128,   63, KBC_AMSTRAD,            0xff00, 0xffffffff,    NULL,                pc1512_get_device },
    { "[8086] Amstrad PC1640",                         "pc1640",           MACHINE_TYPE_8086,       MACHINE_CHIPSET_PROPRIETARY,         machine_pc1640_init,              0, 0, MACHINE_AVAILABLE, 0 , CPU_PKG_8086,                                    CPU_BLOCK_NONE, 0, 0, 0, 0, 0, 0, MACHINE_PC,        MACHINE_VIDEO | MACHINE_MOUSE,        640,   640, 640,   63, KBC_AMSTRAD,            0xff00, 0xffffffff,    pc1640_get_device,        NULL, NULL },
    { "[8086] Amstrad PC2086",                         "pc2086",           MACHINE_TYPE_8086,       MACHINE_CHIPSET_PROPRIETARY,         machine_pc2086_init,              0, 0, MACHINE_AVAILABLE, 0 , CPU_PKG_8086,                                    CPU_BLOCK_NONE, 0, 0, 0, 0, 0, 0, MACHINE_PC,        MACHINE_VIDEO_FIXED | MACHINE_MOUSE,  640,   640, 640,   63, KBC_AMSTRAD,            0xff00, 0xffffffff,    pc2086_get_device,        NULL, NULL },
    { "[8086] Amstrad PC3086",                         "pc3086",           MACHINE_TYPE_8086,       MACHINE_CHIPSET_PROPRIETARY,         machine_pc3086_init,              0, 0, MACHINE_AVAILABLE, 0 , CPU_PKG_8086,                                    CPU_BLOCK_NONE, 0, 0, 0, 0, 0, 0, MACHINE_PC,        MACHINE_VIDEO_FIXED | MACHINE_MOUSE,  640,   640, 640,   63, KBC_AMSTRAD,            0xff00, 0xffffffff,    pc3086_get_device,        NULL, NULL },
    { "[8086] Amstrad PC20(0)",                        "pc200",            MACHINE_TYPE_8086,       MACHINE_CHIPSET_PROPRIETARY,         machine_pc200_init,               0, 0, MACHINE_AVAILABLE, 0 , CPU_PKG_8086,                                    CPU_BLOCK_NONE, 0, 0, 0, 0, 0, 0, MACHINE_PC,        MACHINE_VIDEO | MACHINE_MOUSE,        512,   640, 128,   63, KBC_AMSTRAD,            0xff00, 0xffffffff,    NULL,                pc200_get_device },
    { "[8086] Amstrad PPC512/640",                     "ppc512",           MACHINE_TYPE_8086,       MACHINE_CHIPSET_PROPRIETARY,         machine_ppc512_init,              0, 0, MACHINE_AVAILABLE, 0 , CPU_PKG_8086,                                    CPU_BLOCK_NONE, 0, 0, 0, 0, 0, 0, MACHINE_PC,        MACHINE_VIDEO | MACHINE_MOUSE,        512,   640, 128,   63, KBC_AMSTRAD,            0xff00, 0xffffffff,    NULL,                ppc512_get_device },
    { "[8086] Compaq Deskpro",                         "deskpro",          MACHINE_TYPE_8086,       MACHINE_CHIPSET_PROPRIETARY,         machine_xt_compaq_deskpro_init,   0, 0, MACHINE_AVAILABLE, 0 , CPU_PKG_8086,                                    CPU_BLOCK_NONE, 0, 0, 0, 0, 0, 0, MACHINE_PC,        MACHINE_FLAGS_NONE,                   128,   640, 128,    0, KBC_IBM_PC_XT,          0xff00, 0xffffffff,    NULL,                NULL, NULL },
    { "[8086] Olivetti M21/24/24SP",                   "m24",              MACHINE_TYPE_8086,       MACHINE_CHIPSET_PROPRIETARY,         machine_xt_m24_init,              0, 0, MACHINE_AVAILABLE, 0 , CPU_PKG_8086,                                    CPU_BLOCK_NONE, 0, 0, 0, 0, 0, 0, MACHINE_PC,        MACHINE_VIDEO | MACHINE_MOUSE,        128,   640, 128,    0, KBC_OLIVETTI_XT,        0xff00, 0xffffffff,    NULL,                m24_get_device },
    /* Has Olivetti KBC firmware. */
    { "[8086] Olivetti M240",                          "m240",             MACHINE_TYPE_8086,       MACHINE_CHIPSET_PROPRIETARY,         machine_xt_m240_init,             0, 0, MACHINE_AVAILABLE, 0 , CPU_PKG_8086,                                    CPU_BLOCK_NONE, 0, 0, 0, 0, 0, 0, MACHINE_PC,        MACHINE_FLAGS_NONE,                   128,   640, 128,    0, KBC_OLIVETTI,            0xff04, 0xffffffff,    NULL,                NULL, NULL },
    { "[8086] Schetmash Iskra-3104",                   "iskra3104",        MACHINE_TYPE_8086,       MACHINE_CHIPSET_DISCRETE,            machine_xt_iskra3104_init,        0, 0, MACHINE_AVAILABLE, 0 , CPU_PKG_8086,                                    CPU_BLOCK_NONE, 0, 0, 0, 0, 0, 0, MACHINE_PC,        MACHINE_FLAGS_NONE,                   128,   640, 128,    0, KBC_IBM_PC_XT,            0xff00, 0xffffffff,    NULL,                NULL, NULL },
    { "[8086] Tandy 1000 SL/2",                        "tandy1000sl2",     MACHINE_TYPE_8086,       MACHINE_CHIPSET_PROPRIETARY,         machine_tandy1000sl2_init,        0, 0, MACHINE_AVAILABLE, 0 , CPU_PKG_8086,                                    CPU_BLOCK_NONE, 0, 0, 0, 0, 0, 0, MACHINE_PC,        MACHINE_VIDEO_FIXED,                  512,   768, 128,    0, KBC_TANDY_SL2,            0xff00, 0xffffffff,    NULL,                tandy1k_sl_get_device },
    { "[8086] Victor V86P",                            "v86p",             MACHINE_TYPE_8086,       MACHINE_CHIPSET_PROPRIETARY,         machine_v86p_init,                0, 0, MACHINE_AVAILABLE, 0 , CPU_PKG_8086,                                    CPU_BLOCK_NONE, 0, 0, 0, 0, 0, 0, MACHINE_PC,        MACHINE_VIDEO,                        512,  1024, 128,  127, KBC_IBM_PC_XT,            0xff00, 0xffffffff,    NULL,                NULL, NULL },
    { "[8086] Toshiba T1200",                          "t1200",            MACHINE_TYPE_8086,       MACHINE_CHIPSET_PROPRIETARY,         machine_xt_t1200_init,            0, 0, MACHINE_AVAILABLE, 0 , CPU_PKG_8086,                                    CPU_BLOCK_NONE, 0, 0, 0, 0, 0, 0, MACHINE_PC,        MACHINE_VIDEO,                       1024,  2048,1024,   63, KBC_IBM_PC_XT,            0xff00, 0xffffffff,    NULL,                t1200_get_device },

#if defined(DEV_BRANCH) && defined(USE_LASERXT)
    { "[8086] VTech Laser XT3",                        "lxt3",             MACHINE_TYPE_8086,       MACHINE_CHIPSET_DISCRETE,            machine_xt_lxt3_init,             0, 0, MACHINE_AVAILABLE, 0 , CPU_PKG_8086,                                    CPU_BLOCK_NONE, 0, 0, 0, 0, 0, 0, MACHINE_PC,        MACHINE_FLAGS_NONE,                   256,   640, 256,    0, KBC_IBM_PC_XT,            0xff00, 0xffffffff,    NULL,                NULL, NULL },
#endif

    /* 286 AT machines */
    /* Has IBM AT KBC firmware. */
    { "[ISA] IBM AT",                                  "ibmat",            MACHINE_TYPE_286,        MACHINE_CHIPSET_DISCRETE,            machine_at_ibm_init,              0, 0, MACHINE_AVAILABLE, 0 , CPU_PKG_286,                                     CPU_BLOCK_NONE, 6000000, 8000000, 0, 0, 0, 0, MACHINE_AT, MACHINE_FLAGS_NONE, 256, 15872, 128,   63, NULL, NULL },
    /* Has IBM PS/2 Type 1 KBC firmware. */
    { "[ISA] IBM PS/1 model 2011",                     "ibmps1es",         MACHINE_TYPE_286,        MACHINE_CHIPSET_PROPRIETARY,         machine_ps1_m2011_init,           0, 0, MACHINE_AVAILABLE, 0 , CPU_PKG_286,                                     CPU_BLOCK_NONE, 10000000, 10000000, 0, 0, 0, 0, MACHINE_PS2, MACHINE_XTA | MACHINE_VIDEO_FIXED, 512, 16384, 512,   63, NULL, NULL },
    /* Has IBM PS/2 Type 1 KBC firmware. */
    { "[ISA] IBM PS/2 model 30-286",                   "ibmps2_m30_286",   MACHINE_TYPE_286,        MACHINE_CHIPSET_PROPRIETARY,         machine_ps2_m30_286_init,         0, 0, MACHINE_AVAILABLE, 0 , CPU_PKG_286 | CPU_PKG_486SLC_IBM,                CPU_BLOCK_NONE, 10000000, 0, 0, 0, 0, 0, MACHINE_PS2, MACHINE_XTA | MACHINE_VIDEO_FIXED, 1024, 16384,1024,  127, NULL, NULL },
    /* Has IBM AT KBC firmware. */
    { "[ISA] IBM XT Model 286",                        "ibmxt286",         MACHINE_TYPE_286,        MACHINE_CHIPSET_DISCRETE,            machine_at_ibmxt286_init,         0, 0, MACHINE_AVAILABLE, 0 , CPU_PKG_286,                                     CPU_BLOCK_NONE, 6000000, 6000000, 0, 0, 0, 0, MACHINE_AT, MACHINE_FLAGS_NONE, 256, 15872, 128,  127, NULL, NULL },
    /* AMI BIOS for a chipset-less machine, most likely has AMI 'F' KBC firmware. */
    { "[ISA] AMI IBM AT",                              "ibmatami",         MACHINE_TYPE_286,        MACHINE_CHIPSET_DISCRETE,            machine_at_ibmatami_init,         0, 0, MACHINE_AVAILABLE, 0 , CPU_PKG_286,                                     CPU_BLOCK_NONE, 6000000, 8000000, 0, 0, 0, 0, MACHINE_AT, MACHINE_FLAGS_NONE, 256, 15872, 128,   63, NULL, NULL },
    /* Uses Commodore (CBM) KBC firmware, to be implemented as identical to the
       IBM AT KBC firmware unless evidence emerges of any proprietary commands. */
    { "[ISA] Commodore PC 30 III",                     "cmdpc30",          MACHINE_TYPE_286,        MACHINE_CHIPSET_PROPRIETARY,         machine_at_cmdpc_init,            0, 0, MACHINE_AVAILABLE, 0 , CPU_PKG_286,                                     CPU_BLOCK_NONE, 0, 0, 0, 0, 0, 0, MACHINE_AT, MACHINE_FLAGS_NONE, 640, 16384, 128,  127, NULL, NULL },
    /* Uses Compaq KBC firmware. */
    { "[ISA] Compaq Portable II",                      "portableii",       MACHINE_TYPE_286,        MACHINE_CHIPSET_PROPRIETARY,         machine_at_portableii_init,       0, 0, MACHINE_AVAILABLE, 0 , CPU_PKG_286,                                     CPU_BLOCK_NONE, 0, 0, 0, 0, 0, 0, MACHINE_AT, MACHINE_FLAGS_NONE, 640, 16384, 128,  127, NULL, NULL },
    /* Uses Compaq KBC firmware. */
    { "[ISA] Compaq Portable III",                     "portableiii",      MACHINE_TYPE_286,        MACHINE_CHIPSET_PROPRIETARY,         machine_at_portableiii_init,      0, 0, MACHINE_AVAILABLE, 0 , CPU_PKG_286,                                     CPU_BLOCK_NONE, 0, 0, 0, 0, 0, 0, MACHINE_AT, MACHINE_VIDEO, 640, 16384, 128,  127, at_cpqiii_get_device },
    /* Has IBM AT KBC firmware. */
    { "[ISA] MR BIOS 286 clone",                       "mr286",            MACHINE_TYPE_286,        MACHINE_CHIPSET_DISCRETE,            machine_at_mr286_init,            0, 0, MACHINE_AVAILABLE, 0 , CPU_PKG_286,                                     CPU_BLOCK_NONE, 0, 0, 0, 0, 0, 0, MACHINE_AT, MACHINE_IDE, 512, 16384, 128,  127, NULL, NULL },
    /* Has IBM AT KBC firmware. */
    { "[ISA] NCR PC8/810/710/3390/3392",               "pc8",              MACHINE_TYPE_286,        MACHINE_CHIPSET_DISCRETE,            machine_at_pc8_init,              0, 0, MACHINE_AVAILABLE, 0 , CPU_PKG_286,                                     CPU_BLOCK_NONE, 0, 0, 0, 0, 0, 0, MACHINE_AT, MACHINE_FLAGS_NONE, 512, 16384, 128,  127, NULL, NULL },
#if defined(DEV_BRANCH) && defined(USE_OLIVETTI)
    /* Has Olivetti KBC firmware. */
    { "[ISA] Olivetti M290",                           "m290",             MACHINE_TYPE_286,        MACHINE_CHIPSET_PROPRIETARY,         machine_at_m290_init,             0, 0, MACHINE_AVAILABLE, 0 , CPU_PKG_286,                                     CPU_BLOCK_NONE, 0, 0, 0, 0, 0, 0, MACHINE_AT, MACHINE_FLAGS_NONE, 640, 16384, 128, 127, NULL, NULL },
#endif
#if defined(DEV_BRANCH) && defined(USE_OPEN_AT)
    /* Has IBM AT KBC firmware. */
    { "[ISA] OpenAT",                                  "openat",           MACHINE_TYPE_286,        MACHINE_CHIPSET_DISCRETE,            machine_at_openat_init,           0, 0, MACHINE_AVAILABLE, 0 , CPU_PKG_286,                                     CPU_BLOCK_NONE, 0, 0, 0, 0, 0, 0, MACHINE_AT, MACHINE_FLAGS_NONE, 256, 15872, 128,   63, NULL, NULL },
#endif
    /* Has IBM AT KBC firmware. */
    { "[ISA] Phoenix IBM AT",                          "ibmatpx",          MACHINE_TYPE_286,        MACHINE_CHIPSET_DISCRETE,            machine_at_ibmatpx_init,          0, 0, MACHINE_AVAILABLE, 0 , CPU_PKG_286,                                     CPU_BLOCK_NONE, 6000000, 8000000, 0, 0, 0, 0, MACHINE_AT, MACHINE_FLAGS_NONE, 256, 15872, 128,   63, NULL, NULL },
    /* Has Quadtel KBC firmware. */
    { "[ISA] Quadtel IBM AT",                          "ibmatquadtel",     MACHINE_TYPE_286,        MACHINE_CHIPSET_DISCRETE,            machine_at_ibmatquadtel_init,     0, 0, MACHINE_AVAILABLE, 0 , CPU_PKG_286,                                     CPU_BLOCK_NONE, 6000000, 8000000, 0, 0, 0, 0, MACHINE_AT, MACHINE_FLAGS_NONE, 256, 15872, 128,   63, NULL, NULL },
    /* This has a Siemens proprietary KBC which is completely undocumented. */
    { "[ISA] Siemens PCD-2L",                          "siemens",          MACHINE_TYPE_286,        MACHINE_CHIPSET_DISCRETE,            machine_at_siemens_init,          0, 0, MACHINE_AVAILABLE, 0 , CPU_PKG_286,                                     CPU_BLOCK_NONE, 0, 0, 0, 0, 0, 0, MACHINE_AT, MACHINE_FLAGS_NONE, 256, 15872, 128,   63, NULL, NULL },
    /* This has Toshiba's proprietary KBC, which is already implemented. */
    { "[ISA] Toshiba T3100e",                          "t3100e",           MACHINE_TYPE_286,        MACHINE_CHIPSET_PROPRIETARY,         machine_at_t3100e_init,           0, 0, MACHINE_AVAILABLE, 0 , CPU_PKG_286,                                     CPU_BLOCK_NONE, 0, 0, 0, 0, 0, 0, MACHINE_AT, MACHINE_IDE | MACHINE_VIDEO_FIXED, 1024,  5120, 256,   63, NULL, NULL },
    /* Has Quadtel KBC firmware. */
    { "[GC103] Quadtel 286 clone",                     "quadt286",         MACHINE_TYPE_286,        MACHINE_CHIPSET_GC103,               machine_at_quadt286_init,         0, 0, MACHINE_AVAILABLE, 0 , CPU_PKG_286,                                     CPU_BLOCK_NONE, 0, 0, 0, 0, 0, 0, MACHINE_AT, MACHINE_FLAGS_NONE, 512, 16384, 128,  127, NULL, NULL },
    /* Most likely has AMI 'F' KBC firmware. */
    { "[GC103] TriGem 286M",                           "tg286m",           MACHINE_TYPE_286,        MACHINE_CHIPSET_GC103,               machine_at_tg286m_init,           0, 0, MACHINE_AVAILABLE, 0 , CPU_PKG_286,                                     CPU_BLOCK_NONE, 0, 0, 0, 0, 0, 0, MACHINE_AT, MACHINE_IDE, 512,  8192, 128,  127, NULL, NULL },
    /* This has "AMI KEYBOARD BIOS", most likely 'F'. */
    { "[NEAT] DataExpert 286",                         "ami286",           MACHINE_TYPE_286,        MACHINE_CHIPSET_NEAT,                machine_at_neat_ami_init,         0, 0, MACHINE_AVAILABLE, 0 , CPU_PKG_286,                                     CPU_BLOCK_NONE, 0, 0, 0, 0, 0, 0, MACHINE_AT, MACHINE_FLAGS_NONE, 512,  8192, 128,  127, NULL, NULL },
    /* Has IBM AT KBC firmware. */
    { "[NEAT] NCR 3302",                               "3302",             MACHINE_TYPE_286,        MACHINE_CHIPSET_NEAT,                machine_at_3302_init,             0, 0, MACHINE_AVAILABLE, 0 , CPU_PKG_286,                                     CPU_BLOCK_NONE, 0, 0, 0, 0, 0, 0, MACHINE_AT, MACHINE_VIDEO, 512, 16384, 128,  127, NULL, NULL },
    /* Has IBM AT KBC firmware. */
    { "[NEAT] Phoenix 286 clone",                      "px286",            MACHINE_TYPE_286,        MACHINE_CHIPSET_NEAT,                machine_at_px286_init,            0, 0, MACHINE_AVAILABLE, 0 , CPU_PKG_286,                                     CPU_BLOCK_NONE, 0, 0, 0, 0, 0, 0, MACHINE_AT, MACHINE_FLAGS_NONE, 512, 16384, 128,  127, NULL, NULL },
    /* Has Chips & Technologies KBC firmware. */
    { "[SCAT] GW-286CT GEAR",                          "gw286ct",          MACHINE_TYPE_286,        MACHINE_CHIPSET_SCAT,                machine_at_gw286ct_init,          0, 0, MACHINE_AVAILABLE, 0 , CPU_PKG_286,                                     CPU_BLOCK_NONE, 0, 0, 0, 0, 0, 0, MACHINE_AT, MACHINE_IDE, 512, 16384, 128,  127, NULL, NULL },
    /* Has IBM PS/2 Type 1 KBC firmware. */
    { "[SCAT] Goldstar GDC-212M",                      "gdc212m",          MACHINE_TYPE_286,        MACHINE_CHIPSET_SCAT,                machine_at_gdc212m_init,          0, 0, MACHINE_AVAILABLE, 0 , CPU_PKG_286,                                     CPU_BLOCK_NONE, 0, 0, 0, 0, 0, 0, MACHINE_PS2, MACHINE_IDE, 512,  4096, 512,  127, NULL, NULL },
    /* Has a VIA VT82C42N KBC. */
    { "[SCAT] Hyundai Solomon 286KP",                  "award286",         MACHINE_TYPE_286,        MACHINE_CHIPSET_SCAT,                machine_at_award286_init,         0, 0, MACHINE_AVAILABLE, 0 , CPU_PKG_286,                                     CPU_BLOCK_NONE, 0, 0, 0, 0, 0, 0, MACHINE_AT, MACHINE_FLAGS_NONE, 512,  8192, 128,  127, NULL, NULL },
    /* Has a VIA VT82C42N KBC. */
    { "[SCAT] Hyundai Super-286TR",                    "super286tr",       MACHINE_TYPE_286,        MACHINE_CHIPSET_SCAT,                machine_at_super286tr_init,       0, 0, MACHINE_AVAILABLE, 0 , CPU_PKG_286,                                     CPU_BLOCK_NONE, 0, 0, 0, 0, 0, 0, MACHINE_AT, MACHINE_FLAGS_NONE, 512,  8192, 128,  127, NULL, NULL },
    /* Has IBM PS/2 Type 1 KBC firmware. */
    { "[SCAT] Samsung SPC-4200P",                      "spc4200p",         MACHINE_TYPE_286,        MACHINE_CHIPSET_SCAT,                machine_at_spc4200p_init,         0, 0, MACHINE_AVAILABLE, 0 , CPU_PKG_286,                                     CPU_BLOCK_NONE, 0, 0, 0, 0, 0, 0, MACHINE_PS2, MACHINE_FLAGS_NONE, 512,  2048, 128,  127, NULL, NULL },
    /* Has IBM PS/2 Type 1 KBC firmware. */
    { "[SCAT] Samsung SPC-4216P",                      "spc4216p",         MACHINE_TYPE_286,        MACHINE_CHIPSET_SCAT,                machine_at_spc4216p_init,         0, 0, MACHINE_AVAILABLE, 0 , CPU_PKG_286,                                     CPU_BLOCK_NONE, 0, 0, 0, 0, 0, 0, MACHINE_PS2, MACHINE_FLAGS_NONE, 1024,  5120,1024,  127, NULL, NULL },
    /* Has IBM PS/2 Type 1 KBC firmware. */
    { "[SCAT] Samsung SPC-4620P",                      "spc4620p",         MACHINE_TYPE_286,        MACHINE_CHIPSET_SCAT,                machine_at_spc4620p_init,         0, 0, MACHINE_AVAILABLE, 0 , CPU_PKG_286,                                     CPU_BLOCK_NONE, 0, 0, 0, 0, 0, 0, MACHINE_PS2, MACHINE_VIDEO, 1024,  5120,1024,  127, NULL, NULL },
    /* Has IBM AT KBC firmware. */
    { "[SCAT] Samsung Deskmaster 286",                 "deskmaster286",    MACHINE_TYPE_286,        MACHINE_CHIPSET_SCAT,                machine_at_deskmaster286_init,    0, 0, MACHINE_AVAILABLE, 0 , CPU_PKG_286,                                     CPU_BLOCK_NONE, 0, 0, 0, 0, 0, 0, MACHINE_AT, MACHINE_FLAGS_NONE, 512, 16384, 128,  127, NULL, NULL },

    /* 286 machines that utilize the MCA bus */
    /* Has IBM PS/2 Type 2 KBC firmware. */
    { "[MCA] IBM PS/2 model 50",                       "ibmps2_m50",       MACHINE_TYPE_286,        MACHINE_CHIPSET_PROPRIETARY,         machine_ps2_model_50_init,        0, 0, MACHINE_AVAILABLE, 0 , CPU_PKG_286 | CPU_PKG_486SLC_IBM,                CPU_BLOCK_NONE, 10000000, 0, 0, 0, 0, 0, MACHINE_PS2_MCA, MACHINE_VIDEO, 1024, 10240, 1024,   63, NULL, NULL },

    /* 386SX machines */
    /* ISA slots available because an official IBM expansion for that existed. */
    /* Has IBM PS/2 Type 1 KBC firmware. */
    { "[ISA] IBM PS/1 model 2121",                     "ibmps1_2121",      MACHINE_TYPE_386SX,      MACHINE_CHIPSET_PROPRIETARY,         machine_ps1_m2121_init,           0, 0, MACHINE_AVAILABLE, 0 , CPU_PKG_386SX,                                   CPU_BLOCK_NONE, 0, 0, 0, 0, 0, 0, MACHINE_PS2, MACHINE_IDE | MACHINE_VIDEO, 2048,  6144,1024,   63, NULL, NULL },
    /* Has IBM AT KBC firmware. */
    { "[ISA] NCR PC916SX",                             "pc916sx",          MACHINE_TYPE_386SX,      MACHINE_CHIPSET_DISCRETE,            machine_at_pc916sx_init,          0, 0, MACHINE_AVAILABLE, 0 , CPU_PKG_386SX,                                   CPU_BLOCK_NONE, 0, 0, 0, 0, 0, 0, MACHINE_AT, MACHINE_FLAGS_NONE, 1024, 16384, 128,  127, NULL, NULL },
    /* Has Quadtel KBC firmware. */
    { "[ISA] QTC-SXM KT X20T02/HI",                    "quadt386sx",       MACHINE_TYPE_386SX,      MACHINE_CHIPSET_DISCRETE,            machine_at_quadt386sx_init,       0, 0, MACHINE_AVAILABLE, 0 , CPU_PKG_386SX,                                   CPU_BLOCK_NONE, 0, 0, 0, 0, 0, 0, MACHINE_AT, MACHINE_FLAGS_NONE, 1024, 16384, 128,  127, NULL, NULL },
    /* This has an AMIKey-2, which is an updated version of type 'H'. */
    { "[ALi M1217] Acrosser AR-B1374",                 "arb1374",          MACHINE_TYPE_386SX,      MACHINE_CHIPSET_ALI_M1217,           machine_at_arb1374_init,          0, 0, MACHINE_AVAILABLE, 0 , CPU_PKG_386SX,                                   CPU_BLOCK_NONE, 0, 0, 0, 0, 0, 0, MACHINE_PS2, MACHINE_IDE, 1024, 32768,1024,  127, NULL, NULL },
    /* Has the AMIKey KBC firmware, which is an updated 'F' type. */
    { "[ALi M1217] AAEON SBC-350A",                    "sbc350a",          MACHINE_TYPE_386SX,      MACHINE_CHIPSET_ALI_M1217,           machine_at_sbc350a_init,          0, 0, MACHINE_AVAILABLE, 0 , CPU_PKG_386SX,                                   CPU_BLOCK_NONE, 0, 0, 0, 0, 0, 0, MACHINE_PS2, MACHINE_IDE, 1024, 16384, 1024, 127, NULL, NULL },
    /* Has an AMI KBC firmware, the only photo of this is too low resolution
       for me to read what's on the KBC chip, so I'm going to assume AMI 'F'
       based on the other known HT18 AMI BIOS strings. */
    { "[ALi M1217] Flytech 386",                       "flytech386",       MACHINE_TYPE_386SX,      MACHINE_CHIPSET_ALI_M1217,           machine_at_flytech386_init,       0, 0, MACHINE_AVAILABLE, 0 , CPU_PKG_386SX,                                   CPU_BLOCK_NONE, 0, 0, 0, 0, 0, 0, MACHINE_PS2, MACHINE_IDE | MACHINE_VIDEO, 1024, 16384, 1024, 127, at_flytech386_get_device },
    /* I'm going to assume this has a standard/generic IBM-compatible AT KBC
       firmware until the board is identified. */
    { "[ALi M1217] MR BIOS 386SX clone",               "mr1217",           MACHINE_TYPE_386SX,      MACHINE_CHIPSET_ALI_M1217,           machine_at_mr1217_init,           0, 0, MACHINE_AVAILABLE, 0 , CPU_PKG_386SX,                                   CPU_BLOCK_NONE, 0, 0, 0, 0, 0, 0, MACHINE_PS2, MACHINE_IDE | MACHINE_VIDEO, 1024, 16384, 1024, 127, NULL, NULL },
    /* Has IBM PS/2 Type 1 KBC firmware. */
    { "[ALi M6117] Acrosser PJ-A511M",                 "pja511m",          MACHINE_TYPE_386SX,      MACHINE_CHIPSET_ALI_M6117,           machine_at_pja511m_init,          0, 0, MACHINE_AVAILABLE, 0 , CPU_PKG_M6117,                                   CPU_BLOCK_NONE, 0, 0, 0, 0, 0, 0, MACHINE_PS2, MACHINE_IDE, 1024, 32768, 1024, 127, NULL, NULL },
    /* Has IBM PS/2 Type 1 KBC firmware. */
    { "[ALi M6117] Protech ProX-1332",                 "prox1332",         MACHINE_TYPE_386SX,      MACHINE_CHIPSET_ALI_M6117,           machine_at_prox1332_init,         0, 0, MACHINE_AVAILABLE, 0 , CPU_PKG_M6117,                                   CPU_BLOCK_NONE, 0, 0, 0, 0, 0, 0, MACHINE_PS2, MACHINE_IDE, 1024, 32768, 1024, 127, NULL, NULL },
    /* Has an AMI KBC firmware, the only photo of this is too low resolution
       for me to read what's on the KBC chip, so I'm going to assume AMI 'F'
       based on the other known HT18 AMI BIOS strings. */
    { "[HT18] AMA-932J",                               "ama932j",          MACHINE_TYPE_386SX,      MACHINE_CHIPSET_HT18,                machine_at_ama932j_init,          0, 0, MACHINE_AVAILABLE, 0 , CPU_PKG_386SX,                                   CPU_BLOCK_NONE, 0, 0, 0, 0, 0, 0, MACHINE_AT, MACHINE_IDE | MACHINE_VIDEO, 512,  8192,  128, 127, at_ama932j_get_device },
    /* Has an unknown KBC firmware with commands B8 and BB in the style of
       Phoenix MultiKey and AMIKey-3(!), but also commands E1 and EA with
       unknown functions. */
    { "[Intel 82335] ADI 386SX",                       "adi386sx",         MACHINE_TYPE_386SX,      MACHINE_CHIPSET_INTEL_82335,         machine_at_adi386sx_init,         0, 0, MACHINE_AVAILABLE, 0 , CPU_PKG_386SX,                                   CPU_BLOCK_NONE, 0, 0, 0, 0, 0, 0, MACHINE_AT, MACHINE_FLAGS_NONE, 512,  8192,  128, 127, NULL, NULL },
    /* Has an AMI Keyboard BIOS PLUS KBC firmware ('8'). */
    { "[Intel 82335] Shuttle 386SX",                   "shuttle386sx",     MACHINE_TYPE_386SX,      MACHINE_CHIPSET_INTEL_82335,         machine_at_shuttle386sx_init,     0, 0, MACHINE_AVAILABLE, 0 , CPU_PKG_386SX,                                   CPU_BLOCK_NONE, 0, 0, 0, 0, 0, 0, MACHINE_AT, MACHINE_FLAGS_NONE, 512,  8192,  128, 127, NULL, NULL },
    /* Uses Commodore (CBM) KBC firmware, to be implemented as identical to
       the IBM PS/2 Type 1 KBC firmware unless evidence emerges of any
       proprietary commands. */
    { "[NEAT] Commodore SL386SX-16",                   "cmdsl386sx16",     MACHINE_TYPE_386SX,      MACHINE_CHIPSET_NEAT,                machine_at_cmdsl386sx16_init,     0, 0, MACHINE_AVAILABLE, 0 , CPU_PKG_386SX,                                   CPU_BLOCK_NONE, 0, 0, 0, 0, 0, 0, MACHINE_PS2, MACHINE_IDE, 1024,  8192,  512, 127, NULL, NULL },
    /* Has IBM AT KBC firmware. */
    { "[NEAT] DTK 386SX clone",                        "dtk386",           MACHINE_TYPE_386SX,      MACHINE_CHIPSET_NEAT,                machine_at_neat_init,             0, 0, MACHINE_AVAILABLE, 0 , CPU_PKG_386SX,                                   CPU_BLOCK_NONE, 0, 0, 0, 0, 0, 0, MACHINE_AT, MACHINE_FLAGS_NONE, 512,  8192,  128, 127, NULL, NULL },
    /* Has IBM AT KBC firmware. */
    { "[OPTi 291] DTK PPM-3333P",                      "awardsx",          MACHINE_TYPE_386SX,      MACHINE_CHIPSET_OPTI_291,            machine_at_awardsx_init,          0, 0, MACHINE_AVAILABLE, 0 , CPU_PKG_386SX,                                   CPU_BLOCK_NONE, 0, 0, 0, 0, 0, 0, MACHINE_AT, MACHINE_FLAGS_NONE, 1024, 16384, 1024, 127, NULL, NULL },
    /* Uses Commodore (CBM) KBC firmware, to be implemented as identical to
       the IBM PS/2 Type 1 KBC firmware unless evidence emerges of any
       proprietary commands. */
    { "[SCAMP] Commodore SL386SX-25",                  "cmdsl386sx25",     MACHINE_TYPE_386SX,      MACHINE_CHIPSET_VLSI_SCAMP,          machine_at_cmdsl386sx25_init,     0, 0, MACHINE_AVAILABLE, 0 , CPU_PKG_386SX,                                   CPU_BLOCK_NONE, 0, 0, 0, 0, 0, 0, MACHINE_PS2, MACHINE_IDE | MACHINE_VIDEO, 1024,  8192,  512, 127, at_cmdsl386sx25_get_device },
    /* The closest BIOS string I find to this one's, differs only in one part,
       and ends in -8, so I'm going to assume that this, too, has an AMI '8'
       (AMI Keyboard BIOS Plus) KBC firmware. */
    { "[SCAMP] DataExpert 386SX",                      "dataexpert386sx",  MACHINE_TYPE_386SX,      MACHINE_CHIPSET_VLSI_SCAMP,          machine_at_dataexpert386sx_init,  0, 0, MACHINE_AVAILABLE, 0 , CPU_PKG_386SX,                                   CPU_BLOCK_NONE, 10000000, 25000000, 0, 0, 0, 0, MACHINE_AT, MACHINE_FLAGS_NONE, 1024, 16384, 1024, 127, NULL, NULL },
    /* Has IBM PS/2 Type 1 KBC firmware. */
    { "[SCAMP] Samsung SPC-6033P",                     "spc6033p",         MACHINE_TYPE_386SX,      MACHINE_CHIPSET_VLSI_SCAMP,          machine_at_spc6033p_init,         0, 0, MACHINE_AVAILABLE, 0 , CPU_PKG_386SX,                                   CPU_BLOCK_NONE, 0, 0, 0, 0, 0, 0, MACHINE_PS2, MACHINE_IDE | MACHINE_VIDEO, 2048, 12288, 2048, 127, at_spc6033p_get_device },
    /* Has an unknown AMI KBC firmware, I'm going to assume 'F' until a
       photo or real hardware BIOS string is found. */
    { "[SCAT] KMX-C-02",                               "kmxc02",           MACHINE_TYPE_386SX,      MACHINE_CHIPSET_SCAT,                machine_at_kmxc02_init,           0, 0, MACHINE_AVAILABLE, 0 , CPU_PKG_386SX,                                   CPU_BLOCK_NONE, 0, 0, 0, 0, 0, 0, MACHINE_AT, MACHINE_FLAGS_NONE, 512, 16384,  512, 127, NULL, NULL },
    /* Has Quadtel KBC firmware. */
    { "[WD76C10] Amstrad MegaPC",                      "megapc",           MACHINE_TYPE_386SX,      MACHINE_CHIPSET_WD76C10,             machine_at_wd76c10_init,          0, 0, MACHINE_AVAILABLE, 0 , CPU_PKG_386SX,                                   CPU_BLOCK_NONE, 0, 0, 0, 0, 0, 0, MACHINE_PS2, MACHINE_IDE | MACHINE_VIDEO, 1024, 32768, 1024, 127, NULL, NULL },

    /* 386SX machines which utilize the MCA bus */
    /* Has IBM PS/2 Type 1 KBC firmware. */
    { "[MCA] IBM PS/2 model 55SX",                     "ibmps2_m55sx",     MACHINE_TYPE_386SX,      MACHINE_CHIPSET_PROPRIETARY,         machine_ps2_model_55sx_init,      0, 0, MACHINE_AVAILABLE, 0 , CPU_PKG_386SX,                                   CPU_BLOCK_NONE, 0, 0, 0, 0, 0, 0, MACHINE_PS2_MCA, MACHINE_VIDEO, 1024,  8192, 1024,  63, NULL, NULL },

    /* 486SLC machines */
    /* 486SLC machines with just the ISA slot */
    /* Has AMIKey H KBC firmware. */
    { "[OPTi 283] RYC Leopard LX",                     "rycleopardlx",     MACHINE_TYPE_486SLC,     MACHINE_CHIPSET_OPTI_283,            machine_at_rycleopardlx_init,     0, 0, MACHINE_AVAILABLE, 0 , CPU_PKG_486SLC_IBM,                              CPU_BLOCK_NONE, 0, 0, 0, 0, 0, 0, MACHINE_AT, MACHINE_FLAGS_NONE, 1024, 16384, 1024, 127, NULL, NULL },

    /* 386DX machines */
    { "[ACC 2168] AMI 386DX clone",                    "acc386",           MACHINE_TYPE_386DX,      MACHINE_CHIPSET_ACC_2168,            machine_at_acc386_init,           0, 0, MACHINE_AVAILABLE, 0 , CPU_PKG_386DX,                                   CPU_BLOCK_NONE, 0, 0, 0, 0, 0, 0, MACHINE_AT, MACHINE_FLAGS_NONE, 1024, 16384, 1024, 127, NULL, NULL },
    /* Has an AMI Keyboard BIOS PLUS KBC firmware ('8'). */
    { "[C&T 386] ECS 386/32",                          "ecs386",           MACHINE_TYPE_386DX,      MACHINE_CHIPSET_CT_386,              machine_at_ecs386_init,           0, 0, MACHINE_AVAILABLE, 0 , CPU_PKG_386DX,                                   CPU_BLOCK_NONE, 0, 0, 0, 0, 0, 0, MACHINE_AT, MACHINE_FLAGS_NONE, 1024, 16384, 1024, 127, NULL, NULL },
    /* Has IBM AT KBC firmware. */
    { "[C&T 386] Samsung SPC-6000A",                   "spc6000a",         MACHINE_TYPE_386DX,      MACHINE_CHIPSET_CT_386,              machine_at_spc6000a_init,         0, 0, MACHINE_AVAILABLE, 0 , CPU_PKG_386DX,                                   CPU_BLOCK_NONE, 0, 0, 0, 0, 0, 0, MACHINE_AT, MACHINE_IDE, 1024, 32768, 1024, 127, NULL, NULL },
    /* Uses Compaq KBC firmware. */
#if defined(DEV_BRANCH) && defined(USE_DESKPRO386)
    { "[ISA] Compaq Deskpro 386",                      "deskpro386",       MACHINE_TYPE_386DX,      MACHINE_CHIPSET_DISCRETE,            machine_at_deskpro386_init,       0, 0, MACHINE_AVAILABLE, 0 , CPU_PKG_386DX,                                   CPU_BLOCK_NONE, 0, 0, 0, 0, 0, 0, MACHINE_AT, MACHINE_IDE, 1024, 14336, 1024, 127, NULL, NULL },
#endif
    { "[ISA] Compaq Portable III (386)",               "portableiii386",   MACHINE_TYPE_386DX,      MACHINE_CHIPSET_DISCRETE,            machine_at_portableiii386_init,   0, 0, MACHINE_AVAILABLE, 0 , CPU_PKG_386DX,                                   CPU_BLOCK_NONE, 0, 0, 0, 0, 0, 0, MACHINE_AT, MACHINE_IDE | MACHINE_VIDEO, 1024, 14336, 1024, 127, at_cpqiii_get_device },
    /* Has IBM AT KBC firmware. */
    { "[ISA] Micronics 09-00021",                      "micronics386",     MACHINE_TYPE_386DX,      MACHINE_CHIPSET_DISCRETE,            machine_at_micronics386_init,     0, 0, MACHINE_AVAILABLE, 0 , CPU_PKG_386DX,                                   CPU_BLOCK_NONE, 0, 0, 0, 0, 0, 0, MACHINE_AT, MACHINE_FLAGS_NONE, 512,  8192,  128, 127, NULL, NULL },
    /* Has AMIKey F KBC firmware. */
    { "[SiS 310] ASUS ISA-386C",                       "asus386",          MACHINE_TYPE_386DX,      MACHINE_CHIPSET_SIS_310,             machine_at_asus386_init,          0, 0, MACHINE_AVAILABLE, 0 , CPU_PKG_386DX,                                   CPU_BLOCK_NONE, 0, 0, 0, 0, 0, 0, MACHINE_AT, MACHINE_FLAGS_NONE, 1024, 65536, 1024, 127, NULL, NULL },

    /* 386DX machines which utilize the MCA bus */
    /* Has IBM PS/2 Type 1 KBC firmware. */
    { "[MCA] IBM PS/2 model 70 (type 3)",              "ibmps2_m70_type3", MACHINE_TYPE_386DX,      MACHINE_CHIPSET_PROPRIETARY,         machine_ps2_model_70_type3_init,  0, 0, MACHINE_AVAILABLE, 0 , CPU_PKG_386DX | CPU_PKG_486BL,                   CPU_BLOCK_NONE, 0, 0, 0, 0, 0, 0, MACHINE_PS2_MCA, MACHINE_VIDEO, 2048, 65536, 2048,  63, NULL, NULL },
    /* Has IBM PS/2 Type 1 KBC firmware. */
    { "[MCA] IBM PS/2 model 80 (type 2)",              "ibmps2_m80",       MACHINE_TYPE_386DX,      MACHINE_CHIPSET_PROPRIETARY,         machine_ps2_model_80_init,        0, 0, MACHINE_AVAILABLE, 0 , CPU_PKG_386DX | CPU_PKG_486BL | CPU_PKG_SOCKET1, CPU_BLOCK_NONE, 0, 0, 0, 0, 0, 0, MACHINE_PS2_MCA, MACHINE_VIDEO, 1024, 65536, 1024,  63, NULL, NULL },
    /* Has IBM PS/2 Type 1 KBC firmware. */
    { "[MCA] IBM PS/2 model 80 (type 3)",              "ibmps2_m80_type3", MACHINE_TYPE_386DX,      MACHINE_CHIPSET_PROPRIETARY,         machine_ps2_model_80_axx_init,    0, 0, MACHINE_AVAILABLE, 0 , CPU_PKG_386DX | CPU_PKG_486BL | CPU_PKG_SOCKET1, CPU_BLOCK_NONE, 0, 0, 0, 0, 0, 0, MACHINE_PS2_MCA, MACHINE_VIDEO, 2048, 65536, 2048,  63, NULL, NULL },

    /* 386DX/486 machines */
    /* The BIOS sends commands C9 without a parameter and D5, both of which are
       Phoenix MultiKey commands. */
    { "[OPTi 495] Award 486 clone",                    "award495",         MACHINE_TYPE_386DX_486,  MACHINE_CHIPSET_OPTI_495,            machine_at_opti495_init,          0, 0, MACHINE_AVAILABLE, 0 , CPU_PKG_386DX | CPU_PKG_SOCKET1,                 CPU_BLOCK_NONE, 0, 0, 0, 0, 0, 0, MACHINE_VLB, MACHINE_IDE, 1024, 32768, 1024, 127, NULL, NULL },
    /* Has AMIKey F KBC firmware. */
    { "[OPTi 495] DataExpert SX495",                   "ami495",           MACHINE_TYPE_386DX_486,  MACHINE_CHIPSET_OPTI_495,            machine_at_opti495_ami_init,      0, 0, MACHINE_AVAILABLE, 0 , CPU_PKG_386DX | CPU_PKG_SOCKET1,                 CPU_BLOCK_NONE, 0, 0, 0, 0, 0, 0, MACHINE_VLB, MACHINE_IDE, 1024, 32768, 1024, 127, NULL, NULL },
    /* Has AMIKey F KBC firmware (it's just the MR BIOS for the above machine). */
    { "[OPTi 495] DataExpert SX495 (MR BIOS)",         "mr495",            MACHINE_TYPE_386DX_486,  MACHINE_CHIPSET_OPTI_495,            machine_at_opti495_mr_init,       0, 0, MACHINE_AVAILABLE, 0 , CPU_PKG_386DX | CPU_PKG_SOCKET1,                 CPU_BLOCK_NONE, 0, 0, 0, 0, 0, 0, MACHINE_VLB, MACHINE_IDE, 1024, 32768, 1024, 127, NULL, NULL },

    /* 486 machines - Socket 1 */
    /* Has JetKey 5 KBC Firmware which looks like it is a clone of AMIKey type F.
       It also has those Ex commands also seen on the VIA VT82C42N (the BIOS
       supposedly sends command EF.
       The board was also seen in 2003 with a -H string - perhaps someone swapped
       the KBC? */
    { "[ALi M1429] Olystar LIL1429",                   "ali1429",          MACHINE_TYPE_486,        MACHINE_CHIPSET_ALI_M1429,           machine_at_ali1429_init,          0, 0, MACHINE_AVAILABLE, 0 , CPU_PKG_SOCKET1,                                 CPU_BLOCK_NONE, 0, 0, 0, 0, 0, 0, MACHINE_VLB, MACHINE_IDE, 1024, 32768, 1024, 127, NULL, NULL },
    /* Has JetKey 5 KBC Firmware - but the BIOS string ends in a hardcoded -F, and
       the BIOS also explicitly expects command A1 to return a 'F', so it looks like
       the JetKey 5 is a clone of AMIKey type F. */
    { "[CS4031] AMI 486 CS4031",                       "cs4031",           MACHINE_TYPE_486,        MACHINE_CHIPSET_CT_CS4031,           machine_at_cs4031_init,           0, 0, MACHINE_AVAILABLE, 0 , CPU_PKG_SOCKET1,                                 CPU_BLOCK_NONE, 0, 0, 0, 0, 0, 0, MACHINE_VLB, MACHINE_FLAGS_NONE, 1024, 65536, 1024, 127, NULL, NULL },
    /* Uses some variant of Phoenix MultiKey/42 as the Intel 8242 chip has a Phoenix
       copyright. */
    { "[OPTi 895] Mylex MVI486",                       "mvi486",           MACHINE_TYPE_486,        MACHINE_CHIPSET_OPTI_895_802G,       machine_at_mvi486_init,           0, 0, MACHINE_AVAILABLE, 0 , CPU_PKG_SOCKET1,                                 CPU_BLOCK_NONE, 0, 0, 0, 0, 0, 0, MACHINE_VLB, MACHINE_IDE_DUAL, 1024, 65536, 1024, 127, NULL, NULL },
    /* Has AMI KF KBC firmware. */
    { "[SiS 401] ASUS ISA-486",                        "isa486",           MACHINE_TYPE_486,        MACHINE_CHIPSET_SIS_401,             machine_at_isa486_init,           0, 0, MACHINE_AVAILABLE, 0 , CPU_PKG_SOCKET1,                                 CPU_BLOCK_NONE, 0, 0, 0, 0, 0, 0, MACHINE_AT, MACHINE_IDE, 1024, 65536, 1024, 127, NULL, NULL },
    /* Has AMIKey H KBC firmware, per the screenshot in "How computers & MS-DOS work". */
    { "[SiS 401] Chaintech 433SC",                     "sis401",           MACHINE_TYPE_486,        MACHINE_CHIPSET_SIS_401,             machine_at_sis401_init,           0, 0, MACHINE_AVAILABLE, 0 , CPU_PKG_SOCKET1,                                 CPU_BLOCK_NONE, 0, 0, 0, 0, 0, 0, MACHINE_AT, MACHINE_IDE, 1024, 65536, 1024, 127, NULL, NULL },
    /* Has AMIKey F KBC firmware, per a photo of a monitor with the BIOS screen on
       eBay. */
    { "[SiS 460] ABIT AV4",                            "av4",              MACHINE_TYPE_486,        MACHINE_CHIPSET_SIS_460,             machine_at_av4_init,              0, 0, MACHINE_AVAILABLE, 0 , CPU_PKG_SOCKET1,                                 CPU_BLOCK_NONE, 0, 0, 0, 0, 0, 0, MACHINE_VLB, MACHINE_IDE, 1024, 65536, 1024, 127, NULL, NULL },
    /* Has a MR (!) KBC firmware, which is a clone of the standard IBM PS/2 KBC firmware. */
    { "[SiS 471] SiS VL-BUS 471 REV. A1",              "px471",            MACHINE_TYPE_486,        MACHINE_CHIPSET_SIS_471,             machine_at_px471_init,            0, 0, MACHINE_AVAILABLE, 0 , CPU_PKG_SOCKET1,                                 CPU_BLOCK_NONE, 0, 0, 0, 0, 0, 0, MACHINE_VLB, MACHINE_IDE, 1024, 131072, 1024, 127, NULL, NULL },
    /* The chip is a Lance LT38C41, a clone of the Intel 8041, and the BIOS sends
       commands BC, BD, and C9 which exist on both AMIKey and Phoenix MultiKey/42,
       but it does not write a byte after C9, which is consistent with AMIKey, so
       this must have some form of AMIKey. */
    { "[VIA VT82C495] FIC 486-VC-HD",                  "486vchd",          MACHINE_TYPE_486,        MACHINE_CHIPSET_VIA_VT82C495,        machine_at_486vchd_init,          0, 0, MACHINE_AVAILABLE, 0 , CPU_PKG_SOCKET1,                                 CPU_BLOCK_NONE, 0, 0, 0, 0, 0, 0, MACHINE_AT, MACHINE_FLAGS_NONE, 1024, 64512, 1024, 127, NULL, NULL },
    /* According to Deksor on the Win3x.org forum, the BIOS string ends in a -0,
       indicating an unknown KBC firmware. But it does send the AMIKey get version
       command, so it must expect an AMIKey. */
    { "[VLSI 82C480] HP Vectra 486VL",                 "vect486vl",        MACHINE_TYPE_486,        MACHINE_CHIPSET_VLSI_VL82C480,       machine_at_vect486vl_init,        0, 0, MACHINE_AVAILABLE, 0 , CPU_PKG_SOCKET1,                                 CPU_BLOCK_NONE, 0, 0, 0, 0, 0, 0, MACHINE_PS2, MACHINE_IDE | MACHINE_VIDEO, 2048, 32768, 2048, 127, at_vect486vl_get_device },
    /* Has a standard IBM PS/2 KBC firmware or a clone thereof. */
    { "[VLSI 82C481] Siemens Nixdorf D824",            "d824",             MACHINE_TYPE_486,        MACHINE_CHIPSET_VLSI_VL82C481,       machine_at_d824_init,             0, 0, MACHINE_AVAILABLE, 0 , CPU_PKG_SOCKET1,                                 CPU_BLOCK_NONE, 0, 0, 0, 0, 0, 0, MACHINE_PS2, MACHINE_IDE | MACHINE_VIDEO, 2048, 32768, 2048, 127, at_d824_get_device },

    /* 486 machines - Socket 2 */
    /* 486 machines with just the ISA slot */
    /* Uses some variant of Phoenix MultiKey/42 as the BIOS sends keyboard controller
       command C7 (OR input byte with received data byte). */
    { "[ACC 2168] Packard Bell PB410A",                "pb410a",           MACHINE_TYPE_486_S2,     MACHINE_CHIPSET_ACC_2168,            machine_at_pb410a_init,           0, 0, MACHINE_AVAILABLE, 0 , CPU_PKG_SOCKET3,                   CPU_BLOCK_NONE, 0, 0, 0, 0, 0, 0, MACHINE_PS2, MACHINE_IDE | MACHINE_VIDEO, 4096, 36864, 1024, 127, NULL, NULL },
    /* Uses an ACER/NEC 90M002A (UPD82C42C, 8042 clone) with unknown firmware (V4.01H). */
    { "[ALi M1429G] Acer A1G",                         "acera1g",          MACHINE_TYPE_486_S2,     MACHINE_CHIPSET_ALI_M1429G,          machine_at_acera1g_init,          0, 0, MACHINE_AVAILABLE, 0 , CPU_PKG_SOCKET3,                   CPU_BLOCK_NONE, 0, 0, 0, 0, 0, 0, MACHINE_PS2, MACHINE_IDE_DUAL | MACHINE_VIDEO, 4096, 36864, 1024, 127, at_acera1g_get_device },
    /* This has an AMIKey-2, which is an updated version of type 'H'. */
    { "[ALi M1429G] Kaimei SA-486 VL-BUS M.B.",        "win486",           MACHINE_TYPE_486_S2,     MACHINE_CHIPSET_ALI_M1429G,          machine_at_winbios1429_init,      0, 0, MACHINE_AVAILABLE, 0 , CPU_PKG_SOCKET3,                   CPU_BLOCK_NONE, 0, 0, 0, 0, 0, 0, MACHINE_VLB, MACHINE_IDE, 1024, 32768, 1024, 127, NULL, NULL },
    /* Uses an Intel KBC with Phoenix MultiKey KBC firmware. */
    { "[SiS 461] DEC DECpc LPV",                       "decpclpv",         MACHINE_TYPE_486_S2,     MACHINE_CHIPSET_SIS_461,             machine_at_decpclpv_init,         0, 0, MACHINE_AVAILABLE, 0 , CPU_PKG_SOCKET3,                   CPU_BLOCK_NONE, 0, 0, 0, 0, 0, 0, MACHINE_PS2, MACHINE_IDE_DUAL | MACHINE_VIDEO, 1024, 32768, 1024, 127, NULL, NULL },
    /* Uses an NEC 90M002A (UPD82C42C, 8042 clone) with unknown firmware. */
    { "[SiS 461] Acer V10",                            "acerv10",          MACHINE_TYPE_486_S2,     MACHINE_CHIPSET_SIS_461,             machine_at_acerv10_init,          0, 0, MACHINE_AVAILABLE, 0 , CPU_PKG_SOCKET3,                   CPU_BLOCK_NONE, 0, 0, 0, 0, 0, 0, MACHINE_PS2, MACHINE_IDE_DUAL | MACHINE_VIDEO, 1024, 32768, 1024, 127, NULL, NULL },
    /* The BIOS does not send any non-standard keyboard controller commands and wants
       a PS/2 mouse, so it's an IBM PS/2 KBC (Type 1) firmware. */
    { "[SiS 461] IBM PS/ValuePoint 433DX/Si",          "valuepoint433",    MACHINE_TYPE_486_S2,     MACHINE_CHIPSET_SIS_461,             machine_at_valuepoint433_init,    0, 0, MACHINE_AVAILABLE, 0 , CPU_PKG_SOCKET3,                   CPU_BLOCK_NONE, 0, 0, 0, 0, 0, 0, MACHINE_PS2, MACHINE_IDE | MACHINE_VIDEO, 1024, 65536, 1024, 127, NULL, NULL },
    /* The BIOS string ends in -U, unless command 0xA1 (AMIKey get version) returns an
       'F', in which case, it ends in -F, so it has an AMIKey F KBC firmware.
       The photo of the board shows an AMIKey KBC which is indeed F. */
    { "[SiS 471] ABit AB-AH4",                         "win471",           MACHINE_TYPE_486_S2,     MACHINE_CHIPSET_SIS_471,             machine_at_win471_init,           0, 0, MACHINE_AVAILABLE, 0 , CPU_PKG_SOCKET3,                   CPU_BLOCK_NONE, 0, 0, 0, 0, 0, 0, MACHINE_VLB, MACHINE_IDE, 1024, 65536, 1024, 127, NULL, NULL },

    /* 486 machines - Socket 3 */
    /* 486 machines with just the ISA slot */
    /* Has AMI MegaKey KBC firmware. */
    { "[Contaq 82C597] Green-B",                       "greenb",           MACHINE_TYPE_486_S3,     MACHINE_CHIPSET_CONTAQ_82C597,       machine_at_greenb_init,           0, 0, MACHINE_AVAILABLE, 0 , CPU_PKG_SOCKET3,                   CPU_BLOCK_NONE, 0, 0, 0, 0, 0, 0, MACHINE_VLB, MACHINE_FLAGS_NONE, 1024, 65536, 1024, 127, NULL, NULL },
    /* Has a VIA VT82C42N KBC. */
    { "[OPTi 895] Jetway J-403TG",                     "403tg",            MACHINE_TYPE_486_S3,     MACHINE_CHIPSET_OPTI_895_802G,       machine_at_403tg_init,            0, 0, MACHINE_AVAILABLE, 0 , CPU_PKG_SOCKET3,                   CPU_BLOCK_NONE, 0, 0, 0, 0, 0, 0, MACHINE_VLB, MACHINE_FLAGS_NONE, 1024, 65536, 1024, 127, NULL, NULL },
    /* Has JetKey 5 KBC Firmware which looks like it is a clone of AMIKey type F. */
    { "[OPTi 895] Jetway J-403TG Rev D",               "403tg_d",          MACHINE_TYPE_486_S3,     MACHINE_CHIPSET_OPTI_895_802G,       machine_at_403tg_d_init,          0, 0, MACHINE_AVAILABLE, 0 , CPU_PKG_SOCKET3,                   CPU_BLOCK_NONE, 0, 0, 0, 0, 0, 0, MACHINE_VLB, MACHINE_FLAGS_NONE, 1024, 65536, 1024, 127, NULL, NULL },
    /* Has JetKey 5 KBC Firmware which looks like it is a clone of AMIKey type F. */
    { "[OPTi 895] Jetway J-403TG Rev D (MR BIOS)",     "403tg_d_mr",       MACHINE_TYPE_486_S3,     MACHINE_CHIPSET_OPTI_895_802G,       machine_at_403tg_d_mr_init,       0, 0, MACHINE_AVAILABLE, 0 , CPU_PKG_SOCKET3,                   CPU_BLOCK_NONE, 0, 0, 0, 0, 0, 0, MACHINE_VLB, MACHINE_FLAGS_NONE, 1024, 65536, 1024, 127, NULL, NULL },
    /* Has AMIKey H keyboard BIOS. */
    { "[SiS 471] AOpen Vi15G",                         "vi15g",            MACHINE_TYPE_486_S3,     MACHINE_CHIPSET_SIS_471,             machine_at_vi15g_init,            0, 0, MACHINE_AVAILABLE, 0 , CPU_PKG_SOCKET3,                   CPU_BLOCK_NONE, 0, 0, 0, 0, 0, 0, MACHINE_VLB, MACHINE_IDE, 1024, 65536, 1024, 127, NULL, NULL },
    /* This has an AMIKey-2, which is an updated version of type 'H'. */
    { "[SiS 471] ASUS VL/I-486SV2G (GX4)",             "vli486sv2g",       MACHINE_TYPE_486_S3,     MACHINE_CHIPSET_SIS_471,             machine_at_vli486sv2g_init,       0, 0, MACHINE_AVAILABLE, 0 , CPU_PKG_SOCKET3,                   CPU_BLOCK_NONE, 0, 0, 0, 0, 0, 0, MACHINE_PS2_VLB, MACHINE_IDE_DUAL, 1024, 65536, 1024, 127, NULL, NULL },
    /* Has JetKey 5 KBC Firmware which looks like it is a clone of AMIKey type F. */
    { "[SiS 471] DTK PKM-0038S E-2",                   "dtk486",           MACHINE_TYPE_486_S3,     MACHINE_CHIPSET_SIS_471,             machine_at_dtk486_init,           0, 0, MACHINE_AVAILABLE, 0 , CPU_PKG_SOCKET3,                   CPU_BLOCK_NONE, 0, 0, 0, 0, 0, 0, MACHINE_VLB, MACHINE_IDE, 1024, 65536, 1024, 127, NULL, NULL },
    /* Unknown Epox VLB Socket 3 board, has AMIKey F keyboard BIOS. */
    { "[SiS 471] Epox 486SX/DX Green",                 "ami471",           MACHINE_TYPE_486_S3,     MACHINE_CHIPSET_SIS_471,             machine_at_ami471_init,           0, 0, MACHINE_AVAILABLE, 0 , CPU_PKG_SOCKET3,                   CPU_BLOCK_NONE, 0, 0, 0, 0, 0, 0, MACHINE_VLB, MACHINE_IDE, 1024, 65536, 1024, 127, NULL, NULL },

    /* 486 machines which utilize the PCI bus */
    /* This has an AMIKey-2, which is an updated version of type 'H'. */
    { "[ALi M1489] AAEON SBC-490",                     "sbc490",           MACHINE_TYPE_486_S3,     MACHINE_CHIPSET_ALI_M1489,           machine_at_sbc490_init,           0, 0, MACHINE_AVAILABLE, 0 , CPU_PKG_SOCKET3,                   CPU_BLOCK_NONE, 0, 0, 0, 0, 0, 0, MACHINE_PS2_PCI, MACHINE_IDE_DUAL | MACHINE_VIDEO, 1024,  65536, 1024, 255, at_sbc490_get_device },
    /* Has the ALi M1487/9's on-chip keyboard controller which clones a standard AT
       KBC. */
    { "[ALi M1489] ABIT AB-PB4",                       "abpb4",            MACHINE_TYPE_486_S3,     MACHINE_CHIPSET_ALI_M1489,           machine_at_abpb4_init,            0, 0, MACHINE_AVAILABLE, 0 , CPU_PKG_SOCKET3,                   CPU_BLOCK_NONE, 0, 0, 0, 0, 0, 0, MACHINE_PCI, MACHINE_IDE_DUAL, 1024, 65536, 1024, 255, NULL, NULL },
    /* Has the ALi M1487/9's on-chip keyboard controller which clones a standard AT
       KBC.
       The BIOS string always ends in -U, but the BIOS will send AMIKey commands 0xCA
       and 0xCB if command 0xA1 returns a letter in the 0x5x or 0x7x ranges, so I'm
       going to give it an AMI 'U' KBC. */
    { "[ALi M1489] AMI WinBIOS 486 PCI",               "win486pci",        MACHINE_TYPE_486_S3,     MACHINE_CHIPSET_ALI_M1489,           machine_at_win486pci_init,        0, 0, MACHINE_AVAILABLE, 0 , CPU_PKG_SOCKET3,                   CPU_BLOCK_NONE, 0, 0, 0, 0, 0, 0, MACHINE_PCI, MACHINE_IDE_DUAL, 1024, 65536, 1024, 255, NULL, NULL },
    /* Has the ALi M1487/9's on-chip keyboard controller which clones a standard AT
       KBC.
       The known BIOS string ends in -E, and the BIOS returns whatever command 0xA1
       returns (but only if command 0xA1 is instant response), so said ALi keyboard
       controller likely returns 'E'. */
    { "[ALi M1489] MSI MS-4145",                       "ms4145",           MACHINE_TYPE_486_S3,     MACHINE_CHIPSET_ALI_M1489,           machine_at_ms4145_init,           0, 0, MACHINE_AVAILABLE, 0 , CPU_PKG_SOCKET3,                   CPU_BLOCK_NONE, 0, 0, 0, 0, 0, 0, MACHINE_PCI, MACHINE_IDE_DUAL, 1024, 65536, 1024, 255, NULL, NULL },
    /* Has an ALi M5042 keyboard controller with Phoenix MultiKey/42 v1.40 firmware. */
    { "[ALi M1489] ESA TF-486",                        "tf486",            MACHINE_TYPE_486_S3,     MACHINE_CHIPSET_ALI_M1489,           machine_at_tf486_init,            0, 0, MACHINE_AVAILABLE, 0 , CPU_PKG_SOCKET3,                   CPU_BLOCK_NONE, 0, 0, 0, 0, 0, 0, MACHINE_PS2_PCI, MACHINE_IDE_DUAL, 1024, 65536, 1024, 255, NULL, NULL },
    /* Has IBM PS/2 Type 1 KBC firmware. */
    { "[OPTi 802G] IBM PC 330 (type 6573)",            "pc330_6573",       MACHINE_TYPE_486_S3,     MACHINE_CHIPSET_OPTI_895_802G,       machine_at_pc330_6573_init,       0, 0, MACHINE_AVAILABLE, 0 , CPU_PKG_SOCKET3_PC330,             CPU_BLOCK_NONE, 25000000, 33333333, 0, 0, 2.0, 3.0, MACHINE_PS2_PCI, MACHINE_IDE, 1024, 65536, 1024, 127, NULL, NULL },
    /* This has an AMIKey-2, which is an updated version of type 'H'. */
    { "[i420EX] ASUS PVI-486AP4",                      "486ap4",           MACHINE_TYPE_486_S3,     MACHINE_CHIPSET_INTEL_420EX,         machine_at_486ap4_init,           0, 0, MACHINE_AVAILABLE, 0 , CPU_PKG_SOCKET3,                   CPU_BLOCK_NONE, 0, 0, 0, 0, 0, 0, MACHINE_PS2_PCIV, MACHINE_IDE_DUAL, 1024, 131072, 1024, 127, NULL, NULL },
    /* This has the Phoenix MultiKey KBC firmware. */
    { "[i420EX] Intel Classic/PCI ED",                 "ninja",            MACHINE_TYPE_486_S3,     MACHINE_CHIPSET_INTEL_420EX,         machine_at_ninja_init,            0, 0, MACHINE_AVAILABLE, 0 , CPU_PKG_SOCKET3,                   CPU_BLOCK_NONE, 0, 0, 0, 0, 0, 0, MACHINE_PS2_PCI, MACHINE_IDE_DUAL, 1024, 131072, 1024, 127, NULL, NULL },
    /* I'm going to assume this as an AMIKey-2 like the other two 486SP3's. */
    { "[i420TX] ASUS PCI/I-486SP3",                    "486sp3",           MACHINE_TYPE_486_S3,     MACHINE_CHIPSET_INTEL_420TX,         machine_at_486sp3_init,           0, 0, MACHINE_AVAILABLE, 0 , CPU_PKG_SOCKET3,                   CPU_BLOCK_NONE, 0, 0, 0, 0, 0, 0, MACHINE_PCI, MACHINE_IDE_DUAL | MACHINE_SCSI, 1024, 131072, 1024, 127, NULL, NULL },
    /* This has the Phoenix MultiKey KBC firmware. */
    { "[i420TX] Intel Classic/PCI",                    "alfredo",          MACHINE_TYPE_486_S3,     MACHINE_CHIPSET_INTEL_420TX,         machine_at_alfredo_init,          0, 0, MACHINE_AVAILABLE, 0 , CPU_PKG_SOCKET3,                   CPU_BLOCK_NONE, 0, 0, 0, 0, 0, 0, MACHINE_PS2_PCI, MACHINE_IDE_DUAL, 2048, 131072, 2048, 127, NULL, NULL },
    /* This has an AMIKey-2, which is an updated version of type 'H'. Also has a
       SST 29EE010 Flash chip. */
    { "[i420ZX] ASUS PCI/I-486SP3G",                   "486sp3g",          MACHINE_TYPE_486_S3,     MACHINE_CHIPSET_INTEL_420ZX,         machine_at_486sp3g_init,          0, 0, MACHINE_AVAILABLE, 0 , CPU_PKG_SOCKET3,                   CPU_BLOCK_NONE, 0, 0, 0, 0, 0, 0, MACHINE_PS2_PCI, MACHINE_IDE_DUAL | MACHINE_SCSI, 1024, 131072, 1024, 127, NULL, NULL },
    /* This most likely has a standalone AMI Megakey 1993, which is type 'P', like the below Tekram board. */
    { "[IMS 8848] J-Bond PCI400C-B",                   "pci400cb",         MACHINE_TYPE_486_S3,     MACHINE_CHIPSET_IMS_8848,            machine_at_pci400cb_init,         0, 0, MACHINE_AVAILABLE, 0 , CPU_PKG_SOCKET3,                   CPU_BLOCK_NONE, 0, 0, 0, 0, 0, 0, MACHINE_PS2_PCI, MACHINE_IDE_DUAL, 2048, 131072, 2048, 127, NULL, NULL },
    /* This has a standalone AMI Megakey 1993, which is type 'P'. */
    { "[IMS 8848] Tekram G486IP",                      "g486ip",           MACHINE_TYPE_486_S3,     MACHINE_CHIPSET_IMS_8848,            machine_at_g486ip_init,           0, 0, MACHINE_AVAILABLE, 0 , CPU_PKG_SOCKET3,                   CPU_BLOCK_NONE, 0, 0, 0, 0, 0, 0, MACHINE_PS2_PCI, MACHINE_IDE_DUAL, 2048, 131072, 2048, 127, NULL, NULL },
    /* This has an AMIKey-2, which is an updated version of type 'H'. */
    { "[SiS 496] ASUS PVI-486SP3C",                    "486sp3c",          MACHINE_TYPE_486_S3,     MACHINE_CHIPSET_SIS_496,             machine_at_486sp3c_init,          0, 0, MACHINE_AVAILABLE, 0 , CPU_PKG_SOCKET3,                   CPU_BLOCK_NONE, 0, 0, 0, 0, 0, 0, MACHINE_PS2_PCIV, MACHINE_IDE_DUAL, 1024, 261120, 1024, 255, NULL, NULL },
    /* This has an AMIKey-2, which is an updated version of type 'H'. */
    { "[SiS 496] Lucky Star LS-486E",                  "ls486e",           MACHINE_TYPE_486_S3,     MACHINE_CHIPSET_SIS_496,             machine_at_ls486e_init,           0, 0, MACHINE_AVAILABLE, 0 , CPU_PKG_SOCKET3,                   CPU_BLOCK_NONE, 0, 0, 0, 0, 0, 0, MACHINE_PCI, MACHINE_IDE_DUAL, 1024, 131072, 1024, 255, NULL, NULL },
    /* The BIOS does not send a single non-standard KBC command, so it has a standard PS/2 KBC. */
    { "[SiS 496] Micronics M4Li",                      "m4li",             MACHINE_TYPE_486_S3,     MACHINE_CHIPSET_SIS_496,             machine_at_m4li_init,             0, 0, MACHINE_AVAILABLE, 0 , CPU_PKG_SOCKET3,                   CPU_BLOCK_NONE, 0, 0, 0, 0, 0, 0, MACHINE_PS2_PCI, MACHINE_IDE_DUAL, 1024, 131072, 1024, 127, NULL, NULL },
    /* Has a BestKey KBC which clones AMI type 'H'. */
    { "[SiS 496] Rise Computer R418",                  "r418",             MACHINE_TYPE_486_S3,     MACHINE_CHIPSET_SIS_496,             machine_at_r418_init,             0, 0, MACHINE_AVAILABLE, 0 , CPU_PKG_SOCKET3,                   CPU_BLOCK_NONE, 0, 0, 0, 0, 0, 0, MACHINE_PCI, MACHINE_IDE_DUAL, 1024, 261120, 1024, 255, NULL, NULL },
    /* This has a Holtek KBC and the BIOS does not send a single non-standard KBC command, so it
       must be an ASIC that clones the standard IBM PS/2 KBC. */
    { "[SiS 496] Soyo 4SAW2",                          "4saw2",            MACHINE_TYPE_486_S3,     MACHINE_CHIPSET_SIS_496,             machine_at_4saw2_init,            0, 0, MACHINE_AVAILABLE, 0 , CPU_PKG_SOCKET3,                   CPU_BLOCK_SOYO_4SAW2, 0, 0, 0, 0, 0, 0, MACHINE_PS2_PCIV, MACHINE_IDE_DUAL, 1024, 261120, 1024, 255, NULL, NULL },
    /* According to MrKsoft, his real 4DPS has an AMIKey-2, which is an updated version
       of type 'H'. */
    { "[SiS 496] Zida Tomato 4DP",                     "4dps",             MACHINE_TYPE_486_S3,     MACHINE_CHIPSET_SIS_496,             machine_at_4dps_init,             0, 0, MACHINE_AVAILABLE, 0 , CPU_PKG_SOCKET3,                   CPU_BLOCK_NONE, 0, 0, 0, 0, 0, 0, MACHINE_PS2_PCI, MACHINE_IDE_DUAL, 1024, 261120, 1024, 255, NULL, NULL },
    /* This has the UMC 88xx on-chip KBC. */
    { "[UMC 8881] A-Trend ATC-1415",                   "atc1415",          MACHINE_TYPE_486_S3,     MACHINE_CHIPSET_UMC_UM8881,          machine_at_atc1415_init,          0, 0, MACHINE_AVAILABLE, 0 , CPU_PKG_SOCKET3,                   CPU_BLOCK_NONE, 0, 0, 0, 0, 0, 0, MACHINE_PCI, MACHINE_IDE_DUAL, 1024,  65536, 1024, 255, NULL, NULL },
    /* This has an AMIKey-2, which is an updated version of type 'H'. */
    { "[UMC 8881] ECS Elite UM8810PAIO",               "ecs486",           MACHINE_TYPE_486_S3,     MACHINE_CHIPSET_UMC_UM8881,          machine_at_ecs486_init,           0, 0, MACHINE_AVAILABLE, 0 , CPU_PKG_SOCKET3,                   CPU_BLOCK_NONE, 0, 0, 0, 0, 0, 0, MACHINE_PCI, MACHINE_IDE_DUAL, 1024, 131072, 1024, 255, NULL, NULL },
    /* Has AMIKey Z(!) KBC firmware. */
    { "[UMC 8881] Epson Action PC 2600",               "actionpc2600",     MACHINE_TYPE_486_S3,     MACHINE_CHIPSET_UMC_UM8881,          machine_at_actionpc2600_init,     0, 0, MACHINE_AVAILABLE, 0 , CPU_PKG_SOCKET3,                   CPU_BLOCK_NONE, 0, 0, 0, 0, 0, 0, MACHINE_PCI, MACHINE_IDE_DUAL, 1024, 262144, 1024, 255, NULL, NULL },
    /* This has the UMC 88xx on-chip KBC. All the copies of the BIOS string I can find, end in
       in -H, so the UMC on-chip KBC likely emulates the AMI 'H' KBC firmware. */
    { "[UMC 8881] PC Chips M919",                      "m919",             MACHINE_TYPE_486_S3,     MACHINE_CHIPSET_UMC_UM8881,          machine_at_m919_init,             0, 0, MACHINE_AVAILABLE, 0 , CPU_PKG_SOCKET3,                   CPU_BLOCK_NONE, 0, 0, 0, 0, 0, 0, MACHINE_PCIV, MACHINE_IDE_DUAL, 1024, 131072, 1024, 255, NULL, NULL },
    /* Has IBM PS/2 Type 1 KBC firmware. Uses a mysterious I/O port C05. */
    { "[UMC 8881] Samsung SPC7700P-LW",                "spc7700plw",       MACHINE_TYPE_486_S3,     MACHINE_CHIPSET_UMC_UM8881,          machine_at_spc7700plw_init,       0, 0, MACHINE_AVAILABLE, 0 , CPU_PKG_SOCKET3,                   CPU_BLOCK_NONE, 0, 0, 0, 0, 0, 0, MACHINE_PS2_PCI, MACHINE_IDE_DUAL, 1024, 131072, 1024, 255, NULL, NULL },
    /* This has a Holtek KBC. */
    { "[UMC 8881] Shuttle HOT-433A",                   "hot433",           MACHINE_TYPE_486_S3,     MACHINE_CHIPSET_UMC_UM8881,          machine_at_hot433_init,           0, 0, MACHINE_AVAILABLE, 0 , CPU_PKG_SOCKET3,                   CPU_BLOCK_NONE, 0, 0, 0, 0, 0, 0, MACHINE_PCI, MACHINE_IDE_DUAL, 1024, 262144, 1024, 255, NULL, NULL },
    /* Has a VIA VT82C406 KBC+RTC that likely has identical commands to the VT82C42N. */
    { "[VIA VT82C496G] DFI G486VPA",                   "g486vpa",          MACHINE_TYPE_486_S3,     MACHINE_CHIPSET_VIA_VT82C496G,       machine_at_g486vpa_init,          0, 0, MACHINE_AVAILABLE, 0 , CPU_PKG_SOCKET3,                   CPU_BLOCK_NONE, 0, 0, 0, 0, 0, 0, MACHINE_PCIV, MACHINE_IDE_DUAL, 1024, 131072, 1024, 255, NULL, NULL },
    /* Has a VIA VT82C42N KBC. */
    { "[VIA VT82C496G] FIC VIP-IO2",                   "486vipio2",        MACHINE_TYPE_486_S3,     MACHINE_CHIPSET_VIA_VT82C496G,       machine_at_486vipio2_init,        0, 0, MACHINE_AVAILABLE, 0 , CPU_PKG_SOCKET3,                   CPU_BLOCK_NONE, 0, 0, 0, 0, 0, 0, MACHINE_PS2_PCIV, MACHINE_IDE_DUAL, 1024, 131072, 1024, 255, NULL, NULL },

    /* 486 machines - Miscellaneous */
    /* 486 machines which utilize the PCI bus */
    /* Has a Winbond W83977F Super I/O chip with on-chip KBC with AMIKey-2 KBC
       firmware. */
    { "[STPC Client] ITOX STAR",                       "itoxstar",         MACHINE_TYPE_486_MISC,   MACHINE_CHIPSET_STPC_CLIENT,         machine_at_itoxstar_init,         0, 0, MACHINE_AVAILABLE, 0 , CPU_PKG_STPC,                      CPU_BLOCK_NONE, 66666667, 75000000, 0, 0, 1.0, 1.0, MACHINE_PS2_PCI, MACHINE_IDE_DUAL, 8192, 131072, 8192, 255, NULL, NULL },
    /* Has a Winbond W83977F Super I/O chip with on-chip KBC with AMIKey-2 KBC
       firmware. */
    { "[STPC Consumer-II] Acrosser AR-B1423C",         "arb1423c",         MACHINE_TYPE_486_MISC,   MACHINE_CHIPSET_STPC_CONSUMER_II,    machine_at_arb1423c_init,         0, 0, MACHINE_AVAILABLE, 0 , CPU_PKG_STPC,                      CPU_BLOCK_NONE, 66666667, 66666667, 0, 0, 2.0, 2.0, MACHINE_PS2_PCI, MACHINE_IDE_DUAL, 32768, 163840, 8192, 255, NULL, NULL },
    /* Has a Winbond W83977F Super I/O chip with on-chip KBC with AMIKey-2 KBC
       firmware. */
    { "[STPC Consumer-II] Acrosser AR-B1479",          "arb1479",          MACHINE_TYPE_486_MISC,   MACHINE_CHIPSET_STPC_CONSUMER_II,    machine_at_arb1479_init,          0, 0, MACHINE_AVAILABLE, 0 , CPU_PKG_STPC,                      CPU_BLOCK_NONE, 66666667, 66666667, 0, 0, 2.0, 2.0, MACHINE_PS2_PCI, MACHINE_IDE_DUAL, 32768, 163840, 8192, 255, NULL, NULL },
    /* Has a Winbond W83977F Super I/O chip with on-chip KBC with AMIKey-2 KBC
       firmware. */
    { "[STPC Elite] Advantech PCM-9340",               "pcm9340",          MACHINE_TYPE_486_MISC,   MACHINE_CHIPSET_STPC_ELITE,          machine_at_pcm9340_init,          0, 0, MACHINE_AVAILABLE, 0 , CPU_PKG_STPC,                      CPU_BLOCK_NONE, 66666667, 66666667, 0, 0, 2.0, 2.0, MACHINE_PS2_PCI, MACHINE_IDE_DUAL, 32768, 98304, 8192, 255, NULL, NULL },
    /* Has a Winbond W83977F Super I/O chip with on-chip KBC with AMIKey-2 KBC
       firmware. */
    { "[STPC Atlas] AAEON PCM-5330",                   "pcm5330",          MACHINE_TYPE_486_MISC,   MACHINE_CHIPSET_STPC_ATLAS,          machine_at_pcm5330_init,          0, 0, MACHINE_AVAILABLE, 0 , CPU_PKG_STPC,                      CPU_BLOCK_NONE, 66666667, 66666667, 0, 0, 2.0, 2.0, MACHINE_PS2_PCI, MACHINE_IDE_DUAL, 32768, 131072,32768, 255, NULL, NULL },

    /* Socket 4 machines */
    /* 430LX */
    /* Has AMIKey H KBC firmware (AMIKey-2), per POST screen with BIOS string
       shown in the manual. Has PS/2 mouse support with serial-style (DB9)
       connector.
       The boot block for BIOS recovery requires an unknown bit on port 805h
       to be clear. */
    { "[i430LX] AMI Excalibur PCI Pentium",            "excaliburpci",     MACHINE_TYPE_SOCKET4,    MACHINE_CHIPSET_INTEL_430LX,         machine_at_excaliburpci_init,     0, 0, MACHINE_AVAILABLE, 0 , CPU_PKG_SOCKET4,                   CPU_BLOCK_NONE, 60000000, 66666667, 5000, 5000, MACHINE_MULTIPLIER_FIXED, MACHINE_PS2_PCI, MACHINE_IDE_DUAL, 2048, 131072, 2048, 127, NULL, NULL },
    /* Has AMIKey F KBC firmware (AMIKey). */
    { "[i430LX] ASUS P/I-P5MP3",                       "p5mp3",            MACHINE_TYPE_SOCKET4,    MACHINE_CHIPSET_INTEL_430LX,         machine_at_p5mp3_init,            0, 0, MACHINE_AVAILABLE, 0 , CPU_PKG_SOCKET4,                   CPU_BLOCK_NONE, 60000000, 66666667, 5000, 5000, MACHINE_MULTIPLIER_FIXED, MACHINE_PS2_PCI, MACHINE_IDE, 2048, 196608, 2048, 127, NULL, NULL },
    /* Has IBM PS/2 Type 1 KBC firmware. */
    { "[i430LX] Dell Dimension XPS P60",               "dellxp60",         MACHINE_TYPE_SOCKET4,    MACHINE_CHIPSET_INTEL_430LX,         machine_at_dellxp60_init,         0, 0, MACHINE_AVAILABLE, 0 , CPU_PKG_SOCKET4,                   CPU_BLOCK_NONE, 60000000, 66666667, 5000, 5000, MACHINE_MULTIPLIER_FIXED, MACHINE_PS2_PCI, MACHINE_IDE, 2048, 131072, 2048, 127, NULL, NULL },
    /* Has IBM PS/2 Type 1 KBC firmware. */
    { "[i430LX] Dell OptiPlex 560/L",                  "opti560l",         MACHINE_TYPE_SOCKET4,    MACHINE_CHIPSET_INTEL_430LX,         machine_at_opti560l_init,         0, 0, MACHINE_AVAILABLE, 0 , CPU_PKG_SOCKET4,                   CPU_BLOCK_NONE, 60000000, 66666667, 5000, 5000, MACHINE_MULTIPLIER_FIXED, MACHINE_PS2_PCI, MACHINE_IDE_DUAL, 2048, 131072, 2048, 127, NULL, NULL },
    /* This has the Phoenix MultiKey KBC firmware.
       This is basically an Intel Batman (*NOT* Batman's Revenge) with a fancier
       POST screen */
    { "[i430LX] AMBRA DP60 PCI",                       "ambradp60",        MACHINE_TYPE_SOCKET4,    MACHINE_CHIPSET_INTEL_430LX,         machine_at_ambradp60_init,        0, 0, MACHINE_AVAILABLE, 0 , CPU_PKG_SOCKET4,                   CPU_BLOCK_NONE, 60000000, 66666667, 5000, 5000, MACHINE_MULTIPLIER_FIXED, MACHINE_PS2_PCI, MACHINE_IDE_DUAL, 2048, 131072, 2048, 127, NULL, NULL },
    /* Has IBM PS/2 Type 1 KBC firmware. */
    { "[i430LX] IBM PS/ValuePoint P60",                "valuepointp60",    MACHINE_TYPE_SOCKET4,    MACHINE_CHIPSET_INTEL_430LX,         machine_at_valuepointp60_init,    0, 0, MACHINE_AVAILABLE, 0 , CPU_PKG_SOCKET4,                   CPU_BLOCK_NONE, 60000000, 66666667, 5000, 5000, MACHINE_MULTIPLIER_FIXED, MACHINE_PS2_PCI, MACHINE_IDE_DUAL, 2048, 131072, 2048, 127, NULL, NULL },
    /* This has the Phoenix MultiKey KBC firmware. */
    { "[i430LX] Intel Premiere/PCI",                   "revenge",          MACHINE_TYPE_SOCKET4,    MACHINE_CHIPSET_INTEL_430LX,         machine_at_revenge_init,          0, 0, MACHINE_AVAILABLE, 0 , CPU_PKG_SOCKET4,                   CPU_BLOCK_NONE, 60000000, 66666667, 5000, 5000, MACHINE_MULTIPLIER_FIXED, MACHINE_PS2_PCI, MACHINE_IDE_DUAL, 2048, 131072, 2048, 127, NULL, NULL },
    /* Has AMI MegaKey KBC firmware. */
    { "[i430LX] Micro Star 586MC1",                    "586mc1",           MACHINE_TYPE_SOCKET4,    MACHINE_CHIPSET_INTEL_430LX,         machine_at_586mc1_init,           0, 0, MACHINE_AVAILABLE, 0 , CPU_PKG_SOCKET4,                   CPU_BLOCK_NONE, 60000000, 66666667, 5000, 5000, MACHINE_MULTIPLIER_FIXED, MACHINE_PS2_PCI, MACHINE_IDE_DUAL, 2048, 131072, 2048, 127, NULL, NULL },
    /* This has the Phoenix MultiKey KBC firmware. */
    { "[i430LX] Packard Bell PB520R",                  "pb520r",           MACHINE_TYPE_SOCKET4,    MACHINE_CHIPSET_INTEL_430LX,         machine_at_pb520r_init,           0, 0, MACHINE_AVAILABLE, 0 , CPU_PKG_SOCKET4,                   CPU_BLOCK_NONE, 60000000, 66666667, 5000, 5000, MACHINE_MULTIPLIER_FIXED, MACHINE_PS2_PCI, MACHINE_IDE_DUAL | MACHINE_VIDEO, 8192, 139264, 2048, 127, at_pb520r_get_device },

    /* OPTi 596/597 */
    /* This uses an AMI KBC firmware in PS/2 mode (it sends command A5 with the
       PS/2 "Load Security" meaning), most likely MegaKey as it sends command AF
       (Set Extended Controller RAM) just like the later Intel AMI BIOS'es. */
    { "[OPTi 597] AMI Excalibur VLB",                  "excalibur",        MACHINE_TYPE_SOCKET4,    MACHINE_CHIPSET_OPTI_547_597,        machine_at_excalibur_init,        0, 0, MACHINE_AVAILABLE, 0 , CPU_PKG_SOCKET4,                   CPU_BLOCK_NONE, 60000000, 60000000, 5000, 5000, MACHINE_MULTIPLIER_FIXED, MACHINE_PS2_VLB, MACHINE_IDE, 2048, 65536, 2048, 127, NULL, NULL },

    /* OPTi 596/597/822 */
    /* This has AMIKey 'F' KBC firmware. */
    { "[OPTi 597] Supermicro P5VL-PCI",                "p5vl",             MACHINE_TYPE_SOCKET4,    MACHINE_CHIPSET_OPTI_547_597,        machine_at_p5vl_init,             0, 0, MACHINE_AVAILABLE, 0 , CPU_PKG_SOCKET4,                   CPU_BLOCK_NONE, 60000000, 66666667, 5000, 5000, MACHINE_MULTIPLIER_FIXED, MACHINE_PCIV, MACHINE_FLAGS_NONE, 8192, 131072, 8192, 127, NULL, NULL },

    /* SiS 50x */
    /* This has some form of AMI MegaKey as it uses keyboard controller command 0xCC. */
    { "[SiS 501] AMI Excalibur PCI-II Pentium ISA",    "excaliburpci2",    MACHINE_TYPE_SOCKET4,    MACHINE_CHIPSET_SIS_501,             machine_at_excaliburpci2_init,    0, 0, MACHINE_AVAILABLE, 0 , CPU_PKG_SOCKET4,                   CPU_BLOCK_NONE, 60000000, 66666667, 5000, 5000, MACHINE_MULTIPLIER_FIXED, MACHINE_PS2_PCI, MACHINE_IDE_DUAL, 8192, 131072, 8192, 127, NULL, NULL },
    /* This has an AMIKey-2, which is an updated version of type 'H'. */
    { "[SiS 501] ASUS PCI/I-P5SP4",                    "p5sp4",            MACHINE_TYPE_SOCKET4,    MACHINE_CHIPSET_SIS_501,             machine_at_p5sp4_init,            0, 0, MACHINE_AVAILABLE, 0 , CPU_PKG_SOCKET4,                   CPU_BLOCK_NONE, 60000000, 66666667, 5000, 5000, MACHINE_MULTIPLIER_FIXED, MACHINE_PS2_PCI, MACHINE_IDE_DUAL, 8192, 131072, 8192, 127, NULL, NULL },

    /* Socket 5 machines */
    /* 430NX */
    /* This has the Phoenix MultiKey KBC firmware. */
    { "[i430NX] Intel Premiere/PCI II",                "plato",            MACHINE_TYPE_SOCKET5,    MACHINE_CHIPSET_INTEL_430NX,         machine_at_plato_init,            0, 0, MACHINE_AVAILABLE, 0 , CPU_PKG_SOCKET5_7,                 CPU_BLOCK_NONE, 50000000, 66666667, 3520, 3520, 1.5, 1.5, MACHINE_PS2_PCI, MACHINE_IDE_DUAL, 2048, 131072, 2048, 127, NULL, NULL },
    /* This has the Phoenix MultiKey KBC firmware.
       This is basically an Intel Premiere/PCI II with a fancier POST screen. */
    { "[i430NX] AMBRA DP90 PCI",                       "ambradp90",        MACHINE_TYPE_SOCKET5,    MACHINE_CHIPSET_INTEL_430NX,         machine_at_ambradp90_init,        0, 0, MACHINE_AVAILABLE, 0 , CPU_PKG_SOCKET5_7,                 CPU_BLOCK_NONE, 50000000, 66666667, 3380, 3520, 1.5, 1.5, MACHINE_PS2_PCI, MACHINE_IDE_DUAL, 2048, 131072, 2048, 127, NULL, NULL },
    /* Has AMI MegaKey KBC firmware. */
    { "[i430NX] Gigabyte GA-586IP",                    "430nx",            MACHINE_TYPE_SOCKET5,    MACHINE_CHIPSET_INTEL_430NX,         machine_at_430nx_init,            0, 0, MACHINE_AVAILABLE, 0 , CPU_PKG_SOCKET5_7,                 CPU_BLOCK_NONE, 60000000, 66666667, 3520, 3520, 1.5, 1.5, MACHINE_PS2_PCI, MACHINE_IDE_DUAL, 2048, 131072, 2048, 127, NULL, NULL },

    /* 430FX */
    /* Uses an ACER/NEC 90M002A (UPD82C42C, 8042 clone) with unknown firmware (V5.0). */
    { "[i430FX] Acer V30",                             "acerv30",          MACHINE_TYPE_SOCKET5,    MACHINE_CHIPSET_INTEL_430FX,         machine_at_acerv30_init,          0, 0, MACHINE_AVAILABLE, 0 , CPU_PKG_SOCKET5_7,                 CPU_BLOCK_NONE, 50000000, 66666667, 3380, 3520, 1.5, 2.0, MACHINE_PS2_PCI, MACHINE_IDE_DUAL, 8192, 131072, 8192, 127, NULL, NULL },
    /* Has AMIKey F KBC firmware. */
    { "[i430FX] AMI Apollo",                           "apollo",           MACHINE_TYPE_SOCKET5,    MACHINE_CHIPSET_INTEL_430FX,         machine_at_apollo_init,           0, 0, MACHINE_AVAILABLE, 0 , CPU_PKG_SOCKET5_7,                 CPU_BLOCK_NONE, 50000000, 66666667, 3380, 3520, 1.5, 2.0, MACHINE_PS2_PCI, MACHINE_IDE_DUAL, 8192, 131072, 8192, 127, NULL, NULL },
    /* Has AMIKey H KBC firmware. */
    { "[i430FX] DataExpert EXP8551",                   "exp8551",          MACHINE_TYPE_SOCKET5,    MACHINE_CHIPSET_INTEL_430FX,         machine_at_exp8551_init,          0, 0, MACHINE_AVAILABLE, 0 , CPU_PKG_SOCKET5_7,                 CPU_BLOCK_NONE, 50000000, 66666667, 3380, 3520, 1.5, 3.0, MACHINE_PS2_PCI, MACHINE_IDE_DUAL, 8192, 131072, 8192, 127, NULL, NULL },
    /* According to tests from real hardware: This has AMI MegaKey KBC firmware on the
       PC87306 Super I/O chip, command 0xA1 returns '5'.
       Command 0xA0 copyright string: (C)1994 AMI . */
    { "[i430FX] Intel Advanced/ZP",                    "zappa",            MACHINE_TYPE_SOCKET5,    MACHINE_CHIPSET_INTEL_430FX,         machine_at_zappa_init,            0, 0, MACHINE_AVAILABLE, 0 , CPU_PKG_SOCKET5_7,                 CPU_BLOCK_NONE, 50000000, 66666667, 3380, 3520, 1.5, 2.0, MACHINE_PS2_PCI, MACHINE_IDE_DUAL, 8192, 131072, 8192, 127, NULL, NULL },
    /* The BIOS sends KBC command B3 which indicates an AMI (or VIA VT82C42N) KBC. */
    { "[i430FX] NEC PowerMate V",                      "powermatev",       MACHINE_TYPE_SOCKET5,    MACHINE_CHIPSET_INTEL_430FX,         machine_at_powermatev_init,       0, 0, MACHINE_AVAILABLE, 0 , CPU_PKG_SOCKET5_7,                 CPU_BLOCK_NONE, 50000000, 66666667, 3380, 3520, 1.5, 2.0, MACHINE_PS2_PCI, MACHINE_IDE_DUAL, 8192, 131072, 8192, 127, NULL, NULL },
    /* Has a VIA VT82C42N KBC. */
    { "[i430FX] PC Partner MB500N",                    "mb500n",           MACHINE_TYPE_SOCKET5,    MACHINE_CHIPSET_INTEL_430FX,         machine_at_mb500n_init,           0, 0, MACHINE_AVAILABLE, 0 , CPU_PKG_SOCKET5_7,                 CPU_BLOCK_NONE, 50000000, 66666667, 3380, 3520, 1.5, 3.0, MACHINE_PCI, MACHINE_IDE_DUAL, 8192, 131072, 8192, 127, NULL, NULL },
    /* Has AMIKey Z(!) KBC firmware. */
    { "[i430FX] TriGem Hawk",                          "hawk",             MACHINE_TYPE_SOCKET5,    MACHINE_CHIPSET_INTEL_430FX,         machine_at_hawk_init,             0, 0, MACHINE_AVAILABLE, 0 , CPU_PKG_SOCKET5_7,                 CPU_BLOCK_NONE, 50000000, 66666667, 3380, 3520, 1.5, 2.0, MACHINE_PS2_PCI, MACHINE_IDE_DUAL, 8192, 131072, 8192, 127, NULL, NULL },

    /* OPTi 596/597 */
    /* This uses an AMI KBC firmware in PS/2 mode (it sends command A5 with the
       PS/2 "Load Security" meaning), most likely MegaKey as it sends command AF
       (Set Extended Controller RAM) just like the later Intel AMI BIOS'es. */
    { "[OPTi 597] TMC PAT54PV",                        "pat54pv",          MACHINE_TYPE_SOCKET5,    MACHINE_CHIPSET_OPTI_547_597,        machine_at_pat54pv_init,          0, 0, MACHINE_AVAILABLE, 0 , CPU_PKG_SOCKET5_7,                 CPU_BLOCK(CPU_K5, CPU_5K86), 50000000, 66666667, 3520, 3520, 1.5, 1.5, MACHINE_VLB, MACHINE_FLAGS_NONE, 2048, 65536, 2048, 127, NULL, NULL },

    /* OPTi 596/597/822 */
    { "[OPTi 597] Shuttle HOT-543",                    "hot543",           MACHINE_TYPE_SOCKET5,    MACHINE_CHIPSET_OPTI_547_597,        machine_at_hot543_init,           0, 0, MACHINE_AVAILABLE, 0 , CPU_PKG_SOCKET5_7,                 CPU_BLOCK_NONE,              50000000, 66666667, 3520, 3520, 1.5, 2.0, MACHINE_PCIV, MACHINE_FLAGS_NONE, 8192, 131072, 8192, 127, NULL, NULL },

    /* SiS 85C50x */
    /* This has an AMIKey-2, which is an updated version of type 'H'. */
    { "[SiS 501] ASUS PCI/I-P54SP4",                   "p54sp4",           MACHINE_TYPE_SOCKET5,    MACHINE_CHIPSET_SIS_501,             machine_at_p54sp4_init,           0, 0, MACHINE_AVAILABLE, 0 , CPU_PKG_SOCKET5_7,                 CPU_BLOCK(CPU_K5, CPU_5K86), 40000000, 66666667, 3380, 3520, 1.5, 1.5, MACHINE_PS2_PCI, MACHINE_IDE_DUAL, 8192, 131072, 8192, 127, NULL, NULL },
    /* This has an AMIKey-2, which is an updated version of type 'H'. */
    { "[SiS 501] BCM SQ-588",                          "sq588",            MACHINE_TYPE_SOCKET5,    MACHINE_CHIPSET_SIS_501,             machine_at_sq588_init,            0, 0, MACHINE_AVAILABLE, 0 , CPU_PKG_SOCKET5_7,                 CPU_BLOCK(CPU_PENTIUMMMX),   50000000, 66666667, 3520, 3520, 1.5, 1.5, MACHINE_PS2_PCI, MACHINE_IDE_DUAL, 8192, 131072, 8192, 127, NULL, NULL },

    /* Socket 7 (Single Voltage) machines */
    /* 430FX */
    /* This has an AMIKey-2, which is an updated version of type 'H'. */
    { "[i430FX] ASUS P/I-P54TP4XE",                    "p54tp4xe",         MACHINE_TYPE_SOCKET7_3V, MACHINE_CHIPSET_INTEL_430FX,         machine_at_p54tp4xe_init,         0, 0, MACHINE_AVAILABLE, 0 , CPU_PKG_SOCKET5_7,                 CPU_BLOCK_NONE,              50000000, 66666667, 3380, 3600, 1.5, 3.0, MACHINE_PS2_PCI, MACHINE_IDE_DUAL, 8192, 131072, 8192, 127, NULL, NULL },
    /* This has an AMIKey-2, which is an updated version of type 'H'. */
    { "[i430FX] ASUS P/I-P54TP4XE (MR BIOS)",          "p54tp4xe_mr",      MACHINE_TYPE_SOCKET7_3V, MACHINE_CHIPSET_INTEL_430FX,         machine_at_p54tp4xe_mr_init,      0, 0, MACHINE_AVAILABLE, 0 , CPU_PKG_SOCKET5_7,                 CPU_BLOCK_NONE, 50000000, 66666667, 3380, 3600, 1.5, 3.0, MACHINE_PS2_PCI, MACHINE_IDE_DUAL, 8192, 131072, 8192, 127, NULL, NULL },
    /* According to tests from real hardware: This has AMI MegaKey KBC firmware on the
       PC87306 Super I/O chip, command 0xA1 returns '5'.
       Command 0xA0 copyright string: (C)1994 AMI . */
    { "[i430FX] Gateway 2000 Thor",                    "gw2katx",          MACHINE_TYPE_SOCKET7_3V, MACHINE_CHIPSET_INTEL_430FX,         machine_at_gw2katx_init,          0, 0, MACHINE_AVAILABLE, 0 , CPU_PKG_SOCKET5_7,                 CPU_BLOCK_NONE, 50000000, 66666667, 3380, 3520, 1.5, 3.0, MACHINE_PS2_PCI, MACHINE_IDE_DUAL, 8192, 131072, 8192, 127, NULL, NULL },
    /* The BIOS does not send a single non-standard KBC command, but the board has a SMC Super I/O
       chip with on-chip KBC and AMI MegaKey KBC firmware. */
    { "[i430FX] HP Vectra VL 5 Series 4",              "vectra54",         MACHINE_TYPE_SOCKET7_3V, MACHINE_CHIPSET_INTEL_430FX,         machine_at_vectra54_init,         0, 0, MACHINE_AVAILABLE, 0 , CPU_PKG_SOCKET5_7,                 CPU_BLOCK_NONE, 50000000, 66666667, 3380, 3520, 1.5, 2.0, MACHINE_PS2_PCI, MACHINE_IDE_DUAL | MACHINE_VIDEO, 8192, 131072, 8192, 511, at_vectra54_get_device },
    /* According to tests from real hardware: This has AMI MegaKey KBC firmware on the
       PC87306 Super I/O chip, command 0xA1 returns '5'.
       Command 0xA0 copyright string: (C)1994 AMI . */
    { "[i430FX] Intel Advanced/ATX",                   "thor",             MACHINE_TYPE_SOCKET7_3V, MACHINE_CHIPSET_INTEL_430FX,         machine_at_thor_init,             0, 0, MACHINE_AVAILABLE, 0 , CPU_PKG_SOCKET5_7,                 CPU_BLOCK_NONE, 50000000, 66666667, 3380, 3520, 1.5, 3.0, MACHINE_PS2_PCI, MACHINE_IDE_DUAL | MACHINE_VIDEO, 8192, 131072, 8192, 127, at_thor_get_device },
    /* According to tests from real hardware: This has AMI MegaKey KBC firmware on the
       PC87306 Super I/O chip, command 0xA1 returns '5'.
       Command 0xA0 copyright string: (C)1994 AMI . */
    { "[i430FX] Intel Advanced/ATX (MR BIOS)",         "mrthor",           MACHINE_TYPE_SOCKET7_3V, MACHINE_CHIPSET_INTEL_430FX,         machine_at_mrthor_init,           0, 0, MACHINE_AVAILABLE, 0 , CPU_PKG_SOCKET5_7,                 CPU_BLOCK_NONE, 50000000, 66666667, 3380, 3520, 1.5, 3.0, MACHINE_PS2_PCI, MACHINE_IDE_DUAL, 8192, 131072, 8192, 127, at_mrthor_get_device },
    /* According to tests from real hardware: This has AMI MegaKey KBC firmware on the
       PC87306 Super I/O chip, command 0xA1 returns '5'.
       Command 0xA0 copyright string: (C)1994 AMI . */
    { "[i430FX] Intel Advanced/EV",                    "endeavor",         MACHINE_TYPE_SOCKET7_3V, MACHINE_CHIPSET_INTEL_430FX,         machine_at_endeavor_init,         0, 0, MACHINE_AVAILABLE, 0 , CPU_PKG_SOCKET5_7,                 CPU_BLOCK_NONE, 50000000, 66666667, 3380, 3520, 1.5, 3.0, MACHINE_PS2_PCI, MACHINE_IDE_DUAL | MACHINE_VIDEO, 8192, 131072, 8192, 127, at_endeavor_get_device },
    /* This has an AMIKey-2, which is an updated version of type 'H'. */
    { "[i430FX] MSI MS-5119",                          "ms5119",           MACHINE_TYPE_SOCKET7_3V, MACHINE_CHIPSET_INTEL_430FX,         machine_at_ms5119_init,           0, 0, MACHINE_AVAILABLE, 0 , CPU_PKG_SOCKET5_7,                 CPU_BLOCK_NONE, 50000000, 66666667, 2500, 3520, 1.5, 3.0, MACHINE_PS2_PCI, MACHINE_IDE_DUAL, 8192, 131072, 8192, 127, NULL, NULL },
    /* This most likely uses AMI MegaKey KBC firmware as well due to having the same
       Super I/O chip (that has the KBC firmware on it) as eg. the Advanced/EV. */
    { "[i430FX] Packard Bell PB640",                   "pb640",            MACHINE_TYPE_SOCKET7_3V, MACHINE_CHIPSET_INTEL_430FX,         machine_at_pb640_init,            0, 0, MACHINE_AVAILABLE, 0 , CPU_PKG_SOCKET5_7,                 CPU_BLOCK_NONE,    50000000, 66666667, 3380, 3520, 1.5, 3.0, MACHINE_PS2_PCI, MACHINE_IDE_DUAL | MACHINE_VIDEO, 8192, 131072, 8192, 127, at_pb640_get_device },
    /* Has an AMI 'H' KBC firmware (1992). */
    { "[i430FX] QDI FMB",                              "fmb",              MACHINE_TYPE_SOCKET7_3V, MACHINE_CHIPSET_INTEL_430FX,         machine_at_fmb_init,              0, 0, MACHINE_AVAILABLE, 0 , CPU_PKG_SOCKET5_7,                 CPU_BLOCK_QDI_FMB, 50000000, 66666667, 3380, 3520, 1.5, 3.0, MACHINE_PS2_PCI, MACHINE_IDE_DUAL, 8192, 131072, 8192, 127, NULL, NULL },

    /* 430HX */
    /* I can't determine what KBC firmware this has, but given that the Acer V35N and
       V60 have Phoenix MultiKey KBC firmware on the chip, I'm going to assume so
       does the M3A. */
    { "[i430HX] Acer M3A",                             "acerm3a",          MACHINE_TYPE_SOCKET7_3V, MACHINE_CHIPSET_INTEL_430HX,         machine_at_acerm3a_init,          0, 0, MACHINE_AVAILABLE, 0 , CPU_PKG_SOCKET5_7,                 CPU_BLOCK_NONE, 50000000, 66666667, 3300, 3520, 1.5, 3.0, MACHINE_PS2_PCI, MACHINE_IDE_DUAL, 8192, 196608, 8192, 127, NULL, NULL },
    /* Has AMIKey F KBC firmware. */
    { "[i430HX] AOpen AP53",                           "ap53",             MACHINE_TYPE_SOCKET7_3V, MACHINE_CHIPSET_INTEL_430HX,         machine_at_ap53_init,             0, 0, MACHINE_AVAILABLE, 0 , CPU_PKG_SOCKET5_7,                 CPU_BLOCK_NONE, 50000000, 66666667, 3450, 3520, 1.5, 3.0, MACHINE_PS2_PCI, MACHINE_IDE_DUAL, 8192, 524288, 8192, 127, NULL, NULL },
    /* [TEST] Has a VIA 82C42N KBC, with AMIKey F KBC firmware. */
    { "[i430HX] Biostar MB-8500TUC",                   "8500tuc",          MACHINE_TYPE_SOCKET7_3V, MACHINE_CHIPSET_INTEL_430HX,         machine_at_8500tuc_init,          0, 0, MACHINE_AVAILABLE, 0 , CPU_PKG_SOCKET5_7,                 CPU_BLOCK_NONE, 50000000, 66666667, 3380, 3520, 1.5, 3.0, MACHINE_PS2_PCI, MACHINE_IDE_DUAL, 8192, 524288, 8192, 127, NULL, NULL },
    /* [TEST] Unable to determine what KBC this has. A list on a Danish site shows
       the BIOS as having a -0 string, indicating non-AMI KBC firmware. */
    { "[i430HX] Supermicro P55T2S",                    "p55t2s",           MACHINE_TYPE_SOCKET7_3V, MACHINE_CHIPSET_INTEL_430HX,         machine_at_p55t2s_init,           0, 0, MACHINE_AVAILABLE, 0 , CPU_PKG_SOCKET5_7,                 CPU_BLOCK_NONE, 50000000, 66666667, 3300, 3520, 1.5, 3.0, MACHINE_PS2_PCI, MACHINE_IDE_DUAL, 8192, 786432, 8192, 127, NULL, NULL },

    /* 430VX */
    /* Has AMIKey H KBC firmware (AMIKey-2). */
    { "[i430VX] ECS P5VX-B",                           "p5vxb",            MACHINE_TYPE_SOCKET7_3V, MACHINE_CHIPSET_INTEL_430VX,         machine_at_p5vxb_init,            0, 0, MACHINE_AVAILABLE, 0 , CPU_PKG_SOCKET5_7,                 CPU_BLOCK_NONE, 50000000, 66666667, 3380, 3520, 1.5, 3.0, MACHINE_PS2_PCI, MACHINE_IDE_DUAL, 8192, 131072, 8192, 127, NULL, NULL },
    /* According to tests from real hardware: This has AMI MegaKey KBC firmware on the
       PC87306 Super I/O chip, command 0xA1 returns '5'.
       Command 0xA0 copyright string: (C)1994 AMI . */
    { "[i430VX] Gateway 2000 Tigereye",                "gw2kte",           MACHINE_TYPE_SOCKET7_3V, MACHINE_CHIPSET_INTEL_430VX,         machine_at_gw2kte_init,           0, 0, MACHINE_AVAILABLE, 0 , CPU_PKG_SOCKET5_7,                 CPU_BLOCK_NONE, 50000000, 66666667, 3380, 3520, 1.5, 3.0, MACHINE_PS2_PCI, MACHINE_IDE_DUAL, 8192, 131072, 8192, 127, NULL, NULL },

    /* SiS 5511 */
    /* Has AMIKey H KBC firmware (AMIKey-2). */
    { "[SiS 5511] AOpen AP5S",                         "ap5s",             MACHINE_TYPE_SOCKET7_3V, MACHINE_CHIPSET_SIS_5511,            machine_at_ap5s_init,             0, 0, MACHINE_AVAILABLE, 0 , CPU_PKG_SOCKET5_7,                 CPU_BLOCK_NONE, 50000000, 66666667, 3380, 3520, 1.5, 3.0, MACHINE_PS2_PCI, MACHINE_IDE_DUAL, 8192, 524288, 8192, 127, NULL, NULL },

    /* Socket 7 (Dual Voltage) machines */
    /* 430HX */
    /* Has SST flash and the SMC FDC73C935's on-chip KBC with Phoenix MultiKey firmware. */
    { "[i430HX] Acer V35N",                            "acerv35n",         MACHINE_TYPE_SOCKET7,    MACHINE_CHIPSET_INTEL_430HX,         machine_at_acerv35n_init,         0, 0, MACHINE_AVAILABLE, 0 , CPU_PKG_SOCKET5_7,                 CPU_BLOCK(CPU_Cx6x86MX), 50000000, 66666667, 2800, 3520, 1.5, 3.0, MACHINE_PS2_PCI, MACHINE_IDE_DUAL, 8192, 196608, 8192, 127, NULL, NULL },
    /* Has AMIKey H KBC firmware (AMIKey-2). */
    { "[i430HX] ASUS P/I-P55T2P4",                     "p55t2p4",          MACHINE_TYPE_SOCKET7,    MACHINE_CHIPSET_INTEL_430HX,         machine_at_p55t2p4_init,          0, 0, MACHINE_AVAILABLE, 0 , CPU_PKG_SOCKET5_7,                 CPU_BLOCK_NONE, 50000000, 83333333, 2500, 3520, 1.5, 3.0, MACHINE_PS2_PCI, MACHINE_IDE_DUAL, 8192, 262144, 8192, 127, NULL, NULL },
    /* Has the SMC FDC73C935's on-chip KBC with Phoenix MultiKey firmware. */
    { "[i430HX] Micronics M7S-Hi",                     "m7shi",            MACHINE_TYPE_SOCKET7,    MACHINE_CHIPSET_INTEL_430HX,         machine_at_m7shi_init,            0, 0, MACHINE_AVAILABLE, 0 , CPU_PKG_SOCKET5_7,                 CPU_BLOCK_NONE, 50000000, 66666667, 2800, 3520, 1.5, 3.0, MACHINE_PS2_PCI, MACHINE_IDE_DUAL, 8192, 131072, 8192, 511, NULL, NULL },
    /* According to tests from real hardware: This has AMI MegaKey KBC firmware on the
       PC87306 Super I/O chip, command 0xA1 returns '5'.
       Command 0xA0 copyright string: (C)1994 AMI . */
    { "[i430HX] Intel TC430HX",                        "tc430hx",          MACHINE_TYPE_SOCKET7,    MACHINE_CHIPSET_INTEL_430HX,         machine_at_tc430hx_init,          0, 0, MACHINE_AVAILABLE, 0 , CPU_PKG_SOCKET5_7,                 CPU_BLOCK_NONE, 50000000, 66666667, 2800, 3520, 1.5, 3.0, MACHINE_PS2_PCI, MACHINE_IDE_DUAL, 8192, 131072, 8192, 255, NULL, NULL },
    /* According to tests from real hardware: This has AMI MegaKey KBC firmware on the
       PC87306 Super I/O chip, command 0xA1 returns '5'.
       Command 0xA0 copyright string: (C)1994 AMI . */
    { "[i430HX] Toshiba Equium 5200D",                 "equium5200",       MACHINE_TYPE_SOCKET7,    MACHINE_CHIPSET_INTEL_430HX,         machine_at_equium5200_init,       0, 0, MACHINE_AVAILABLE, 0 , CPU_PKG_SOCKET5_7,                 CPU_BLOCK_NONE, 50000000, 66666667, 2800, 3520, 1.5, 3.0, MACHINE_PS2_PCI, MACHINE_IDE_DUAL, 8192, 196608, 8192, 127, NULL, NULL },
    /* According to tests from real hardware: This has AMI MegaKey KBC firmware on the
       PC87306 Super I/O chip, command 0xA1 returns '5'.
       Command 0xA0 copyright string: (C)1994 AMI .
       Yes, this is an Intel AMI BIOS with a fancy splash screen. */
    { "[i430HX] Sony Vaio PCV-90",                     "pcv90",            MACHINE_TYPE_SOCKET7,    MACHINE_CHIPSET_INTEL_430HX,         machine_at_pcv90_init,            0, 0, MACHINE_AVAILABLE, 0 , CPU_PKG_SOCKET5_7,                 CPU_BLOCK_NONE, 50000000, 66666667, 2800, 3520, 1.5, 3.0, MACHINE_PS2_PCI, MACHINE_IDE_DUAL, 8192, 196608, 8192, 127, NULL, NULL },
    /* The base board has AMIKey-2 (updated 'H') KBC firmware. */
    { "[i430HX] ASUS P/I-P65UP5 (C-P55T2D)",           "p65up5_cp55t2d",   MACHINE_TYPE_SOCKET7,    MACHINE_CHIPSET_INTEL_430HX,         machine_at_p65up5_cp55t2d_init,   0, 0, MACHINE_AVAILABLE, 0 , CPU_PKG_SOCKET5_7,                 CPU_BLOCK_NONE, 50000000, 66666667, 2500, 3520, 1.5, 3.0, MACHINE_PS2_PCI, MACHINE_IDE_DUAL, 8192, 524288, 8192, 127, NULL, NULL },

    /* 430VX */
    /* This has the VIA VT82C42N KBC. */
    { "[i430VX] AOpen AP5VM",                          "ap5vm",            MACHINE_TYPE_SOCKET7,    MACHINE_CHIPSET_INTEL_430VX,         machine_at_ap5vm_init,            0, 0, MACHINE_AVAILABLE, 0 , CPU_PKG_SOCKET5_7,                 CPU_BLOCK_NONE, 50000000, 66666667, 2600, 3520, 1.5, 3.0, MACHINE_PS2_PCI, MACHINE_IDE_DUAL | MACHINE_SCSI, 8192, 131072, 8192, 127, NULL, NULL },
    /* Has AMIKey H KBC firmware (AMIKey-2). */
    { "[i430VX] ASUS P/I-P55TVP4",                     "p55tvp4",          MACHINE_TYPE_SOCKET7,    MACHINE_CHIPSET_INTEL_430VX,         machine_at_p55tvp4_init,          0, 0, MACHINE_AVAILABLE, 0 , CPU_PKG_SOCKET5_7,                 CPU_BLOCK_NONE, 50000000, 66666667, 2500, 3520, 1.5, 3.0, MACHINE_PS2_PCI, MACHINE_IDE_DUAL, 8192, 131072, 8192, 127, NULL, NULL },
    /* The BIOS does not send a single non-standard KBC command, so it must have a standard IBM
       PS/2 KBC firmware or a clone thereof. */
    { "[i430VX] Azza PT-5IV",                          "5ivg",             MACHINE_TYPE_SOCKET7,    MACHINE_CHIPSET_INTEL_430VX,         machine_at_5ivg_init,             0, 0, MACHINE_AVAILABLE, 0 , CPU_PKG_SOCKET5_7,                 CPU_BLOCK_NONE, 50000000, 66666667, 2500, 3520, 1.5, 3.0, MACHINE_PS2_PCI, MACHINE_IDE_DUAL, 8192, 131072, 8192, 127, NULL, NULL },
    /* [TEST] Has AMIKey 'F' KBC firmware. */
    { "[i430VX] Biostar MB-8500TVX-A",                 "8500tvxa",         MACHINE_TYPE_SOCKET7,    MACHINE_CHIPSET_INTEL_430VX,         machine_at_8500tvxa_init,         0, 0, MACHINE_AVAILABLE, 0 , CPU_PKG_SOCKET5_7,                 CPU_BLOCK_NONE, 50000000, 66666667, 2600, 3520, 1.5, 3.0, MACHINE_PS2_PCI, MACHINE_IDE_DUAL, 8192, 131072, 8192, 127, NULL, NULL },
    /* The BIOS does not send a single non-standard KBC command, but the board has a SMC Super I/O
       chip with on-chip KBC and AMI MegaKey KBC firmware. */
    { "[i430VX] Compaq Presario 2240",                 "presario2240",     MACHINE_TYPE_SOCKET7,    MACHINE_CHIPSET_INTEL_430VX,         machine_at_presario2240_init,     0, 0, MACHINE_AVAILABLE, 0 , CPU_PKG_SOCKET5_7,                 CPU_BLOCK_NONE, 50000000, 66666667, 2800, 3520, 1.5, 3.0, MACHINE_PS2_PCI, MACHINE_IDE_DUAL | MACHINE_VIDEO, 8192, 131072, 8192, 127, at_presario2240_get_device },
    /* This most likely has AMI MegaKey as above. */
    { "[i430VX] Compaq Presario 4500",                 "presario4500",     MACHINE_TYPE_SOCKET7,    MACHINE_CHIPSET_INTEL_430VX,         machine_at_presario4500_init,     0, 0, MACHINE_AVAILABLE, 0 , CPU_PKG_SOCKET5_7,                 CPU_BLOCK_NONE, 50000000, 66666667, 2800, 3520, 1.5, 3.0, MACHINE_PS2_PCI, MACHINE_IDE_DUAL | MACHINE_VIDEO, 8192, 131072, 8192, 127, at_presario4500_get_device },
    /* The BIOS sends KBC command CB which is an AMI KBC command, so it has an AMI KBC firmware. */
    { "[i430VX] Epox P55-VA",                          "p55va",            MACHINE_TYPE_SOCKET7,    MACHINE_CHIPSET_INTEL_430VX,         machine_at_p55va_init,            0, 0, MACHINE_AVAILABLE, 0 , CPU_PKG_SOCKET5_7,                 CPU_BLOCK_NONE, 50000000, 66666667, 2500, 3520, 1.5, 3.0, MACHINE_PS2_PCI, MACHINE_IDE_DUAL, 8192, 131072, 8192, 127, NULL, NULL },
    /* The BIOS does not send a single non-standard KBC command. */
    { "[i430VX] HP Brio 80xx",                         "brio80xx",         MACHINE_TYPE_SOCKET7,    MACHINE_CHIPSET_INTEL_430VX,         machine_at_brio80xx_init,         0, 0, MACHINE_AVAILABLE, 0 , CPU_PKG_SOCKET5_7,                 CPU_BLOCK_NONE, 66666667, 66666667, 2200, 3520, 1.5, 3.0, MACHINE_PS2_PCI, MACHINE_IDE_DUAL, 8192, 131072, 8192, 127, NULL, NULL },
    /* According to tests from real hardware: This has AMI MegaKey KBC firmware on the
       PC87306 Super I/O chip, command 0xA1 returns '5'.
       Command 0xA0 copyright string: (C)1994 AMI . */
    { "[i430VX] Packard Bell PB680",                   "pb680",            MACHINE_TYPE_SOCKET7,    MACHINE_CHIPSET_INTEL_430VX,         machine_at_pb680_init,            0, 0, MACHINE_AVAILABLE, 0 , CPU_PKG_SOCKET5_7,                 CPU_BLOCK_NONE, 50000000, 66666667, 2800, 3520, 1.5, 3.0, MACHINE_PS2_PCI, MACHINE_IDE_DUAL, 8192, 131072, 8192, 127, NULL, NULL },
    /* This has the AMIKey 'H' firmware, possibly AMIKey-2. Photos show it with a BestKey, so it
       likely clones the behavior of AMIKey 'H'. */
    { "[i430VX] PC Partner MB520N",                    "mb520n",           MACHINE_TYPE_SOCKET7,    MACHINE_CHIPSET_INTEL_430VX,         machine_at_mb520n_init,           0, 0, MACHINE_AVAILABLE, 0 , CPU_PKG_SOCKET5_7,                 CPU_BLOCK_NONE, 50000000, 66666667, 2600, 3520, 1.5, 3.0, MACHINE_PS2_PCI, MACHINE_IDE_DUAL, 8192, 131072, 8192, 127, NULL, NULL },
    /* This has a Holtek KBC and the BIOS does not send a single non-standard KBC command, so it
       must be an ASIC that clones the standard IBM PS/2 KBC. */
    { "[i430VX] Shuttle HOT-557",                      "430vx",            MACHINE_TYPE_SOCKET7,    MACHINE_CHIPSET_INTEL_430VX,         machine_at_i430vx_init,           0, 0, MACHINE_AVAILABLE, 0 , CPU_PKG_SOCKET5_7,                 CPU_BLOCK_NONE, 50000000, 66666667, 2500, 3520, 1.5, 3.0, MACHINE_PS2_PCI, MACHINE_IDE_DUAL | MACHINE_GAMEPORT, 8192, 131072, 8192, 127, NULL, NULL },

    /* 430TX */
    /* The BIOS sends KBC command B8, CA, and CB, so it has an AMI KBC firmware. */
    { "[i430TX] ADLink NuPRO-592",                     "nupro592",         MACHINE_TYPE_SOCKET7,    MACHINE_CHIPSET_INTEL_430TX,         machine_at_nupro592_init,         0, 0, MACHINE_AVAILABLE, 0 , CPU_PKG_SOCKET5_7,                 CPU_BLOCK_NONE, 66666667, 66666667, 1900, 2800, 1.5, 5.5, MACHINE_PS2_PCI, MACHINE_IDE_DUAL, 8192, 262144, 8192, 255, NULL, NULL },
    /* This has the AMIKey KBC firmware, which is an updated 'F' type (YM430TX is based on the TX97). */
    { "[i430TX] ASUS TX97",                            "tx97",             MACHINE_TYPE_SOCKET7,    MACHINE_CHIPSET_INTEL_430TX,         machine_at_tx97_init,             0, 0, MACHINE_AVAILABLE, 0 , CPU_PKG_SOCKET5_7,                 CPU_BLOCK_NONE, 50000000, 75000000, 2500, 3520, 1.5, 3.0, MACHINE_PS2_PCI, MACHINE_IDE_DUAL, 8192, 262144, 8192, 255, NULL, NULL },
#if defined(DEV_BRANCH) && defined(USE_AN430TX)
    /* This has the Phoenix MultiKey KBC firmware. */
    { "[i430TX] Intel AN430TX",                        "an430tx",          MACHINE_TYPE_SOCKET7,    MACHINE_CHIPSET_INTEL_430TX,         machine_at_an430tx_init,          0, 0, MACHINE_AVAILABLE, 0 , CPU_PKG_SOCKET5_7,                 CPU_BLOCK_NONE, 60000000, 66666667, 2800, 3520, 1.5, 3.0, MACHINE_PS2_PCI, MACHINE_IDE_DUAL, 8192, 262144, 8192, 255, NULL, NULL },
#endif
    /* This has the AMIKey KBC firmware, which is an updated 'F' type. */
    { "[i430TX] Intel YM430TX",                        "ym430tx",          MACHINE_TYPE_SOCKET7,    MACHINE_CHIPSET_INTEL_430TX,         machine_at_ym430tx_init,          0, 0, MACHINE_AVAILABLE, 0 , CPU_PKG_SOCKET5_7,                 CPU_BLOCK_NONE, 60000000, 66666667, 2800, 3520, 1.5, 3.0, MACHINE_PS2_PCI, MACHINE_IDE_DUAL, 8192, 262144, 8192, 255, NULL, NULL },
    /* The BIOS sends KBC command BB and expects it to output a byte, which is AMI KBC behavior. */
    { "[i430TX] PC Partner MB540N",                    "mb540n",           MACHINE_TYPE_SOCKET7,    MACHINE_CHIPSET_INTEL_430TX,         machine_at_mb540n_init,           0, 0, MACHINE_AVAILABLE, 0 , CPU_PKG_SOCKET5_7,                 CPU_BLOCK_NONE, 60000000, 66666667, 2700, 3520, 1.5, 3.0, MACHINE_PS2_PCI, MACHINE_IDE_DUAL, 8192, 262144, 8192, 255, NULL, NULL },
    /* [TEST] Has AMIKey 'H' KBC firmware. */
    { "[i430TX] Supermicro P5MMS98",                   "p5mms98",          MACHINE_TYPE_SOCKET7,    MACHINE_CHIPSET_INTEL_430TX,         machine_at_p5mms98_init,          0, 0, MACHINE_AVAILABLE, 0 , CPU_PKG_SOCKET5_7,                 CPU_BLOCK_NONE, 50000000, 66666667, 2100, 3520, 1.5, 3.0, MACHINE_PS2_PCI, MACHINE_IDE_DUAL, 8192, 262144, 8192, 255, NULL, NULL },

    /* Apollo VPX */
    /* Has the VIA VT82C586B southbridge with on-chip KBC identical to the VIA
       VT82C42N. */
    { "[VIA VPX] FIC VA-502",                          "ficva502",         MACHINE_TYPE_SOCKET7,    MACHINE_CHIPSET_VIA_APOLLO_VPX,      machine_at_ficva502_init,         0, 0, MACHINE_AVAILABLE, 0 , CPU_PKG_SOCKET5_7,                 CPU_BLOCK_NONE, 50000000, 75000000, 2800, 3520, 1.5, 3.0, MACHINE_PS2_PCI, MACHINE_IDE_DUAL, 8192, 524288, 8192, 127, NULL, NULL },

    /* Apollo VP3 */
    /* Has the VIA VT82C586B southbridge with on-chip KBC identical to the VIA
       VT82C42N. */
    { "[VIA VP3] FIC PA-2012",                         "ficpa2012",        MACHINE_TYPE_SOCKET7,    MACHINE_CHIPSET_VIA_APOLLO_VP3,      machine_at_ficpa2012_init,        0, 0, MACHINE_AVAILABLE, 0 , CPU_PKG_SOCKET5_7,                 CPU_BLOCK_NONE, 55000000, 75000000, 2100, 3520, 1.5, 5.5, MACHINE_PS2_AGP, MACHINE_IDE_DUAL, 8192, 1048576, 8192, 127, NULL, NULL },

    /* SiS 5571 */
    /* Has the SiS 5571 chipset with on-chip KBC. */
    { "[SiS 5571] Rise R534F",                         "r534f",            MACHINE_TYPE_SOCKET7,    MACHINE_CHIPSET_SIS_5571,            machine_at_r534f_init,            0, 0, MACHINE_AVAILABLE, 0 , CPU_PKG_SOCKET5_7,                 CPU_BLOCK_NONE, 55000000, 83333333, 2500, 3520, 1.5, 3.0, MACHINE_PS2_PCI, MACHINE_IDE_DUAL, 8192, 393216, 8192, 127, NULL, NULL },
    /* Has the SiS 5571 chipset with on-chip KBC. */
    { "[SiS 5571] MSI MS-5146",                        "ms5146",           MACHINE_TYPE_SOCKET7,    MACHINE_CHIPSET_SIS_5571,            machine_at_ms5146_init,           0, 0, MACHINE_AVAILABLE, 0 , CPU_PKG_SOCKET5_7,                 CPU_BLOCK_NONE, 50000000, 75000000, 2800, 3520, 1.5, 3.0, MACHINE_PS2_PCI, MACHINE_IDE_DUAL, 8192, 262144, 8192, 127, NULL, NULL },

    /* ALi ALADDiN IV+ */
    /* Has the ALi M1543 southbridge with on-chip KBC. */
    { "[ALi ALADDiN IV+] PC Chips M560",               "m560",             MACHINE_TYPE_SOCKET7,    MACHINE_CHIPSET_ALI_ALADDIN_IV_PLUS, machine_at_m560_init,             0, 0, MACHINE_AVAILABLE, 0 , CPU_PKG_SOCKET5_7,                 CPU_BLOCK_NONE, 50000000, 83333333, 2500, 3520, 1.5, 3.0, MACHINE_PS2_PCI, MACHINE_IDE_DUAL, 8192, 786432, 8192, 255, NULL, NULL },
    /* Has the ALi M1543 southbridge with on-chip KBC. */
    { "[ALi ALADDiN IV+] MSI MS-5164",                 "ms5164",           MACHINE_TYPE_SOCKET7,    MACHINE_CHIPSET_ALI_ALADDIN_IV_PLUS, machine_at_ms5164_init,           0, 0, MACHINE_AVAILABLE, 0 , CPU_PKG_SOCKET5_7,                 CPU_BLOCK_NONE, 60000000, 83333333, 2100, 3520, 1.5, 3.0, MACHINE_PS2_PCI, MACHINE_IDE_DUAL, 8192, 1048576, 8192, 255, NULL, NULL },

    /* Super Socket 7 machines */
    /* ALi ALADDiN V */
    /* Has the ALi M1543C southbridge with on-chip KBC. */
    { "[ALi ALADDiN V] ASUS P5A",                      "p5a",              MACHINE_TYPE_SOCKETS7,   MACHINE_CHIPSET_ALI_ALADDIN_V,       machine_at_p5a_init,              0, 0, MACHINE_AVAILABLE, 0 , CPU_PKG_SOCKET5_7,                 CPU_BLOCK_NONE, 60000000, 120000000, 2000, 3520, 1.5, 5.5, MACHINE_PS2_AGP, MACHINE_IDE_DUAL, 1024, 1572864, 8192, 255, NULL, NULL },
    /* Is the exact same as the Matsonic MS6260S. Has the ALi M1543C southbridge
       with on-chip KBC. */
    { "[ALi ALADDiN V] PC Chips M579",                 "m579",             MACHINE_TYPE_SOCKETS7,   MACHINE_CHIPSET_ALI_ALADDIN_V,       machine_at_m579_init,             0, 0, MACHINE_AVAILABLE, 0 , CPU_PKG_SOCKET5_7,                 CPU_BLOCK_NONE, 66666667, 100000000, 2000, 3520, 1.5, 5.5, MACHINE_PS2_AGP, MACHINE_IDE_DUAL, 1024, 1572864, 8192, 255, NULL, NULL },
    /* Has the ALi M1543C southbridge with on-chip KBC. */
    { "[ALi ALADDiN V] Gigabyte GA-5AA",               "5aa",              MACHINE_TYPE_SOCKETS7,   MACHINE_CHIPSET_ALI_ALADDIN_V,       machine_at_5aa_init,              0, 0, MACHINE_AVAILABLE, 0 , CPU_PKG_SOCKET5_7,                 CPU_BLOCK_NONE, 66666667, 140000000, 1300, 3520, 1.5, 5.5, MACHINE_PS2_AGP, MACHINE_IDE_DUAL, 1024, 1572864, 8192, 255, NULL, NULL },
    /* Has the ALi M1543C southbridge with on-chip KBC. */
    { "[ALi ALADDiN V] Gigabyte GA-5AX",               "5ax",              MACHINE_TYPE_SOCKETS7,   MACHINE_CHIPSET_ALI_ALADDIN_V,       machine_at_5ax_init,              0, 0, MACHINE_AVAILABLE, 0 , CPU_PKG_SOCKET5_7,                 CPU_BLOCK_NONE, 66666667, 140000000, 1300, 3520, 1.5, 5.5, MACHINE_PS2_AGP, MACHINE_IDE_DUAL, 1024, 1572864, 8192, 255, NULL, NULL },

    /* Apollo MVP3 */
    /* Has the VIA VT82C586B southbridge with on-chip KBC identical to the VIA
       VT82C42N. */
    { "[VIA MVP3] AOpen AX59 Pro",                     "ax59pro",          MACHINE_TYPE_SOCKETS7,   MACHINE_CHIPSET_VIA_APOLLO_MVP3,     machine_at_ax59pro_init,          0, 0, MACHINE_AVAILABLE, 0 , CPU_PKG_SOCKET5_7,                 CPU_BLOCK_NONE, 66666667, 124242424, 1300, 3520, 1.5, 5.5, MACHINE_PS2_AGP, MACHINE_IDE_DUAL, 8192, 1048576, 8192, 255, NULL, NULL },
    /* Has the VIA VT82C586B southbridge with on-chip KBC identical to the VIA
       VT82C42N. */
    { "[VIA MVP3] FIC VA-503+",                        "ficva503p",        MACHINE_TYPE_SOCKETS7,   MACHINE_CHIPSET_VIA_APOLLO_MVP3,     machine_at_mvp3_init,             0, 0, MACHINE_AVAILABLE, 0 , CPU_PKG_SOCKET5_7,                 CPU_BLOCK_NONE, 66666667, 124242424, 2000, 3200, 1.5, 5.5, MACHINE_PS2_AGP, MACHINE_IDE_DUAL, 8192, 1048576, 8192, 255, NULL, NULL },
    /* Has the VIA VT82C686A southbridge with on-chip KBC identical to the VIA
       VT82C42N. */
    { "[VIA MVP3] FIC VA-503A",                        "ficva503a",        MACHINE_TYPE_SOCKETS7,   MACHINE_CHIPSET_VIA_APOLLO_MVP3,     machine_at_ficva503a_init,        0, 0, MACHINE_AVAILABLE, 0 , CPU_PKG_SOCKET5_7,                 CPU_BLOCK_NONE, 66666667, 124242424, 1800, 3100, 1.5, 5.5, MACHINE_PS2_A97, MACHINE_IDE_DUAL | MACHINE_SOUND, 8192, 786432, 8192, 255, NULL, NULL },
    /* Has the VIA VT82C686A southbridge with on-chip KBC identical to the VIA
       VT82C42N. */
    { "[VIA MVP3] Soyo 5EMA PRO",                      "5emapro",          MACHINE_TYPE_SOCKETS7,   MACHINE_CHIPSET_VIA_APOLLO_MVP3,     machine_at_5emapro_init,          0, 0, MACHINE_AVAILABLE, 0 , CPU_PKG_SOCKET5_7,                 CPU_BLOCK_NONE, 66666667, 124242424, 2000, 3520, 1.5, 5.5, MACHINE_PS2_AGP, MACHINE_IDE_DUAL, 8192, 786432, 8192, 255, NULL, NULL },

    /* Socket 8 machines */
    /* 450KX */
    /* This has an AMIKey-2, which is an updated version of type 'H'. */
    { "[i450KX] ASUS P/I-P6RP4",                       "p6rp4",            MACHINE_TYPE_SOCKET8,    MACHINE_CHIPSET_INTEL_450KX,         machine_at_p6rp4_init,            0, 0, MACHINE_AVAILABLE, 0 , CPU_PKG_SOCKET8,                   CPU_BLOCK_NONE, 60000000, 66666667, 2100, 3500, 1.5, 8.0, MACHINE_PS2_PCI, MACHINE_IDE_DUAL, 8192, 524288, 8192, 127, NULL, NULL },

    /* 440FX */
    /* Has the SMC FDC73C935's on-chip KBC with Phoenix MultiKey firmware. */
    { "[i440FX] Acer V60N",                            "acerv60n",         MACHINE_TYPE_SOCKET8,    MACHINE_CHIPSET_INTEL_440FX,         machine_at_acerv60n_init,         0, 0, MACHINE_AVAILABLE, 0 , CPU_PKG_SOCKET8,                   CPU_BLOCK_NONE, 60000000, 66666667, 2500, 3500, 1.5, 8.0, MACHINE_PS2_PCI, MACHINE_IDE_DUAL, 8192, 524288, 8192, 127, NULL, NULL },
    /* The base board has AMIKey-2 (updated 'H') KBC firmware. */
    { "[i440FX] ASUS P/I-P65UP5 (C-P6ND)",             "p65up5_cp6nd",     MACHINE_TYPE_SOCKET8,    MACHINE_CHIPSET_INTEL_440FX,         machine_at_p65up5_cp6nd_init,     0, 0, MACHINE_AVAILABLE, 0 , CPU_PKG_SOCKET8,                   CPU_BLOCK_NONE, 60000000, 66666667, 2100, 3500, 1.5, 8.0, MACHINE_PS2_PCI, MACHINE_IDE_DUAL, 8192, 1048576, 8192, 127, NULL, NULL },
    /* The MB-8600TTX has an AMIKey 'F' KBC firmware, so I'm going to assume so does
       the MB-8600TTC until someone can actually identify it. */
    { "[i440FX] Biostar MB-8600TTC",                   "8600ttc",          MACHINE_TYPE_SOCKET8,    MACHINE_CHIPSET_INTEL_440FX,         machine_at_8600ttc_init,          0, 0, MACHINE_AVAILABLE, 0 , CPU_PKG_SOCKET8,                   CPU_BLOCK_NONE, 50000000, 66666667, 2900, 3300, 2.0, 5.5, MACHINE_PS2_PCI, MACHINE_IDE_DUAL, 8192, 1048576, 8192, 127, NULL, NULL },
    { "[i440FX] Gigabyte GA-686NX",                    "686nx",            MACHINE_TYPE_SOCKET8,    MACHINE_CHIPSET_INTEL_440FX,         machine_at_686nx_init,            0, 0, MACHINE_AVAILABLE, 0 , CPU_PKG_SOCKET8,                   CPU_BLOCK_NONE, 60000000, 66666667, 2100, 3500, 2.0, 5.5, MACHINE_PS2_PCI, MACHINE_IDE_DUAL, 8192, 524288, 8192, 127, NULL, NULL },
    /* According to tests from real hardware: This has AMI MegaKey KBC firmware on the
       PC87306 Super I/O chip, command 0xA1 returns '5'.
       Command 0xA0 copyright string: (C)1994 AMI . */
    { "[i440FX] Intel AP440FX",                        "ap440fx",          MACHINE_TYPE_SOCKET8,    MACHINE_CHIPSET_INTEL_440FX,         machine_at_ap440fx_init,          0, 0, MACHINE_AVAILABLE, 0 , CPU_PKG_SOCKET8,                   CPU_BLOCK_NONE, 60000000, 66666667, 2100, 3500, 2.0, 3.5, MACHINE_PS2_PCI, MACHINE_IDE_DUAL, 8192, 131072, 8192, 127, NULL, NULL },
    /* According to tests from real hardware: This has AMI MegaKey KBC firmware on the
       PC87306 Super I/O chip, command 0xA1 returns '5'.
       Command 0xA0 copyright string: (C)1994 AMI . */
    { "[i440FX] Intel VS440FX",                        "vs440fx",          MACHINE_TYPE_SOCKET8,    MACHINE_CHIPSET_INTEL_440FX,         machine_at_vs440fx_init,          0, 0, MACHINE_AVAILABLE, 0 , CPU_PKG_SOCKET8,                   CPU_BLOCK_NONE, 60000000, 66666667, 2100, 3500, 2.0, 3.5, MACHINE_PS2_PCI, MACHINE_IDE_DUAL, 8192, 524288, 8192, 127, NULL, NULL },
    /* Has the SMC FDC73C935's on-chip KBC with Phoenix MultiKey firmware. */
    { "[i440FX] Micronics M6Mi",                       "m6mi",             MACHINE_TYPE_SOCKET8,    MACHINE_CHIPSET_INTEL_440FX,         machine_at_m6mi_init,             0, 0, MACHINE_AVAILABLE, 0 , CPU_PKG_SOCKET8,                   CPU_BLOCK_NONE, 60000000, 66666667, 2900, 3300, 1.5, 8.0, MACHINE_PS2_PCI, MACHINE_IDE_DUAL, 8192, 786432, 8192, 127, NULL, NULL },
    /* I found a BIOS string of it that ends in -S, but it could be a typo for -5
       (there's quite a few AMI BIOS strings around with typo'd KBC codes), so I'm
       going to give it an AMI MegaKey. */
    { "[i440FX] PC Partner MB600N",                    "mb600n",           MACHINE_TYPE_SOCKET8,    MACHINE_CHIPSET_INTEL_440FX,         machine_at_mb600n_init,           0, 0, MACHINE_AVAILABLE, 0 , CPU_PKG_SOCKET8,                   CPU_BLOCK_NONE, 60000000, 66666667, 2100, 3500, 1.5, 8.0, MACHINE_PS2_PCI, MACHINE_IDE_DUAL, 8192, 524288, 8192, 127, NULL, NULL },

    /* Slot 1 machines */
    /* ALi ALADDiN V */
    /* Has the ALi M1543C southbridge with on-chip KBC. */
    { "[ALi ALADDiN-PRO II] PC Chips M729",            "m729",             MACHINE_TYPE_SLOT1,      MACHINE_CHIPSET_ALI_ALADDIN_PRO_II,  machine_at_m729_init,             0, 0, MACHINE_AVAILABLE, 0 , CPU_PKG_SLOT1,                     CPU_BLOCK_NONE, 66666667, 100000000, 1800, 3500, 1.5, 8.0, MACHINE_PS2_AGP, MACHINE_IDE_DUAL, 1024, 1572864, 8192, 255, NULL, NULL },

    /* 440FX */
    /* The base board has AMIKey-2 (updated 'H') KBC firmware. */
    { "[i440FX] ASUS P/I-P65UP5 (C-PKND)",             "p65up5_cpknd",     MACHINE_TYPE_SLOT1,      MACHINE_CHIPSET_INTEL_440FX,         machine_at_p65up5_cpknd_init,     0, 0, MACHINE_AVAILABLE, 0 , CPU_PKG_SLOT1,                     CPU_BLOCK_NONE,                       50000000, 66666667, 1800, 3500, 1.5, 8.0, MACHINE_PS2_PCI, MACHINE_IDE_DUAL, 8192, 1048576, 8192, 127, NULL, NULL },
    /* This has a Holtek KBC and the BIOS does not send a single non-standard KBC command, so it
       must be an ASIC that clones the standard IBM PS/2 KBC. */
    { "[i440FX] ASUS KN97",                            "kn97",             MACHINE_TYPE_SLOT1,      MACHINE_CHIPSET_INTEL_440FX,         machine_at_kn97_init,             0, 0, MACHINE_AVAILABLE, 0 , CPU_PKG_SLOT1,                     CPU_BLOCK_NONE,                       60000000, 83333333, 1800, 3500, 1.5, 8.0, MACHINE_PS2_PCI, MACHINE_IDE_DUAL, 8192, 786432, 8192, 127, NULL, NULL },

    /* 440LX */
    /* Has a Winbond W83977TF Super I/O chip with on-chip KBC with AMIKey-2 KBC
       firmware. */
    { "[i440LX] ABIT LX6",                             "lx6",              MACHINE_TYPE_SLOT1,      MACHINE_CHIPSET_INTEL_440LX,         machine_at_lx6_init,              0, 0, MACHINE_AVAILABLE, 0 , CPU_PKG_SLOT1,                     CPU_BLOCK_NONE,                       60000000, 100000000, 1500, 3500, 2.0, 5.5, MACHINE_PS2_AGP, MACHINE_IDE_DUAL, 8192, 1048576, 8192, 255, NULL, NULL },
    /* Has a SM(S)C FDC37C935 Super I/O chip with on-chip KBC with Phoenix
       MultiKey KBC firmware. */
    { "[i440LX] Micronics Spitfire",                   "spitfire",         MACHINE_TYPE_SLOT1,      MACHINE_CHIPSET_INTEL_440LX,         machine_at_spitfire_init,         0, 0, MACHINE_AVAILABLE, 0 , CPU_PKG_SLOT1,                     CPU_BLOCK_NONE,                       66666667, 66666667, 1800, 3500, 1.5, 8.0, MACHINE_PS2_AGP, MACHINE_IDE_DUAL, 8192, 1048576, 8192, 255, NULL, NULL },

    /* 440EX */
    /* Has a Winbond W83977TF Super I/O chip with on-chip KBC with AMIKey-2 KBC
       firmware. */
    { "[i440EX] QDI EXCELLENT II",                     "p6i440e2",         MACHINE_TYPE_SLOT1,      MACHINE_CHIPSET_INTEL_440EX,         machine_at_p6i440e2_init,         0, 0, MACHINE_AVAILABLE, 0 , CPU_PKG_SLOT1,                     CPU_BLOCK_NONE,                       66666667, 83333333, 1800, 3500, 3.0, 8.0, MACHINE_PS2_PCI, MACHINE_IDE_DUAL, 8192, 524288, 8192, 255, NULL, NULL },

    /* 440BX */
    /* Has a Winbond W83977EF Super I/O chip with on-chip KBC with AMIKey-2 KBC
       firmware. */
    { "[i440BX] ASUS P2B-LS",                          "p2bls",            MACHINE_TYPE_SLOT1,      MACHINE_CHIPSET_INTEL_440BX,         machine_at_p2bls_init,            0, 0, MACHINE_AVAILABLE, 0 , CPU_PKG_SLOT1,                     CPU_BLOCK_NONE,                       50000000, 112121212, 1300, 3500, 1.5, 8.0, MACHINE_PS2_AGP, MACHINE_IDE_DUAL, 8192, 1048576, 8192, 255, NULL, NULL },
    /* Has a Winbond W83977EF Super I/O chip with on-chip KBC with AMIKey-2 KBC
       firmware. */
    { "[i440BX] ASUS P3B-F",                           "p3bf",             MACHINE_TYPE_SLOT1,      MACHINE_CHIPSET_INTEL_440BX,         machine_at_p3bf_init,             0, 0, MACHINE_AVAILABLE, 0 , CPU_PKG_SLOT1,                     CPU_BLOCK_NONE,                       66666667, 150000000, 1300, 3500, 1.5, 8.0, MACHINE_PS2_AGP, MACHINE_IDE_DUAL, 8192, 1048576, 8192, 255, NULL, NULL },
    /* Has a Winbond W83977EF Super I/O chip with on-chip KBC with AMIKey-2 KBC
       firmware. */
    { "[i440BX] ABIT BF6",                             "bf6",              MACHINE_TYPE_SLOT1,      MACHINE_CHIPSET_INTEL_440BX,         machine_at_bf6_init,              0, 0, MACHINE_AVAILABLE, 0 , CPU_PKG_SLOT1,                     CPU_BLOCK_NONE,                       66666667, 133333333, 1800, 3500, 1.5, 8.0, MACHINE_PS2_AGP, MACHINE_IDE_DUAL, 8192, 786432, 8192, 255, NULL, NULL },
    /* Has a Winbond W83977TF Super I/O chip with on-chip KBC with AMIKey-2 KBC
       firmware. */
    { "[i440BX] AOpen AX6BC",                          "ax6bc",            MACHINE_TYPE_SLOT1,      MACHINE_CHIPSET_INTEL_440BX,         machine_at_ax6bc_init,            0, 0, MACHINE_AVAILABLE, 0 , CPU_PKG_SLOT1,                     CPU_BLOCK_NONE,                       66666667, 112121212, 1800, 3500, 1.5, 8.0, MACHINE_PS2_AGP, MACHINE_IDE_DUAL, 8192, 786432, 8192, 255, NULL, NULL },
    /* Has a Winbond W83977TF Super I/O chip with on-chip KBC with AMIKey-2 KBC
       firmware. */
    { "[i440BX] Gigabyte GA-686BX",                    "686bx",            MACHINE_TYPE_SLOT1,      MACHINE_CHIPSET_INTEL_440BX,         machine_at_686bx_init,            0, 0, MACHINE_AVAILABLE, 0 , CPU_PKG_SLOT1,                     CPU_BLOCK_NONE,                       66666667, 100000000, 1800, 3500, 1.5, 8.0, MACHINE_PS2_AGP, MACHINE_IDE_DUAL, 8192,1048576, 8192, 255, NULL, NULL },
    /* Has a SM(S)C FDC37M60x Super I/O chip with on-chip KBC with most likely
       AMIKey-2 KBC firmware. */
    { "[i440BX] HP Vectra VEi 8",                      "vei8",             MACHINE_TYPE_SLOT1,      MACHINE_CHIPSET_INTEL_440BX,         machine_at_vei8_init,             0, 0, MACHINE_AVAILABLE, 0 , CPU_PKG_SLOT1,                     CPU_BLOCK_NONE,                       66666667, 100000000, 1800, 3500, 1.5, 8.0, MACHINE_PS2_AGP, MACHINE_IDE_DUAL, 8192,1048576, 8192, 255, NULL, NULL },
    /* Has a National Semiconductors PC87309 Super I/O chip with on-chip KBC
       with most likely AMIKey-2 KBC firmware. */
    { "[i440BX] Tyan Tsunami ATX",                     "s1846",            MACHINE_TYPE_SLOT1,      MACHINE_CHIPSET_INTEL_440BX,         machine_at_s1846_init,            0, 0, MACHINE_AVAILABLE, 0 , CPU_PKG_SLOT1,                     CPU_BLOCK_NONE,                       66666667, 112121212, 1800, 3500, 1.5, 8.0, MACHINE_PS2_AGP, MACHINE_IDE_DUAL | MACHINE_SOUND, 8192,1048576, 8192, 255, at_s1846_get_device },
    /* Has a Winbond W83977TF Super I/O chip with on-chip KBC with AMIKey-2 KBC
       firmware. */
    { "[i440BX] Supermicro P6SBA",                     "p6sba",            MACHINE_TYPE_SLOT1,      MACHINE_CHIPSET_INTEL_440BX,         machine_at_p6sba_init,            0, 0, MACHINE_AVAILABLE, 0 , CPU_PKG_SLOT1,                     CPU_BLOCK_NONE,                       66666667, 100000000, 1800, 3500, 1.5, 8.0, MACHINE_PS2_AGP, MACHINE_IDE_DUAL, 8192, 786432, 8192, 255, NULL, NULL },

    /* 440ZX */
    /* Has a Winbond W83977EF Super I/O chip with on-chip KBC with AMIKey-2 KBC
       firmware. */
    { "[i440ZX] MSI MS-6168",                          "ms6168",           MACHINE_TYPE_SLOT1,      MACHINE_CHIPSET_INTEL_440ZX,         machine_at_ms6168_init,           0, 0, MACHINE_AVAILABLE, 0 , CPU_PKG_SLOT1,                     CPU_BLOCK_NONE,                       66666667, 100000000, 1800, 3500, 1.5, 8.0, MACHINE_PS2_AGP, MACHINE_IDE_DUAL | MACHINE_AV, 8192, 524288, 8192, 255, at_ms6168_get_device },
    /* Has a Winbond W83977EF Super I/O chip with on-chip KBC with AMIKey-2 KBC
       firmware. */
    { "[i440ZX] Packard Bell Bora Pro",                "borapro",          MACHINE_TYPE_SLOT1,      MACHINE_CHIPSET_INTEL_440ZX,         machine_at_borapro_init,          0, 0, MACHINE_AVAILABLE, 0 , CPU_PKG_SLOT1,                     CPU_BLOCK_NONE,                       66666667, 66666667, 1800, 3500, 1.5, 8.0, MACHINE_PS2_AGP, MACHINE_IDE_DUAL | MACHINE_AV, 8192, 524288, 8192, 255, at_borapro_get_device },

    /* SMSC VictoryBX-66 */
    /* Has a Winbond W83977EF Super I/O chip with on-chip KBC with AMIKey-2 KBC
       firmware. */
    { "[SMSC VictoryBX-66] A-Trend ATC6310BXII",       "atc6310bxii",      MACHINE_TYPE_SLOT1,      MACHINE_CHIPSET_SMSC_VICTORYBX_66,   machine_at_atc6310bxii_init,      0, 0, MACHINE_AVAILABLE, 0 , CPU_PKG_SLOT1,                     CPU_BLOCK_NONE,                       66666667, 133333333, 1300, 3500, 1.5, 8.0, MACHINE_PS2_AGP, MACHINE_IDE_DUAL, 8192, 786432, 8192, 255, NULL, NULL },

    /* VIA Apollo Pro */
    /* Has the VIA VT82C596B southbridge with on-chip KBC identical to the VIA
       VT82C42N. */
    { "[VIA Apollo Pro] FIC KA-6130",                  "ficka6130",        MACHINE_TYPE_SLOT1,      MACHINE_CHIPSET_VIA_APOLLO_PRO,      machine_at_ficka6130_init,        0, 0, MACHINE_AVAILABLE, 0 , CPU_PKG_SLOT1,                     CPU_BLOCK_NONE,                       66666667, 100000000, 1800, 3500, 1.5, 8.0, MACHINE_PS2_AGP, MACHINE_IDE_DUAL, 8192, 524288, 8192, 255, NULL, NULL },
    /* Has a Winbond W83977EF Super I/O chip with on-chip KBC with AMIKey-2 KBC
       firmware. */
    { "[VIA Apollo Pro 133] ASUS P3V133",              "p3v133",           MACHINE_TYPE_SLOT1,      MACHINE_CHIPSET_VIA_APOLLO_PRO_133,  machine_at_p3v133_init,           0, 0, MACHINE_AVAILABLE, 0 , CPU_PKG_SLOT1,                     CPU_BLOCK_NONE,                       66666667, 150000000, 1300, 3500, 1.5, 8.0, MACHINE_PS2_AGP, MACHINE_IDE_DUAL, 8192, 1572864, 8192, 255, NULL, NULL },
    /* Has a Winbond W83977EF Super I/O chip with on-chip KBC with AMIKey-2 KBC
       firmware. */
    { "[VIA Apollo Pro 133A] ASUS P3V4X",              "p3v4x",            MACHINE_TYPE_SLOT1,      MACHINE_CHIPSET_VIA_APOLLO_PRO_133A, machine_at_p3v4x_init,            0, 0, MACHINE_AVAILABLE, 0 , CPU_PKG_SLOT1,                     CPU_BLOCK_NONE,                       66666667, 150000000, 1300, 3500, 1.5, 8.0, MACHINE_PS2_AGP, MACHINE_IDE_DUAL, 8192, 2097152, 8192, 255, NULL, NULL },

    /* Slot 1/2 machines */
    /* 440GX */
    /* Has a National Semiconductors PC87309 Super I/O chip with on-chip KBC
       with most likely AMIKey-2 KBC firmware. */
    { "[i440GX] Freeway FW-6400GX",                    "fw6400gx",         MACHINE_TYPE_SLOT1_2,    MACHINE_CHIPSET_INTEL_440GX,         machine_at_fw6400gx_init,         0, 0, MACHINE_AVAILABLE, 0 , CPU_PKG_SLOT1 | CPU_PKG_SLOT2,     CPU_BLOCK_NONE,                       100000000, 150000000, 1800, 3500, 3.0, 8.0, MACHINE_PS2_NOISA, MACHINE_IDE_DUAL, 16384, 2080768, 16384, 511, NULL, NULL },

    /* Slot 1/Socket 370 machines */
    /* 440BX */
    /* Has a Winbond W83977EF Super I/O chip with on-chip KBC with AMIKey-2 KBC
       firmware. */
    { "[i440BX] Tyan Trinity 371",                     "s1857",            MACHINE_TYPE_SLOT1_370,  MACHINE_CHIPSET_INTEL_440BX,         machine_at_s1857_init,            0, 0, MACHINE_AVAILABLE, 0 , CPU_PKG_SLOT1 | CPU_PKG_SOCKET370, CPU_BLOCK_NONE,                       66666667, 133333333, 1300, 3500, 1.5, 8.0, MACHINE_PS2_AGP, MACHINE_IDE_DUAL, 8192, 786432, 8192, 255, at_s1857_get_device },

    /* Slot 2 machines */
    /* 440GX */
    /* Has a Winbond W83977EF Super I/O chip with on-chip KBC with AMIKey-2 KBC
       firmware. */
    { "[i440GX] Gigabyte GA-6GXU",                     "6gxu",             MACHINE_TYPE_SLOT2,      MACHINE_CHIPSET_INTEL_440GX,         machine_at_6gxu_init,             0, 0, MACHINE_AVAILABLE, 0 , CPU_PKG_SLOT2,                     CPU_BLOCK_NONE,                       100000000, 133333333, 1800, 3500, 1.5, 8.0, MACHINE_PS2_AGP, MACHINE_IDE_DUAL, 16384,2097152,16384, 511, NULL, NULL },
    /* Has a Winbond W83977TF Super I/O chip with on-chip KBC with AMIKey-2 KBC
       firmware. */
    { "[i440GX] Supermicro S2DGE",                     "s2dge",            MACHINE_TYPE_SLOT2,      MACHINE_CHIPSET_INTEL_440GX,         machine_at_s2dge_init,            0, 0, MACHINE_AVAILABLE, 0 , CPU_PKG_SLOT2,                     CPU_BLOCK_NONE,                       66666667, 100000000, 1800, 3500, 1.5, 8.0, MACHINE_PS2_AGP, MACHINE_IDE_DUAL, 16384,2097152,16384, 511, NULL, NULL },

    /* PGA370 machines */
    /* 440LX */
    /* Has a Winbond W83977TF Super I/O chip with on-chip KBC with AMIKey-2 KBC
       firmware. */
    { "[i440LX] Supermicro 370SLM",                    "s370slm",          MACHINE_TYPE_SOCKET370,  MACHINE_CHIPSET_INTEL_440LX,         machine_at_s370slm_init,          0, 0, MACHINE_AVAILABLE, 0 , CPU_PKG_SOCKET370,                 CPU_BLOCK_NONE,                       66666667, 100000000, 1800, 3500, MACHINE_MULTIPLIER_FIXED, MACHINE_PS2_AGP, MACHINE_IDE_DUAL, 8192, 786432, 8192, 255, NULL, NULL },

    /* 440BX */
    /* Has a Winbond W83977EF Super I/O chip with on-chip KBC with AMIKey-2 KBC
       firmware. */
    { "[i440BX] AEWIN AW-O671R",                       "awo671r",          MACHINE_TYPE_SOCKET370,  MACHINE_CHIPSET_INTEL_440BX,         machine_at_awo671r_init,          0, 0, MACHINE_AVAILABLE, 0 , CPU_PKG_SOCKET370,                 CPU_BLOCK_NONE,                       66666667, 133333333, 1300, 3500, 1.5, 8.0, /* limits assumed */ MACHINE_PS2_AGP, MACHINE_IDE_DUAL, 8192, 524288, 8192, 255, NULL, NULL },
    /* Has a Winbond W83977EF Super I/O chip with on-chip KBC with AMIKey-2 KBC
       firmware. */
    { "[i440BX] ASUS CUBX",                            "cubx",             MACHINE_TYPE_SOCKET370,  MACHINE_CHIPSET_INTEL_440BX,         machine_at_cubx_init,             0, 0, MACHINE_AVAILABLE, 0 , CPU_PKG_SOCKET370,                 CPU_BLOCK_NONE,                       66666667, 150000000, 1300, 3500, 1.5, 8.0, MACHINE_PS2_AGP, MACHINE_IDE_DUAL, 8192, 1048576, 8192, 255, NULL, NULL },
    /* Has a Winbond W83977EF Super I/O chip with on-chip KBC with AMIKey-2 KBC
       firmware. */
    { "[i440BX] AmazePC AM-BX133",                     "ambx133",          MACHINE_TYPE_SOCKET370,  MACHINE_CHIPSET_INTEL_440BX,         machine_at_ambx133_init,          0, 0, MACHINE_AVAILABLE, 0 , CPU_PKG_SOCKET370,                 CPU_BLOCK_NONE,                       66666667, 133333333, 1300, 3500, 1.5, 8.0, /* limits assumed */ MACHINE_PS2_AGP, MACHINE_IDE_DUAL, 8192, 786432, 8192, 255, NULL, NULL },

    /* 440ZX */
    /* Has a Winbond W83977TF Super I/O chip with on-chip KBC with AMIKey-2 KBC
       firmware. */
    { "[i440ZX] Soltek SL-63A1",                       "63a1",             MACHINE_TYPE_SOCKET370,  MACHINE_CHIPSET_INTEL_440ZX,         machine_at_63a1_init,             0, 0, MACHINE_AVAILABLE, 0 , CPU_PKG_SOCKET370,                 CPU_BLOCK_NONE,                       66666667, 100000000, 1800, 3500, 1.5, 8.0, MACHINE_PS2_AGP, MACHINE_IDE_DUAL, 8192, 524288, 8192, 255, NULL, NULL },

    /* SMSC VictoryBX-66 */
    /* Has a Winbond W83977EF Super I/O chip with on-chip KBC with AMIKey-2 KBC
       firmware. */
    { "[SMSC VictoryBX-66] A-Trend ATC7020BXII",       "atc7020bxii",      MACHINE_TYPE_SOCKET370,  MACHINE_CHIPSET_SMSC_VICTORYBX_66,   machine_at_atc7020bxii_init,      0, 0, MACHINE_AVAILABLE, 0 , CPU_PKG_SOCKET370,                 CPU_BLOCK_NONE,                       66666667, 133333333, 1300, 3500, 1.5, 8.0, MACHINE_PS2_AGP, MACHINE_IDE_DUAL, 8192, 1048576, 8192, 255, NULL, NULL },

    /* VIA Apollo Pro */
    /* Has the VIA VT82C586B southbridge with on-chip KBC identical to the VIA
       VT82C42N. */
    { "[VIA Apollo Pro] PC Partner APAS3",             "apas3",            MACHINE_TYPE_SOCKET370,  MACHINE_CHIPSET_VIA_APOLLO_PRO,      machine_at_apas3_init,            0, 0, MACHINE_AVAILABLE, 0 , CPU_PKG_SOCKET370,                 CPU_BLOCK_NONE,                       66666667, 100000000, 1800, 3500, 1.5, 8.0, MACHINE_PS2_AGP, MACHINE_IDE_DUAL, 8192, 786432, 8192, 255, NULL, NULL },
    /* Has a Winbond W83977EF Super I/O chip with on-chip KBC with AMIKey-2 KBC
       firmware. */
    { "[VIA Apollo Pro 133] ECS P6BAP",                "p6bap",            MACHINE_TYPE_SOCKET370,  MACHINE_CHIPSET_VIA_APOLLO_PRO_133,  machine_at_p6bap_init,            0, 0, MACHINE_AVAILABLE, 0 , CPU_PKG_SOCKET370,                 CPU_BLOCK_NONE,                       66666667, 150000000, 1300, 3500, 1.5, 8.0, MACHINE_PS2_AGP, MACHINE_IDE_DUAL, 8192, 1572864, 8192, 255, NULL, NULL },
    /* Has the VIA VT82C686B southbridge with on-chip KBC identical to the VIA
       VT82C42N. */
    { "[VIA Apollo Pro 133A] Acorp 6VIA90AP",          "6via90ap",         MACHINE_TYPE_SOCKET370,  MACHINE_CHIPSET_VIA_APOLLO_PRO_133A, machine_at_6via90ap_init,         0, 0, MACHINE_AVAILABLE, 0 , CPU_PKG_SOCKET370,                 CPU_BLOCK_NONE,                       66666667, 150000000, 1300, 3500, MACHINE_MULTIPLIER_FIXED, MACHINE_PS2_A97, MACHINE_IDE_DUAL | MACHINE_AG, 16384, 3145728, 8192, 255, NULL, NULL },
    /* Has the VIA VT82C686B southbridge with on-chip KBC identical to the VIA
       VT82C42N. */
    { "[VIA Apollo Pro 133A] ASUS CUV4X-LS",           "cuv4xls",          MACHINE_TYPE_SOCKET370,  MACHINE_CHIPSET_VIA_APOLLO_PRO_133A, machine_at_cuv4xls_init,          0, 0, MACHINE_AVAILABLE, 0 , CPU_PKG_SOCKET370,                 CPU_BLOCK_NONE,                       66666667, 150000000, 1300, 3500, 1.5, 8.0, MACHINE_PS2_NOI97, MACHINE_IDE_DUAL | MACHINE_SOUND, 16384, 4194304, 8192, 255, at_cuv4xls_get_device },
    /* Has a Winbond W83977EF Super I/O chip with on-chip KBC with AMIKey-2 KBC
       firmware. */
    { "[VIA Apollo Pro 133A] BCM GT694VA",             "gt694va",          MACHINE_TYPE_SOCKET370,  MACHINE_CHIPSET_VIA_APOLLO_PRO_133A, machine_at_gt694va_init,          0, 0, MACHINE_AVAILABLE, 0 , CPU_PKG_SOCKET370,                 CPU_BLOCK_NONE,                       66666667, 133333333, 1300, 3500, 1.5, 8.0, MACHINE_PS2_AGP,   MACHINE_IDE_DUAL | MACHINE_SOUND, 16384, 3145728, 8192, 255, at_gt694va_get_device },

    /* Miscellaneous/Fake/Hypervisor machines */
    /* Has a Winbond W83977F Super I/O chip with on-chip KBC with AMIKey-2 KBC
       firmware. */
    { "[i440BX] Microsoft Virtual PC 2007",            "vpc2007",          MACHINE_TYPE_MISC,       MACHINE_CHIPSET_INTEL_440BX,         machine_at_vpc2007_init,          0, 0, MACHINE_AVAILABLE, 0 , CPU_PKG_SLOT1,                     CPU_BLOCK(CPU_PENTIUM2, CPU_CYRIX3S),        0, 66666667, 0, 0, 0, 0, MACHINE_PS2_PCI,   MACHINE_IDE_DUAL, 8192, 1048576, 8192, 255, NULL, NULL },

    { NULL,                                            NULL,               MACHINE_TYPE_NONE,       MACHINE_CHIPSET_NONE,                NULL,                             0, 0, MACHINE_AVAILABLE, 0 , 0,                                 CPU_BLOCK_NONE,                              0, 0, 0, 0, 0, 0, MACHINE_BUS_NONE,  MACHINE_FLAGS_NONE, 0, 0, 0, 0, NULL }
};

/* Saved copies - jumpers get applied to these.
   We use also machine_gpio to store IBM PC/XT jumpers as they need more than one byte. */
static uint16_t        machine_p1;
static uint32_t        machine_gpio;

uint8_t
machine_get_p1(void)
{
    return machine_p1;
}

void
machine_load_p1(int m)
{
    machine_p1 = machines[machine].kbc_p1;
}

uint32_t
machine_get_gpi(void)
{
    return machine_gpi;
}

void
machine_load_gpi(int m)
{
    machine_gpi = machines[machine].acpi_gpi;
}

void
machine_set_gpi(uint32_t gpi)
{
    machine_gpi = gpi;
}

int
machine_count(void)
{
    return((sizeof(machines) / sizeof(machine_t)) - 1);
}

char *
machine_getname(void)
{
    return((char *)machines[machine].name);
}

char *
machine_getname_ex(int m)
{
    return((char *)machines[m].name);
}

const device_t *
machine_getdevice(int m)
{
    if (machines[m].get_device)
        return(machines[m].get_device());

    return(NULL);
}

const device_t *
machine_getviddevice(int m)
{
    if (machines[m].get_vid_device)
        return(machines[m].get_vid_device());

    return(NULL);
}

char *
machine_get_internal_name(void)
{
    return((char *)machines[machine].internal_name);
}

char *
machine_get_internal_name_ex(int m)
{
    return((char *)machines[m].internal_name);
}

int
machine_get_nvrmask(int m)
{
    return(machines[m].nvrmask);
}

int
machine_has_flags(int m, int flags)
{
    return(machines[m].flags & flags);
}

int
machine_has_bus(int m, int bus_flags)
{
    return(machines[m].bus_flags & bus_flags);
}

int
machine_has_cartridge(int m)
{
    return(machine_has_bus(m, MACHINE_CARTRIDGE) ? 1 : 0);
}

int
machine_get_min_ram(int m)
{
    return(machines[m].min_ram);
}

int
machine_get_max_ram(int m)
{
#if (!(defined __amd64__ || defined _M_X64 || defined __aarch64__ || defined _M_ARM64))
    return MIN(((int) machines[m].max_ram), 2097152);
#else
    return MIN(((int) machines[m].max_ram), 3145728);
#endif
}

int
machine_get_ram_granularity(int m)
{
    return(machines[m].ram_granularity);
}

int
machine_get_type(int m)
{
    return(machines[m].type);
}

int
machine_get_machine_from_internal_name(char *s)
{
    int c = 0;

    while (machines[c].init != NULL) {
        if (!strcmp(machines[c].internal_name, (const char *)s))
            return(c);
        c++;
    }

    return(0);
}<|MERGE_RESOLUTION|>--- conflicted
+++ resolved
@@ -172,20 +172,10 @@
      'F' in command 0xA1, but 0x43 ('C') in command 0xAF.
 
    NOTE: The AMI MegaKey commands blanked in the technical reference
-<<<<<<< HEAD
      are CC and and C4, which are Set P14 High and Set P14 Low,
      respectively. Also, AMI KBC command C1, mysteriously missing
      from the technical references of AMI MegaKey and earlier, is
      Write Input Port, same as on AMIKey-3.
-
-   Machines to remove:
-   - Hedaka HED-919.
-=======
- are CC and and C4, which are Set P14 High and Set P14 Low,
- respectively. Also, AMI KBC command C1, mysteriously missing
- from the technical references of AMI MegaKey and earlier, is
- Write Input Port, same as on AMIKey-3.
->>>>>>> b840ca61
 */
 
 
