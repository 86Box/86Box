/*
 * 86Box     A hypervisor and IBM PC system emulator that specializes in
 *           running old operating systems and software designed for IBM
 *           PC systems and compatibles from 1981 through fairly recent
 *           system designs based on the PCI bus.
 *
 *           This file is part of the 86Box distribution.
 *
 *           Handling of the emulated machines.
 *
 * NOTES:    OpenAT wip for 286-class machine with open BIOS.
 *           PS2_M80-486 wip, pending receipt of TRM's for machine.
 *
 *
 *
 * Authors:  Sarah Walker, <http://pcem-emulator.co.uk/>
 *           Miran Grca, <mgrca8@gmail.com>
 *           Fred N. van Kempen, <decwiz@yahoo.com>
 *
 *           Copyright 2008-2020 Sarah Walker.
 *           Copyright 2016-2020 Miran Grca.
 *           Copyright 2017-2020 Fred N. van Kempen.
 */
#include <stdio.h>
#include <stdint.h>
#include <string.h>
#include <wchar.h>
#include <86box/86box.h>
#include "cpu.h"
#include <86box/mem.h>
#include <86box/rom.h>
#include <86box/device.h>
#include <86box/machine.h>
#include <86box/keyboard.h>
#include <86box/sound.h>
#include <86box/video.h>

// Temporarily here till we move everything out into the right files
extern const device_t pcjr_device;
extern const device_t m19_vid_device;
extern const device_t vid_device;
extern const device_t vid_device_hx;
extern const device_t t1000_video_device;
extern const device_t xi8088_device;
extern const device_t cga_device;
extern const device_t vid_1512_device;
extern const device_t vid_1640_device;
extern const device_t vid_pc2086_device;
extern const device_t vid_pc3086_device;
extern const device_t vid_200_device;
extern const device_t vid_ppc512_device;
extern const device_t vid_device_sl;
extern const device_t t1200_video_device;
extern const device_t compaq_plasma_device;

const machine_filter_t machine_types[] = {
    { "None",                      MACHINE_TYPE_NONE       },
    { "8088",                      MACHINE_TYPE_8088       },
    { "8086",                      MACHINE_TYPE_8086       },
    { "80286",                     MACHINE_TYPE_286        },
    { "i386SX",                    MACHINE_TYPE_386SX      },
    { "486SLC",                    MACHINE_TYPE_486SLC     },
    { "i386DX",                    MACHINE_TYPE_386DX      },
    { "i386DX/i486",               MACHINE_TYPE_386DX_486  },
    { "i486 (Socket 168 and 1)",   MACHINE_TYPE_486        },
    { "i486 (Socket 2)",           MACHINE_TYPE_486_S2     },
    { "i486 (Socket 3)",           MACHINE_TYPE_486_S3     },
    { "i486 (Miscellaneous)",      MACHINE_TYPE_486_MISC   },
    { "Socket 4",                  MACHINE_TYPE_SOCKET4    },
    { "Socket 5",                  MACHINE_TYPE_SOCKET5    },
    { "Socket 7 (Single Voltage)", MACHINE_TYPE_SOCKET7_3V },
    { "Socket 7 (Dual Voltage)",   MACHINE_TYPE_SOCKET7    },
    { "Super Socket 7",            MACHINE_TYPE_SOCKETS7   },
    { "Socket 8",                  MACHINE_TYPE_SOCKET8    },
    { "Slot 1",                    MACHINE_TYPE_SLOT1      },
    { "Slot 1/2",                  MACHINE_TYPE_SLOT1_2    },
    { "Slot 1/Socket 370",         MACHINE_TYPE_SLOT1_370  },
    { "Slot 2",                    MACHINE_TYPE_SLOT2      },
    { "Socket 370",                MACHINE_TYPE_SOCKET370  },
    { "Miscellaneous",             MACHINE_TYPE_MISC       }
};

const machine_filter_t machine_chipsets[] = {
    { "None",                       MACHINE_CHIPSET_NONE                },
    { "Discrete",                   MACHINE_CHIPSET_DISCRETE            },
    { "Proprietary",                MACHINE_CHIPSET_PROPRIETARY         },
    { "Headland GC100A",            MACHINE_CHIPSET_GC100A              },
    { "Headland GC103",             MACHINE_CHIPSET_GC103               },
    { "Headland HT18",              MACHINE_CHIPSET_HT18                },
    { "ACC 2168",                   MACHINE_CHIPSET_ACC_2168            },
    { "ALi M1217",                  MACHINE_CHIPSET_ALI_M1217           },
    { "ALi M6117",                  MACHINE_CHIPSET_ALI_M6117           },
    { "ALi M1409",                  MACHINE_CHIPSET_ALI_M1409           },
    { "ALi M1429",                  MACHINE_CHIPSET_ALI_M1429           },
    { "ALi M1429G",                 MACHINE_CHIPSET_ALI_M1429G          },
    { "ALi M1489",                  MACHINE_CHIPSET_ALI_M1489           },
    { "ALi ALADDiN IV+",            MACHINE_CHIPSET_ALI_ALADDIN_IV_PLUS },
    { "ALi ALADDiN V",              MACHINE_CHIPSET_ALI_ALADDIN_V       },
    { "ALi ALADDiN-PRO II",         MACHINE_CHIPSET_ALI_ALADDIN_PRO_II  },
    { "C&T 82C235 SCAT",            MACHINE_CHIPSET_SCAT                },
    { "C&T CS8121 NEAT",            MACHINE_CHIPSET_NEAT                },
    { "C&T 386",                    MACHINE_CHIPSET_CT_386              },
    { "C&T CS4031",                 MACHINE_CHIPSET_CT_CS4031           },
    { "Contaq 82C596",              MACHINE_CHIPSET_CONTAQ_82C596       },
    { "Contaq 82C597",              MACHINE_CHIPSET_CONTAQ_82C597       },
    { "IMS 8848",                   MACHINE_CHIPSET_IMS_8848            },
    { "Intel 82335",                MACHINE_CHIPSET_INTEL_82335         },
    { "Intel 420TX",                MACHINE_CHIPSET_INTEL_420TX         },
    { "Intel 420ZX",                MACHINE_CHIPSET_INTEL_420ZX         },
    { "Intel 420EX",                MACHINE_CHIPSET_INTEL_420EX         },
    { "Intel 430LX",                MACHINE_CHIPSET_INTEL_430LX         },
    { "Intel 430NX",                MACHINE_CHIPSET_INTEL_430NX         },
    { "Intel 430FX",                MACHINE_CHIPSET_INTEL_430FX         },
    { "Intel 430HX",                MACHINE_CHIPSET_INTEL_430HX         },
    { "Intel 430VX",                MACHINE_CHIPSET_INTEL_430VX         },
    { "Intel 430TX",                MACHINE_CHIPSET_INTEL_430TX         },
    { "Intel 450KX",                MACHINE_CHIPSET_INTEL_450KX         },
    { "Intel 440FX",                MACHINE_CHIPSET_INTEL_440FX         },
    { "Intel 440LX",                MACHINE_CHIPSET_INTEL_440LX         },
    { "Intel 440EX",                MACHINE_CHIPSET_INTEL_440EX         },
    { "Intel 440BX",                MACHINE_CHIPSET_INTEL_440BX         },
    { "Intel 440ZX",                MACHINE_CHIPSET_INTEL_440ZX         },
    { "Intel 440GX",                MACHINE_CHIPSET_INTEL_440GX         },
    { "OPTi 283",                   MACHINE_CHIPSET_OPTI_283            },
    { "OPTi 291",                   MACHINE_CHIPSET_OPTI_291            },
    { "OPTi 493",                   MACHINE_CHIPSET_OPTI_493            },
    { "OPTi 495",                   MACHINE_CHIPSET_OPTI_495            },
    { "OPTi 499",                   MACHINE_CHIPSET_OPTI_499            },
    { "OPTi 895/802G",              MACHINE_CHIPSET_OPTI_895_802G       },
    { "OPTi 547/597",               MACHINE_CHIPSET_OPTI_547_597        },
    { "SARC RC2016A",               MACHINE_CHIPSET_SARC_RC2016A        },
    { "SiS 310",                    MACHINE_CHIPSET_SIS_310             },
    { "SiS 401",                    MACHINE_CHIPSET_SIS_401             },
    { "SiS 460",                    MACHINE_CHIPSET_SIS_460             },
    { "SiS 461",                    MACHINE_CHIPSET_SIS_461             },
    { "SiS 471",                    MACHINE_CHIPSET_SIS_471             },
    { "SiS 496",                    MACHINE_CHIPSET_SIS_496             },
    { "SiS 501",                    MACHINE_CHIPSET_SIS_501             },
    { "SiS 5511",                   MACHINE_CHIPSET_SIS_5511            },
    { "SiS 5571",                   MACHINE_CHIPSET_SIS_5571            },
    { "SMSC VictoryBX-66",          MACHINE_CHIPSET_SMSC_VICTORYBX_66   },
    { "STPC Client",                MACHINE_CHIPSET_STPC_CLIENT         },
    { "STPC Consumer-II",           MACHINE_CHIPSET_STPC_CONSUMER_II    },
    { "STPC Elite",                 MACHINE_CHIPSET_STPC_ELITE          },
    { "STPC Atlas",                 MACHINE_CHIPSET_STPC_ATLAS          },
    { "Symphony SL82C460 Haydn II", MACHINE_CHIPSET_SYMPHONY_SL82C460   },
    { "UMC UM82C480",               MACHINE_CHIPSET_UMC_UM82C480        },
    { "UMC UM82C491",               MACHINE_CHIPSET_UMC_UM82C491        },
    { "UMC UM8881",                 MACHINE_CHIPSET_UMC_UM8881          },
    { "UMC UM8890BF",               MACHINE_CHIPSET_UMC_UM8890BF        },
    { "VIA VT82C495",               MACHINE_CHIPSET_VIA_VT82C495        },
    { "VIA VT82C496G",              MACHINE_CHIPSET_VIA_VT82C496G       },
    { "VIA Apollo VPX",             MACHINE_CHIPSET_VIA_APOLLO_VPX      },
    { "VIA Apollo VP3",             MACHINE_CHIPSET_VIA_APOLLO_VP3      },
    { "VIA Apollo MVP3",            MACHINE_CHIPSET_VIA_APOLLO_MVP3     },
    { "VIA Apollo Pro",             MACHINE_CHIPSET_VIA_APOLLO_PRO      },
    { "VIA Apollo Pro 133",         MACHINE_CHIPSET_VIA_APOLLO_PRO_133  },
    { "VIA Apollo Pro 133A",        MACHINE_CHIPSET_VIA_APOLLO_PRO_133A },
    { "VLSI SCAMP",                 MACHINE_CHIPSET_VLSI_SCAMP          },
    { "VLSI VL82C480",              MACHINE_CHIPSET_VLSI_VL82C480       },
    { "VLSI VL82C481",              MACHINE_CHIPSET_VLSI_VL82C481       },
    { "VLSI VL82C486",              MACHINE_CHIPSET_VLSI_VL82C486       },
    { "WD76C10",                    MACHINE_CHIPSET_WD76C10             }
};

/* Machines to add before machine freeze:
   - PCChips M773 (440BX + SMSC with AMI BIOS);
   - TMC Mycomp PCI54ST;
   - Zeos Quadtel 486.

   NOTE: The AMI MegaKey tests were done on a real Intel Advanced/ATX
     (thanks, MrKsoft for running my AMIKEY.COM on it), but the
     technical specifications of the other Intel machines confirm
     that the other boards also have the MegaKey.

   NOTE: The later (ie. not AMI Color) Intel AMI BIOS'es execute a
     sequence of commands (B8, BA, BB) during one of the very first
     phases of POST, in a way that is only valid on the AMIKey-3
     KBC firmware, that includes the Classic PCI/ED (Ninja) BIOS
     which otherwise does not execute any AMI KBC commands, which
     indicates that the sequence is a leftover of whatever AMI
     BIOS (likely a laptop one since the AMIKey-3 is a laptop KBC
     firmware!) Intel forked.

   NOTE: The VIA VT82C42N returns 0x46 ('F') in command 0xA1 (so it
     emulates the AMI KF/AMIKey KBC firmware), and 0x42 ('B') in
     command 0xAF.
     The version on the VIA VT82C686B southbridge also returns
     'F' in command 0xA1, but 0x45 ('E') in command 0xAF.
     The version on the VIA VT82C586B southbridge also returns
     'F' in command 0xA1, but 0x44 ('D') in command 0xAF.
     The version on the VIA VT82C586A southbridge also returns
     'F' in command 0xA1, but 0x43 ('C') in command 0xAF.

   NOTE: The AMI MegaKey commands blanked in the technical reference
     are CC and and C4, which are Set P14 High and Set P14 Low,
     respectively. Also, AMI KBC command C1, mysteriously missing
     from the technical references of AMI MegaKey and earlier, is
     Write Input Port, same as on AMIKey-3.
*/


const machine_t machines[] = {
    /* 8088 Machines */
    {
        .name = "[8088] IBM PC (1981)",
        .internal_name = "ibmpc",
        .type = MACHINE_TYPE_8088,
        .chipset = MACHINE_CHIPSET_DISCRETE,
        .init = machine_pc_init,
        .pad = 0,
        .pad0 = 0,
        .pad1 = MACHINE_AVAILABLE,
        .pad2 = 0,
        .cpu = {
            .package = CPU_PKG_8088,
            .block = CPU_BLOCK_NONE,
            .min_bus = 0,
            .max_bus = 0,
            .min_voltage = 0,
            .max_voltage = 0,
            .min_multi = 0,
            .max_multi = 0
        },
        .bus_flags = MACHINE_PC,
        .flags = MACHINE_FLAGS_NONE,
        .ram = {
            .min = 16,
            .max = 64,
            .step = 16
        },
        .nvrmask = 0,
        .kbc = KBC_IBM_PC_XT,
        .kbc_p1 = 0xff00,
        .gpio = 0xffffffff,
        .device = NULL,
        .vid_device = NULL
    },
    {
        .name = "[8088] IBM PC (1982)",
        .internal_name = "ibmpc82",
        .type = MACHINE_TYPE_8088,
        .chipset = MACHINE_CHIPSET_DISCRETE,
        .init = machine_pc82_init,
        .pad = 0,
        .pad0 = 0,
        .pad1 = MACHINE_AVAILABLE,
        .pad2 = 0,
        .cpu = {
            .package = CPU_PKG_8088,
            .block = CPU_BLOCK_NONE,
            .min_bus = 0,
            .max_bus = 0,
            .min_voltage = 0,
            .max_voltage = 0,
            .min_multi = 0,
            .max_multi = 0
        },
        .bus_flags = MACHINE_PC,
        .flags = MACHINE_FLAGS_NONE,
        .ram = {
            .min = 64,
            .max = 256,
            .step = 64
        },
        .nvrmask = 0,
        .kbc = KBC_IBM_PC_XT,
        .kbc_p1 = 0xff00,
        .gpio = 0xffffffff,
        .device = NULL,
        .vid_device = NULL
    },
    {
        .name = "[8088] IBM PCjr",
        .internal_name = "ibmpcjr",
        .type = MACHINE_TYPE_8088,
        .chipset = MACHINE_CHIPSET_DISCRETE,
        .init = machine_pcjr_init,
        .pad = 0,
        .pad0 = 0,
        .pad1 = MACHINE_AVAILABLE,
        .pad2 = 0,
        .cpu = {
            .package = CPU_PKG_8088,
            .block = CPU_BLOCK_NONE,
            .min_bus = 4772728,
            .max_bus = 4772728,
            .min_voltage = 0,
            .max_voltage = 0,
            .min_multi = 0,
            .max_multi = 0
        },
        .bus_flags = MACHINE_PCJR,
        .flags = MACHINE_VIDEO_FIXED,
        .ram = {
            .min = 128,
            .max = 640,
            .step = 128
        },
        .nvrmask = 0,
        .kbc = KBC_IBM_PCJR,
        .kbc_p1 = 0xff00,
        .gpio = 0xffffffff,
        .device = &pcjr_device,
        .vid_device = NULL
    },
    {
        .name = "[8088] IBM XT (1982)",
        .internal_name = "ibmxt",
        .type = MACHINE_TYPE_8088,
        .chipset = MACHINE_CHIPSET_DISCRETE,
        .init = machine_xt_init,
        .pad = 0,
        .pad0 = 0,
        .pad1 = MACHINE_AVAILABLE,
        .pad2 = 0,
        .cpu = {
            .package = CPU_PKG_8088,
            .block = CPU_BLOCK_NONE,
            .min_bus = 0,
            .max_bus = 0,
            .min_voltage = 0,
            .max_voltage = 0,
            .min_multi = 0,
            .max_multi = 0
        },
        .bus_flags = MACHINE_PC,
        .flags = MACHINE_FLAGS_NONE,
        .ram = {
            .min = 64,
            .max = 256,
            .step = 64
        },
        .nvrmask = 0,
        .kbc = KBC_IBM_PC_XT,
        .kbc_p1 = 0xff00,
        .gpio = 0xffffffff,
        .device = NULL,
        .vid_device = NULL
    },
    {
        .name = "[8088] IBM XT (1986)",
        .internal_name = "ibmxt86",
        .type = MACHINE_TYPE_8088,
        .chipset = MACHINE_CHIPSET_DISCRETE,
        .init = machine_xt86_init,
        .pad = 0,
        .pad0 = 0,
        .pad1 = MACHINE_AVAILABLE,
        .pad2 = 0,
        .cpu = {
            .package = CPU_PKG_8088,
            .block = CPU_BLOCK_NONE,
            .min_bus = 0,
            .max_bus = 0,
            .min_voltage = 0,
            .max_voltage = 0,
            .min_multi = 0,
            .max_multi = 0
        },
        .bus_flags = MACHINE_PC,
        .flags = MACHINE_FLAGS_NONE,
        .ram = {
            .min = 256,
            .max = 640,
            .step = 64
        },
        .nvrmask = 0,
        .kbc = KBC_IBM_PC_XT,
        .kbc_p1 = 0xff00,
        .gpio = 0xffffffff,
        .device = NULL,
        .vid_device = NULL
    },
    {
        .name = "[8088] American XT Computer",
        .internal_name = "americxt",
        .type = MACHINE_TYPE_8088,
        .chipset = MACHINE_CHIPSET_DISCRETE,
        .init = machine_xt_americxt_init,
        .pad = 0,
        .pad0 = 0,
        .pad1 = MACHINE_AVAILABLE,
        .pad2 = 0,
        .cpu = {
            .package = CPU_PKG_8088,
            .block = CPU_BLOCK_NONE,
            .min_bus = 0,
            .max_bus = 0,
            .min_voltage = 0,
            .max_voltage = 0,
            .min_multi = 0,
            .max_multi = 0
        },
        .bus_flags = MACHINE_PC,
        .flags = MACHINE_FLAGS_NONE,
        .ram = {
            .min = 64,
            .max = 640,
            .step = 64
        },
        .nvrmask = 0,
        .kbc = KBC_IBM_PC_XT,
        .kbc_p1 = 0xff00,
        .gpio = 0xffffffff,
        .device = NULL,
        .vid_device = NULL
    },
    {
        .name = "[8088] AMI XT clone",
        .internal_name = "amixt",
        .type = MACHINE_TYPE_8088,
        .chipset = MACHINE_CHIPSET_DISCRETE,
        .init = machine_xt_amixt_init,
        .pad = 0,
        .pad0 = 0,
        .pad1 = MACHINE_AVAILABLE,
        .pad2 = 0,
        .cpu = {
            .package = CPU_PKG_8088,
            .block = CPU_BLOCK_NONE,
            .min_bus = 0,
            .max_bus = 0,
            .min_voltage = 0,
            .max_voltage = 0,
            .min_multi = 0,
            .max_multi = 0
        },
        .bus_flags = MACHINE_PC,
        .flags = MACHINE_FLAGS_NONE,
        .ram = {
            .min = 64,
            .max = 640,
            .step = 64
        },
        .nvrmask = 0,
        .kbc = KBC_IBM_PC_XT,
        .kbc_p1 = 0xff00,
        .gpio = 0xffffffff,
        .device = NULL,
        .vid_device = NULL
    },
    {
<<<<<<< HEAD
        .name = "[8088] Columbia Data Products MPC",
        .internal_name = "cdpmpc",
        .type = MACHINE_TYPE_8088,
        .chipset = MACHINE_CHIPSET_DISCRETE,
        .init = machine_xt_cdpmpc_init,
=======
        .name = "[8088] Bondwell BW230",
        .internal_name = "bw230",
        .type = MACHINE_TYPE_8088,
        .chipset = MACHINE_CHIPSET_DISCRETE,
        .init = machine_xt_bw230_init,
>>>>>>> 9b37a1a0
        .pad = 0,
        .pad0 = 0,
        .pad1 = MACHINE_AVAILABLE,
        .pad2 = 0,
        .cpu = {
            .package = CPU_PKG_8088,
            .block = CPU_BLOCK_NONE,
            .min_bus = 0,
            .max_bus = 0,
            .min_voltage = 0,
            .max_voltage = 0,
            .min_multi = 0,
            .max_multi = 0
        },
        .bus_flags = MACHINE_PC,
        .flags = MACHINE_FLAGS_NONE,
        .ram = {
<<<<<<< HEAD
            .min = 128,
=======
            .min = 64,
>>>>>>> 9b37a1a0
            .max = 640,
            .step = 64
        },
        .nvrmask = 0,
        .kbc = KBC_IBM_PC_XT,
        .kbc_p1 = 0xff00,
        .gpio = 0xffffffff,
        .device = NULL,
        .vid_device = NULL
    },
    {
        .name = "[8088] Columbia Data Products MPC-1600",
        .internal_name = "mpc1600",
        .type = MACHINE_TYPE_8088,
        .chipset = MACHINE_CHIPSET_DISCRETE,
        .init = machine_xt_mpc1600_init,
        .pad = 0,
        .pad0 = 0,
        .pad1 = MACHINE_AVAILABLE,
        .pad2 = 0,
        .cpu = {
            .package = CPU_PKG_8088,
            .block = CPU_BLOCK_NONE,
            .min_bus = 0,
            .max_bus = 0,
            .min_voltage = 0,
            .max_voltage = 0,
            .min_multi = 0,
            .max_multi = 0
        },
        .bus_flags = MACHINE_PC,
        .flags = MACHINE_FLAGS_NONE,
        .ram = {
            .min = 128,
            .max = 512,
            .step = 64
        },
        .nvrmask = 0,
        .kbc = KBC_IBM_PC_XT,
        .kbc_p1 = 0xff00,
        .gpio = 0xffffffff,
        .device = NULL,
        .vid_device = NULL
    },
    {
        .name = "[8088] Compaq Portable",
        .internal_name = "portable",
        .type = MACHINE_TYPE_8088,
        .chipset = MACHINE_CHIPSET_DISCRETE,
        .init = machine_xt_compaq_portable_init,
        .pad = 0,
        .pad0 = 0,
        .pad1 = MACHINE_AVAILABLE,
        .pad2 = 0,
        .cpu = {
            .package = CPU_PKG_8088,
            .block = CPU_BLOCK_NONE,
            .min_bus = 0,
            .max_bus = 0,
            .min_voltage = 0,
            .max_voltage = 0,
            .min_multi = 0,
            .max_multi = 0
        },
        .bus_flags = MACHINE_PC,
        .flags = MACHINE_FLAGS_NONE,
        .ram = {
            .min = 128,
            .max = 640,
            .step = 128
        },
        .nvrmask = 0,
        .kbc = KBC_IBM_PC_XT,
        .kbc_p1 = 0xff00,
        .gpio = 0xffffffff,
        .device = NULL,
        .vid_device = NULL
    },
    {
        .name = "[8088] DTK PIM-TB10-Z",
        .internal_name = "dtk",
        .type = MACHINE_TYPE_8088,
        .chipset = MACHINE_CHIPSET_DISCRETE,
        .init = machine_xt_dtk_init,
        .pad = 0,
        .pad0 = 0,
        .pad1 = MACHINE_AVAILABLE,
        .pad2 = 0,
        .cpu = {
            .package = CPU_PKG_8088,
            .block = CPU_BLOCK_NONE,
            .min_bus = 0,
            .max_bus = 0,
            .min_voltage = 0,
            .max_voltage = 0,
            .min_multi = 0,
            .max_multi = 0
        },
        .bus_flags = MACHINE_PC,
        .flags = MACHINE_FLAGS_NONE,
        .ram = {
            .min = 64,
            .max = 640,
            .step = 64
        },
        .nvrmask = 0,
        .kbc = KBC_IBM_PC_XT,
        .kbc_p1 = 0xff00,
        .gpio = 0xffffffff,
        .device = NULL,
        .vid_device = NULL
    },
    {
        .name = "[8088] Eagle PC Spirit",
        .internal_name = "pcspirit",
        .type = MACHINE_TYPE_8088,
        .chipset = MACHINE_CHIPSET_DISCRETE,
        .init = machine_xt_pcspirit_init,
        .pad = 0,
        .pad0 = 0,
        .pad1 = MACHINE_AVAILABLE,
        .pad2 = 0,
        .cpu = {
            .package = CPU_PKG_8088,
            .block = CPU_BLOCK_NONE,
            .min_bus = 0,
            .max_bus = 0,
            .min_voltage = 0,
            .max_voltage = 0,
            .min_multi = 0,
            .max_multi = 0
        },
        .bus_flags = MACHINE_PC,
        .flags = MACHINE_FLAGS_NONE,
        .ram = {
            .min = 128,
            .max = 640,
            .step = 64
        },
        .nvrmask = 0,
        .kbc = KBC_IBM_PC_XT,
        .kbc_p1 = 0xff00,
        .gpio = 0xffffffff,
        .device = NULL,
        .vid_device = NULL
    },
    {
        .name = "[8088] Generic XT clone",
        .internal_name = "genxt",
        .type = MACHINE_TYPE_8088,
        .chipset = MACHINE_CHIPSET_DISCRETE,
        .init = machine_genxt_init,
        .pad = 0,
        .pad0 = 0,
        .pad1 = MACHINE_AVAILABLE,
        .pad2 = 0,
        .cpu = {
            .package = CPU_PKG_8088,
            .block = CPU_BLOCK_NONE,
            .min_bus = 0,
            .max_bus = 0,
            .min_voltage = 0,
            .max_voltage = 0,
            .min_multi = 0,
            .max_multi = 0
        },
        .bus_flags = MACHINE_PC,
        .flags = MACHINE_FLAGS_NONE,
        .ram = {
            .min = 64,
            .max = 640,
            .step = 64
        },
        .nvrmask = 0,
        .kbc = KBC_IBM_PC_XT,
        .kbc_p1 = 0xff00,
        .gpio = 0xffffffff,
        .device = NULL,
        .vid_device = NULL
    },
    {
        .name = "[8088] Hyosung Topstar 88T",
        .internal_name = "top88",
        .type = MACHINE_TYPE_8088,
        .chipset = MACHINE_CHIPSET_DISCRETE,
        .init = machine_xt_top88_init,
        .pad = 0,
        .pad0 = 0,
        .pad1 = MACHINE_AVAILABLE,
        .pad2 = 0,
        .cpu = {
            .package = CPU_PKG_8088,
            .block = CPU_BLOCK_NONE,
            .min_bus = 0,
            .max_bus = 0,
            .min_voltage = 0,
            .max_voltage = 0,
            .min_multi = 0,
            .max_multi = 0
        },
        .bus_flags = MACHINE_PC,
        .flags = MACHINE_FLAGS_NONE,
        .ram = {
            .min = 128,
            .max = 640,
            .step = 64
        },
        .nvrmask = 0,
        .kbc = KBC_IBM_PC_XT,
        .kbc_p1 = 0xff00,
        .gpio = 0xffffffff,
        .device = NULL,
        .vid_device = NULL
    },
    {
        .name = "[8088] Hyundai SUPER-16T",
        .internal_name = "super16t",
        .type = MACHINE_TYPE_8088,
        .chipset = MACHINE_CHIPSET_DISCRETE,
        .init = machine_xt_super16t_init,
        .pad = 0,
        .pad0 = 0,
        .pad1 = MACHINE_AVAILABLE,
        .pad2 = 0,
        .cpu = {
            .package = CPU_PKG_8088,
            .block = CPU_BLOCK_NONE,
            .min_bus = 4772728,
            .max_bus = 7159092,
            .min_voltage = 0,
            .max_voltage = 0,
            .min_multi = 0,
            .max_multi = 0
        },
        .bus_flags = MACHINE_PC,
        .flags = MACHINE_FLAGS_NONE,
        .ram = {
            .min = 128,
            .max = 640,
            .step = 64
        },
        .nvrmask = 0,
        .kbc = KBC_IBM_PC_XT,
        .kbc_p1 = 0xff00,
        .gpio = 0xffffffff,
        .device = NULL,
        .vid_device = NULL
    },
    {
        .name = "[8088] Hyundai SUPER-16TE",
        .internal_name = "super16te",
        .type = MACHINE_TYPE_8088,
        .chipset = MACHINE_CHIPSET_DISCRETE,
        .init = machine_xt_super16te_init,
        .pad = 0,
        .pad0 = 0,
        .pad1 = MACHINE_AVAILABLE,
        .pad2 = 0,
        .cpu = {
            .package = CPU_PKG_8088,
            .block = CPU_BLOCK_NONE,
            .min_bus = 0,
            .max_bus = 10000000,
            .min_voltage = 0,
            .max_voltage = 0,
            .min_multi = 0,
            .max_multi = 0
        },
        .bus_flags = MACHINE_PC,
        .flags = MACHINE_FLAGS_NONE,
        .ram = {
            .min = 128,
            .max = 640,
            .step = 64
        },
        .nvrmask = 0,
        .kbc = KBC_IBM_PC_XT,
        .kbc_p1 = 0xff00,
        .gpio = 0xffffffff,
        .device = NULL,
        .vid_device = NULL
    },
    {
        .name = "[8088] Juko ST",
        .internal_name = "jukopc",
        .type = MACHINE_TYPE_8088,
        .chipset = MACHINE_CHIPSET_DISCRETE,
        .init = machine_xt_jukopc_init,
        .pad = 0,
        .pad0 = 0,
        .pad1 = MACHINE_AVAILABLE,
        .pad2 = 0,
        .cpu = {
            .package = CPU_PKG_8088,
            .block = CPU_BLOCK_NONE,
            .min_bus = 0,
            .max_bus = 0,
            .min_voltage = 0,
            .max_voltage = 0,
            .min_multi = 0,
            .max_multi = 0
        },
        .bus_flags = MACHINE_PC,
        .flags = MACHINE_FLAGS_NONE,
        .ram = {
            .min = 64,
            .max = 640,
            .step = 64
        },
        .nvrmask = 0,
        .kbc = KBC_IBM_PC_XT,
        .kbc_p1 = 0xff00,
        .gpio = 0xffffffff,
        .device = NULL,
        .vid_device = NULL
    },
    {
        .name = "[8088] Kaypro PC",
        .internal_name = "kaypropc",
        .type = MACHINE_TYPE_8088,
        .chipset = MACHINE_CHIPSET_DISCRETE,
        .init = machine_xt_kaypropc_init,
        .pad = 0,
        .pad0 = 0,
        .pad1 = MACHINE_AVAILABLE,
        .pad2 = 0,
        .cpu = {
            .package = CPU_PKG_8088,
            .block = CPU_BLOCK_NONE,
            .min_bus = 0,
            .max_bus = 0,
            .min_voltage = 0,
            .max_voltage = 0,
            .min_multi = 0,
            .max_multi = 0,
        },
        .bus_flags = MACHINE_PC,
        .flags = MACHINE_FLAGS_NONE,
        .ram = {
            .min = 128,
            .max = 640,
            .step = 64,
        },
        .nvrmask = 0,
        .kbc = KBC_IBM_PC_XT,
        .kbc_p1 = 0xff00,
        .gpio = 0xffffffff,
        .device = NULL,
        .vid_device = NULL
    },
    {
        .name = "[8088] Multitech PC-500",
        .internal_name = "pc500",
        .type = MACHINE_TYPE_8088,
        .chipset = MACHINE_CHIPSET_DISCRETE,
        .init = machine_xt_pc500_init,
        .pad = 0,
        .pad0 = 0,
        .pad1 = MACHINE_AVAILABLE,
        .pad2 = 0,
        .cpu = {
            .package = CPU_PKG_8088,
            .block = CPU_BLOCK_NONE,
            .min_bus = 0,
            .max_bus = 0,
            .min_voltage = 0,
            .max_voltage = 0,
            .min_multi = 0,
            .max_multi = 0
        },
        .bus_flags = MACHINE_PC,
        .flags = MACHINE_FLAGS_NONE,
        .ram = {
            .min = 128,
            .max = 640,
            .step = 64
        },
        .nvrmask = 0,
        .kbc = KBC_IBM_PC_XT,
        .kbc_p1 = 0xff00,
        .gpio = 0xffffffff,
        .device = NULL,
        .vid_device = NULL
    },
    {
        .name = "[8088] Multitech PC-700",
        .internal_name = "pc700",
        .type = MACHINE_TYPE_8088,
        .chipset = MACHINE_CHIPSET_DISCRETE,
        .init = machine_xt_pc700_init,
        .pad = 0,
        .pad0 = 0,
        .pad1 = MACHINE_AVAILABLE,
        .pad2 = 0,
        .cpu = {
            .package = CPU_PKG_8088,
            .block = CPU_BLOCK_NONE,
            .min_bus = 0,
            .max_bus = 0,
            .min_voltage = 0,
            .max_voltage = 0,
            .min_multi = 0,
            .max_multi = 0
        },
        .bus_flags = MACHINE_PC,
        .flags = MACHINE_FLAGS_NONE,
        .ram = {
            .min = 128,
            .max = 640,
            .step = 64
        },
        .nvrmask = 0,
        .kbc = KBC_IBM_PC_XT,
        .kbc_p1 = 0xff00,
        .gpio = 0xffffffff,
        .device = NULL,
        .vid_device = NULL
    },
    {
        .name = "[8088] NCR PC4i",
        .internal_name = "pc4i",
        .type = MACHINE_TYPE_8088,
        .chipset = MACHINE_CHIPSET_DISCRETE,
        .init = machine_xt_pc4i_init,
        .pad = 0,
        .pad0 = 0,
        .pad1 = MACHINE_AVAILABLE,
        .pad2 = 0,
        .cpu = {
            .package = CPU_PKG_8088,
            .block = CPU_BLOCK_NONE,
            .min_bus = 0,
            .max_bus = 0,
            .min_voltage = 0,
            .max_voltage = 0,
            .min_multi = 0,
            .max_multi = 0
        },
        .bus_flags = MACHINE_PC,
        .flags = MACHINE_FLAGS_NONE,
        .ram = {
            .min = 256,
            .max = 640,
            .step = 256
        },
        .nvrmask = 0,
        .kbc = KBC_IBM_PC_XT,
        .kbc_p1 = 0xff00,
        .gpio = 0xffffffff,
        .device = NULL,
        .vid_device = NULL
    },
    {
        .name = "[8088] Olivetti M19",
        .internal_name = "m19",
        .type = MACHINE_TYPE_8088,
        .chipset = MACHINE_CHIPSET_PROPRIETARY,
        .init = machine_xt_m19_init,
        .pad = 0,
        .pad0 = 0,
        .pad1 = MACHINE_AVAILABLE,
        .pad2 = 0,
        .cpu = {
            .package = CPU_PKG_8088,
            .block = CPU_BLOCK_NONE,
            .min_bus = 4772728,
            .max_bus = 7159092,
            .min_voltage = 0,
            .max_voltage = 0,
            .min_multi = 0,
            .max_multi = 0
        },
        .bus_flags = MACHINE_PC,
        .flags = MACHINE_VIDEO_FIXED,
        .ram = {
            .min = 256,
            .max = 640,
            .step = 256
        },
        .nvrmask = 0,
        .kbc = KBC_OLIVETTI_XT,
        .kbc_p1 = 0xff00,
        .gpio = 0xffffffff,
        .device = &m19_vid_device,
        .vid_device = NULL
    },
    {
        .name = "[8088] OpenXT",
        .internal_name = "openxt",
        .type = MACHINE_TYPE_8088,
        .chipset = MACHINE_CHIPSET_DISCRETE,
        .init = machine_xt_openxt_init,
        .pad = 0,
        .pad0 = 0,
        .pad1 = MACHINE_AVAILABLE,
        .pad2 = 0,
        .cpu = {
            .package = CPU_PKG_8088,
            .block = CPU_BLOCK_NONE,
            .min_bus = 0,
            .max_bus = 0,
            .min_voltage = 0,
            .max_voltage = 0,
            .min_multi = 0,
            .max_multi = 0
        },
        .bus_flags = MACHINE_PC,
        .flags = MACHINE_FLAGS_NONE,
        .ram = {
            .min = 64,
            .max = 640,
            .step = 64
        },
        .nvrmask = 0,
        .kbc = KBC_IBM_PC_XT,
        .kbc_p1 = 0xff00,
        .gpio = 0xffffffff,
        .device = NULL,
        .vid_device = NULL
    },
    {
        .name = "[8088] Philips P3105/NMS9100",
        .internal_name = "p3105",
        .type = MACHINE_TYPE_8088,
        .chipset = MACHINE_CHIPSET_DISCRETE,
        .init = machine_xt_p3105_init,
        .pad = 0,
        .pad0 = 0,
        .pad1 = MACHINE_AVAILABLE,
        .pad2 = 0,
        .cpu = {
            .package = CPU_PKG_8088,
            .block = CPU_BLOCK_NONE,
            .min_bus = 0,
            .max_bus = 0,
            .min_voltage = 0,
            .max_voltage = 0,
            .min_multi = 0,
            .max_multi = 0
        },
        .bus_flags = MACHINE_PC,
        .flags = MACHINE_XTA,
        .ram = {
            .min = 256,
            .max = 768,
            .step = 256
        },
        .nvrmask = 0,
        .kbc = KBC_IBM_PC_XT,
        .kbc_p1 = 0xff00,
        .gpio = 0xffffffff,
        .device = NULL,
        .vid_device = NULL
    },
    {
        .name = "[8088] Phoenix XT clone",
        .internal_name = "pxxt",
        .type = MACHINE_TYPE_8088,
        .chipset = MACHINE_CHIPSET_DISCRETE,
        .init = machine_xt_pxxt_init,
        .pad = 0,
        .pad0 = 0,
        .pad1 = MACHINE_AVAILABLE,
        .pad2 = 0,
        .cpu = {
            .package = CPU_PKG_8088,
            .block = CPU_BLOCK_NONE,
            .min_bus = 0,
            .max_bus = 0,
            .min_voltage = 0,
            .max_voltage = 0,
            .min_multi = 0,
            .max_multi = 0
        },
        .bus_flags = MACHINE_PC,
        .flags = MACHINE_FLAGS_NONE,
        .ram = {
            .min = 64,
            .max = 640,
            .step = 64
        },
        .nvrmask = 0,
        .kbc = KBC_IBM_PC_XT,
        .kbc_p1 = 0xff00,
        .gpio = 0xffffffff,
        .device = NULL,
        .vid_device = NULL
    },
    {
        .name = "[8088] Sanyo SX-16",
        .internal_name = "sansx16",
        .type = MACHINE_TYPE_8088,
        .chipset = MACHINE_CHIPSET_DISCRETE,
        .init = machine_xt_sansx16_init,
        .pad = 0,
        .pad0 = 0,
        .pad1 = MACHINE_AVAILABLE,
        .pad2 = 0,
        .cpu = {
            .package = CPU_PKG_8088,
            .block = CPU_BLOCK_NONE,
            .min_bus = 0,
            .max_bus = 0,
            .min_voltage = 0,
            .max_voltage = 0,
            .min_multi = 0,
            .max_multi = 0
        },
        .bus_flags = MACHINE_PC,
        MACHINE_FLAGS_NONE,
        .ram = {
            .min = 256,
            .max = 640,
            .step = 256
        },
        .nvrmask = 0,
        .kbc = KBC_IBM_PC_XT,
        .kbc_p1 = 0xff00,
        .gpio = 0xffffffff,
        .device = NULL,
        .vid_device = NULL
    },
    {
        .name = "[8088] Schneider EuroPC",
        .internal_name = "europc",
        .type = MACHINE_TYPE_8088,
        .chipset = MACHINE_CHIPSET_PROPRIETARY,
        .init = machine_europc_init,
        .pad = 0,
        .pad0 = 0,
        .pad1 = MACHINE_AVAILABLE,
        .pad2 = 0,
        .cpu = {
            .package = CPU_PKG_8088_EUROPC,
            .block = CPU_BLOCK_NONE,
            .min_bus = 0,
            .max_bus = 0,
            .min_voltage = 0,
            .max_voltage = 0,
            .min_multi = 0,
            .max_multi = 0
        },
        .bus_flags = MACHINE_PC,
        .flags = MACHINE_XTA | MACHINE_MOUSE,
        .ram = {
            .min = 512,
            .max = 640,
            .step = 128
        },
        .nvrmask = 15,
        .kbc = KBC_IBM_PC_XT,
        .kbc_p1 = 0xff00,
        .gpio = 0xffffffff,
        .device = NULL,
        .vid_device = NULL
    },
    {
        .name = "[8088] Super PC/Turbo XT",
        .internal_name = "pcxt",
        .type = MACHINE_TYPE_8088,
        .chipset = MACHINE_CHIPSET_DISCRETE,
        .init = machine_xt_pcxt_init,
        .pad = 0,
        .pad0 = 0,
        .pad1 = MACHINE_AVAILABLE,
        .pad2 = 0,
        .cpu = {
            .package = CPU_PKG_8088,
            .block = CPU_BLOCK_NONE,
            .min_bus = 0,
            .max_bus = 0,
            .min_voltage = 0,
            .max_voltage = 0,
            .min_multi = 0,
            .max_multi = 0
        },
        .bus_flags = MACHINE_PC,
        .flags = MACHINE_FLAGS_NONE,
        .ram = {
            .min = 64,
            .max = 640,
            .step = 64
        },
        .nvrmask = 0,
        .kbc = KBC_IBM_PC_XT,
        .kbc_p1 = 0xff00,
        .gpio = 0xffffffff,
        .device = NULL,
        .vid_device = NULL
    },
    {
        .name = "[8088] Tandy 1000",
        .internal_name = "tandy",
        .type = MACHINE_TYPE_8088,
        .chipset = MACHINE_CHIPSET_PROPRIETARY,
        .init = machine_tandy_init,
        .pad = 0,
        .pad0 = 0,
        .pad1 = MACHINE_AVAILABLE,
        .pad2 = 0,
        .cpu = {
            .package = CPU_PKG_8088_EUROPC,
            .block = CPU_BLOCK_NONE,
            .min_bus = 0,
            .max_bus = 0,
            .min_voltage = 0,
            .max_voltage = 0,
            .min_multi = 0,
            .max_multi = 0
        },
        .bus_flags = MACHINE_PC,
        .flags = MACHINE_VIDEO_FIXED,
        .ram = {
            .min = 128,
            .max = 640,
            .step = 128
        },
        .nvrmask = 0,
        .kbc = KBC_TANDY,
        .kbc_p1 = 0xff00,
        .gpio = 0xffffffff,
        .device = &vid_device,
        .vid_device = NULL
    },
    {
        .name = "[8088] Tandy 1000 HX",
        .internal_name = "tandy1000hx",
        .type = MACHINE_TYPE_8088,
        .chipset = MACHINE_CHIPSET_PROPRIETARY,
        .init = machine_tandy1000hx_init,
        .pad = 0,
        .pad0 = 0,
        .pad1 = MACHINE_AVAILABLE,
        .pad2 = 0,
        .cpu = {
            .package = CPU_PKG_8088_EUROPC,
            .block = CPU_BLOCK_NONE,
            .min_bus = 0,
            .max_bus = 0,
            .min_voltage = 0,
            .max_voltage = 0,
            .min_multi = 0,
            .max_multi = 0
        },
        .bus_flags = MACHINE_PC,
        .flags = MACHINE_VIDEO_FIXED,
        .ram = {
            .min = 256,
            .max = 640,
            .step = 128
        },
        .nvrmask = 0,
        .kbc = KBC_TANDY,
        .kbc_p1 = 0xff00,
        .gpio = 0xffffffff,
        .device = &vid_device_hx,
        .vid_device = NULL
    },
    {
        .name = "[8088] Toshiba T1000",
        .internal_name = "t1000",
        .type = MACHINE_TYPE_8088,
        .chipset = MACHINE_CHIPSET_PROPRIETARY,
        .init = machine_xt_t1000_init,
        .pad = 0,
        .pad0 = 0,
        .pad1 = MACHINE_AVAILABLE,
        .pad2 = 0,
        .cpu = {
            .package = CPU_PKG_8088,
            .block = CPU_BLOCK_NONE,
            .min_bus = 0,
            .max_bus = 0,
            .min_voltage = 0,
            .max_voltage = 0,
            .min_multi = 0,
            .max_multi = 0
        },
        .bus_flags = MACHINE_PC,
        .flags = MACHINE_VIDEO,
        .ram = {
            .min = 512,
            .max = 1280,
            .step = 768
        },
        .nvrmask = 63,
        .kbc = KBC_IBM_PC_XT,
        .kbc_p1 = 0xff00,
        .gpio = 0xffffffff,
        .device = &t1000_video_device,
        .vid_device = NULL
    },
    {
        .name = "[8088] Vendex HeadStart Turbo 888-XT",
        .internal_name = "vendex",
        .type = MACHINE_TYPE_8088,
        .chipset = MACHINE_CHIPSET_PROPRIETARY,
        .init = machine_xt_vendex_init,
        .pad = 0,
        .pad0 = 0,
        .pad1 = MACHINE_AVAILABLE,
        .pad2 = 0,
        .cpu = {
            .package = CPU_PKG_8088,
            .block = CPU_BLOCK_NONE,
            .min_bus = 0,
            .max_bus = 0,
            .min_voltage = 0,
            .max_voltage = 0,
            .min_multi = 0,
            .max_multi = 0
        },
        .bus_flags = MACHINE_PC,
        .flags = MACHINE_FLAGS_NONE,
        .ram = {
            .min = 256,
            .max = 768,
            .step = 256
        },
        .nvrmask = 0,
        .kbc = KBC_IBM_PC_XT,
        .kbc_p1 = 0xff00,
        .gpio = 0xffffffff,
        .device = NULL,
        .vid_device = NULL
    },
#if defined(DEV_BRANCH) && defined(USE_LASERXT)
    {
        .name = "[8088] VTech Laser Turbo XT",
        .internal_name = "ltxt",
        .type = MACHINE_TYPE_8088,
        .chipset = MACHINE_CHIPSET_DISCRETE,
        .init = machine_xt_laserxt_init,
        .pad = 0,
        .pad0 = 0,
        .pad1 = MACHINE_AVAILABLE,
        .pad2 = 0,
        .cpu = {
            .package = CPU_PKG_8088,
            .block = CPU_BLOCK_NONE,
            .min_bus = 0,
            .max_bus = 0,
            .min_voltage = 0,
            .max_voltage = 0,
            .min_multi = 0,
            .max_multi = 0
        },
        .bus_flags = MACHINE_PC,
        .flags = MACHINE_FLAGS_NONE,
        .ram = {
            .min = 256,
            .max = 640,
            .step = 256
        },
        .nvrmask = 0,
        .kbc = KBC_IBM_PC_XT,
        .kbc_p1 = 0xff00,
        .gpio = 0xffffffff,
        .device = NULL,
        .vid_device = NULL
    },
#endif
    /* Has a standard PS/2 KBC (so, use IBM PS/2 Type 1). */
    {
        .name = "[8088] Xi8088",
        .internal_name = "xi8088",
        .type = MACHINE_TYPE_8088,
        .chipset = MACHINE_CHIPSET_DISCRETE,
        .init = machine_xt_xi8088_init,
        .pad = 0,
        .pad0 = 0,
        .pad1 = MACHINE_AVAILABLE,
        .pad2 = 0,
        .cpu = {
            .package = CPU_PKG_8088,
            .block = CPU_BLOCK_NONE,
            .min_bus = 0,
            .max_bus = 0,
            .min_voltage = 0,
            .max_voltage = 0,
            .min_multi = 0,
            .max_multi = 0
        },
        .bus_flags = MACHINE_PS2,
        .flags = MACHINE_FLAGS_NONE,
        .ram = {
            .min = 64,
            .max = 1024,
            .step = 128
        },
        .nvrmask = 127,
        .kbc = KBC_VIA_VT82C4XN_XI8088,
        .kbc_p1 = 0xff04,
        .gpio = 0xffffffff,
        .device = &xi8088_device,
        .vid_device = NULL
    },
    {
        .name = "[8088] Z-NIX PC-1600",
        .internal_name = "znic",
        .type = MACHINE_TYPE_8088,
        .chipset = MACHINE_CHIPSET_DISCRETE,
        .init = machine_xt_znic_init,
        .pad = 0,
        .pad0 = 0,
        .pad1 = MACHINE_AVAILABLE,
        .pad2 = 0,
        .cpu = {
            .package = CPU_PKG_8088,
            .block = CPU_BLOCK_NONE,
            .min_bus = 0,
            .max_bus = 0,
            .min_voltage = 0,
            .max_voltage = 0,
            .min_multi = 0,
            .max_multi = 0
        },
        .bus_flags = MACHINE_PC,
        .flags = MACHINE_FLAGS_NONE,
        .ram = {
            .min = 64,
            .max = 640,
            .step = 64
        },
        .nvrmask = 0,
        .kbc = KBC_IBM_PC_XT,
        .kbc_p1 = 0xff00,
        .gpio = 0xffffffff,
        .device = NULL,
        .vid_device = NULL
    },
    {
        .name = "[8088] Zenith Data Systems Z-151/152/161",
        .internal_name = "zdsz151",
        .type = MACHINE_TYPE_8088,
        .chipset = MACHINE_CHIPSET_DISCRETE,
        .init = machine_xt_z151_init,
        .pad = 0,
        .pad0 = 0,
        .pad1 = MACHINE_AVAILABLE,
        .pad2 = 0,
        .cpu = {
            .package = CPU_PKG_8088,
            .block = CPU_BLOCK_NONE,
            .min_bus = 0,
            .max_bus = 0,
            .min_voltage = 0,
            .max_voltage = 0,
            .min_multi = 0,
            .max_multi = 0
        },
        .bus_flags = MACHINE_PC,
        .flags = MACHINE_FLAGS_NONE,
        .ram = {
            .min = 128,
            .max = 640,
            .step = 64
        },
        .nvrmask = 0,
        .kbc = KBC_IBM_PC_XT,
        .kbc_p1 = 0xff00,
        .gpio = 0xffffffff,
        .device = NULL,
        .vid_device = NULL
    },
    {
        .name = "[8088] Zenith Data Systems Z-159",
        .internal_name = "zdsz159",
        .type = MACHINE_TYPE_8088,
        .chipset = MACHINE_CHIPSET_DISCRETE,
        .init = machine_xt_z159_init,
        .pad = 0,
        .pad0 = 0,
        .pad1 = MACHINE_AVAILABLE,
        .pad2 = 0,
        .cpu = {
            .package = CPU_PKG_8088,
            .block = CPU_BLOCK_NONE,
            .min_bus = 0,
            .max_bus = 0,
            .min_voltage = 0,
            .max_voltage = 0,
            .min_multi = 0,
            .max_multi = 0
        },
        .bus_flags = MACHINE_PC,
        .flags = MACHINE_FLAGS_NONE,
        .ram = {
            .min = 128,
            .max = 640,
            .step = 64
        },
        .nvrmask = 0,
        .kbc = KBC_IBM_PC_XT,
        .kbc_p1 = 0xff00,
        .gpio = 0xffffffff,
        .device = NULL,
        .vid_device = NULL
    },
    {
        .name = "[8088] Zenith Data Systems SupersPort (Z-184)",
        .internal_name = "zdsupers",
        .type = MACHINE_TYPE_8088,
        .chipset = MACHINE_CHIPSET_DISCRETE,
        .init = machine_xt_z184_init,
        .pad = 0,
        .pad0 = 0,
        .pad1 = MACHINE_AVAILABLE,
        .pad2 = 0,
        .cpu = {
            .package = CPU_PKG_8088,
            .block = CPU_BLOCK_NONE,
            .min_bus = 0,
            .max_bus = 0,
            .min_voltage = 0,
            .max_voltage = 0,
            .min_multi = 0,
            .max_multi = 0
        },
        .bus_flags = MACHINE_PC,
        .flags = MACHINE_VIDEO_FIXED,
        .ram = {
            .min = 128,
            .max = 640,
            .step = 128
        },
        .nvrmask = 0,
        .kbc = KBC_IBM_PC_XT,
        .kbc_p1 = 0xff00,
        .gpio = 0xffffffff,
        .device = &cga_device,
        .vid_device = NULL
    },
    {
        .name = "[GC100A] Philips P3120",
        .internal_name = "p3120",
        .type = MACHINE_TYPE_8088,
        .chipset = MACHINE_CHIPSET_GC100A,
        .init = machine_xt_p3120_init,
        .pad = 0,
        .pad0 = 0,
        .pad1 = MACHINE_AVAILABLE,
        .pad2 = 0,
        .cpu = {
            .package = CPU_PKG_8088,
            .block = CPU_BLOCK_NONE,
            .min_bus = 0,
            .max_bus = 0,
            .min_voltage = 0,
            .max_voltage = 0,
            .min_multi = 0,
            .max_multi = 0
        },
        .bus_flags = MACHINE_PC,
        .flags = MACHINE_XTA,
        .ram = {
            .min = 256,
            .max = 768,
            .step = 256
        },
        .nvrmask = 0,
        .kbc = KBC_IBM_PC_XT,
        .kbc_p1 = 0xff00,
        .gpio = 0xffffffff,
        .device = NULL,
        .vid_device = NULL
    },

    /* 8086 Machines */
    {
        .name = "[8086] Amstrad PC1512",
        .internal_name = "pc1512",
        .type = MACHINE_TYPE_8086,
        .chipset = MACHINE_CHIPSET_PROPRIETARY,
        .init = machine_pc1512_init,
        .pad = 0,
        .pad0 = 0,
        .pad1 = MACHINE_AVAILABLE,
        .pad2 = 0,
        .cpu = {
            .package = CPU_PKG_8086,
            .block = CPU_BLOCK_NONE,
            .min_bus = 8000000,
            .max_bus = 8000000,
            .min_voltage = 0,
            .max_voltage = 0,
            .min_multi = 0,
            .max_multi = 0
        },
        .bus_flags = MACHINE_PC,
        .flags = MACHINE_VIDEO_FIXED | MACHINE_MOUSE,
        .ram = {
            .min = 512,
            .max = 640,
            .step = 128
        },
        .nvrmask = 63,
        .kbc = KBC_AMSTRAD,
        .kbc_p1 = 0xff00,
        .gpio = 0xffffffff,
        .device = &vid_1512_device,
        .vid_device = NULL
    },
    {
        .name = "[8086] Amstrad PC1640",
        .internal_name = "pc1640",
        .type = MACHINE_TYPE_8086,
        .chipset = MACHINE_CHIPSET_PROPRIETARY,
        .init = machine_pc1640_init,
        .pad = 0,
        .pad0 = 0,
        .pad1 = MACHINE_AVAILABLE,
        .pad2 = 0,
        .cpu = {
            .package = CPU_PKG_8086,
            .block = CPU_BLOCK_NONE,
            .min_bus = 0,
            .max_bus = 0,
            .min_voltage = 0,
            .max_voltage = 0,
            .min_multi = 0,
            .max_multi = 0
        },
        .bus_flags = MACHINE_PC,
        .flags = MACHINE_VIDEO | MACHINE_MOUSE,
        .ram = {
            .min = 640,
            .max = 640,
            .step = 640
        },
        .nvrmask = 63,
        .kbc = KBC_AMSTRAD,
        .kbc_p1 = 0xff00,
        .gpio = 0xffffffff,
        .device = &vid_1640_device,
        .vid_device = NULL
    },
    {
        .name = "[8086] Amstrad PC2086",
        .internal_name = "pc2086",
        .type = MACHINE_TYPE_8086,
        .chipset = MACHINE_CHIPSET_PROPRIETARY,
        .init = machine_pc2086_init,
        .pad = 0,
        .pad0 = 0,
        .pad1 = MACHINE_AVAILABLE,
        .pad2 = 0,
        .cpu = {
            .package = CPU_PKG_8086,
            .block = CPU_BLOCK_NONE,
            .min_bus = 0,
            .max_bus = 0,
            .min_voltage = 0,
            .max_voltage = 0,
            .min_multi = 0,
            .max_multi = 0
        },
        .bus_flags = MACHINE_PC,
        .flags = MACHINE_VIDEO_FIXED | MACHINE_MOUSE,
        .ram = {
            .min = 640,
            .max = 640,
            .step = 640
        },
        .nvrmask = 63,
        .kbc = KBC_AMSTRAD,
        .kbc_p1 = 0xff00,
        .gpio = 0xffffffff,
        .device = &vid_pc2086_device,
        .vid_device = NULL
    },
    {
        .name = "[8086] Amstrad PC3086",
        .internal_name = "pc3086",
        .type = MACHINE_TYPE_8086,
        .chipset = MACHINE_CHIPSET_PROPRIETARY,
        .init = machine_pc3086_init,
        .pad = 0,
        .pad0 = 0,
        .pad1 = MACHINE_AVAILABLE,
        .pad2 = 0,
        .cpu = {
            .package = CPU_PKG_8086,
            .block = CPU_BLOCK_NONE,
            .min_bus = 0,
            .max_bus = 0,
            .min_voltage = 0,
            .max_voltage = 0,
            .min_multi = 0,
            .max_multi = 0
        },
        .bus_flags = MACHINE_PC,
        .flags = MACHINE_VIDEO_FIXED | MACHINE_MOUSE,
        .ram = {
            .min = 640,
            .max = 640,
            .step = 640
        },
        .nvrmask = 63,
        .kbc = KBC_AMSTRAD,
        .kbc_p1 = 0xff00,
        .gpio = 0xffffffff,
        .device = &vid_pc3086_device,
        .vid_device = NULL
    },
    {
        .name = "[8086] Amstrad PC20(0)",
        .internal_name = "pc200",
        .type = MACHINE_TYPE_8086,
        .chipset = MACHINE_CHIPSET_PROPRIETARY,
        .init = machine_pc200_init,
        .pad = 0,
        .pad0 = 0,
        .pad1 = MACHINE_AVAILABLE,
        .pad2 = 0,
        .cpu = {
            .package = CPU_PKG_8086,
            .block = CPU_BLOCK_NONE,
            .min_bus = 0,
            .max_bus = 0,
            .min_voltage = 0,
            .max_voltage = 0,
            .min_multi = 0,
            .max_multi = 0
        },
        .bus_flags = MACHINE_PC,
        .flags = MACHINE_VIDEO | MACHINE_MOUSE,
        .ram = {
            .min = 512,
            .max = 640,
            .step = 128
        },
        .nvrmask = 63,
        .kbc = KBC_AMSTRAD,
        .kbc_p1 = 0xff00,
        .gpio = 0xffffffff,
        .device = &vid_200_device,
        .vid_device = NULL
    },
    {
        .name = "[8086] Amstrad PPC512/640",
        .internal_name = "ppc512",
        .type = MACHINE_TYPE_8086,
        .chipset = MACHINE_CHIPSET_PROPRIETARY,
        .init = machine_ppc512_init,
        .pad = 0,
        .pad0 = 0,
        .pad1 = MACHINE_AVAILABLE,
        .pad2 = 0,
        .cpu = {
            .package = CPU_PKG_8086,
            .block = CPU_BLOCK_NONE,
            .min_bus = 0,
            .max_bus = 0,
            .min_voltage = 0,
            .max_voltage = 0,
            .min_multi = 0,
            .max_multi = 0
        },
        .bus_flags = MACHINE_PC,
        .flags = MACHINE_VIDEO | MACHINE_MOUSE,
        .ram = {
            .min = 512,
            .max = 640,
            .step = 128
        },
        .nvrmask = 63,
        .kbc = KBC_AMSTRAD,
        .kbc_p1 = 0xff00,
        .gpio = 0xffffffff,
        .device = &vid_ppc512_device,
        .vid_device = NULL
    },
    {
        .name = "[8086] Compaq Deskpro",
        .internal_name = "deskpro",
        .type = MACHINE_TYPE_8086,
        .chipset = MACHINE_CHIPSET_PROPRIETARY,
        .init = machine_xt_compaq_deskpro_init,
        .pad = 0,
        .pad0 = 0,
        .pad1 = MACHINE_AVAILABLE,
        .pad2 = 0,
        .cpu = {
            .package = CPU_PKG_8086,
            .block = CPU_BLOCK_NONE,
            .min_bus = 0,
            .max_bus = 0,
            .min_voltage = 0,
            .max_voltage = 0,
            .min_multi = 0,
            .max_multi = 0
        },
        .bus_flags = MACHINE_PC,
        .flags = MACHINE_FLAGS_NONE,
        .ram = {
            .min = 128,
            .max = 640,
            .step = 128
        },
        .nvrmask = 0,
        .kbc = KBC_IBM_PC_XT,
        .kbc_p1 = 0xff00,
        .gpio = 0xffffffff,
        .device = NULL,
        .vid_device = NULL
    },
    {
        .name = "[8086] Olivetti M21/24/24SP",
        .internal_name = "m24",
        .type = MACHINE_TYPE_8086,
        .chipset = MACHINE_CHIPSET_PROPRIETARY,
        .init = machine_xt_m24_init,
        .pad = 0,
        .pad0 = 0,
        .pad1 = MACHINE_AVAILABLE,
        .pad2 = 0,
        .cpu = {
            .package = CPU_PKG_8086,
            .block = CPU_BLOCK_NONE,
            .min_bus = 0,
            .max_bus = 0,
            .min_voltage = 0,
            .max_voltage = 0,
            .min_multi = 0,
            .max_multi = 0
        },
        .bus_flags = MACHINE_PC,
        .flags = MACHINE_VIDEO | MACHINE_MOUSE,
        .ram = {
            .min = 128,
            .max = 640,
            .step = 128
        },
        .nvrmask = 0,
        .kbc = KBC_OLIVETTI_XT,
        .kbc_p1 = 0xff00,
        .gpio = 0xffffffff,
        .device = &ogc_m24_device,
        .vid_device = NULL
    },
    /* Has Olivetti KBC firmware. */
    {
        .name = "[8086] Olivetti M240",
        .internal_name = "m240",
        .type = MACHINE_TYPE_8086,
        .chipset = MACHINE_CHIPSET_PROPRIETARY,
        .init = machine_xt_m240_init,
        .pad = 0,
        .pad0 = 0,
        .pad1 = MACHINE_AVAILABLE,
        .pad2 = 0,
        .cpu = {
            .package = CPU_PKG_8086,
            .block = CPU_BLOCK_NONE,
            .min_bus = 0,
            .max_bus = 0,
            .min_voltage = 0,
            .max_voltage = 0,
            .min_multi = 0,
            .max_multi = 0
        },
        .bus_flags = MACHINE_PC,
        .flags = MACHINE_FLAGS_NONE,
        .ram = {
            .min = 128,
            .max = 640,
            .step = 128
        },
        .nvrmask = 0,
        .kbc = KBC_OLIVETTI,
        .kbc_p1 = 0xff04,
        .gpio = 0xffffffff,
        .device = NULL,
        .vid_device = NULL
    },
    {
        .name = "[8086] Schetmash Iskra-3104",
        .internal_name = "iskra3104",
        .type = MACHINE_TYPE_8086,
        .chipset = MACHINE_CHIPSET_DISCRETE,
        .init = machine_xt_iskra3104_init,
        .pad = 0,
        .pad0 = 0,
        .pad1 = MACHINE_AVAILABLE,
        .pad2 = 0,
        .cpu = {
            .package = CPU_PKG_8086,
            .block = CPU_BLOCK_NONE,
            .min_bus = 0,
            .max_bus = 0,
            .min_voltage = 0,
            .max_voltage = 0,
            .min_multi = 0,
            .max_multi = 0
        },
        .bus_flags = MACHINE_PC,
        .flags = MACHINE_FLAGS_NONE,
        .ram = {
            .min = 128,
            .max = 640,
            .step = 128
        },
        .nvrmask = 0,
        .kbc = KBC_IBM_PC_XT,
        .kbc_p1 = 0xff00,
        .gpio = 0xffffffff,
        .device = NULL,
        .vid_device = NULL
    },
    {
        .name = "[8086] Tandy 1000 SL/2",
        .internal_name = "tandy1000sl2",
        .type = MACHINE_TYPE_8086,
        .chipset = MACHINE_CHIPSET_PROPRIETARY,
        .init = machine_tandy1000sl2_init,
        .pad = 0,
        .pad0 = 0,
        .pad1 = MACHINE_AVAILABLE,
        .pad2 = 0,
        .cpu = {
            .package = CPU_PKG_8086,
            .block = CPU_BLOCK_NONE,
            .min_bus = 0,
            .max_bus = 0,
            .min_voltage = 0,
            .max_voltage = 0,
            .min_multi = 0,
            .max_multi = 0
        },
        .bus_flags = MACHINE_PC,
        .flags = MACHINE_VIDEO_FIXED,
        .ram = {
            .min = 512,
            .max = 768,
            .step = 128
        },
        .nvrmask = 0,
        .kbc = KBC_TANDY_SL2,
        .kbc_p1 = 0xff00,
        .gpio = 0xffffffff,
        .device = &vid_device_sl,
        .vid_device = NULL
    },
    {
        .name = "[8086] Victor V86P",
        .internal_name = "v86p",
        .type = MACHINE_TYPE_8086,
        .chipset = MACHINE_CHIPSET_PROPRIETARY,
        .init = machine_v86p_init,
        .pad = 0,
        .pad0 = 0,
        .pad1 = MACHINE_AVAILABLE,
        .pad2 = 0,
        .cpu = {
            .package = CPU_PKG_8086,
            .block = CPU_BLOCK_NONE,
            .min_bus = 0,
            .max_bus = 0,
            .min_voltage = 0,
            .max_voltage = 0,
            .min_multi = 0,
            .max_multi = 0
        },
        .bus_flags = MACHINE_PC,
        .flags = MACHINE_VIDEO,
        .ram = {
            .min = 512,
            .max = 1024,
            .step = 128
        },
        .nvrmask = 127,
        .kbc = KBC_IBM_PC_XT,
        .kbc_p1 = 0xff00,
        .gpio = 0xffffffff,
        .device = NULL,
        .vid_device = NULL
    },
    {
        .name = "[8086] Toshiba T1200",
        .internal_name = "t1200",
        .type = MACHINE_TYPE_8086,
        .chipset = MACHINE_CHIPSET_PROPRIETARY,
        .init = machine_xt_t1200_init,
        .pad = 0,
        .pad0 = 0,
        .pad1 = MACHINE_AVAILABLE,
        .pad2 = 0,
        .cpu = {
            .package = CPU_PKG_8086,
            .block = CPU_BLOCK_NONE,
            .min_bus = 0,
            .max_bus = 0,
            .min_voltage = 0,
            .max_voltage = 0,
            .min_multi = 0,
            .max_multi = 0
        },
        .bus_flags = MACHINE_PC,
        .flags = MACHINE_VIDEO,
        .ram = {
            .min = 1024,
            .max = 2048,
            .step = 1024
        },
        .nvrmask = 63,
        .kbc = KBC_IBM_PC_XT,
        .kbc_p1 = 0xff00,
        .gpio = 0xffffffff,
        .device = &t1200_video_device,
        .vid_device = NULL
    },

#if defined(DEV_BRANCH) && defined(USE_LASERXT)
    {
        .name = "[8086] VTech Laser XT3",
        .internal_name = "lxt3",
        .type = MACHINE_TYPE_8086,
        .chipset = MACHINE_CHIPSET_DISCRETE,
        .init = machine_xt_lxt3_init,
        .pad = 0,
        .pad0 = 0,
        .pad1 = MACHINE_AVAILABLE,
        .pad2 = 0,
        .cpu = {
            .package = CPU_PKG_8086,
            .block = CPU_BLOCK_NONE,
            .min_bus = 0,
            .max_bus = 0,
            .min_voltage = 0,
            .max_voltage = 0,
            .min_multi = 0,
            .max_multi = 0
        },
        .bus_flags = MACHINE_PC,
        .flags = MACHINE_FLAGS_NONE,
        .ram = {
            .min = 256,
            .max = 640,
            .step = 256
        },
        .nvrmask = 0,
        .kbc = KBC_IBM_PC_XT,
        .kbc_p1 = 0xff00,
        .gpio = 0xffffffff,
        .device = NULL,
        .vid_device = NULL
    },
#endif

    /* 286 AT machines */
    /* Has IBM AT KBC firmware. */
    {
        .name = "[ISA] IBM AT",
        .internal_name = "ibmat",
        .type = MACHINE_TYPE_286,
        .chipset = MACHINE_CHIPSET_DISCRETE,
        .init = machine_at_ibm_init,
        .pad = 0,
        .pad0 = 0,
        .pad1 = MACHINE_AVAILABLE,
        .pad2 = 0,
        .cpu = {
            .package = CPU_PKG_286,
            .block = CPU_BLOCK_NONE,
            .min_bus = 6000000,
            .max_bus = 8000000,
            .min_voltage = 0,
            .max_voltage = 0,
            .min_multi = 0,
            .max_multi = 0
        },
        .bus_flags = MACHINE_AT,
        .flags = MACHINE_FLAGS_NONE,
        .ram = {
            .min = 256,
            .max = 15872,
            .step = 128
        },
        .nvrmask = 63,
        .kbc = KBC_UNKNOWN,
        .kbc_p1 = 0,
        .gpio = 0,
        .device = NULL,
        .vid_device = NULL
    },
    /* Has IBM PS/2 Type 1 KBC firmware. */
    {
        .name = "[ISA] IBM PS/1 model 2011",
        .internal_name = "ibmps1es",
        .type = MACHINE_TYPE_286,
        .chipset = MACHINE_CHIPSET_PROPRIETARY,
        .init = machine_ps1_m2011_init,
        .pad = 0,
        .pad0 = 0,
        .pad1 = MACHINE_AVAILABLE,
        .pad2 = 0,
        .cpu = {
            .package = CPU_PKG_286,
            .block = CPU_BLOCK_NONE,
            .min_bus = 10000000,
            .max_bus = 10000000,
            .min_voltage = 0,
            .max_voltage = 0,
            .min_multi = 0,
            .max_multi = 0
        },
        .bus_flags = MACHINE_PS2,
        .flags = MACHINE_XTA | MACHINE_VIDEO_FIXED,
        .ram = {
            .min = 512,
            .max = 16384,
            .step = 512
        },
        .nvrmask = 63,
        .kbc = KBC_UNKNOWN,
        .kbc_p1 = 0,
        .gpio = 0,
        .device = NULL,
        .vid_device = NULL
    },
    /* Has IBM PS/2 Type 1 KBC firmware. */
    {
        .name = "[ISA] IBM PS/2 model 30-286",
        .internal_name = "ibmps2_m30_286",
        .type = MACHINE_TYPE_286,
        .chipset = MACHINE_CHIPSET_PROPRIETARY,
        .init = machine_ps2_m30_286_init,
        .pad = 0,
        .pad0 = 0,
        .pad1 = MACHINE_AVAILABLE,
        .pad2 = 0,
        .cpu = {
            .package = CPU_PKG_286 | CPU_PKG_486SLC_IBM,
            .block = CPU_BLOCK_NONE,
            .min_bus = 10000000,
            .max_bus = 0,
            .min_voltage = 0,
            .max_voltage = 0,
            .min_multi = 0,
            .max_multi = 0
        },
        .bus_flags = MACHINE_PS2,
        .flags = MACHINE_XTA | MACHINE_VIDEO_FIXED,
        .ram = {
            .min = 1024,
            .max = 16384,
            .step = 1024
        },
        .nvrmask = 127,
        .kbc = KBC_UNKNOWN,
        .kbc_p1 = 0,
        .gpio = 0,
        .device = NULL,
        .vid_device = NULL
    },
    /* Has IBM AT KBC firmware. */
    {
        .name = "[ISA] IBM XT Model 286",
        .internal_name = "ibmxt286",
        .type = MACHINE_TYPE_286,
        .chipset = MACHINE_CHIPSET_DISCRETE,
        .init = machine_at_ibmxt286_init,
        .pad = 0,
        .pad0 = 0,
        .pad1 = MACHINE_AVAILABLE,
        .pad2 = 0,
        .cpu = {
            .package = CPU_PKG_286,
            .block = CPU_BLOCK_NONE,
            .min_bus = 6000000,
            .max_bus = 6000000,
            .min_voltage = 0,
            .max_voltage = 0,
            .min_multi = 0,
            .max_multi = 0
        },
        .bus_flags = MACHINE_AT,
        .flags = MACHINE_FLAGS_NONE,
        .ram = {
            .min = 256,
            .max = 15872,
            .step = 128
        },
        .nvrmask = 127,
        .kbc = KBC_UNKNOWN,
        .kbc_p1 = 0,
        .gpio = 0,
        .device = NULL,
        .vid_device = NULL
    },
    /* AMI BIOS for a chipset-less machine, most likely has AMI 'F' KBC firmware. */
    {
        .name = "[ISA] AMI IBM AT",
        .internal_name = "ibmatami",
        .type = MACHINE_TYPE_286,
        .chipset = MACHINE_CHIPSET_DISCRETE,
        .init = machine_at_ibmatami_init,
        .pad = 0,
        .pad0 = 0,
        .pad1 = MACHINE_AVAILABLE,
        .pad2 = 0,
        .cpu = {
            .package = CPU_PKG_286,
            .block = CPU_BLOCK_NONE,
            .min_bus = 6000000,
            .max_bus = 8000000,
            .min_voltage = 0,
            .max_voltage = 0,
            .min_multi = 0,
            .max_multi = 0
        },
        .bus_flags = MACHINE_AT,
        .flags = MACHINE_FLAGS_NONE,
        .ram = {
            .min = 256,
            .max = 15872,
            .step = 128
        },
        .nvrmask = 63,
        .kbc = KBC_UNKNOWN,
        .kbc_p1 = 0,
        .gpio = 0,
        .device = NULL,
        .vid_device = NULL
    },
    /* Uses Commodore (CBM) KBC firmware, to be implemented as identical to the
       IBM AT KBC firmware unless evidence emerges of any proprietary commands. */
    {
        .name = "[ISA] Commodore PC 30 III",
        .internal_name = "cmdpc30",
        .type = MACHINE_TYPE_286,
        .chipset = MACHINE_CHIPSET_PROPRIETARY,
        .init = machine_at_cmdpc_init,
        .pad = 0,
        .pad0 = 0,
        .pad1 = MACHINE_AVAILABLE,
        .pad2 = 0,
        .cpu = {
            .package = CPU_PKG_286,
            .block = CPU_BLOCK_NONE,
            .min_bus = 0,
            .max_bus = 0,
            .min_voltage = 0,
            .max_voltage = 0,
            .min_multi = 0,
            .max_multi = 0
        },
        .bus_flags = MACHINE_AT,
        .flags = MACHINE_FLAGS_NONE,
        .ram = {
            .min = 640,
            .max = 16384,
            .step = 128
        },
        .nvrmask = 127,
        .kbc = KBC_UNKNOWN,
        .kbc_p1 = 0,
        .gpio = 0,
        .device = NULL,
        .vid_device = NULL
    },
    /* Uses Compaq KBC firmware. */
    {
        .name = "[ISA] Compaq Portable II",
        .internal_name = "portableii",
        .type = MACHINE_TYPE_286,
        .chipset = MACHINE_CHIPSET_PROPRIETARY,
        .init = machine_at_portableii_init,
        .pad = 0,
        .pad0 = 0,
        .pad1 = MACHINE_AVAILABLE,
        .pad2 = 0,
        .cpu = {
            .package = CPU_PKG_286,
            .block = CPU_BLOCK_NONE,
            .min_bus = 0,
            .max_bus = 0,
            .min_voltage = 0,
            .max_voltage = 0,
            .min_multi = 0,
            .max_multi = 0
        },
        .bus_flags = MACHINE_AT,
        .flags = MACHINE_FLAGS_NONE,
        .ram = {
            .min = 640,
            .max = 16384,
            .step = 128
        },
        .nvrmask = 127,
        .kbc = KBC_UNKNOWN,
        .kbc_p1 = 0,
        .gpio = 0,
        .device = NULL,
        .vid_device = NULL
    },
    /* Uses Compaq KBC firmware. */
    {
        .name = "[ISA] Compaq Portable III",
        .internal_name = "portableiii",
        .type = MACHINE_TYPE_286,
        .chipset = MACHINE_CHIPSET_PROPRIETARY,
        .init = machine_at_portableiii_init,
        .pad = 0,
        .pad0 = 0,
        .pad1 = MACHINE_AVAILABLE,
        .pad2 = 0,
        .cpu = {
            .package = CPU_PKG_286,
            .block = CPU_BLOCK_NONE,
            .min_bus = 0,
            .max_bus = 0,
            .min_voltage = 0,
            .max_voltage = 0,
            .min_multi = 0,
            .max_multi = 0
        },
        .bus_flags = MACHINE_AT,
        .flags = MACHINE_VIDEO,
        .ram = {
            .min = 640,
            .max = 16384,
            .step = 128
        },
        .nvrmask = 127,
        .kbc = KBC_UNKNOWN,
        .kbc_p1 = 0,
        .gpio = 0,
        .device = &compaq_plasma_device,
        .vid_device = NULL
    },
    /* Has IBM AT KBC firmware. */
    {
        .name = "[ISA] MR BIOS 286 clone",
        .internal_name = "mr286",
        .type = MACHINE_TYPE_286,
        .chipset = MACHINE_CHIPSET_DISCRETE,
        .init = machine_at_mr286_init,
        .pad = 0,
        .pad0 = 0,
        .pad1 = MACHINE_AVAILABLE,
        .pad2 = 0,
        .cpu = {
            .package = CPU_PKG_286,
            .block = CPU_BLOCK_NONE,
            .min_bus = 0,
            .max_bus = 0,
            .min_voltage = 0,
            .max_voltage = 0,
            .min_multi = 0,
            .max_multi = 0
        },
        .bus_flags = MACHINE_AT,
        .flags = MACHINE_IDE,
        .ram = {
            .min = 512,
            .max = 16384,
            .step = 128
        },
        .nvrmask = 127,
        .kbc = KBC_UNKNOWN,
        .kbc_p1 = 0,
        .gpio = 0,
        .device = NULL,
        .vid_device = NULL
    },
    /* Has IBM AT KBC firmware. */
    {
        .name = "[ISA] NCR PC8/810/710/3390/3392",
        .internal_name = "pc8",
        .type = MACHINE_TYPE_286,
        .chipset = MACHINE_CHIPSET_DISCRETE,
        .init = machine_at_pc8_init,
        .pad = 0,
        .pad0 = 0,
        .pad1 = MACHINE_AVAILABLE,
        .pad2 = 0,
        .cpu = {
            .package = CPU_PKG_286,
            .block = CPU_BLOCK_NONE,
            .min_bus = 0,
            .max_bus = 0,
            .min_voltage = 0,
            .max_voltage = 0,
            .min_multi = 0,
            .max_multi = 0
        },
        .bus_flags = MACHINE_AT,
        .flags = MACHINE_FLAGS_NONE,
        .ram = {
            .min = 512,
            .max = 16384,
            .step = 128
        },
        .nvrmask = 127,
        .kbc = KBC_UNKNOWN,
        .kbc_p1 = 0,
        .gpio = 0,
        .device = NULL,
        .vid_device = NULL
    },
#if defined(DEV_BRANCH) && defined(USE_OLIVETTI)
    /* Has Olivetti KBC firmware. */
    {
        .name = "[ISA] Olivetti M290",
        .internal_name = "m290",
        .type = MACHINE_TYPE_286,
        .chipset = MACHINE_CHIPSET_PROPRIETARY,
        .init = machine_at_m290_init,
        .pad = 0,
        .pad0 = 0,
        .pad1 = MACHINE_AVAILABLE,
        .pad2 = 0,
        .cpu = {
            .package = CPU_PKG_286,
            .block = CPU_BLOCK_NONE,
            .min_bus = 0,
            .max_bus = 0,
            .min_voltage = 0,
            .max_voltage = 0,
            .min_multi = 0,
            .max_multi = 0
        },
        .bus_flags = MACHINE_AT,
        .flags = MACHINE_FLAGS_NONE,
        .ram = {
            .min = 640,
            .max = 16384,
            .step = 128
        },
        .nvrmask = 127,
        .kbc = KBC_UNKNOWN,
        .kbc_p1 = 0,
        .gpio = 0,
        .device = NULL,
        .vid_device = NULL
    },
#endif
#if defined(DEV_BRANCH) && defined(USE_OPEN_AT)
    /* Has IBM AT KBC firmware. */
    {
        .name = "[ISA] OpenAT",
        .internal_name = "openat",
        .type = MACHINE_TYPE_286,
        .chipset = MACHINE_CHIPSET_DISCRETE,
        .init = machine_at_openat_init,
        .pad = 0,
        .pad0 = 0,
        .pad1 = MACHINE_AVAILABLE,
        .pad2 = 0,
        .cpu = {
            .package = CPU_PKG_286,
            .block = CPU_BLOCK_NONE,
            .min_bus = 0,
            .max_bus = 0,
            .min_voltage = 0,
            .max_voltage = 0,
            .min_multi = 0,
            .max_multi = 0
        },
        .bus_flags = MACHINE_AT,
        .flags = MACHINE_FLAGS_NONE,
        .ram = {
            .min = 256,
            .max = 15872,
            .step = 128
        },
        .nvrmask = 63,
        .kbc = KBC_UNKNOWN,
        .kbc_p1 = 0,
        .gpio = 0,
        .device = NULL,
        .vid_device = NULL
    },
#endif
    /* Has IBM AT KBC firmware. */
    {
        .name = "[ISA] Phoenix IBM AT",
        .internal_name = "ibmatpx",
        .type = MACHINE_TYPE_286,
        .chipset = MACHINE_CHIPSET_DISCRETE,
        .init = machine_at_ibmatpx_init,
        .pad = 0,
        .pad0 = 0,
        .pad1 = MACHINE_AVAILABLE,
        .pad2 = 0,
        .cpu = {
            .package = CPU_PKG_286,
            .block = CPU_BLOCK_NONE,
            .min_bus = 6000000,
            .max_bus = 8000000,
            .min_voltage = 0,
            .max_voltage = 0,
            .min_multi = 0,
            .max_multi = 0
        },
        .bus_flags = MACHINE_AT,
        .flags = MACHINE_FLAGS_NONE,
        .ram = {
            .min = 256,
            .max = 15872,
            .step = 128
        },
        .nvrmask = 63,
        .kbc = KBC_UNKNOWN,
        .kbc_p1 = 0,
        .gpio = 0,
        .device = NULL,
        .vid_device = NULL
    },
    /* Has Quadtel KBC firmware. */
    {
        .name = "[ISA] Quadtel IBM AT",
        .internal_name = "ibmatquadtel",
        .type = MACHINE_TYPE_286,
        .chipset = MACHINE_CHIPSET_DISCRETE,
        .init = machine_at_ibmatquadtel_init,
        .pad = 0,
        .pad0 = 0,
        .pad1 = MACHINE_AVAILABLE,
        .pad2 = 0,
        .cpu = {
            .package = CPU_PKG_286,
            .block = CPU_BLOCK_NONE,
            .min_bus = 6000000,
            .max_bus = 8000000,
            .min_voltage = 0,
            .max_voltage = 0,
            .min_multi = 0,
            .max_multi = 0
        },
        .bus_flags = MACHINE_AT,
        .flags = MACHINE_FLAGS_NONE,
        .ram = {
            .min = 256,
            .max = 15872,
            .step = 128
        },
        .nvrmask = 63,
        .kbc = KBC_UNKNOWN,
        .kbc_p1 = 0,
        .gpio = 0,
        .device = NULL,
        .vid_device = NULL
    },
    /* This has a Siemens proprietary KBC which is completely undocumented. */
    {
        .name = "[ISA] Siemens PCD-2L",
        .internal_name = "siemens",
        .type = MACHINE_TYPE_286,
        .chipset = MACHINE_CHIPSET_DISCRETE,
        .init = machine_at_siemens_init,
        .pad = 0,
        .pad0 = 0,
        .pad1 = MACHINE_AVAILABLE,
        .pad2 = 0,
        .cpu = {
            .package = CPU_PKG_286,
            .block = CPU_BLOCK_NONE,
            .min_bus = 0,
            .max_bus = 0,
            .min_voltage = 0,
            .max_voltage = 0,
            .min_multi = 0,
            .max_multi = 0
        },
        .bus_flags = MACHINE_AT,
        .flags = MACHINE_FLAGS_NONE,
        .ram = {
            .min = 256,
            .max = 15872,
            .step = 128
        },
        .nvrmask = 63,
        .kbc = KBC_UNKNOWN,
        .kbc_p1 = 0,
        .gpio = 0,
        .device = NULL,
        .vid_device = NULL
    },
    /* This has Toshiba's proprietary KBC, which is already implemented. */
    {
        .name = "[ISA] Toshiba T3100e",
        .internal_name = "t3100e",
        .type = MACHINE_TYPE_286,
        .chipset = MACHINE_CHIPSET_PROPRIETARY,
        .init = machine_at_t3100e_init,
        .pad = 0,
        .pad0 = 0,
        .pad1 = MACHINE_AVAILABLE,
        .pad2 = 0,
        .cpu = {
            .package = CPU_PKG_286,
            .block = CPU_BLOCK_NONE,
            .min_bus = 0,
            .max_bus = 0,
            .min_voltage = 0,
            .max_voltage = 0,
            .min_multi = 0,
            .max_multi = 0
        },
        .bus_flags = MACHINE_AT,
        .flags = MACHINE_IDE | MACHINE_VIDEO_FIXED,
        .ram = {
            .min = 1024,
            .max = 5120,
            .step = 256
        },
        .nvrmask = 63,
        .kbc = KBC_UNKNOWN,
        .kbc_p1 = 0,
        .gpio = 0,
        .device = NULL,
        .vid_device = NULL
    },
    /* Has Quadtel KBC firmware. */
    {
        .name = "[GC103] Quadtel 286 clone",
        .internal_name = "quadt286",
        .type = MACHINE_TYPE_286,
        .chipset = MACHINE_CHIPSET_GC103,
        .init = machine_at_quadt286_init,
        .pad = 0,
        .pad0 = 0,
        .pad1 = MACHINE_AVAILABLE,
        .pad2 = 0,
        .cpu = {
            .package = CPU_PKG_286,
            .block = CPU_BLOCK_NONE,
            .min_bus = 0,
            .max_bus = 0,
            .min_voltage = 0,
            .max_voltage = 0,
            .min_multi = 0,
            .max_multi = 0
        },
        .bus_flags = MACHINE_AT,
        .flags = MACHINE_FLAGS_NONE,
        .ram = {
            .min = 512,
            .max = 16384,
            .step = 128
        },
        .nvrmask = 127,
        .kbc = KBC_UNKNOWN,
        .kbc_p1 = 0,
        .gpio = 0,
        .device = NULL,
        .vid_device = NULL
    },
    /* Most likely has AMI 'F' KBC firmware. */
    {
        .name = "[GC103] TriGem 286M",
        .internal_name = "tg286m",
        .type = MACHINE_TYPE_286,
        .chipset = MACHINE_CHIPSET_GC103,
        .init = machine_at_tg286m_init,
        .pad = 0,
        .pad0 = 0,
        .pad1 = MACHINE_AVAILABLE,
        .pad2 = 0,
        .cpu = {
            .package = CPU_PKG_286,
            .block = CPU_BLOCK_NONE,
            .min_bus = 0,
            .max_bus = 0,
            .min_voltage = 0,
            .max_voltage = 0,
            .min_multi = 0,
            .max_multi = 0
        },
        .bus_flags = MACHINE_AT,
        .flags = MACHINE_IDE,
        .ram = {
            .min = 512,
            .max = 8192,
            .step = 128
        },
        .nvrmask = 127,
        .kbc = KBC_UNKNOWN,
        .kbc_p1 = 0,
        .gpio = 0,
        .device = NULL,
        .vid_device = NULL
    },
    /* This has "AMI KEYBOARD BIOS", most likely 'F'. */
    {
        .name = "[NEAT] DataExpert 286",
        .internal_name = "ami286",
        .type = MACHINE_TYPE_286,
        .chipset = MACHINE_CHIPSET_NEAT,
        .init = machine_at_neat_ami_init,
        .pad = 0,
        .pad0 = 0,
        .pad1 = MACHINE_AVAILABLE,
        .pad2 = 0,
        .cpu = {
            .package = CPU_PKG_286,
            .block = CPU_BLOCK_NONE,
            .min_bus = 0,
            .max_bus = 0,
            .min_voltage = 0,
            .max_voltage = 0,
            .min_multi = 0,
            .max_multi = 0
        },
        .bus_flags = MACHINE_AT,
        .flags = MACHINE_FLAGS_NONE,
        .ram = {
            .min = 512,
            .max = 8192,
            .step = 128
        },
        .nvrmask = 127,
        .kbc = KBC_UNKNOWN,
        .kbc_p1 = 0,
        .gpio = 0,
        .device = NULL,
        .vid_device = NULL
    },
    /* Has IBM AT KBC firmware. */
    {
        .name = "[NEAT] NCR 3302",
        .internal_name = "3302",
        .type = MACHINE_TYPE_286,
        .chipset = MACHINE_CHIPSET_NEAT,
        .init = machine_at_3302_init,
        .pad = 0,
        .pad0 = 0,
        .pad1 = MACHINE_AVAILABLE,
        .pad2 = 0,
        .cpu = {
            .package = CPU_PKG_286,
            .block = CPU_BLOCK_NONE,
            .min_bus = 0,
            .max_bus = 0,
            .min_voltage = 0,
            .max_voltage = 0,
            .min_multi = 0,
            .max_multi = 0
        },
        .bus_flags = MACHINE_AT,
        .flags = MACHINE_VIDEO,
        .ram = {
            .min = 512,
            .max = 16384,
            .step = 128
        },
        .nvrmask = 127,
        .kbc = KBC_UNKNOWN,
        .kbc_p1 = 0,
        .gpio = 0,
        .device = NULL,
        .vid_device = NULL
    },
    /* Has IBM AT KBC firmware. */
    {
        .name = "[NEAT] Phoenix 286 clone",
        .internal_name = "px286",
        .type = MACHINE_TYPE_286,
        .chipset = MACHINE_CHIPSET_NEAT,
        .init = machine_at_px286_init,
        .pad = 0,
        .pad0 = 0,
        .pad1 = MACHINE_AVAILABLE,
        .pad2 = 0,
        .cpu = {
            .package = CPU_PKG_286,
            .block = CPU_BLOCK_NONE,
            .min_bus = 0,
            .max_bus = 0,
            .min_voltage = 0,
            .max_voltage = 0,
            .min_multi = 0,
            .max_multi = 0
        },
        .bus_flags = MACHINE_AT,
        .flags = MACHINE_FLAGS_NONE,
        .ram = {
            .min = 512,
            .max = 16384,
            .step = 128
        },
        .nvrmask = 127,
        .kbc = KBC_UNKNOWN,
        .kbc_p1 = 0,
        .gpio = 0,
        .device = NULL,
        .vid_device = NULL
    },
    /* Has Chips & Technologies KBC firmware. */
    {
        .name = "[SCAT] GW-286CT GEAR",
        .internal_name = "gw286ct",
        .type = MACHINE_TYPE_286,
        .chipset = MACHINE_CHIPSET_SCAT,
        .init = machine_at_gw286ct_init,
        .pad = 0,
        .pad0 = 0,
        .pad1 = MACHINE_AVAILABLE,
        .pad2 = 0,
        .cpu = {
            .package = CPU_PKG_286,
            .block = CPU_BLOCK_NONE,
            .min_bus = 0,
            .max_bus = 0,
            .min_voltage = 0,
            .max_voltage = 0,
            .min_multi = 0,
            .max_multi = 0
        },
        .bus_flags = MACHINE_AT,
        .flags = MACHINE_IDE,
        .ram = {
            .min = 512,
            .max = 16384,
            .step = 128
        },
        .nvrmask = 127,
        .kbc = KBC_UNKNOWN,
        .kbc_p1 = 0,
        .gpio = 0,
        .device = NULL,
        .vid_device = NULL
    },
    /* Has IBM PS/2 Type 1 KBC firmware. */
    {
        .name = "[SCAT] Goldstar GDC-212M",
        .internal_name = "gdc212m",
        .type = MACHINE_TYPE_286,
        .chipset = MACHINE_CHIPSET_SCAT,
        .init = machine_at_gdc212m_init,
        .pad = 0,
        .pad0 = 0,
        .pad1 = MACHINE_AVAILABLE,
        .pad2 = 0,
        .cpu = {
            .package = CPU_PKG_286,
            .block = CPU_BLOCK_NONE,
            .min_bus = 0,
            .max_bus = 0,
            .min_voltage = 0,
            .max_voltage = 0,
            .min_multi = 0,
            .max_multi = 0
        },
        .bus_flags = MACHINE_PS2,
        .flags = MACHINE_IDE,
        .ram = {
            .min = 512,
            .max = 4096,
            .step = 512
        },
        .nvrmask = 127,
        .kbc = KBC_UNKNOWN,
        .kbc_p1 = 0,
        .gpio = 0,
        .device = NULL,
        .vid_device = NULL
    },
    /* Has a VIA VT82C42N KBC. */
    {
        .name = "[SCAT] Hyundai Solomon 286KP",
        .internal_name = "award286",
        .type = MACHINE_TYPE_286,
        .chipset = MACHINE_CHIPSET_SCAT,
        .init = machine_at_award286_init,
        .pad = 0,
        .pad0 = 0,
        .pad1 = MACHINE_AVAILABLE,
        .pad2 = 0,
        .cpu = {
            .package = CPU_PKG_286,
            .block = CPU_BLOCK_NONE,
            .min_bus = 0,
            .max_bus = 0,
            .min_voltage = 0,
            .max_voltage = 0,
            .min_multi = 0,
            .max_multi = 0
        },
        .bus_flags = MACHINE_AT,
        .flags = MACHINE_FLAGS_NONE,
        .ram = {
            .min = 512,
            .max = 16384,
            .step = 128
        },
        .nvrmask = 127,
        .kbc = KBC_UNKNOWN,
        .kbc_p1 = 0,
        .gpio = 0,
        .device = NULL,
        .vid_device = NULL
    },
    /* Has a VIA VT82C42N KBC. */
    {
        .name = "[SCAT] Hyundai Super-286TR",
        .internal_name = "super286tr",
        .type = MACHINE_TYPE_286,
        .chipset = MACHINE_CHIPSET_SCAT,
        .init = machine_at_super286tr_init,
        .pad = 0,
        .pad0 = 0,
        .pad1 = MACHINE_AVAILABLE,
        .pad2 = 0,
        .cpu = {
            .package = CPU_PKG_286,
            .block = CPU_BLOCK_NONE,
            .min_bus = 0,
            .max_bus = 0,
            .min_voltage = 0,
            .max_voltage = 0,
            .min_multi = 0,
            .max_multi = 0
        },
        .bus_flags = MACHINE_AT,
        .flags = MACHINE_FLAGS_NONE,
        .ram = {
            .min = 512,
            .max = 16384,
            .step = 128
        },
        .nvrmask = 127,
        .kbc = KBC_UNKNOWN,
        .kbc_p1 = 0,
        .gpio = 0,
        .device = NULL,
        .vid_device = NULL
    },
    /* Has IBM PS/2 Type 1 KBC firmware. */
    {
        .name = "[SCAT] Samsung SPC-4200P",
        .internal_name = "spc4200p",
        .type = MACHINE_TYPE_286,
        .chipset = MACHINE_CHIPSET_SCAT,
        .init = machine_at_spc4200p_init,
        .pad = 0,
        .pad0 = 0,
        .pad1 = MACHINE_AVAILABLE,
        .pad2 = 0,
        .cpu = {
            .package = CPU_PKG_286,
            .block = CPU_BLOCK_NONE,
            .min_bus = 0,
            .max_bus = 0,
            .min_voltage = 0,
            .max_voltage = 0,
            .min_multi = 0,
            .max_multi = 0
        },
        .bus_flags = MACHINE_PS2,
        .flags = MACHINE_FLAGS_NONE,
        .ram = {
            .min = 512,
            .max = 2048,
            .step = 128
        },
        .nvrmask = 127,
        .kbc = KBC_UNKNOWN,
        .kbc_p1 = 0,
        .gpio = 0,
        .device = NULL,
        .vid_device = NULL
    },
    /* Has IBM PS/2 Type 1 KBC firmware. */
    {
        .name = "[SCAT] Samsung SPC-4216P",
        .internal_name = "spc4216p",
        .type = MACHINE_TYPE_286,
        .chipset = MACHINE_CHIPSET_SCAT,
        .init = machine_at_spc4216p_init,
        .pad = 0,
        .pad0 = 0,
        .pad1 = MACHINE_AVAILABLE,
        .pad2 = 0,
        .cpu = {
            .package = CPU_PKG_286,
            .block = CPU_BLOCK_NONE,
            .min_bus = 0,
            .max_bus = 0,
            .min_voltage = 0,
            .max_voltage = 0,
            .min_multi = 0,
            .max_multi = 0
        },
        .bus_flags = MACHINE_PS2,
        .flags = MACHINE_FLAGS_NONE,
        .ram = {
            .min = 1024,
            .max = 5120,
            .step = 1024
        },
        .nvrmask = 127,
        .kbc = KBC_UNKNOWN,
        .kbc_p1 = 0,
        .gpio = 0,
        .device = NULL,
        .vid_device = NULL
    },
    /* Has IBM PS/2 Type 1 KBC firmware. */
    {
        .name = "[SCAT] Samsung SPC-4620P",
        .internal_name = "spc4620p",
        .type = MACHINE_TYPE_286,
        .chipset = MACHINE_CHIPSET_SCAT,
        .init = machine_at_spc4620p_init,
        .pad = 0,
        .pad0 = 0,
        .pad1 = MACHINE_AVAILABLE,
        .pad2 = 0,
        .cpu = {
            .package = CPU_PKG_286,
            .block = CPU_BLOCK_NONE,
            .min_bus = 0,
            .max_bus = 0,
            .min_voltage = 0,
            .max_voltage = 0,
            .min_multi = 0,
            .max_multi = 0
        },
        .bus_flags = MACHINE_PS2,
        .flags = MACHINE_VIDEO,
        .ram = {
            .min = 1024,
            .max = 5120,
            .step = 1024
        },
        .nvrmask = 127,
        .kbc = KBC_UNKNOWN,
        .kbc_p1 = 0,
        .gpio = 0,
        .device = NULL,
        .vid_device = NULL
    },
    /* Has IBM AT KBC firmware. */
    {
        .name = "[SCAT] Samsung Deskmaster 286",
        .internal_name = "deskmaster286",
        .type = MACHINE_TYPE_286,
        .chipset = MACHINE_CHIPSET_SCAT,
        .init = machine_at_deskmaster286_init,
        .pad = 0,
        .pad0 = 0,
        .pad1 = MACHINE_AVAILABLE,
        .pad2 = 0,
        .cpu = {
            .package = CPU_PKG_286,
            .block = CPU_BLOCK_NONE,
            .min_bus = 0,
            .max_bus = 0,
            .min_voltage = 0,
            .max_voltage = 0,
            .min_multi = 0,
            .max_multi = 0
        },
        .bus_flags = MACHINE_AT,
        .flags = MACHINE_FLAGS_NONE,
        .ram = {
            .min = 512,
            .max = 16384,
            .step = 128
        },
        .nvrmask = 127,
        .kbc = KBC_UNKNOWN,
        .kbc_p1 = 0,
        .gpio = 0,
        .device = NULL,
        .vid_device = NULL
    },

    /* 286 machines that utilize the MCA bus */
    /* Has IBM PS/2 Type 2 KBC firmware. */
    {
        .name = "[MCA] IBM PS/2 model 50",
        .internal_name = "ibmps2_m50",
        .type = MACHINE_TYPE_286,
        .chipset = MACHINE_CHIPSET_PROPRIETARY,
        .init = machine_ps2_model_50_init,
        .pad = 0,
        .pad0 = 0,
        .pad1 = MACHINE_AVAILABLE,
        .pad2 = 0,
        .cpu = {
            .package = CPU_PKG_286 | CPU_PKG_486SLC_IBM,
            .block = CPU_BLOCK_NONE,
            .min_bus = 10000000,
            .max_bus = 0,
            .min_voltage = 0,
            .max_voltage = 0,
            .min_multi = 0,
            .max_multi = 0
        },
        .bus_flags = MACHINE_PS2_MCA,
        .flags = MACHINE_VIDEO,
        .ram = {
            .min = 1024,
            .max = 10240,
            .step = 1024
        },
        .nvrmask = 63,
        .kbc = KBC_UNKNOWN,
        .kbc_p1 = 0,
        .gpio = 0,
        .device = NULL,
        .vid_device = NULL
    },
    /* Has IBM PS/2 Type 2 KBC firmware. */
    {
        .name = "[MCA] IBM PS/2 model 60",
        .internal_name = "ibmps2_m60",
        .type = MACHINE_TYPE_286,
        .chipset = MACHINE_CHIPSET_PROPRIETARY,
        .init = machine_ps2_model_60_init,
        .pad = 0,
        .pad0 = 0,
        .pad1 = MACHINE_AVAILABLE,
        .pad2 = 0,
        .cpu = {
            .package = CPU_PKG_286 | CPU_PKG_486SLC_IBM,
            .block = CPU_BLOCK_NONE,
            .min_bus = 10000000,
            .max_bus = 0,
            .min_voltage = 0,
            .max_voltage = 0,
            .min_multi = 0,
            .max_multi = 0
        },
        .bus_flags = MACHINE_PS2_MCA,
        .flags = MACHINE_VIDEO,
        .ram = {
            .min = 1024,
            .max = 10240,
            .step = 1024
        },
        .nvrmask = 63,
        .kbc = KBC_UNKNOWN,
        .kbc_p1 = 0,
        .gpio = 0,
        .device = NULL,
        .vid_device = NULL
    },

    /* 386SX machines */
    /* ISA slots available because an official IBM expansion for that existed. */
    /* Has IBM PS/2 Type 1 KBC firmware. */
    {
        .name = "[ISA] IBM PS/1 model 2121",
        .internal_name = "ibmps1_2121",
        .type = MACHINE_TYPE_386SX,
        .chipset = MACHINE_CHIPSET_PROPRIETARY,
        .init = machine_ps1_m2121_init,
        .pad = 0,
        .pad0 = 0,
        .pad1 = MACHINE_AVAILABLE,
        .pad2 = 0,
        .cpu = {
            .package = CPU_PKG_386SX,
            .block = CPU_BLOCK_NONE,
            .min_bus = 0,
            .max_bus = 0,
            .min_voltage = 0,
            .max_voltage = 0,
            .min_multi = 0,
            .max_multi = 0
        },
        .bus_flags = MACHINE_PS2,
        .flags = MACHINE_IDE | MACHINE_VIDEO,
        .ram = {
            .min = 2048,
            .max = 6144,
            .step = 1024
        },
        .nvrmask = 63,
        .kbc = KBC_UNKNOWN,
        .kbc_p1 = 0,
        .gpio = 0,
        .device = NULL,
        .vid_device = NULL
    },
    /* Has IBM AT KBC firmware. */
    {
        .name = "[ISA] NCR PC916SX",
        .internal_name = "pc916sx",
        .type = MACHINE_TYPE_386SX,
        .chipset = MACHINE_CHIPSET_DISCRETE,
        .init = machine_at_pc916sx_init,
        .pad = 0,
        .pad0 = 0,
        .pad1 = MACHINE_AVAILABLE,
        .pad2 = 0,
        .cpu = {
            .package = CPU_PKG_386SX,
            .block = CPU_BLOCK_NONE,
            .min_bus = 0,
            .max_bus = 0,
            .min_voltage = 0,
            .max_voltage = 0,
            .min_multi = 0,
            .max_multi = 0
        },
        .bus_flags = MACHINE_AT,
        .flags = MACHINE_FLAGS_NONE,
        .ram = {
            .min = 1024,
            .max = 16384,
            .step = 128
        },
        .nvrmask = 127,
        .kbc = KBC_UNKNOWN,
        .kbc_p1 = 0,
        .gpio = 0,
        .device = NULL,
        .vid_device = NULL
    },
    /* Has Quadtel KBC firmware. */
    {
        .name = "[ISA] QTC-SXM KT X20T02/HI",
        .internal_name = "quadt386sx",
        .type = MACHINE_TYPE_386SX,
        .chipset = MACHINE_CHIPSET_DISCRETE,
        .init = machine_at_quadt386sx_init,
        .pad = 0,
        .pad0 = 0,
        .pad1 = MACHINE_AVAILABLE,
        .pad2 = 0,
        .cpu = {
            .package = CPU_PKG_386SX,
            .block = CPU_BLOCK_NONE,
            .min_bus = 0,
            .max_bus = 0,
            .min_voltage = 0,
            .max_voltage = 0,
            .min_multi = 0,
            .max_multi = 0
        },
        .bus_flags = MACHINE_AT,
        .flags = MACHINE_FLAGS_NONE,
        .ram = {
            .min = 1024,
            .max = 16384,
            .step = 128
        },
        .nvrmask = 127,
        .kbc = KBC_UNKNOWN,
        .kbc_p1 = 0,
        .gpio = 0,
        .device = NULL,
        .vid_device = NULL
    },
    /* This has an AMIKey-2, which is an updated version of type 'H'. */
    {
        .name = "[ALi M1217] Acrosser AR-B1374",
        .internal_name = "arb1374",
        .type = MACHINE_TYPE_386SX,
        .chipset = MACHINE_CHIPSET_ALI_M1217,
        .init = machine_at_arb1374_init,
        .pad = 0,
        .pad0 = 0,
        .pad1 = MACHINE_AVAILABLE,
        .pad2 = 0,
        .cpu = {
            .package = CPU_PKG_386SX,
            .block = CPU_BLOCK_NONE,
            .min_bus = 0,
            .max_bus = 0,
            .min_voltage = 0,
            .max_voltage = 0,
            .min_multi = 0,
            .max_multi = 0
        },
        .bus_flags = MACHINE_PS2,
        .flags = MACHINE_IDE,
        .ram = {
            .min = 1024,
            .max = 32768,
            .step = 1024
        },
        .nvrmask = 127,
        .kbc = KBC_UNKNOWN,
        .kbc_p1 = 0,
        .gpio = 0,
        .device = NULL,
        .vid_device = NULL
    },
    /* Has the AMIKey KBC firmware, which is an updated 'F' type. */
    {
        .name = "[ALi M1217] AAEON SBC-350A",
        .internal_name = "sbc350a",
        .type = MACHINE_TYPE_386SX,
        .chipset = MACHINE_CHIPSET_ALI_M1217,
        .init = machine_at_sbc350a_init,
        .pad = 0,
        .pad0 = 0,
        .pad1 = MACHINE_AVAILABLE,
        .pad2 = 0,
        .cpu = {
            .package = CPU_PKG_386SX,
            .block = CPU_BLOCK_NONE,
            .min_bus = 0,
            .max_bus = 0,
            .min_voltage = 0,
            .max_voltage = 0,
            .min_multi = 0,
            .max_multi = 0
        },
        .bus_flags = MACHINE_PS2,
        .flags = MACHINE_IDE,
        .ram = {
            .min = 1024,
            .max = 16384,
            .step = 1024
        },
        .nvrmask = 127,
        .kbc = KBC_UNKNOWN,
        .kbc_p1 = 0,
        .gpio = 0,
        .device = NULL,
        .vid_device = NULL
    },
    /* Has an AMI KBC firmware, the only photo of this is too low resolution
       for me to read what's on the KBC chip, so I'm going to assume AMI 'F'
       based on the other known HT18 AMI BIOS strings. */
    {
        .name = "[ALi M1217] Flytech 386",
        .internal_name = "flytech386",
        .type = MACHINE_TYPE_386SX,
        .chipset = MACHINE_CHIPSET_ALI_M1217,
        .init = machine_at_flytech386_init,
        .pad = 0,
        .pad0 = 0,
        .pad1 = MACHINE_AVAILABLE,
        .pad2 = 0,
        .cpu = {
            .package = CPU_PKG_386SX,
            .block = CPU_BLOCK_NONE,
            .min_bus = 0,
            .max_bus = 0,
            .min_voltage = 0,
            .max_voltage = 0,
            .min_multi = 0,
            .max_multi = 0
        },
        .bus_flags = MACHINE_PS2,
        .flags = MACHINE_IDE | MACHINE_VIDEO,
        .ram = {
            .min = 1024,
            .max = 16384,
            .step = 1024
        },
        .nvrmask = 127,
        .kbc = KBC_UNKNOWN,
        .kbc_p1 = 0,
        .gpio = 0,
        .device = &tvga8900d_device,
        .vid_device = NULL
    },
    /* I'm going to assume this has a standard/generic IBM-compatible AT KBC
       firmware until the board is identified. */
    {
        .name = "[ALi M1217] MR BIOS 386SX clone",
        .internal_name = "mr1217",
        .type = MACHINE_TYPE_386SX,
        .chipset = MACHINE_CHIPSET_ALI_M1217,
        .init = machine_at_mr1217_init,
        .pad = 0,
        .pad0 = 0,
        .pad1 = MACHINE_AVAILABLE,
        .pad2 = 0,
        .cpu = {
            .package = CPU_PKG_386SX,
            .block = CPU_BLOCK_NONE,
            .min_bus = 0,
            .max_bus = 0,
            .min_voltage = 0,
            .max_voltage = 0,
            .min_multi = 0,
            .max_multi = 0
        },
        .bus_flags = MACHINE_PS2,
        .flags = MACHINE_IDE,
        .ram = {
            .min = 1024,
            .max = 16384,
            .step = 1024
        },
        .nvrmask = 127,
        .kbc = KBC_UNKNOWN,
        .kbc_p1 = 0,
        .gpio = 0,
        .device = NULL,
        .vid_device = NULL
    },
    /* Has IBM PS/2 Type 1 KBC firmware. */
    {
        .name = "[ALi M6117] Acrosser PJ-A511M",
        .internal_name = "pja511m",
        .type = MACHINE_TYPE_386SX,
        .chipset = MACHINE_CHIPSET_ALI_M6117,
        .init = machine_at_pja511m_init,
        .pad = 0,
        .pad0 = 0,
        .pad1 = MACHINE_AVAILABLE,
        .pad2 = 0,
        .cpu = {
            .package = CPU_PKG_M6117,
            .block = CPU_BLOCK_NONE,
            .min_bus = 0,
            .max_bus = 0,
            .min_voltage = 0,
            .max_voltage = 0,
            .min_multi = 0,
            .max_multi = 0
        },
        .bus_flags = MACHINE_PS2,
        .flags = MACHINE_IDE,
        .ram = {
            .min = 1024,
            .max = 32768,
            .step = 1024
        },
        .nvrmask = 127,
        .kbc = KBC_UNKNOWN,
        .kbc_p1 = 0,
        .gpio = 0,
        .device = NULL,
        .vid_device = NULL
    },
    /* Has IBM PS/2 Type 1 KBC firmware. */
    {
        .name = "[ALi M6117] Protech ProX-1332",
        .internal_name = "prox1332",
        .type = MACHINE_TYPE_386SX,
        .chipset = MACHINE_CHIPSET_ALI_M6117,
        .init = machine_at_prox1332_init,
        .pad = 0,
        .pad0 = 0,
        .pad1 = MACHINE_AVAILABLE,
        .pad2 = 0,
        .cpu = {
            .package = CPU_PKG_M6117,
            .block = CPU_BLOCK_NONE,
            .min_bus = 0,
            .max_bus = 0,
            .min_voltage = 0,
            .max_voltage = 0,
            .min_multi = 0,
            .max_multi = 0
        },
        .bus_flags = MACHINE_PS2,
        .flags = MACHINE_IDE,
        .ram = {
            .min = 1024,
            .max = 32768,
            .step = 1024
        },
        .nvrmask = 127,
        .kbc = KBC_UNKNOWN,
        .kbc_p1 = 0,
        .gpio = 0,
        .device = NULL,
        .vid_device = NULL
    },
    /* Has an AMI KBC firmware, the only photo of this is too low resolution
       for me to read what's on the KBC chip, so I'm going to assume AMI 'F'
       based on the other known HT18 AMI BIOS strings. */
    {
        .name = "[HT18] AMA-932J",
        .internal_name = "ama932j",
        .type = MACHINE_TYPE_386SX,
        .chipset = MACHINE_CHIPSET_HT18,
        .init = machine_at_ama932j_init,
        .pad = 0,
        .pad0 = 0,
        .pad1 = MACHINE_AVAILABLE,
        .pad2 = 0,
        .cpu = {
            .package = CPU_PKG_386SX,
            .block = CPU_BLOCK_NONE,
            .min_bus = 0,
            .max_bus = 0,
            .min_voltage = 0,
            .max_voltage = 0,
            .min_multi = 0,
            .max_multi = 0
        },
        .bus_flags = MACHINE_AT,
        .flags = MACHINE_IDE | MACHINE_VIDEO,
        .ram = {
            .min = 512,
            .max = 8192,
            .step = 128
        },
        .nvrmask = 127,
        .kbc = KBC_UNKNOWN,
        .kbc_p1 = 0,
        .gpio = 0,
        .device = &oti067_ama932j_device,
        .vid_device = NULL
    },
    /* Has an unknown KBC firmware with commands B8 and BB in the style of
       Phoenix MultiKey and AMIKey-3(!), but also commands E1 and EA with
       unknown functions. */
    {
        .name = "[Intel 82335] ADI 386SX",
        .internal_name = "adi386sx",
        .type = MACHINE_TYPE_386SX,
        .chipset = MACHINE_CHIPSET_INTEL_82335,
        .init = machine_at_adi386sx_init,
        .pad = 0,
        .pad0 = 0,
        .pad1 = MACHINE_AVAILABLE,
        .pad2 = 0,
        .cpu = {
            .package = CPU_PKG_386SX,
            .block = CPU_BLOCK_NONE,
            .min_bus = 0,
            .max_bus = 0,
            .min_voltage = 0,
            .max_voltage = 0,
            .min_multi = 0,
            .max_multi = 0
        },
        .bus_flags = MACHINE_AT,
        .flags = MACHINE_FLAGS_NONE,
        .ram = {
            .min = 512,
            .max = 8192,
            .step = 128
        },
        .nvrmask = 127,
        .kbc = KBC_UNKNOWN,
        .kbc_p1 = 0,
        .gpio = 0,
        .device = NULL,
        .vid_device = NULL
    },
    /* Has an AMI Keyboard BIOS PLUS KBC firmware ('8'). */
    { .name = "[Intel 82335] Shuttle 386SX",
        .internal_name = "shuttle386sx",
        .type = MACHINE_TYPE_386SX,
        .chipset = MACHINE_CHIPSET_INTEL_82335,
        .init = machine_at_shuttle386sx_init,
        .pad = 0,
        .pad0 = 0,
        .pad1 = MACHINE_AVAILABLE,
        .pad2 = 0,
        .cpu = {
            .package = CPU_PKG_386SX,
            .block = CPU_BLOCK_NONE,
            .min_bus = 0,
            .max_bus = 0,
            .min_voltage = 0,
            .max_voltage = 0,
            .min_multi = 0,
            .max_multi = 0
        },
        .bus_flags = MACHINE_AT,
        .flags = MACHINE_FLAGS_NONE,
        .ram = {
            .min = 512,
            .max = 8192,
            .step = 128
        },
        .nvrmask = 127,
        .kbc = KBC_UNKNOWN,
        .kbc_p1 = 0,
        .gpio = 0,
        .device = NULL,
        .vid_device = NULL
    },
    /* Uses Commodore (CBM) KBC firmware, to be implemented as identical to
       the IBM PS/2 Type 1 KBC firmware unless evidence emerges of any
       proprietary commands. */
    {
        .name = "[NEAT] Commodore SL386SX-16",
        .internal_name = "cmdsl386sx16",
        .type = MACHINE_TYPE_386SX,
        .chipset = MACHINE_CHIPSET_NEAT,
        .init = machine_at_cmdsl386sx16_init,
        .pad = 0,
        .pad0 = 0,
        .pad1 = MACHINE_AVAILABLE,
        .pad2 = 0,
        .cpu = {
            .package = CPU_PKG_386SX,
            .block = CPU_BLOCK_NONE,
            .min_bus = 0,
            .max_bus = 0,
            .min_voltage = 0,
            .max_voltage = 0,
            .min_multi = 0,
            .max_multi = 0
        },
        .bus_flags = MACHINE_PS2,
        .flags = MACHINE_IDE,
        .ram = {
            .min = 1024,
            .max = 8192,
            .step = 512
        },
        .nvrmask = 127,
        .kbc = KBC_UNKNOWN,
        .kbc_p1 = 0,
        .gpio = 0,
        .device = NULL,
        .vid_device = NULL
    },
    /* Has IBM AT KBC firmware. */
    {
        .name = "[NEAT] DTK 386SX clone",
        .internal_name = "dtk386",
        .type = MACHINE_TYPE_386SX,
        .chipset = MACHINE_CHIPSET_NEAT,
        .init = machine_at_neat_init,
        .pad = 0,
        .pad0 = 0,
        .pad1 = MACHINE_AVAILABLE,
        .pad2 = 0,
        .cpu = {
            .package = CPU_PKG_386SX,
            .block = CPU_BLOCK_NONE,
            .min_bus = 0,
            .max_bus = 0,
            .min_voltage = 0,
            .max_voltage = 0,
            .min_multi = 0,
            .max_multi = 0
        },
        .bus_flags = MACHINE_AT,
        .flags = MACHINE_FLAGS_NONE,
        .ram = {
            .min = 512,
            .max = 8192,
            .step = 128
        },
        .nvrmask = 127,
        .kbc = KBC_UNKNOWN,
        .kbc_p1 = 0,
        .gpio = 0,
        .device = NULL,
        .vid_device = NULL
    },
    /* Has IBM AT KBC firmware. */
    {
        .name = "[OPTi 291] DTK PPM-3333P",
        .internal_name = "awardsx",
        .type = MACHINE_TYPE_386SX,
        .chipset = MACHINE_CHIPSET_OPTI_291,
        .init = machine_at_awardsx_init,
        .pad = 0,
        .pad0 = 0,
        .pad1 = MACHINE_AVAILABLE,
        .pad2 = 0,
        .cpu = {
            .package = CPU_PKG_386SX,
            .block = CPU_BLOCK_NONE,
            .min_bus = 0,
            .max_bus = 0,
            .min_voltage = 0,
            .max_voltage = 0,
            .min_multi = 0,
            .max_multi = 0
        },
        .bus_flags = MACHINE_AT,
        .flags = MACHINE_FLAGS_NONE,
        .ram = {
            .min = 1024,
            .max = 16384,
            .step = 1024
        },
        .nvrmask = 127,
        .kbc = KBC_UNKNOWN,
        .kbc_p1 = 0,
        .gpio = 0,
        .device = NULL,
        .vid_device = NULL
    },
    /* Uses Commodore (CBM) KBC firmware, to be implemented as identical to
       the IBM PS/2 Type 1 KBC firmware unless evidence emerges of any
       proprietary commands. */
    {
        .name = "[SCAMP] Commodore SL386SX-25",
        .internal_name = "cmdsl386sx25",
        .type = MACHINE_TYPE_386SX,
        .chipset = MACHINE_CHIPSET_VLSI_SCAMP,
        .init = machine_at_cmdsl386sx25_init,
        .pad = 0,
        .pad0 = 0,
        .pad1 = MACHINE_AVAILABLE,
        .pad2 = 0,
        .cpu = {
            .package = CPU_PKG_386SX,
            .block = CPU_BLOCK_NONE,
            .min_bus = 0,
            .max_bus = 0,
            .min_voltage = 0,
            .max_voltage = 0,
            .min_multi = 0,
            .max_multi = 0
        },
        .bus_flags = MACHINE_PS2,
        .flags = MACHINE_IDE | MACHINE_VIDEO,
        .ram = {
            .min = 1024,
            .max = 8192,
            .step = 512
        },
        .nvrmask = 127,
        .kbc = KBC_UNKNOWN,
        .kbc_p1 = 0,
        .gpio = 0,
        .device = &gd5402_onboard_device,
        .vid_device = NULL
    },
    /* The closest BIOS string I find to this one's, differs only in one part,
       and ends in -8, so I'm going to assume that this, too, has an AMI '8'
       (AMI Keyboard BIOS Plus) KBC firmware. */
    {
        .name = "[SCAMP] DataExpert 386SX",
        .internal_name = "dataexpert386sx",
        .type = MACHINE_TYPE_386SX,
        .chipset = MACHINE_CHIPSET_VLSI_SCAMP,
        .init = machine_at_dataexpert386sx_init,
        .pad = 0,
        .pad0 = 0,
        .pad1 = MACHINE_AVAILABLE,
        .pad2 = 0,
        .cpu = {
            .package = CPU_PKG_386SX,
            .block = CPU_BLOCK_NONE,
            .min_bus = 10000000,
            .max_bus = 25000000,
            .min_voltage = 0,
            .max_voltage = 0,
            .min_multi = 0,
            .max_multi = 0
        },
        .bus_flags = MACHINE_AT,
        .flags = MACHINE_FLAGS_NONE,
        .ram = {
            .min = 1024,
            .max = 16384,
            .step = 1024
        },
        .nvrmask = 127,
        .kbc = KBC_UNKNOWN,
        .kbc_p1 = 0,
        .gpio = 0,
        .device = NULL,
        .vid_device = NULL
    },
    /* Has IBM PS/2 Type 1 KBC firmware. */
    {
        .name = "[SCAMP] Samsung SPC-6033P",
        .internal_name = "spc6033p",
        .type = MACHINE_TYPE_386SX,
        .chipset = MACHINE_CHIPSET_VLSI_SCAMP,
        .init = machine_at_spc6033p_init,
        .pad = 0,
        .pad0 = 0,
        .pad1 = MACHINE_AVAILABLE,
        .pad2 = 0,
        .cpu = {
            .package = CPU_PKG_386SX,
            .block = CPU_BLOCK_NONE,
            .min_bus = 0,
            .max_bus = 0,
            .min_voltage = 0,
            .max_voltage = 0,
            .min_multi = 0,
            .max_multi = 0
        },
        .bus_flags = MACHINE_PS2,
        .flags = MACHINE_IDE | MACHINE_VIDEO,
        .ram = {
            .min = 2048,
            .max = 12288,
            .step = 2048
        },
        .nvrmask = 127,
        .kbc = KBC_UNKNOWN,
        .kbc_p1 = 0,
        .gpio = 0,
        .device = &ati28800k_spc6033p_device,
        .vid_device = NULL
    },
    /* Has an unknown AMI KBC firmware, I'm going to assume 'F' until a
       photo or real hardware BIOS string is found. */
    {
        .name = "[SCAT] KMX-C-02",
        .internal_name = "kmxc02",
        .type = MACHINE_TYPE_386SX,
        .chipset = MACHINE_CHIPSET_SCAT,
        .init = machine_at_kmxc02_init,
        .pad = 0,
        .pad0 = 0,
        .pad1 = MACHINE_AVAILABLE,
        .pad2 = 0,
        .cpu = {
            .package = CPU_PKG_386SX,
            .block = CPU_BLOCK_NONE,
            .min_bus = 0,
            .max_bus = 0,
            .min_voltage = 0,
            .max_voltage = 0,
            .min_multi = 0,
            .max_multi = 0
        },
        .bus_flags = MACHINE_AT,
        .flags = MACHINE_FLAGS_NONE,
        .ram = {
            .min = 512,
            .max = 16384,
            .step = 512
        },
        .nvrmask = 127,
        .kbc = KBC_UNKNOWN,
        .kbc_p1 = 0,
        .gpio = 0,
        .device = NULL,
        .vid_device = NULL
    },
    /* Has Quadtel KBC firmware. */
    {
        .name = "[WD76C10] Amstrad MegaPC",
        .internal_name = "megapc",
        .type = MACHINE_TYPE_386SX,
        .chipset = MACHINE_CHIPSET_WD76C10,
        .init = machine_at_wd76c10_init,
        .pad = 0,
        .pad0 = 0,
        .pad1 = MACHINE_AVAILABLE,
        .pad2 = 0,
        .cpu = {
            .package = CPU_PKG_386SX,
            .block = CPU_BLOCK_NONE,
            .min_bus = 0,
            .max_bus = 0,
            .min_voltage = 0,
            .max_voltage = 0,
            .min_multi = 0,
            .max_multi = 0
        },
        .bus_flags = MACHINE_PS2,
        .flags = MACHINE_IDE | MACHINE_VIDEO,
        .ram = {
            .min = 1024,
            .max = 32768,
            .step = 1024
        },
        .nvrmask = 127,
        .kbc = KBC_UNKNOWN,
        .kbc_p1 = 0,
        .gpio = 0,
        .device = NULL,
        .vid_device = NULL
    },

    /* 386SX machines which utilize the MCA bus */
    /* Has IBM PS/2 Type 1 KBC firmware. */
    {
        .name = "[MCA] IBM PS/2 model 55SX",
        .internal_name = "ibmps2_m55sx",
        .type = MACHINE_TYPE_386SX,
        .chipset = MACHINE_CHIPSET_PROPRIETARY,
        .init = machine_ps2_model_55sx_init,
        .pad = 0,
        .pad0 = 0,
        .pad1 = MACHINE_AVAILABLE,
        .pad2 = 0,
        .cpu = {
            .package = CPU_PKG_386SX,
            .block = CPU_BLOCK_NONE,
            .min_bus = 0,
            .max_bus = 0,
            .min_voltage = 0,
            .max_voltage = 0,
            .min_multi = 0,
            .max_multi = 0
        },
        .bus_flags = MACHINE_PS2_MCA,
        .flags = MACHINE_VIDEO,
        .ram = {
            .min = 1024,
            .max = 8192,
            .step = 1024
        },
        .nvrmask = 63,
        .kbc = KBC_UNKNOWN,
        .kbc_p1 = 0,
        .gpio = 0,
        .device = NULL,
        .vid_device = NULL
    },
    /* Has IBM PS/2 Type 1 KBC firmware. */
    {
        .name = "[MCA] IBM PS/2 model 65SX",
        .internal_name = "ibmps2_m65sx",
        .type = MACHINE_TYPE_386SX,
        .chipset = MACHINE_CHIPSET_PROPRIETARY,
        .init = machine_ps2_model_65sx_init,
        .pad = 0,
        .pad0 = 0,
        .pad1 = MACHINE_AVAILABLE,
        .pad2 = 0,
        .cpu = {
            .package = CPU_PKG_386SX,
            .block = CPU_BLOCK_NONE,
            .min_bus = 0,
            .max_bus = 0,
            .min_voltage = 0,
            .max_voltage = 0,
            .min_multi = 0,
            .max_multi = 0
        },
        .bus_flags = MACHINE_PS2_MCA,
        .flags = MACHINE_VIDEO,
        .ram = {
            .min = 1024,
            .max = 8192,
            .step = 1024
        },
        .nvrmask = 63,
        .kbc = KBC_UNKNOWN,
        .kbc_p1 = 0,
        .gpio = 0,
        .device = NULL,
        .vid_device = NULL
    },

    /* 486SLC machines */
    /* 486SLC machines with just the ISA slot */
    /* Has AMIKey H KBC firmware. */
    {
        .name = "[OPTi 283] RYC Leopard LX",
        .internal_name = "rycleopardlx",
        .type = MACHINE_TYPE_486SLC,
        .chipset = MACHINE_CHIPSET_OPTI_283,
        .init = machine_at_rycleopardlx_init,
        .pad = 0,
        .pad0 = 0,
        .pad1 = MACHINE_AVAILABLE,
        .pad2 = 0,
        .cpu = {
            .package = CPU_PKG_486SLC_IBM,
            .block = CPU_BLOCK_NONE,
            .min_bus = 0,
            .max_bus = 0,
            .min_voltage = 0,
            .max_voltage = 0,
            .min_multi = 0,
            .max_multi = 0
        },
        .bus_flags = MACHINE_AT,
        .flags = MACHINE_FLAGS_NONE,
        .ram = {
            .min = 1024,
            .max = 16384,
            .step = 1024
        },
        .nvrmask = 127,
        .kbc = KBC_UNKNOWN,
        .kbc_p1 = 0,
        .gpio = 0,
        .device = NULL,
        .vid_device = NULL
    },

    /* 386DX machines */
    {
        .name = "[ACC 2168] AMI 386DX clone",
        .internal_name = "acc386",
        .type = MACHINE_TYPE_386DX,
        .chipset = MACHINE_CHIPSET_ACC_2168,
        .init = machine_at_acc386_init,
        .pad = 0,
        .pad0 = 0,
        .pad1 = MACHINE_AVAILABLE,
        .pad2 = 0,
        .cpu = {
            .package = CPU_PKG_386DX,
            .block = CPU_BLOCK_NONE,
            .min_bus = 0,
            .max_bus = 0,
            .min_voltage = 0,
            .max_voltage = 0,
            .min_multi = 0,
            .max_multi = 0
        },
        .bus_flags = MACHINE_AT,
        .flags = MACHINE_FLAGS_NONE,
        .ram = {
            .min = 1024,
            .max = 16384,
            .step = 1024
        },
        .nvrmask = 127,
        .kbc = KBC_UNKNOWN,
        .kbc_p1 = 0,
        .gpio = 0,
        .device = NULL,
        .vid_device = NULL
    },
    /* Has an AMI Keyboard BIOS PLUS KBC firmware ('8'). */
    {
        .name = "[C&T 386] ECS 386/32",
        .internal_name = "ecs386",
        .type = MACHINE_TYPE_386DX,
        .chipset = MACHINE_CHIPSET_CT_386,
        .init = machine_at_ecs386_init,
        .pad = 0,
        .pad0 = 0,
        .pad1 = MACHINE_AVAILABLE,
        .pad2 = 0,
        .cpu = {
            .package = CPU_PKG_386DX,
            .block = CPU_BLOCK_NONE,
            .min_bus = 0,
            .max_bus = 0,
            .min_voltage = 0,
            .max_voltage = 0,
            .min_multi = 0,
            .max_multi = 0
        },
        .bus_flags = MACHINE_AT,
        .flags = MACHINE_FLAGS_NONE,
        .ram = {
            .min = 1024,
            .max = 16384,
            .step = 1024
        },
        .nvrmask = 127,
        .kbc = KBC_UNKNOWN,
        .kbc_p1 = 0,
        .gpio = 0,
        .device = NULL,
        .vid_device = NULL
    },
    /* Has IBM AT KBC firmware. */
    {
        .name = "[C&T 386] Samsung SPC-6000A",
        .internal_name = "spc6000a",
        .type = MACHINE_TYPE_386DX,
        .chipset = MACHINE_CHIPSET_CT_386,
        .init = machine_at_spc6000a_init,
        .pad = 0,
        .pad0 = 0,
        .pad1 = MACHINE_AVAILABLE,
        .pad2 = 0,
        .cpu = {
            .package = CPU_PKG_386DX,
            .block = CPU_BLOCK_NONE,
            .min_bus = 0,
            .max_bus = 0,
            .min_voltage = 0,
            .max_voltage = 0,
            .min_multi = 0,
            .max_multi = 0
        },
        .bus_flags = MACHINE_AT,
        .flags = MACHINE_IDE,
        .ram = {
            .min = 1024,
            .max = 32768,
            .step = 1024
        },
        .nvrmask = 127,
        .kbc = KBC_UNKNOWN,
        .kbc_p1 = 0,
        .gpio = 0,
        .device = NULL,
        .vid_device = NULL
    },
    /* Uses Compaq KBC firmware. */
#if defined(DEV_BRANCH) && defined(USE_DESKPRO386)
    {
        .name = "[ISA] Compaq Deskpro 386",
        .internal_name = "deskpro386",
        .type = MACHINE_TYPE_386DX,
        .chipset = MACHINE_CHIPSET_DISCRETE,
        .init = machine_at_deskpro386_init,
        .pad = 0,
        .pad0 = 0,
        .pad1 = MACHINE_AVAILABLE,
        .pad2 = 0,
        .cpu = {
            .package = CPU_PKG_386DX,
            .block = CPU_BLOCK_NONE,
            .min_bus = 0,
            .max_bus = 0,
            .min_voltage = 0,
            .max_voltage = 0,
            .min_multi = 0,
            .max_multi = 0
        },
        .bus_flags = MACHINE_AT,
        .flags = MACHINE_IDE,
        .ram = {
            .min = 1024,
            .max = 14336,
            .step = 1024
        },
        .nvrmask = 127,
        .kbc = KBC_UNKNOWN,
        .kbc_p1 = 0,
        .gpio = 0,
        .device = NULL,
        .vid_device = NULL
    },
#endif
    {
        .name = "[ISA] Compaq Portable III (386)",
        .internal_name = "portableiii386",
        .type = MACHINE_TYPE_386DX,
        .chipset = MACHINE_CHIPSET_DISCRETE,
        .init = machine_at_portableiii386_init,
        .pad = 0,
        .pad0 = 0,
        .pad1 = MACHINE_AVAILABLE,
        .pad2 = 0,
        .cpu = {
            .package = CPU_PKG_386DX,
            .block = CPU_BLOCK_NONE,
            .min_bus = 0,
            .max_bus = 0,
            .min_voltage = 0,
            .max_voltage = 0,
            .min_multi = 0,
            .max_multi = 0
        },
        .bus_flags = MACHINE_AT,
        .flags = MACHINE_IDE | MACHINE_VIDEO,
        .ram = {
            .min = 1024,
            .max = 14336,
            .step = 1024
        },
        .nvrmask = 127,
        .kbc = KBC_UNKNOWN,
        .kbc_p1 = 0,
        .gpio = 0,
        .device = &compaq_plasma_device,
        .vid_device = NULL
    },
    /* Has IBM AT KBC firmware. */
    {
        .name = "[ISA] Micronics 09-00021",
        .internal_name = "micronics386",
        .type = MACHINE_TYPE_386DX,
        .chipset = MACHINE_CHIPSET_DISCRETE,
        .init = machine_at_micronics386_init,
        .pad = 0,
        .pad0 = 0,
        .pad1 = MACHINE_AVAILABLE,
        .pad2 = 0,
        .cpu = {
            .package = CPU_PKG_386DX,
            .block = CPU_BLOCK_NONE,
            .min_bus = 0,
            .max_bus = 0,
            .min_voltage = 0,
            .max_voltage = 0,
            .min_multi = 0,
            .max_multi = 0
        },
        .bus_flags = MACHINE_AT,
        .flags = MACHINE_FLAGS_NONE,
        .ram = {
            .min = 512,
            .max = 8192,
            .step = 128
        },
        .nvrmask = 127,
        .kbc = KBC_UNKNOWN,
        .kbc_p1 = 0,
        .gpio = 0,
        .device = NULL,
        .vid_device = NULL
    },
    /* Has AMIKey F KBC firmware. */
    {
        .name = "[SiS 310] ASUS ISA-386C",
        .internal_name = "asus386",
        .type = MACHINE_TYPE_386DX,
        .chipset = MACHINE_CHIPSET_SIS_310,
        .init = machine_at_asus386_init,
        .pad = 0,
        .pad0 = 0,
        .pad1 = MACHINE_AVAILABLE,
        .pad2 = 0,
        .cpu = {
            .package = CPU_PKG_386DX,
            .block = CPU_BLOCK_NONE,
            .min_bus = 0,
            .max_bus = 0,
            .min_voltage = 0,
            .max_voltage = 0,
            .min_multi = 0,
            .max_multi = 0
        },
        .bus_flags = MACHINE_AT,
        .flags = MACHINE_FLAGS_NONE,
        .ram = {
            .min = 1024,
            .max = 65536,
            .step = 1024
        },
        .nvrmask = 127,
        .kbc = KBC_UNKNOWN,
        .kbc_p1 = 0,
        .gpio = 0,
        .device = NULL,
        .vid_device = NULL
    },

    /* 386DX machines which utilize the MCA bus */
    /* Has IBM PS/2 Type 1 KBC firmware. */
    {
        .name = "[MCA] IBM PS/2 model 80 (type 2)",
        .internal_name = "ibmps2_m80",
        .type = MACHINE_TYPE_386DX,
        .chipset = MACHINE_CHIPSET_PROPRIETARY,
        .init = machine_ps2_model_80_init,
        .pad = 0,
        .pad0 = 0,
        .pad1 = MACHINE_AVAILABLE,
        .pad2 = 0,
        .cpu = {
            .package = CPU_PKG_386DX | CPU_PKG_486BL,
            .block = CPU_BLOCK_NONE,
            .min_bus = 0,
            .max_bus = 0,
            .min_voltage = 0,
            .max_voltage = 0,
            .min_multi = 0,
            .max_multi = 0
        },
        .bus_flags = MACHINE_PS2_MCA,
        .flags = MACHINE_VIDEO,
        .ram = {
            .min = 1024,
            .max = 65536,
            .step = 1024
        },
        .nvrmask = 63,
        .kbc = KBC_UNKNOWN,
        .kbc_p1 = 0,
        .gpio = 0,
        .device = NULL,
        .vid_device = NULL
    },

    /* 386DX/486 machines */
    /* The BIOS sends commands C9 without a parameter and D5, both of which are
       Phoenix MultiKey commands. */
    {
        .name = "[OPTi 495] Award 486 clone",
        .internal_name = "award495",
        .type = MACHINE_TYPE_386DX_486,
        .chipset = MACHINE_CHIPSET_OPTI_495,
        .init = machine_at_opti495_init,
        .pad = 0,
        .pad0 = 0,
        .pad1 = MACHINE_AVAILABLE,
        .pad2 = 0,
        .cpu = {
            .package = CPU_PKG_386DX | CPU_PKG_SOCKET1,
            .block = CPU_BLOCK_NONE,
            .min_bus = 0,
            .max_bus = 0,
            .min_voltage = 0,
            .max_voltage = 0,
            .min_multi = 0,
            .max_multi = 0
        },
        .bus_flags = MACHINE_VLB,
        .flags = MACHINE_IDE,
        .ram = {
            .min = 1024,
            .max = 32768,
            .step = 1024
        },
        .nvrmask = 127,
        .kbc = KBC_UNKNOWN,
        .kbc_p1 = 0,
        .gpio = 0,
        .device = NULL,
        .vid_device = NULL
    },
    /* Has AMIKey F KBC firmware. */
    {
        .name = "[OPTi 495] DataExpert SX495",
        .internal_name = "ami495",
        .type = MACHINE_TYPE_386DX_486,
        .chipset = MACHINE_CHIPSET_OPTI_495,
        .init = machine_at_opti495_ami_init,
        .pad = 0,
        .pad0 = 0,
        .pad1 = MACHINE_AVAILABLE,
        .pad2 = 0,
        .cpu = {
            .package = CPU_PKG_386DX | CPU_PKG_SOCKET1,
            .block = CPU_BLOCK_NONE,
            .min_bus = 0,
            .max_bus = 0,
            .min_voltage = 0,
            .max_voltage = 0,
            .min_multi = 0,
            .max_multi = 0
        },
        .bus_flags = MACHINE_VLB,
        .flags = MACHINE_IDE,
        .ram = {
            .min = 1024,
            .max = 32768,
            .step = 1024
        },
        .nvrmask = 127,
        .kbc = KBC_UNKNOWN,
        .kbc_p1 = 0,
        .gpio = 0,
        .device = NULL,
        .vid_device = NULL
    },
    /* Has AMIKey F KBC firmware (it's just the MR BIOS for the above machine). */
    {
        .name = "[OPTi 495] DataExpert SX495 (MR BIOS)",
        .internal_name = "mr495",
        .type = MACHINE_TYPE_386DX_486,
        .chipset = MACHINE_CHIPSET_OPTI_495,
        .init = machine_at_opti495_mr_init,
        .pad = 0,
        .pad0 = 0,
        .pad1 = MACHINE_AVAILABLE,
        .pad2 = 0,
        .cpu = {
            .package = CPU_PKG_386DX | CPU_PKG_SOCKET1,
            .block = CPU_BLOCK_NONE,
            .min_bus = 0,
            .max_bus = 0,
            .min_voltage = 0,
            .max_voltage = 0,
            .min_multi = 0,
            .max_multi = 0
        },
        .bus_flags = MACHINE_VLB,
        .flags = MACHINE_IDE,
        .ram = {
            .min = 1024,
            .max = 32768,
            .step = 1024
        },
        .nvrmask = 127,
        .kbc = KBC_UNKNOWN,
        .kbc_p1 = 0,
        .gpio = 0,
        .device = NULL,
        .vid_device = NULL
    },
    /* Has IBM PS/2 Type 1 KBC firmware. */
    {
        .name = "[MCA] IBM PS/2 model 70 (type 3)",
        .internal_name = "ibmps2_m70_type3",
        .type = MACHINE_TYPE_386DX_486,
        .chipset = MACHINE_CHIPSET_PROPRIETARY,
        .init = machine_ps2_model_70_type3_init,
        .pad = 0,
        .pad0 = 0,
        .pad1 = MACHINE_AVAILABLE,
        .pad2 = 0,
        .cpu = {
            .package = CPU_PKG_386DX | CPU_PKG_486BL | CPU_PKG_SOCKET1,
            .block = CPU_BLOCK_NONE,
            .min_bus = 0,
            .max_bus = 0,
            .min_voltage = 0,
            .max_voltage = 0,
            .min_multi = 0,
            .max_multi = 0
        },
        .bus_flags = MACHINE_PS2_MCA,
        .flags = MACHINE_VIDEO,
        .ram = {
            .min = 2048,
            .max = 65536,
            .step = 2048
        },
        .nvrmask = 63,
        .kbc = KBC_UNKNOWN,
        .kbc_p1 = 0,
        .gpio = 0,
        .device = NULL,
        .vid_device = NULL
    },
    /* Has IBM PS/2 Type 1 KBC firmware. */
    {
        .name = "[MCA] IBM PS/2 model 80 (type 3)",
        .internal_name = "ibmps2_m80_type3",
        .type = MACHINE_TYPE_386DX_486,
        .chipset = MACHINE_CHIPSET_PROPRIETARY,
        .init = machine_ps2_model_80_axx_init,
        .pad = 0,
        .pad0 = 0,
        .pad1 = MACHINE_AVAILABLE,
        .pad2 = 0,
        .cpu = {
            .package = CPU_PKG_386DX | CPU_PKG_486BL | CPU_PKG_SOCKET1,
            .block = CPU_BLOCK_NONE,
            .min_bus = 0,
            .max_bus = 0,
            .min_voltage = 0,
            .max_voltage = 0,
            .min_multi = 0,
            .max_multi = 0
        },
        .bus_flags = MACHINE_PS2_MCA,
        .flags = MACHINE_VIDEO,
        .ram = {
            .min = 2048,
            .max = 65536,
            .step = 2048
        },
        .nvrmask = 63,
        .kbc = KBC_UNKNOWN,
        .kbc_p1 = 0,
        .gpio = 0,
        .device = NULL,
        .vid_device = NULL
    },

    /* 486 machines - Socket 1 */
    /* Has JetKey 5 KBC Firmware which looks like it is a clone of AMIKey type F.
       It also has those Ex commands also seen on the VIA VT82C42N (the BIOS
       supposedly sends command EF.
       The board was also seen in 2003 with a -H string - perhaps someone swapped
       the KBC? */
    {
        .name = "[ALi M1429] Olystar LIL1429",
        .internal_name = "ali1429",
        .type = MACHINE_TYPE_486,
        .chipset = MACHINE_CHIPSET_ALI_M1429,
        .init = machine_at_ali1429_init,
        .pad = 0,
        .pad0 = 0,
        .pad1 = MACHINE_AVAILABLE,
        .pad2 = 0,
        .cpu = {
            .package = CPU_PKG_SOCKET1,
            .block = CPU_BLOCK_NONE,
            .min_bus = 0,
            .max_bus = 0,
            .min_voltage = 0,
            .max_voltage = 0,
            .min_multi = 0,
            .max_multi = 0
        },
        .bus_flags = MACHINE_VLB,
        .flags = MACHINE_IDE,
        .ram = {
            .min = 1024,
            .max = 32768,
            .step = 1024
        },
        .nvrmask = 127,
        .kbc = KBC_UNKNOWN,
        .kbc_p1 = 0,
        .gpio = 0,
        .device = NULL,
        .vid_device = NULL
    },
    /* Has JetKey 5 KBC Firmware - but the BIOS string ends in a hardcoded -F, and
       the BIOS also explicitly expects command A1 to return a 'F', so it looks like
       the JetKey 5 is a clone of AMIKey type F. */
    {
        .name = "[CS4031] AMI 486 CS4031",
        .internal_name = "cs4031",
        .type = MACHINE_TYPE_486,
        .chipset = MACHINE_CHIPSET_CT_CS4031,
        .init = machine_at_cs4031_init,
        .pad = 0,
        .pad0 = 0,
        .pad1 = MACHINE_AVAILABLE,
        .pad2 = 0,
        .cpu = {
            .package = CPU_PKG_SOCKET1,
            .block = CPU_BLOCK_NONE,
            .min_bus = 0,
            .max_bus = 0,
            .min_voltage = 0,
            .max_voltage = 0,
            .min_multi = 0,
            .max_multi = 0
        },
        .bus_flags = MACHINE_VLB,
        .flags = MACHINE_FLAGS_NONE,
        .ram = {
            .min = 1024,
            .max = 65536,
            .step = 1024
        },
        .nvrmask = 127,
        .kbc = KBC_UNKNOWN,
        .kbc_p1 = 0,
        .gpio = 0,
        .device = NULL,
        .vid_device = NULL
    },
    /* Uses some variant of Phoenix MultiKey/42 as the Intel 8242 chip has a Phoenix
       copyright. */
    {
        .name = "[OPTi 895] Mylex MVI486",
        .internal_name = "mvi486",
        .type = MACHINE_TYPE_486,
        .chipset = MACHINE_CHIPSET_OPTI_895_802G,
        .init = machine_at_mvi486_init,
        .pad = 0,
        .pad0 = 0,
        .pad1 = MACHINE_AVAILABLE,
        .pad2 = 0,
        .cpu = {
            .package = CPU_PKG_SOCKET1,
            .block = CPU_BLOCK_NONE,
            .min_bus = 0,
            .max_bus = 0,
            .min_voltage = 0,
            .max_voltage = 0,
            .min_multi = 0,
            .max_multi = 0
        },
        .bus_flags = MACHINE_VLB,
        .flags = MACHINE_IDE_DUAL,
        .ram = {
            .min = 1024,
            .max = 65536,
            .step = 1024
        },
        .nvrmask = 127,
        .kbc = KBC_UNKNOWN,
        .kbc_p1 = 0,
        .gpio = 0,
        .device = NULL,
        .vid_device = NULL
    },
    /* Has AMI KF KBC firmware. */
    {
        .name = "[SiS 401] ASUS ISA-486",
        .internal_name = "isa486",
        .type = MACHINE_TYPE_486,
        .chipset = MACHINE_CHIPSET_SIS_401,
        .init = machine_at_isa486_init,
        .pad = 0,
        .pad0 = 0,
        .pad1 = MACHINE_AVAILABLE,
        .pad2 = 0,
        .cpu = {
            .package = CPU_PKG_SOCKET1,
            .block = CPU_BLOCK_NONE,
            .min_bus = 0,
            .max_bus = 0,
            .min_voltage = 0,
            .max_voltage = 0,
            .min_multi = 0,
            .max_multi = 0
        },
        .bus_flags = MACHINE_AT,
        .flags = MACHINE_IDE,
        .ram = {
            .min = 1024,
            .max = 65536,
            .step = 1024
        },
        .nvrmask = 127,
        .kbc = KBC_UNKNOWN,
        .kbc_p1 = 0,
        .gpio = 0,
        .device = NULL,
        .vid_device = NULL
    },
    /* Has AMIKey H KBC firmware, per the screenshot in "How computers & MS-DOS work". */
    {
        .name = "[SiS 401] Chaintech 433SC",
        .internal_name = "sis401",
        .type = MACHINE_TYPE_486,
        .chipset = MACHINE_CHIPSET_SIS_401,
        .init = machine_at_sis401_init,
        .pad = 0,
        .pad0 = 0,
        .pad1 = MACHINE_AVAILABLE,
        .pad2 = 0,
        .cpu = {
            .package = CPU_PKG_SOCKET1,
            .block = CPU_BLOCK_NONE,
            .min_bus = 0,
            .max_bus = 0,
            .min_voltage = 0,
            .max_voltage = 0,
            .min_multi = 0,
            .max_multi = 0
        },
        .bus_flags = MACHINE_AT,
        .flags = MACHINE_IDE,
        .ram = {
            .min = 1024,
            .max = 65536,
            .step = 1024
        },
        .nvrmask = 127,
        .kbc = KBC_UNKNOWN,
        .kbc_p1 = 0,
        .gpio = 0,
        .device = NULL,
        .vid_device = NULL
    },
    /* Has AMIKey F KBC firmware, per a photo of a monitor with the BIOS screen on
       eBay. */
    {
        .name = "[SiS 460] ABIT AV4",
        .internal_name = "av4",
        .type = MACHINE_TYPE_486,
        .chipset = MACHINE_CHIPSET_SIS_460,
        .init = machine_at_av4_init,
        .pad = 0,
        .pad0 = 0,
        .pad1 = MACHINE_AVAILABLE,
        .pad2 = 0,
        .cpu = {
            .package = CPU_PKG_SOCKET1,
            .block = CPU_BLOCK_NONE,
            .min_bus = 0,
            .max_bus = 0,
            .min_voltage = 0,
            .max_voltage = 0,
            .min_multi = 0,
            .max_multi = 0
        },
        .bus_flags = MACHINE_VLB,
        .flags = MACHINE_IDE,
        .ram = {
            .min = 1024,
            .max = 65536,
            .step = 1024
        },
        .nvrmask = 127,
        .kbc = KBC_UNKNOWN,
        .kbc_p1 = 0,
        .gpio = 0,
        .device = NULL,
        .vid_device = NULL
    },
    /* Has a MR (!) KBC firmware, which is a clone of the standard IBM PS/2 KBC firmware. */
    {
        .name = "[SiS 471] SiS VL-BUS 471 REV. A1",
        .internal_name = "px471",
        .type = MACHINE_TYPE_486,
        .chipset = MACHINE_CHIPSET_SIS_471,
        .init = machine_at_px471_init,
        .pad = 0,
        .pad0 = 0,
        .pad1 = MACHINE_AVAILABLE,
        .pad2 = 0,
        .cpu = {
            .package = CPU_PKG_SOCKET1,
            .block = CPU_BLOCK_NONE,
            .min_bus = 0,
            .max_bus = 0,
            .min_voltage = 0,
            .max_voltage = 0,
            .min_multi = 0,
            .max_multi = 0
        },
        .bus_flags = MACHINE_VLB,
        .flags = MACHINE_IDE,
        .ram = {
            .min = 1024,
            .max = 131072,
            .step = 1024
        },
        .nvrmask = 127,
        .kbc = KBC_UNKNOWN,
        .kbc_p1 = 0,
        .gpio = 0,
        .device = NULL,
        .vid_device = NULL
    },
    /* The chip is a Lance LT38C41, a clone of the Intel 8041, and the BIOS sends
       commands BC, BD, and C9 which exist on both AMIKey and Phoenix MultiKey/42,
       but it does not write a byte after C9, which is consistent with AMIKey, so
       this must have some form of AMIKey. */
    {
        .name = "[VIA VT82C495] FIC 486-VC-HD",
        .internal_name = "486vchd",
        .type = MACHINE_TYPE_486,
        .chipset = MACHINE_CHIPSET_VIA_VT82C495,
        .init = machine_at_486vchd_init,
        .pad = 0,
        .pad0 = 0,
        .pad1 = MACHINE_AVAILABLE,
        .pad2 = 0,
        .cpu = {
            .package = CPU_PKG_SOCKET1,
            .block = CPU_BLOCK_NONE,
            .min_bus = 0,
            .max_bus = 0,
            .min_voltage = 0,
            .max_voltage = 0,
            .min_multi = 0,
            .max_multi = 0
        },
        .bus_flags = MACHINE_AT,
        .flags = MACHINE_FLAGS_NONE,
        .ram = {
            .min = 1024,
            .max = 64512,
            .step = 1024
        },
        .nvrmask = 127,
        .kbc = KBC_UNKNOWN,
        .kbc_p1 = 0,
        .gpio = 0,
        .device = NULL,
        .vid_device = NULL
    },
    /* According to Deksor on the Win3x.org forum, the BIOS string ends in a -0,
       indicating an unknown KBC firmware. But it does send the AMIKey get version
       command, so it must expect an AMIKey. */
    {
        .name = "[VLSI 82C480] HP Vectra 486VL",
        .internal_name = "vect486vl",
        .type = MACHINE_TYPE_486,
        .chipset = MACHINE_CHIPSET_VLSI_VL82C480,
        .init = machine_at_vect486vl_init,
        .pad = 0,
        .pad0 = 0,
        .pad1 = MACHINE_AVAILABLE,
        .pad2 = 0,
        .cpu = {
            .package = CPU_PKG_SOCKET1,
            .block = CPU_BLOCK_NONE,
            .min_bus = 0,
            .max_bus = 0,
            .min_voltage = 0,
            .max_voltage = 0,
            .min_multi = 0,
            .max_multi = 0
        },
        .bus_flags = MACHINE_PS2,
        .flags = MACHINE_IDE | MACHINE_VIDEO,
        .ram = {
            .min = 2048,
            .max = 32768,
            .step = 2048
        },
        .nvrmask = 127,
        .kbc = KBC_UNKNOWN,
        .kbc_p1 = 0,
        .gpio = 0,
        .device = &gd5428_onboard_device,
        .vid_device = NULL
    },
    /* Has a standard IBM PS/2 KBC firmware or a clone thereof. */
    {
        .name = "[VLSI 82C481] Siemens Nixdorf D824",
        .internal_name = "d824",
        .type = MACHINE_TYPE_486,
        .chipset = MACHINE_CHIPSET_VLSI_VL82C481,
        .init = machine_at_d824_init,
        .pad = 0,
        .pad0 = 0,
        .pad1 = MACHINE_AVAILABLE,
        .pad2 = 0,
        .cpu = {
            .package = CPU_PKG_SOCKET1,
            .block = CPU_BLOCK_NONE,
            .min_bus = 0,
            .max_bus = 0,
            .min_voltage = 0,
            .max_voltage = 0,
            .min_multi = 0,
            .max_multi = 0
        },
        .bus_flags = MACHINE_PS2,
        .flags = MACHINE_IDE | MACHINE_VIDEO,
        .ram = {
            .min = 2048,
            .max = 32768,
            .step = 2048
        },
        .nvrmask = 127,
        .kbc = KBC_UNKNOWN,
        .kbc_p1 = 0,
        .gpio = 0,
        .device = &gd5428_onboard_device,
        .vid_device = NULL
    },

    /* 486 machines - Socket 2 */
    /* 486 machines with just the ISA slot */
    /* Uses some variant of Phoenix MultiKey/42 as the BIOS sends keyboard controller
       command C7 (OR input byte with received data byte). */
    {
        .name = "[ACC 2168] Packard Bell PB410A",
        .internal_name = "pb410a",
        .type = MACHINE_TYPE_486_S2,
        .chipset = MACHINE_CHIPSET_ACC_2168,
        .init = machine_at_pb410a_init,
        .pad = 0,
        .pad0 = 0,
        .pad1 = MACHINE_AVAILABLE,
        .pad2 = 0,
        .cpu = {
            .package = CPU_PKG_SOCKET3,
            .block = CPU_BLOCK_NONE,
            .min_bus = 0,
            .max_bus = 0,
            .min_voltage = 0,
            .max_voltage = 0,
            .min_multi = 0,
            .max_multi = 0
        },
        .bus_flags = MACHINE_PS2,
        .flags = MACHINE_IDE | MACHINE_VIDEO,
        .ram = {
            .min = 4096,
            .max = 36864,
            .step = 1024
        },
        .nvrmask = 127,
        .kbc = KBC_UNKNOWN,
        .kbc_p1 = 0,
        .gpio = 0,
        .device = NULL,
        .vid_device = NULL
    },
    /* Uses an ACER/NEC 90M002A (UPD82C42C, 8042 clone) with unknown firmware (V4.01H). */
    {
        .name = "[ALi M1429G] Acer A1G",
        .internal_name = "acera1g",
        .type = MACHINE_TYPE_486_S2,
        .chipset = MACHINE_CHIPSET_ALI_M1429G,
        .init = machine_at_acera1g_init,
        .pad = 0,
        .pad0 = 0,
        .pad1 = MACHINE_AVAILABLE,
        .pad2 = 0,
        .cpu = {
            .package = CPU_PKG_SOCKET3,
            .block = CPU_BLOCK_NONE,
            .min_bus = 0,
            .max_bus = 0,
            .min_voltage = 0,
            .max_voltage = 0,
            .min_multi = 0,
            .max_multi = 0
        },
        .bus_flags = MACHINE_PS2,
        .flags = MACHINE_IDE_DUAL | MACHINE_VIDEO,
        .ram = {
            .min = 4096,
            .max = 36864,
            .step = 1024
        },
        .nvrmask = 127,
        .kbc = KBC_UNKNOWN,
        .kbc_p1 = 0,
        .gpio = 0,
        .device = &gd5428_onboard_device,
        .vid_device = NULL
    },
    /* This has an AMIKey-2, which is an updated version of type 'H'. */
    {
        .name = "[ALi M1429G] Kaimei SA-486 VL-BUS M.B.",
        .internal_name = "win486",
        .type = MACHINE_TYPE_486_S2,
        .chipset = MACHINE_CHIPSET_ALI_M1429G,
        .init = machine_at_winbios1429_init,
        .pad = 0,
        .pad0 = 0,
        .pad1 = MACHINE_AVAILABLE,
        .pad2 = 0,
        .cpu = {
            .package = CPU_PKG_SOCKET3,
            .block = CPU_BLOCK_NONE,
            .min_bus = 0,
            .max_bus = 0,
            .min_voltage = 0,
            .max_voltage = 0,
            .min_multi = 0,
            .max_multi = 0
        },
        .bus_flags = MACHINE_VLB,
        .flags = MACHINE_IDE,
        .ram = {
            .min = 1024,
            .max = 32768,
            .step = 1024
        },
        .nvrmask = 127,
        .kbc = KBC_UNKNOWN,
        .kbc_p1 = 0,
        .gpio = 0,
        .device = NULL,
        .vid_device = NULL
    },
    /* Uses an Intel KBC with Phoenix MultiKey KBC firmware. */
    {
        .name = "[SiS 461] DEC DECpc LPV",
        .internal_name = "decpclpv",
        .type = MACHINE_TYPE_486_S2,
        .chipset = MACHINE_CHIPSET_SIS_461,
        .init = machine_at_decpclpv_init,
        .pad = 0,
        .pad0 = 0,
        .pad1 = MACHINE_AVAILABLE,
        .pad2 = 0,
        .cpu = {
            .package = CPU_PKG_SOCKET3,
            .block = CPU_BLOCK_NONE,
            .min_bus = 0,
            .max_bus = 0,
            .min_voltage = 0,
            .max_voltage = 0,
            .min_multi = 0,
            .max_multi = 0
        },
        .bus_flags = MACHINE_PS2,
        .flags = MACHINE_IDE_DUAL | MACHINE_VIDEO,
        .ram = {
            .min = 1024,
            .max = 32768,
            .step = 1024
        },
        .nvrmask = 127,
        .kbc = KBC_UNKNOWN,
        .kbc_p1 = 0,
        .gpio = 0,
        .device = &s3_86c805_onboard_vlb_device,
        .vid_device = NULL
    },
    /* Uses an NEC 90M002A (UPD82C42C, 8042 clone) with unknown firmware. */
    {
        .name = "[SiS 461] Acer V10",
        .internal_name = "acerv10",
        .type = MACHINE_TYPE_486_S2,
        .chipset = MACHINE_CHIPSET_SIS_461,
        .init = machine_at_acerv10_init,
        .pad = 0,
        .pad0 = 0,
        .pad1 = MACHINE_AVAILABLE,
        .pad2 = 0,
        .cpu = {
            .package = CPU_PKG_SOCKET3,
            .block = CPU_BLOCK_NONE,
            .min_bus = 0,
            .max_bus = 0,
            .min_voltage = 0,
            .max_voltage = 0,
            .min_multi = 0,
            .max_multi = 0
        },
        .bus_flags = MACHINE_PS2,
        .flags = MACHINE_IDE_DUAL,
        .ram = {
            .min = 1024,
            .max = 32768,
            .step = 1024
        },
        .nvrmask = 127,
        .kbc = KBC_UNKNOWN,
        .kbc_p1 = 0,
        .gpio = 0,
        .device = NULL,
        .vid_device = NULL
    },
    /* The BIOS does not send any non-standard keyboard controller commands and wants
       a PS/2 mouse, so it's an IBM PS/2 KBC (Type 1) firmware. */
    {
        .name = "[SiS 461] IBM PS/ValuePoint 433DX/Si",
        .internal_name = "valuepoint433",
        .type = MACHINE_TYPE_486_S2,
        .chipset = MACHINE_CHIPSET_SIS_461,
        .init = machine_at_valuepoint433_init,
        .pad = 0,
        .pad0 = 0,
        .pad1 = MACHINE_AVAILABLE,
        .pad2 = 0,
        .cpu = {
            .package = CPU_PKG_SOCKET3,
            .block = CPU_BLOCK_NONE,
            .min_bus = 0,
            .max_bus = 0,
            .min_voltage = 0,
            .max_voltage = 0,
            .min_multi = 0,
            .max_multi = 0
        },
        .bus_flags = MACHINE_PS2,
        .flags = MACHINE_IDE | MACHINE_VIDEO,
        .ram = {
            .min = 1024,
            .max = 65536,
            .step = 1024
        },
        .nvrmask = 127,
        .kbc = KBC_UNKNOWN,
        .kbc_p1 = 0,
        .gpio = 0,
        .device = NULL,
        .vid_device = NULL
    },
    /* The BIOS string ends in -U, unless command 0xA1 (AMIKey get version) returns an
       'F', in which case, it ends in -F, so it has an AMIKey F KBC firmware.
       The photo of the board shows an AMIKey KBC which is indeed F. */
    {
        .name = "[SiS 471] ABit AB-AH4",
        .internal_name = "win471",
        .type = MACHINE_TYPE_486_S2,
        .chipset = MACHINE_CHIPSET_SIS_471,
        .init = machine_at_win471_init,
        .pad = 0,
        .pad0 = 0,
        .pad1 = MACHINE_AVAILABLE,
        .pad2 = 0,
        .cpu = {
            .package = CPU_PKG_SOCKET3,
            .block = CPU_BLOCK_NONE,
            .min_bus = 0,
            .max_bus = 0,
            .min_voltage = 0,
            .max_voltage = 0,
            .min_multi = 0,
            .max_multi = 0
        },
        .bus_flags = MACHINE_VLB,
        .flags = MACHINE_IDE,
        .ram = {
            .min = 1024,
            .max = 65536,
            .step = 1024
        },
        .nvrmask = 127,
        .kbc = KBC_UNKNOWN,
        .kbc_p1 = 0,
        .gpio = 0,
        .device = NULL,
        .vid_device = NULL
    },

    /* 486 machines - Socket 3 */
    /* 486 machines with just the ISA slot */
    /* Has AMI MegaKey KBC firmware. */
    {
        .name = "[Contaq 82C597] Green-B",
        .internal_name = "greenb",
        .type = MACHINE_TYPE_486_S3,
        .chipset = MACHINE_CHIPSET_CONTAQ_82C597,
        .init = machine_at_greenb_init,
        .pad = 0,
        .pad0 = 0,
        .pad1 = MACHINE_AVAILABLE,
        .pad2 = 0,
        .cpu = {
            .package = CPU_PKG_SOCKET3,
            .block = CPU_BLOCK_NONE,
            .min_bus = 0,
            .max_bus = 0,
            .min_voltage = 0,
            .max_voltage = 0,
            .min_multi = 0,
            .max_multi = 0
        },
        .bus_flags = MACHINE_VLB,
        .flags = MACHINE_FLAGS_NONE,
        .ram = {
            .min = 1024,
            .max = 65536,
            .step = 1024
        },
        .nvrmask = 127,
        .kbc = KBC_UNKNOWN,
        .kbc_p1 = 0,
        .gpio = 0,
        .device = NULL,
        .vid_device = NULL
    },
    /* Has a VIA VT82C42N KBC. */
    {
        .name = "[OPTi 895] Jetway J-403TG",
        .internal_name = "403tg",
        .type = MACHINE_TYPE_486_S3,
        .chipset = MACHINE_CHIPSET_OPTI_895_802G,
        .init = machine_at_403tg_init,
        .pad = 0,
        .pad0 = 0,
        .pad1 = MACHINE_AVAILABLE,
        .pad2 = 0,
        .cpu = {
            .package = CPU_PKG_SOCKET3,
            .block = CPU_BLOCK_NONE,
            .min_bus = 0,
            .max_bus = 0,
            .min_voltage = 0,
            .max_voltage = 0,
            .min_multi = 0,
            .max_multi = 0
        },
        .bus_flags = MACHINE_VLB,
        .flags = MACHINE_FLAGS_NONE,
        .ram = {
            .min = 1024,
            .max = 65536,
            .step = 1024
        },
        .nvrmask = 127,
        .kbc = KBC_UNKNOWN,
        .kbc_p1 = 0,
        .gpio = 0,
        .device = NULL,
        .vid_device = NULL
    },
    /* Has JetKey 5 KBC Firmware which looks like it is a clone of AMIKey type F. */
    {
        .name = "[OPTi 895] Jetway J-403TG Rev D",
        .internal_name = "403tg_d",
        .type = MACHINE_TYPE_486_S3,
        .chipset = MACHINE_CHIPSET_OPTI_895_802G,
        .init = machine_at_403tg_d_init,
        .pad = 0,
        .pad0 = 0,
        .pad1 = MACHINE_AVAILABLE,
        .pad2 = 0,
        .cpu = {
            .package = CPU_PKG_SOCKET3,
            .block = CPU_BLOCK_NONE,
            .min_bus = 0,
            .max_bus = 0,
            .min_voltage = 0,
            .max_voltage = 0,
            .min_multi = 0,
            .max_multi = 0
        },
        .bus_flags = MACHINE_VLB,
        .flags = MACHINE_FLAGS_NONE,
        .ram = {
            .min = 1024,
            .max = 65536,
            .step = 1024
        },
        .nvrmask = 127,
        .kbc = KBC_UNKNOWN,
        .kbc_p1 = 0,
        .gpio = 0,
        .device = NULL,
        .vid_device = NULL
    },
    /* Has JetKey 5 KBC Firmware which looks like it is a clone of AMIKey type F. */
    {
        .name = "[OPTi 895] Jetway J-403TG Rev D (MR BIOS)",
        .internal_name = "403tg_d_mr",
        .type = MACHINE_TYPE_486_S3,
        .chipset = MACHINE_CHIPSET_OPTI_895_802G,
        .init = machine_at_403tg_d_mr_init,
        .pad = 0,
        .pad0 = 0,
        .pad1 = MACHINE_AVAILABLE,
        .pad2 = 0,
        .cpu = {
            .package = CPU_PKG_SOCKET3,
            .block = CPU_BLOCK_NONE,
            .min_bus = 0,
            .max_bus = 0,
            .min_voltage = 0,
            .max_voltage = 0,
            .min_multi = 0,
            .max_multi = 0
        },
        .bus_flags = MACHINE_VLB,
        .flags = MACHINE_FLAGS_NONE,
        .ram = {
            .min = 1024,
            .max = 65536,
            .step = 1024
        },
        .nvrmask = 127,
        .kbc = KBC_UNKNOWN,
        .kbc_p1 = 0,
        .gpio = 0,
        .device = NULL,
        .vid_device = NULL
    },
    /* Has AMIKey H keyboard BIOS. */
    {
        .name = "[SiS 471] AOpen Vi15G",
        .internal_name = "vi15g",
        .type = MACHINE_TYPE_486_S3,
        .chipset = MACHINE_CHIPSET_SIS_471,
        .init = machine_at_vi15g_init,
        .pad = 0,
        .pad0 = 0,
        .pad1 = MACHINE_AVAILABLE,
        .pad2 = 0,
        .cpu = {
            .package = CPU_PKG_SOCKET3,
            .block = CPU_BLOCK_NONE,
            .min_bus = 0,
            .max_bus = 0,
            .min_voltage = 0,
            .max_voltage = 0,
            .min_multi = 0,
            .max_multi = 0
        },
        .bus_flags = MACHINE_VLB,
        .flags = MACHINE_IDE,
        .ram = {
            .min = 1024,
            .max = 65536,
            .step = 1024
        },
        .nvrmask = 127,
        .kbc = KBC_UNKNOWN,
        .kbc_p1 = 0,
        .gpio = 0,
        .device = NULL,
        .vid_device = NULL
    },
    /* This has an AMIKey-2, which is an updated version of type 'H'. */
    {
        .name = "[SiS 471] ASUS VL/I-486SV2G (GX4)",
        .internal_name = "vli486sv2g",
        .type = MACHINE_TYPE_486_S3,
        .chipset = MACHINE_CHIPSET_SIS_471,
        .init = machine_at_vli486sv2g_init,
        .pad = 0,
        .pad0 = 0,
        .pad1 = MACHINE_AVAILABLE,
        .pad2 = 0,
        .cpu = {
            .package = CPU_PKG_SOCKET3,
            .block = CPU_BLOCK_NONE,
            .min_bus = 0,
            .max_bus = 0,
            .min_voltage = 0,
            .max_voltage = 0,
            .min_multi = 0,
            .max_multi = 0
        },
        .bus_flags = MACHINE_PS2_VLB,
        .flags = MACHINE_IDE_DUAL,
        .ram = {
            .min = 1024,
            .max = 65536,
            .step = 1024
        },
        .nvrmask = 127,
        .kbc = KBC_UNKNOWN,
        .kbc_p1 = 0,
        .gpio = 0,
        .device = NULL,
        .vid_device = NULL
    },
    /* Has JetKey 5 KBC Firmware which looks like it is a clone of AMIKey type F. */
    {
        .name = "[SiS 471] DTK PKM-0038S E-2",
        .internal_name = "dtk486",
        .type = MACHINE_TYPE_486_S3,
        .chipset = MACHINE_CHIPSET_SIS_471,
        .init = machine_at_dtk486_init,
        .pad = 0,
        .pad0 = 0,
        .pad1 = MACHINE_AVAILABLE,
        .pad2 = 0,
        .cpu = {
            .package = CPU_PKG_SOCKET3,
            .block = CPU_BLOCK_NONE,
            .min_bus = 0,
            .max_bus = 0,
            .min_voltage = 0,
            .max_voltage = 0,
            .min_multi = 0,
            .max_multi = 0
        },
        .bus_flags = MACHINE_VLB,
        .flags = MACHINE_IDE,
        .ram = {
            .min = 1024,
            .max = 65536,
            .step = 1024
        },
        .nvrmask = 127,
        .kbc = KBC_UNKNOWN,
        .kbc_p1 = 0,
        .gpio = 0,
        .device = NULL,
        .vid_device = NULL
    },
    /* Unknown Epox VLB Socket 3 board, has AMIKey F keyboard BIOS. */
    {
        .name = "[SiS 471] Epox 486SX/DX Green",
        .internal_name = "ami471",
        .type = MACHINE_TYPE_486_S3,
        .chipset = MACHINE_CHIPSET_SIS_471,
        .init = machine_at_ami471_init,
        .pad = 0,
        .pad0 = 0,
        .pad1 = MACHINE_AVAILABLE,
        .pad2 = 0,
        .cpu = {
            .package = CPU_PKG_SOCKET3,
            .block = CPU_BLOCK_NONE,
            .min_bus = 0,
            .max_bus = 0,
            .min_voltage = 0,
            .max_voltage = 0,
            .min_multi = 0,
            .max_multi = 0
        },
        .bus_flags = MACHINE_VLB,
        .flags = MACHINE_IDE,
        .ram = {
            .min = 1024,
            .max = 65536,
            .step = 1024
        },
        .nvrmask = 127,
        .kbc = KBC_UNKNOWN,
        .kbc_p1 = 0,
        .gpio = 0,
        .device = NULL,
        .vid_device = NULL
    },

    /* 486 machines which utilize the PCI bus */
    /* This has an AMIKey-2, which is an updated version of type 'H'. */
    {
        .name = "[ALi M1489] AAEON SBC-490",
        .internal_name = "sbc490",
        .type = MACHINE_TYPE_486_S3,
        .chipset = MACHINE_CHIPSET_ALI_M1489,
        .init = machine_at_sbc490_init,
        .pad = 0,
        .pad0 = 0,
        .pad1 = MACHINE_AVAILABLE,
        .pad2 = 0,
        .cpu = {
            .package = CPU_PKG_SOCKET3,
            .block = CPU_BLOCK_NONE,
            .min_bus = 0,
            .max_bus = 0,
            .min_voltage = 0,
            .max_voltage = 0,
            .min_multi = 0,
            .max_multi = 0
        },
        .bus_flags = MACHINE_PS2_PCI,
        .flags = MACHINE_IDE_DUAL | MACHINE_VIDEO,
        .ram = {
            .min = 1024,
            .max = 65536,
            .step = 1024
        },
        .nvrmask = 255,
        .kbc = KBC_UNKNOWN,
        .kbc_p1 = 0,
        .gpio = 0,
        .device = &tgui9440_onboard_pci_device,
        .vid_device = NULL
    },
    /* Has the ALi M1487/9's on-chip keyboard controller which clones a standard AT
       KBC. */
    {
        .name = "[ALi M1489] ABIT AB-PB4",
        .internal_name = "abpb4",
        .type = MACHINE_TYPE_486_S3,
        .chipset = MACHINE_CHIPSET_ALI_M1489,
        .init = machine_at_abpb4_init,
        .pad = 0,
        .pad0 = 0,
        .pad1 = MACHINE_AVAILABLE,
        .pad2 = 0,
        .cpu = {
            .package = CPU_PKG_SOCKET3,
            .block = CPU_BLOCK_NONE,
            .min_bus = 0,
            .max_bus = 0,
            .min_voltage = 0,
            .max_voltage = 0,
            .min_multi = 0,
            .max_multi = 0
        },
        .bus_flags = MACHINE_PCI,
        .flags = MACHINE_IDE_DUAL,
        .ram = {
            .min = 1024,
            .max = 65536,
            .step = 1024
        },
        .nvrmask = 255,
        .kbc = KBC_UNKNOWN,
        .kbc_p1 = 0,
        .gpio = 0,
        .device = NULL,
        .vid_device = NULL
    },
    /* Has the ALi M1487/9's on-chip keyboard controller which clones a standard AT
       KBC.
       The BIOS string always ends in -U, but the BIOS will send AMIKey commands 0xCA
       and 0xCB if command 0xA1 returns a letter in the 0x5x or 0x7x ranges, so I'm
       going to give it an AMI 'U' KBC. */
    {
        .name = "[ALi M1489] AMI WinBIOS 486 PCI",
        .internal_name = "win486pci",
        .type = MACHINE_TYPE_486_S3,
        .chipset = MACHINE_CHIPSET_ALI_M1489,
        .init = machine_at_win486pci_init,
        .pad = 0,
        .pad0 = 0,
        .pad1 = MACHINE_AVAILABLE,
        .pad2 = 0,
        .cpu = {
            .package = CPU_PKG_SOCKET3,
            .block = CPU_BLOCK_NONE,
            .min_bus = 0,
            .max_bus = 0,
            .min_voltage = 0,
            .max_voltage = 0,
            .min_multi = 0,
            .max_multi = 0
        },
        .bus_flags = MACHINE_PCI,
        .flags = MACHINE_IDE_DUAL,
        .ram = {
            .min = 1024,
            .max = 65536,
            .step = 1024
        },
        .nvrmask = 255,
        .kbc = KBC_UNKNOWN,
        .kbc_p1 = 0,
        .gpio = 0,
        .device = NULL,
        .vid_device = NULL
    },
    /* Has the ALi M1487/9's on-chip keyboard controller which clones a standard AT
       KBC.
       The known BIOS string ends in -E, and the BIOS returns whatever command 0xA1
       returns (but only if command 0xA1 is instant response), so said ALi keyboard
       controller likely returns 'E'. */
    {
        .name = "[ALi M1489] MSI MS-4145",
        .internal_name = "ms4145",
        .type = MACHINE_TYPE_486_S3,
        .chipset = MACHINE_CHIPSET_ALI_M1489,
        .init = machine_at_ms4145_init,
        .pad = 0,
        .pad0 = 0,
        .pad1 = MACHINE_AVAILABLE,
        .pad2 = 0,
        .cpu = {
            .package = CPU_PKG_SOCKET3,
            .block = CPU_BLOCK_NONE,
            .min_bus = 0,
            .max_bus = 0,
            .min_voltage = 0,
            .max_voltage = 0,
            .min_multi = 0,
            .max_multi = 0
        },
        .bus_flags = MACHINE_PCI,
        .flags = MACHINE_IDE_DUAL,
        .ram = {
            .min = 1024,
            .max = 65536,
            .step = 1024
        },
        .nvrmask = 255,
        .kbc = KBC_UNKNOWN,
        .kbc_p1 = 0,
        .gpio = 0,
        .device = NULL,
        .vid_device = NULL
    },
    /* Has an ALi M5042 keyboard controller with Phoenix MultiKey/42 v1.40 firmware. */
    {
        .name = "[ALi M1489] ESA TF-486",
        .internal_name = "tf486",
        .type = MACHINE_TYPE_486_S3,
        .chipset = MACHINE_CHIPSET_ALI_M1489,
        .init = machine_at_tf486_init,
        .pad = 0,
        .pad0 = 0,
        .pad1 = MACHINE_AVAILABLE,
        .pad2 = 0,
        .cpu = {
            .package = CPU_PKG_SOCKET3,
            .block = CPU_BLOCK_NONE,
            .min_bus = 0,
            .max_bus = 0,
            .min_voltage = 0,
            .max_voltage = 0,
            .min_multi = 0,
            .max_multi = 0
        },
        .bus_flags = MACHINE_PS2_PCI,
        .flags = MACHINE_IDE_DUAL,
        .ram = {
            .min = 1024,
            .max = 65536,
            .step = 1024
        },
        .nvrmask = 255,
        .kbc = KBC_UNKNOWN,
        .kbc_p1 = 0,
        .gpio = 0,
        .device = NULL,
        .vid_device = NULL
    },
    /* Has IBM PS/2 Type 1 KBC firmware. */
    {
        .name = "[OPTi 802G] IBM PC 330 (type 6573)",
        .internal_name = "pc330_6573",
        .type = MACHINE_TYPE_486_S3,
        .chipset = MACHINE_CHIPSET_OPTI_895_802G,
        .init = machine_at_pc330_6573_init,
        .pad = 0,
        .pad0 = 0,
        .pad1 = MACHINE_AVAILABLE,
        .pad2 = 0,
        .cpu = {
            .package = CPU_PKG_SOCKET3_PC330,
            .block = CPU_BLOCK_NONE,
            .min_bus = 25000000,
            .max_bus = 33333333,
            .min_voltage = 0,
            .max_voltage = 0,
            .min_multi = 2.0,
            .max_multi = 3.0
        },
        .bus_flags = MACHINE_PS2_PCI,
        .flags = MACHINE_IDE,
        .ram = {
            .min = 1024,
            .max = 65536,
            .step = 1024
        },
        .nvrmask = 127,
        .kbc = KBC_UNKNOWN,
        .kbc_p1 = 0,
        .gpio = 0,
        .device = NULL,
        .vid_device = NULL
    },
    /* This has an AMIKey-2, which is an updated version of type 'H'. */
    {
        .name = "[i420EX] ASUS PVI-486AP4",
        .internal_name = "486ap4",
        .type = MACHINE_TYPE_486_S3,
        .chipset = MACHINE_CHIPSET_INTEL_420EX,
        .init = machine_at_486ap4_init,
        .pad = 0,
        .pad0 = 0,
        .pad1 = MACHINE_AVAILABLE,
        .pad2 = 0,
        .cpu = {
            .package = CPU_PKG_SOCKET3,
            .block = CPU_BLOCK_NONE,
            .min_bus = 0,
            .max_bus = 0,
            .min_voltage = 0,
            .max_voltage = 0,
            .min_multi = 0,
            .max_multi = 0
        },
        .bus_flags = MACHINE_PS2_PCIV,
        .flags = MACHINE_IDE_DUAL,
        .ram = {
            .min = 1024,
            .max = 131072,
            .step = 1024
        },
        .nvrmask = 127,
        .kbc = KBC_UNKNOWN,
        .kbc_p1 = 0,
        .gpio = 0,
        .device = NULL,
        .vid_device = NULL
    },
    /* This has the Phoenix MultiKey KBC firmware. */
    {
        .name = "[i420EX] Intel Classic/PCI ED",
        .internal_name = "ninja",
        .type = MACHINE_TYPE_486_S3,
        .chipset = MACHINE_CHIPSET_INTEL_420EX,
        .init = machine_at_ninja_init,
        .pad = 0,
        .pad0 = 0,
        .pad1 = MACHINE_AVAILABLE,
        .pad2 = 0,
        .cpu = {
            .package = CPU_PKG_SOCKET3,
            .block = CPU_BLOCK_NONE,
            .min_bus = 0,
            .max_bus = 0,
            .min_voltage = 0,
            .max_voltage = 0,
            .min_multi = 0,
            .max_multi = 0
        },
        .bus_flags = MACHINE_PS2_PCI,
        .flags = MACHINE_IDE_DUAL,
        .ram = {
            .min = 1024,
            .max = 131072,
            .step = 1024
        },
        .nvrmask = 127,
        .kbc = KBC_UNKNOWN,
        .kbc_p1 = 0,
        .gpio = 0,
        .device = NULL,
        .vid_device = NULL
    },
    /* I'm going to assume this as an AMIKey-2 like the other two 486SP3's. */
    {
        .name = "[i420TX] ASUS PCI/I-486SP3",
        .internal_name = "486sp3",
        .type = MACHINE_TYPE_486_S3,
        .chipset = MACHINE_CHIPSET_INTEL_420TX,
        .init = machine_at_486sp3_init,
        .pad = 0,
        .pad0 = 0,
        .pad1 = MACHINE_AVAILABLE,
        .pad2 = 0,
        .cpu = {
            .package = CPU_PKG_SOCKET3,
            .block = CPU_BLOCK_NONE,
            .min_bus = 0,
            .max_bus = 0,
            .min_voltage = 0,
            .max_voltage = 0,
            .min_multi = 0,
            .max_multi = 0
        },
        .bus_flags = MACHINE_PCI,
        .flags = MACHINE_IDE_DUAL | MACHINE_SCSI,
        .ram = {
            .min = 1024,
            .max = 131072,
            .step = 1024
        },
        .nvrmask = 127,
        .kbc = KBC_UNKNOWN,
        .kbc_p1 = 0,
        .gpio = 0,
        .device = NULL,
        .vid_device = NULL
    },
    /* This has the Phoenix MultiKey KBC firmware. */
    {
        .name = "[i420TX] Intel Classic/PCI",
        .internal_name = "alfredo",
        .type = MACHINE_TYPE_486_S3,
        .chipset = MACHINE_CHIPSET_INTEL_420TX,
        .init = machine_at_alfredo_init,
        .pad = 0,
        .pad0 = 0,
        .pad1 = MACHINE_AVAILABLE,
        .pad2 = 0,
        .cpu = {
            .package = CPU_PKG_SOCKET3,
            .block = CPU_BLOCK_NONE,
            .min_bus = 0,
            .max_bus = 0,
            .min_voltage = 0,
            .max_voltage = 0,
            .min_multi = 0,
            .max_multi = 0
        },
        .bus_flags = MACHINE_PS2_PCI,
        .flags = MACHINE_IDE_DUAL,
        .ram = {
            .min = 2048,
            .max = 131072,
            .step = 2048
        },
        .nvrmask = 127,
        .kbc = KBC_UNKNOWN,
        .kbc_p1 = 0,
        .gpio = 0,
        .device = NULL,
        .vid_device = NULL
    },
    /* This has an AMIKey-2, which is an updated version of type 'H'. Also has a
       SST 29EE010 Flash chip. */
    {
        .name = "[i420ZX] ASUS PCI/I-486SP3G",
        .internal_name = "486sp3g",
        .type = MACHINE_TYPE_486_S3,
        .chipset = MACHINE_CHIPSET_INTEL_420ZX,
        .init = machine_at_486sp3g_init,
        .pad = 0,
        .pad0 = 0,
        .pad1 = MACHINE_AVAILABLE,
        .pad2 = 0,
        .cpu = {
            .package = CPU_PKG_SOCKET3,
            .block = CPU_BLOCK_NONE,
            .min_bus = 0,
            .max_bus = 0,
            .min_voltage = 0,
            .max_voltage = 0,
            .min_multi = 0,
            .max_multi = 0
        },
        .bus_flags = MACHINE_PS2_PCI,
        .flags = MACHINE_IDE_DUAL | MACHINE_SCSI,
        .ram = {
            .min = 1024,
            .max = 131072,
            .step = 1024
        },
        .nvrmask = 127,
        .kbc = KBC_UNKNOWN,
        .kbc_p1 = 0,
        .gpio = 0,
        .device = NULL,
        .vid_device = NULL
    },
    /* This most likely has a standalone AMI Megakey 1993, which is type 'P', like the below Tekram board. */
    {
        .name = "[IMS 8848] J-Bond PCI400C-B",
        .internal_name = "pci400cb",
        .type = MACHINE_TYPE_486_S3,
        .chipset = MACHINE_CHIPSET_IMS_8848,
        .init = machine_at_pci400cb_init,
        .pad = 0,
        .pad0 = 0,
        .pad1 = MACHINE_AVAILABLE,
        .pad2 = 0,
        .cpu = {
            .package = CPU_PKG_SOCKET3,
            .block = CPU_BLOCK_NONE,
            .min_bus = 0,
            .max_bus = 0,
            .min_voltage = 0,
            .max_voltage = 0,
            .min_multi = 0,
            .max_multi = 0
        },
        .bus_flags = MACHINE_PS2_PCI,
        .flags = MACHINE_IDE_DUAL,
        .ram = {
            .min = 2048,
            .max = 131072,
            .step = 2048
        },
        .nvrmask = 127,
        .kbc = KBC_UNKNOWN,
        .kbc_p1 = 0,
        .gpio = 0,
        .device = NULL,
        .vid_device = NULL
    },
    /* This has a standalone AMI Megakey 1993, which is type 'P'. */
    {
        .name = "[IMS 8848] Tekram G486IP",
        .internal_name = "g486ip",
        .type = MACHINE_TYPE_486_S3,
        .chipset = MACHINE_CHIPSET_IMS_8848,
        .init = machine_at_g486ip_init,
        .pad = 0,
        .pad0 = 0,
        .pad1 = MACHINE_AVAILABLE,
        .pad2 = 0,
        .cpu = {
            .package = CPU_PKG_SOCKET3,
            .block = CPU_BLOCK_NONE,
            .min_bus = 0,
            .max_bus = 0,
            .min_voltage = 0,
            .max_voltage = 0,
            .min_multi = 0,
            .max_multi = 0
        },
        .bus_flags = MACHINE_PS2_PCI,
        .flags = MACHINE_IDE_DUAL,
        .ram = {
            .min = 2048,
            .max = 131072,
            .step = 2048
        },
        .nvrmask = 127,
        .kbc = KBC_UNKNOWN,
        .kbc_p1 = 0,
        .gpio = 0,
        .device = NULL,
        .vid_device = NULL
    },
    /* This has an AMIKey-2, which is an updated version of type 'H'. */
    {
        .name = "[SiS 496] ASUS PVI-486SP3C",
        .internal_name = "486sp3c",
        .type = MACHINE_TYPE_486_S3,
        .chipset = MACHINE_CHIPSET_SIS_496,
        .init = machine_at_486sp3c_init,
        .pad = 0,
        .pad0 = 0,
        .pad1 = MACHINE_AVAILABLE,
        .pad2 = 0,
        .cpu = {
            .package = CPU_PKG_SOCKET3,
            .block = CPU_BLOCK_NONE,
            .min_bus = 0,
            .max_bus = 0,
            .min_voltage = 0,
            .max_voltage = 0,
            .min_multi = 0,
            .max_multi = 0
        },
        .bus_flags = MACHINE_PS2_PCIV,
        .flags = MACHINE_IDE_DUAL,
        .ram = {
            .min = 1024,
            .max = 261120,
            .step = 1024
        },
        .nvrmask = 255,
        .kbc = KBC_UNKNOWN,
        .kbc_p1 = 0,
        .gpio = 0,
        .device = NULL,
        .vid_device = NULL
    },
    /* This has an AMIKey-2, which is an updated version of type 'H'. */
    {
        .name = "[SiS 496] Lucky Star LS-486E",
        .internal_name = "ls486e",
        .type = MACHINE_TYPE_486_S3,
        .chipset = MACHINE_CHIPSET_SIS_496,
        .init = machine_at_ls486e_init,
        .pad = 0,
        .pad0 = 0,
        .pad1 = MACHINE_AVAILABLE,
        .pad2 = 0,
        .cpu = {
            .package = CPU_PKG_SOCKET3,
            .block = CPU_BLOCK_NONE,
            .min_bus = 0,
            .max_bus = 0,
            .min_voltage = 0,
            .max_voltage = 0,
            .min_multi = 0,
            .max_multi = 0
        },
        .bus_flags = MACHINE_PCI,
        .flags = MACHINE_IDE_DUAL,
        .ram = {
            .min = 1024,
            .max = 131072,
            .step = 1024
        },
        .nvrmask = 255,
        .kbc = KBC_UNKNOWN,
        .kbc_p1 = 0,
        .gpio = 0,
        .device = NULL,
        .vid_device = NULL
    },
    /* The BIOS does not send a single non-standard KBC command, so it has a standard PS/2 KBC. */
    {
        .name = "[SiS 496] Micronics M4Li",
        .internal_name = "m4li",
        .type = MACHINE_TYPE_486_S3,
        .chipset = MACHINE_CHIPSET_SIS_496,
        .init = machine_at_m4li_init,
        .pad = 0,
        .pad0 = 0,
        .pad1 = MACHINE_AVAILABLE,
        .pad2 = 0,
        .cpu = {
            .package = CPU_PKG_SOCKET3,
            .block = CPU_BLOCK_NONE,
            .min_bus = 0,
            .max_bus = 0,
            .min_voltage = 0,
            .max_voltage = 0,
            .min_multi = 0,
            .max_multi = 0
        },
        .bus_flags = MACHINE_PS2_PCI,
        .flags = MACHINE_IDE_DUAL,
        .ram = {
            .min = 1024,
            .max = 131072,
            .step = 1024
        },
        .nvrmask = 127,
        .kbc = KBC_UNKNOWN,
        .kbc_p1 = 0,
        .gpio = 0,
        .device = NULL,
        .vid_device = NULL
    },
    /* Has a BestKey KBC which clones AMI type 'H'. */
    {
        .name = "[SiS 496] Rise Computer R418",
        .internal_name = "r418",
        .type = MACHINE_TYPE_486_S3,
        .chipset = MACHINE_CHIPSET_SIS_496,
        .init = machine_at_r418_init,
        .pad = 0,
        .pad0 = 0,
        .pad1 = MACHINE_AVAILABLE,
        .pad2 = 0,
        .cpu = {
            .package = CPU_PKG_SOCKET3,
            .block = CPU_BLOCK_NONE,
            .min_bus = 0,
            .max_bus = 0,
            .min_voltage = 0,
            .max_voltage = 0,
            .min_multi = 0,
            .max_multi = 0
        },
        .bus_flags = MACHINE_PCI,
        .flags = MACHINE_IDE_DUAL,
        .ram = {
            .min = 1024,
            .max = 261120,
            .step = 1024
        },
        .nvrmask = 255,
        .kbc = KBC_UNKNOWN,
        .kbc_p1 = 0,
        .gpio = 0,
        .device = NULL,
        .vid_device = NULL
    },
    /* This has a Holtek KBC and the BIOS does not send a single non-standard KBC command, so it
       must be an ASIC that clones the standard IBM PS/2 KBC. */
    {
        .name = "[SiS 496] Soyo 4SAW2",
        .internal_name = "4saw2",
        .type = MACHINE_TYPE_486_S3,
        .chipset = MACHINE_CHIPSET_SIS_496,
        .init = machine_at_4saw2_init,
        .pad = 0,
        .pad0 = 0,
        .pad1 = MACHINE_AVAILABLE,
        .pad2 = 0,
        .cpu = {
            .package = CPU_PKG_SOCKET3,
            .block = CPU_BLOCK(CPU_i486SX, CPU_i486DX, CPU_Am486SX, CPU_Am486DX),
            .min_bus = 0,
            .max_bus = 0,
            .min_voltage = 0,
            .max_voltage = 0,
            .min_multi = 0,
            .max_multi = 0
        },
        .bus_flags = MACHINE_PS2_PCIV,
        .flags = MACHINE_IDE_DUAL,
        .ram = {
            .min = 1024,
            .max = 261120,
            .step = 1024
        },
        .nvrmask = 255,
        .kbc = KBC_UNKNOWN,
        .kbc_p1 = 0,
        .gpio = 0,
        .device = NULL,
        .vid_device = NULL
    },
    /* According to MrKsoft, his real 4DPS has an AMIKey-2, which is an updated version
       of type 'H'. */
    {
        .name = "[SiS 496] Zida Tomato 4DP",
        .internal_name = "4dps",
        .type = MACHINE_TYPE_486_S3,
        .chipset = MACHINE_CHIPSET_SIS_496,
        .init = machine_at_4dps_init,
        .pad = 0,
        .pad0 = 0,
        .pad1 = MACHINE_AVAILABLE,
        .pad2 = 0,
        .cpu = {
            .package = CPU_PKG_SOCKET3,
            .block = CPU_BLOCK_NONE,
            .min_bus = 0,
            .max_bus = 0,
            .min_voltage = 0,
            .max_voltage = 0,
            .min_multi = 0,
            .max_multi = 0
        },
        .bus_flags = MACHINE_PS2_PCI,
        .flags = MACHINE_IDE_DUAL,
        .ram = {
            .min = 1024,
            .max = 261120,
            .step = 1024
        },
        .nvrmask = 255,
        .kbc = KBC_UNKNOWN,
        .kbc_p1 = 0,
        .gpio = 0,
        .device = NULL,
        .vid_device = NULL
    },
    /* This has the UMC 88xx on-chip KBC. */
    {
        .name = "[UMC 8881] A-Trend ATC-1415",
        .internal_name = "atc1415",
        .type = MACHINE_TYPE_486_S3,
        .chipset = MACHINE_CHIPSET_UMC_UM8881,
        .init = machine_at_atc1415_init,
        .pad = 0,
        .pad0 = 0,
        .pad1 = MACHINE_AVAILABLE,
        .pad2 = 0,
        .cpu = {
            .package = CPU_PKG_SOCKET3,
            .block = CPU_BLOCK_NONE,
            .min_bus = 0,
            .max_bus = 0,
            .min_voltage = 0,
            .max_voltage = 0,
            .min_multi = 0,
            .max_multi = 0
        },
        .bus_flags = MACHINE_PCI,
        .flags = MACHINE_IDE_DUAL,
        .ram = {
            .min = 1024,
            .max = 65536,
            .step = 1024
        },
        .nvrmask = 255,
        .kbc = KBC_UNKNOWN,
        .kbc_p1 = 0,
        .gpio = 0,
        .device = NULL,
        .vid_device = NULL
    },
    /* This has an AMIKey-2, which is an updated version of type 'H'. */
    {
        .name = "[UMC 8881] ECS Elite UM8810PAIO",
        .internal_name = "ecs486",
        .type = MACHINE_TYPE_486_S3,
        .chipset = MACHINE_CHIPSET_UMC_UM8881,
        .init = machine_at_ecs486_init,
        .pad = 0,
        .pad0 = 0,
        .pad1 = MACHINE_AVAILABLE,
        .pad2 = 0,
        .cpu = {
            .package = CPU_PKG_SOCKET3,
            .block = CPU_BLOCK_NONE,
            .min_bus = 0,
            .max_bus = 0,
            .min_voltage = 0,
            .max_voltage = 0,
            .min_multi = 0,
            .max_multi = 0
        },
        .bus_flags = MACHINE_PCI,
        .flags = MACHINE_IDE_DUAL,
        .ram = {
            .min = 1024,
            .max = 131072,
            .step = 1024
        },
        .nvrmask = 255,
        .kbc = KBC_UNKNOWN,
        .kbc_p1 = 0,
        .gpio = 0,
        .device = NULL,
        .vid_device = NULL
    },
    /* Has AMIKey Z(!) KBC firmware. */
    {
        .name = "[UMC 8881] Epson Action PC 2600",
        .internal_name = "actionpc2600",
        .type = MACHINE_TYPE_486_S3,
        .chipset = MACHINE_CHIPSET_UMC_UM8881,
        .init = machine_at_actionpc2600_init,
        .pad = 0,
        .pad0 = 0,
        .pad1 = MACHINE_AVAILABLE,
        .pad2 = 0,
        .cpu = {
            .package = CPU_PKG_SOCKET3,
            .block = CPU_BLOCK_NONE,
            .min_bus = 0,
            .max_bus = 0,
            .min_voltage = 0,
            .max_voltage = 0,
            .min_multi = 0,
            .max_multi = 0
        },
        .bus_flags = MACHINE_PCI,
        .flags = MACHINE_IDE_DUAL,
        .ram = {
            .min = 1024,
            .max = 262144,
            .step = 1024
        },
        .nvrmask = 255,
        .kbc = KBC_UNKNOWN,
        .kbc_p1 = 0,
        .gpio = 0,
        .device = NULL,
        .vid_device = NULL
    },
    /* This has the UMC 88xx on-chip KBC. All the copies of the BIOS string I can find, end in
       in -H, so the UMC on-chip KBC likely emulates the AMI 'H' KBC firmware. */
    {
        .name = "[UMC 8881] PC Chips M919",
        .internal_name = "m919",
        .type = MACHINE_TYPE_486_S3,
        .chipset = MACHINE_CHIPSET_UMC_UM8881,
        .init = machine_at_m919_init,
        .pad = 0,
        .pad0 = 0,
        .pad1 = MACHINE_AVAILABLE,
        .pad2 = 0,
        .cpu = {
            .package = CPU_PKG_SOCKET3,
            .block = CPU_BLOCK_NONE,
            .min_bus = 0,
            .max_bus = 0,
            .min_voltage = 0,
            .max_voltage = 0,
            .min_multi = 0,
            .max_multi = 0
        },
        .bus_flags = MACHINE_PCIV,
        .flags = MACHINE_IDE_DUAL,
        .ram = {
            .min = 1024,
            .max = 131072,
            .step = 1024
        },
        .nvrmask = 255,
        .kbc = KBC_UNKNOWN,
        .kbc_p1 = 0,
        .gpio = 0,
        .device = NULL,
        .vid_device = NULL
    },
    /* Has IBM PS/2 Type 1 KBC firmware. Uses a mysterious I/O port C05. */
    {
        .name = "[UMC 8881] Samsung SPC7700P-LW",
        .internal_name = "spc7700plw",
        .type = MACHINE_TYPE_486_S3,
        .chipset = MACHINE_CHIPSET_UMC_UM8881,
        .init = machine_at_spc7700plw_init,
        .pad = 0,
        .pad0 = 0,
        .pad1 = MACHINE_AVAILABLE,
        .pad2 = 0,
        .cpu = {
            .package = CPU_PKG_SOCKET3,
            .block = CPU_BLOCK_NONE,
            .min_bus = 0,
            .max_bus = 0,
            .min_voltage = 0,
            .max_voltage = 0,
            .min_multi = 0,
            .max_multi = 0
        },
        .bus_flags = MACHINE_PS2_PCI,
        .flags = MACHINE_IDE_DUAL,
        .ram = {
            .min = 1024,
            .max = 131072,
            .step = 1024
        },
        .nvrmask = 255,
        .kbc = KBC_UNKNOWN,
        .kbc_p1 = 0,
        .gpio = 0,
        .device = NULL,
        .vid_device = NULL
    },
    /* This has a Holtek KBC. */
    {
        .name = "[UMC 8881] Shuttle HOT-433A",
        .internal_name = "hot433",
        .type = MACHINE_TYPE_486_S3,
        .chipset = MACHINE_CHIPSET_UMC_UM8881,
        .init = machine_at_hot433_init,
        .pad = 0,
        .pad0 = 0,
        .pad1 = MACHINE_AVAILABLE,
        .pad2 = 0,
        .cpu = {
            .package = CPU_PKG_SOCKET3,
            .block = CPU_BLOCK_NONE,
            .min_bus = 0,
            .max_bus = 0,
            .min_voltage = 0,
            .max_voltage = 0,
            .min_multi = 0,
            .max_multi = 0
        },
        .bus_flags = MACHINE_PCI,
        .flags = MACHINE_IDE_DUAL,
        .ram = {
            .min = 1024,
            .max = 262144,
            .step = 1024
        },
        .nvrmask = 255,
        .kbc = KBC_UNKNOWN,
        .kbc_p1 = 0,
        .gpio = 0,
        .device = NULL,
        .vid_device = NULL
    },
    /* Has a VIA VT82C406 KBC+RTC that likely has identical commands to the VT82C42N. */
    {
        .name = "[VIA VT82C496G] DFI G486VPA",
        .internal_name = "g486vpa",
        .type = MACHINE_TYPE_486_S3,
        .chipset = MACHINE_CHIPSET_VIA_VT82C496G,
        .init = machine_at_g486vpa_init,
        .pad = 0,
        .pad0 = 0,
        .pad1 = MACHINE_AVAILABLE,
        .pad2 = 0,
        .cpu = {
            .package = CPU_PKG_SOCKET3,
            .block = CPU_BLOCK_NONE,
            .min_bus = 0,
            .max_bus = 0,
            .min_voltage = 0,
            .max_voltage = 0,
            .min_multi = 0,
            .max_multi = 0
        },
        .bus_flags = MACHINE_PCIV,
        .flags = MACHINE_IDE_DUAL,
        .ram = {
            .min = 1024,
            .max = 131072,
            .step = 1024
        },
        .nvrmask = 255,
        .kbc = KBC_UNKNOWN,
        .kbc_p1 = 0,
        .gpio = 0,
        .device = NULL,
        .vid_device = NULL
    },
    /* Has a VIA VT82C42N KBC. */
    {
        .name = "[VIA VT82C496G] FIC VIP-IO2",
        .internal_name = "486vipio2",
        .type = MACHINE_TYPE_486_S3,
        .chipset = MACHINE_CHIPSET_VIA_VT82C496G,
        .init = machine_at_486vipio2_init,
        .pad = 0,
        .pad0 = 0,
        .pad1 = MACHINE_AVAILABLE,
        .pad2 = 0,
        .cpu = {
            .package = CPU_PKG_SOCKET3,
            .block = CPU_BLOCK_NONE,
            .min_bus = 0,
            .max_bus = 0,
            .min_voltage = 0,
            .max_voltage = 0,
            .min_multi = 0,
            .max_multi = 0
        },
        .bus_flags = MACHINE_PS2_PCIV,
        .flags = MACHINE_IDE_DUAL,
        .ram = {
            .min = 1024,
            .max = 131072,
            .step = 1024
        },
        .nvrmask = 255,
        .kbc = KBC_UNKNOWN,
        .kbc_p1 = 0,
        .gpio = 0,
        .device = NULL,
        .vid_device = NULL
    },

    /* 486 machines - Miscellaneous */
    /* 486 machines which utilize the PCI bus */
    /* Has a Winbond W83977F Super I/O chip with on-chip KBC with AMIKey-2 KBC
       firmware. */
    {
        .name = "[STPC Client] ITOX STAR",
        .internal_name = "itoxstar",
        .type = MACHINE_TYPE_486_MISC,
        .chipset = MACHINE_CHIPSET_STPC_CLIENT,
        .init = machine_at_itoxstar_init,
        .pad = 0,
        .pad0 = 0,
        .pad1 = MACHINE_AVAILABLE,
        .pad2 = 0,
        .cpu = {
            .package = CPU_PKG_STPC,
            .block = CPU_BLOCK_NONE,
            .min_bus = 66666667,
            .max_bus = 75000000,
            .min_voltage = 0,
            .max_voltage = 0,
            .min_multi = 1.0,
            .max_multi = 1.0
        },
        .bus_flags = MACHINE_PS2_PCI,
        .flags = MACHINE_IDE_DUAL,
        .ram = {
            .min = 8192,
            .max = 131072,
            .step = 8192
        },
        .nvrmask = 255,
        .kbc = KBC_UNKNOWN,
        .kbc_p1 = 0,
        .gpio = 0,
        .device = NULL,
        .vid_device = NULL
    },
    /* Has a Winbond W83977F Super I/O chip with on-chip KBC with AMIKey-2 KBC
       firmware. */
    {
        .name = "[STPC Consumer-II] Acrosser AR-B1423C",
        .internal_name = "arb1423c",
        .type = MACHINE_TYPE_486_MISC,
        .chipset = MACHINE_CHIPSET_STPC_CONSUMER_II,
        .init = machine_at_arb1423c_init,
        .pad = 0,
        .pad0 = 0,
        .pad1 = MACHINE_AVAILABLE,
        .pad2 = 0,
        .cpu = {
            .package = CPU_PKG_STPC,
            .block = CPU_BLOCK_NONE,
            .min_bus = 66666667,
            .max_bus = 66666667,
            .min_voltage = 0,
            .max_voltage = 0,
            .min_multi = 2.0,
            .max_multi = 2.0
        },
        .bus_flags = MACHINE_PS2_PCI,
        .flags = MACHINE_IDE_DUAL,
        .ram = {
            .min = 32768,
            .max = 163840,
            .step = 8192
        },
        .nvrmask = 255,
        .kbc = KBC_UNKNOWN,
        .kbc_p1 = 0,
        .gpio = 0,
        .device = NULL,
        .vid_device = NULL
    },
    /* Has a Winbond W83977F Super I/O chip with on-chip KBC with AMIKey-2 KBC
       firmware. */
    {
        .name = "[STPC Consumer-II] Acrosser AR-B1479",
        .internal_name = "arb1479",
        .type = MACHINE_TYPE_486_MISC,
        .chipset = MACHINE_CHIPSET_STPC_CONSUMER_II,
        .init = machine_at_arb1479_init,
        .pad = 0,
        .pad0 = 0,
        .pad1 = MACHINE_AVAILABLE,
        .pad2 = 0,
        .cpu = {
            .package = CPU_PKG_STPC,
            .block = CPU_BLOCK_NONE,
            .min_bus = 66666667,
            .max_bus = 66666667,
            .min_voltage = 0,
            .max_voltage = 0,
            .min_multi = 2.0,
            .max_multi = 2.0
        },
        .bus_flags = MACHINE_PS2_PCI,
        .flags = MACHINE_IDE_DUAL,
        .ram = {
            .min = 32768,
            .max = 163840,
            .step = 8192
        },
        .nvrmask = 255,
        .kbc = KBC_UNKNOWN,
        .kbc_p1 = 0,
        .gpio = 0,
        .device = NULL,
        .vid_device = NULL
    },
    /* Has a Winbond W83977F Super I/O chip with on-chip KBC with AMIKey-2 KBC
       firmware. */
    {
        .name = "[STPC Elite] Advantech PCM-9340",
        .internal_name = "pcm9340",
        .type = MACHINE_TYPE_486_MISC,
        .chipset = MACHINE_CHIPSET_STPC_ELITE,
        .init = machine_at_pcm9340_init,
        .pad = 0,
        .pad0 = 0,
        .pad1 = MACHINE_AVAILABLE,
        .pad2 = 0,
        .cpu = {
            .package = CPU_PKG_STPC,
            .block = CPU_BLOCK_NONE,
            .min_bus = 66666667,
            .max_bus = 66666667,
            .min_voltage = 0,
            .max_voltage = 0,
            .min_multi = 2.0,
            .max_multi = 2.0
        },
        .bus_flags = MACHINE_PS2_PCI,
        .flags = MACHINE_IDE_DUAL,
        .ram = {
            .min = 32768,
            .max = 98304,
            .step = 8192
        },
        .nvrmask = 255,
        .kbc = KBC_UNKNOWN,
        .kbc_p1 = 0,
        .gpio = 0,
        .device = NULL,
        .vid_device = NULL
    },
    /* Has a Winbond W83977F Super I/O chip with on-chip KBC with AMIKey-2 KBC
       firmware. */
    {
        .name = "[STPC Atlas] AAEON PCM-5330",
        .internal_name = "pcm5330",
        .type = MACHINE_TYPE_486_MISC,
        .chipset = MACHINE_CHIPSET_STPC_ATLAS,
        .init = machine_at_pcm5330_init,
        .pad = 0,
        .pad0 = 0,
        .pad1 = MACHINE_AVAILABLE,
        .pad2 = 0,
        .cpu = {
            .package = CPU_PKG_STPC,
            .block = CPU_BLOCK_NONE,
            .min_bus = 66666667,
            .max_bus = 66666667,
            .min_voltage = 0,
            .max_voltage = 0,
            .min_multi = 2.0,
            .max_multi = 2.0
        },
        .bus_flags = MACHINE_PS2_PCI,
        .flags = MACHINE_IDE_DUAL,
        .ram = {
            .min = 32768,
            .max = 131072,
            .step = 32768
        },
        .nvrmask = 255,
        .kbc = KBC_UNKNOWN,
        .kbc_p1 = 0,
        .gpio = 0,
        .device = NULL,
        .vid_device = NULL
    },

    /* Socket 4 machines */
    /* 430LX */
    /* Has AMIKey H KBC firmware (AMIKey-2), per POST screen with BIOS string
       shown in the manual. Has PS/2 mouse support with serial-style (DB9)
       connector.
       The boot block for BIOS recovery requires an unknown bit on port 805h
       to be clear. */
    {
        .name = "[i430LX] AMI Excalibur PCI Pentium",
        .internal_name = "excaliburpci",
        .type = MACHINE_TYPE_SOCKET4,
        .chipset = MACHINE_CHIPSET_INTEL_430LX,
        .init = machine_at_excaliburpci_init,
        .pad = 0,
        .pad0 = 0,
        .pad1 = MACHINE_AVAILABLE,
        .pad2 = 0,
        .cpu = {
            .package = CPU_PKG_SOCKET4,
            .block = CPU_BLOCK_NONE,
            .min_bus = 60000000,
            .max_bus = 66666667,
            .min_voltage = 5000,
            .max_voltage = 5000,
            .min_multi = MACHINE_MULTIPLIER_FIXED,
            .max_multi = MACHINE_MULTIPLIER_FIXED
        },
        .bus_flags = MACHINE_PS2_PCI,
        .flags = MACHINE_IDE_DUAL,
        .ram = {
            .min = 2048,
            .max = 131072,
            .step = 2048
        },
        .nvrmask = 127,
        .kbc = KBC_UNKNOWN,
        .kbc_p1 = 0,
        .gpio = 0,
        .device = NULL,
        .vid_device = NULL
    },
    /* Has AMIKey F KBC firmware (AMIKey). */
    {
        .name = "[i430LX] ASUS P/I-P5MP3",
        .internal_name = "p5mp3",
        .type = MACHINE_TYPE_SOCKET4,
        .chipset = MACHINE_CHIPSET_INTEL_430LX,
        .init = machine_at_p5mp3_init,
        .pad = 0,
        .pad0 = 0,
        .pad1 = MACHINE_AVAILABLE,
        .pad2 = 0,
        .cpu = {
            .package = CPU_PKG_SOCKET4,
            .block = CPU_BLOCK_NONE,
            .min_bus = 60000000,
            .max_bus = 66666667,
            .min_voltage = 5000,
            .max_voltage = 5000,
            .min_multi = MACHINE_MULTIPLIER_FIXED,
            .max_multi = MACHINE_MULTIPLIER_FIXED
        },
        .bus_flags = MACHINE_PS2_PCI,
        .flags = MACHINE_IDE,
        .ram = {
            .min = 2048,
            .max = 196608,
            .step = 2048
        },
        .nvrmask = 127,
        .kbc = KBC_UNKNOWN,
        .kbc_p1 = 0,
        .gpio = 0,
        .device = NULL,
        .vid_device = NULL
    },
    /* Has IBM PS/2 Type 1 KBC firmware. */
    {
        .name = "[i430LX] Dell Dimension XPS P60",
        .internal_name = "dellxp60",
        .type = MACHINE_TYPE_SOCKET4,
        .chipset = MACHINE_CHIPSET_INTEL_430LX,
        .init = machine_at_dellxp60_init,
        .pad = 0,
        .pad0 = 0,
        .pad1 = MACHINE_AVAILABLE,
        .pad2 = 0,
        .cpu = {
            .package = CPU_PKG_SOCKET4,
            .block = CPU_BLOCK_NONE,
            .min_bus = 60000000,
            .max_bus = 66666667,
            .min_voltage = 5000,
            .max_voltage = 5000,
            .min_multi = MACHINE_MULTIPLIER_FIXED,
            .max_multi = MACHINE_MULTIPLIER_FIXED
        },
        .bus_flags = MACHINE_PS2_PCI,
        .flags = MACHINE_IDE,
        .ram = {
            .min = 2048,
            .max = 131072,
            .step = 2048
        },
        .nvrmask = 127,
        .kbc = KBC_UNKNOWN,
        .kbc_p1 = 0,
        .gpio = 0,
        .device = NULL,
        .vid_device = NULL
    },
    /* Has IBM PS/2 Type 1 KBC firmware. */
    {
        .name = "[i430LX] Dell OptiPlex 560/L",
        .internal_name = "opti560l",
        .type = MACHINE_TYPE_SOCKET4,
        .chipset = MACHINE_CHIPSET_INTEL_430LX,
        .init = machine_at_opti560l_init,
        .pad = 0,
        .pad0 = 0,
        .pad1 = MACHINE_AVAILABLE,
        .pad2 = 0,
        .cpu = {
            .package = CPU_PKG_SOCKET4,
            .block = CPU_BLOCK_NONE,
            .min_bus = 60000000,
            .max_bus = 66666667,
            .min_voltage = 5000,
            .max_voltage = 5000,
            .min_multi = MACHINE_MULTIPLIER_FIXED,
            .max_multi = MACHINE_MULTIPLIER_FIXED
        },
        .bus_flags = MACHINE_PS2_PCI,
        .flags = MACHINE_IDE_DUAL,
        .ram = {
            .min = 2048,
            .max = 131072,
            .step = 2048
        },
        .nvrmask = 127,
        .kbc = KBC_UNKNOWN,
        .kbc_p1 = 0,
        .gpio = 0,
        .device = NULL,
        .vid_device = NULL
    },
    /* This has the Phoenix MultiKey KBC firmware.
       This is basically an Intel Batman (*NOT* Batman's Revenge) with a fancier
       POST screen */
    {
        .name = "[i430LX] AMBRA DP60 PCI",
        .internal_name = "ambradp60",
        .type = MACHINE_TYPE_SOCKET4,
        .chipset = MACHINE_CHIPSET_INTEL_430LX,
        .init = machine_at_ambradp60_init,
        .pad = 0,
        .pad0 = 0,
        .pad1 = MACHINE_AVAILABLE,
        .pad2 = 0,
        .cpu = {
            .package = CPU_PKG_SOCKET4,
            .block = CPU_BLOCK_NONE,
            .min_bus = 60000000,
            .max_bus = 66666667,
            .min_voltage = 5000,
            .max_voltage = 5000,
            .min_multi = MACHINE_MULTIPLIER_FIXED,
            .max_multi = MACHINE_MULTIPLIER_FIXED
        },
        .bus_flags = MACHINE_PS2_PCI,
        .flags = MACHINE_IDE_DUAL,
        .ram = {
            .min = 2048,
            .max = 131072,
            .step = 2048
        },
        .nvrmask = 127,
        .kbc = KBC_UNKNOWN,
        .kbc_p1 = 0,
        .gpio = 0,
        .device = NULL,
        .vid_device = NULL
    },
    /* Has IBM PS/2 Type 1 KBC firmware. */
    {
        .name = "[i430LX] IBM PS/ValuePoint P60",
        .internal_name = "valuepointp60",
        .type = MACHINE_TYPE_SOCKET4,
        .chipset = MACHINE_CHIPSET_INTEL_430LX,
        .init = machine_at_valuepointp60_init,
        .pad = 0,
        .pad0 = 0,
        .pad1 = MACHINE_AVAILABLE,
        .pad2 = 0,
        .cpu = {
            .package = CPU_PKG_SOCKET4,
            .block = CPU_BLOCK_NONE,
            .min_bus = 60000000,
            .max_bus = 66666667,
            .min_voltage = 5000,
            .max_voltage = 5000,
            .min_multi = MACHINE_MULTIPLIER_FIXED,
            .max_multi = MACHINE_MULTIPLIER_FIXED
        },
        .bus_flags = MACHINE_PS2_PCI,
        .flags = MACHINE_IDE_DUAL,
        .ram = {
            .min = 2048,
            .max = 131072,
            .step = 2048
        },
        .nvrmask = 127,
        .kbc = KBC_UNKNOWN,
        .kbc_p1 = 0,
        .gpio = 0,
        .device = NULL,
        .vid_device = NULL
    },
    /* This has the Phoenix MultiKey KBC firmware. */
    {
        .name = "[i430LX] Intel Premiere/PCI",
        .internal_name = "revenge",
        .type = MACHINE_TYPE_SOCKET4,
        .chipset = MACHINE_CHIPSET_INTEL_430LX,
        .init = machine_at_revenge_init,
        .pad = 0,
        .pad0 = 0,
        .pad1 = MACHINE_AVAILABLE,
        .pad2 = 0,
        .cpu = {
            .package = CPU_PKG_SOCKET4,
            .block = CPU_BLOCK_NONE,
            .min_bus = 60000000,
            .max_bus = 66666667,
            .min_voltage = 5000,
            .max_voltage = 5000,
            .min_multi = MACHINE_MULTIPLIER_FIXED,
            .max_multi = MACHINE_MULTIPLIER_FIXED
        },
        .bus_flags = MACHINE_PS2_PCI,
        .flags = MACHINE_IDE_DUAL,
        .ram = {
            .min = 2048,
            .max = 131072,
            .step = 2048
        },
        .nvrmask = 127,
        .kbc = KBC_UNKNOWN,
        .kbc_p1 = 0,
        .gpio = 0,
        .device = NULL,
        .vid_device = NULL
    },
    /* Has AMI MegaKey KBC firmware. */
    {
        .name = "[i430LX] Micro Star 586MC1",
        .internal_name = "586mc1",
        .type = MACHINE_TYPE_SOCKET4,
        .chipset = MACHINE_CHIPSET_INTEL_430LX,
        .init = machine_at_586mc1_init,
        .pad = 0,
        .pad0 = 0,
        .pad1 = MACHINE_AVAILABLE,
        .pad2 = 0,
        .cpu = {
            .package = CPU_PKG_SOCKET4,
            .block = CPU_BLOCK_NONE,
            .min_bus = 60000000,
            .max_bus = 66666667,
            .min_voltage = 5000,
            .max_voltage = 5000,
            .min_multi = MACHINE_MULTIPLIER_FIXED,
            .max_multi = MACHINE_MULTIPLIER_FIXED
        },
        .bus_flags = MACHINE_PS2_PCI,
        .flags = MACHINE_IDE_DUAL,
        .ram = {
            .min = 2048,
            .max = 131072,
            .step = 2048
        },
        .nvrmask = 127,
        .kbc = KBC_UNKNOWN,
        .kbc_p1 = 0,
        .gpio = 0,
        .device = NULL,
        .vid_device = NULL
    },
    /* This has the Phoenix MultiKey KBC firmware. */
    {
        .name = "[i430LX] Packard Bell PB520R",
        .internal_name = "pb520r",
        .type = MACHINE_TYPE_SOCKET4,
        .chipset = MACHINE_CHIPSET_INTEL_430LX,
        .init = machine_at_pb520r_init,
        .pad = 0,
        .pad0 = 0,
        .pad1 = MACHINE_AVAILABLE,
        .pad2 = 0,
        .cpu = {
            .package = CPU_PKG_SOCKET4,
            .block = CPU_BLOCK_NONE,
            .min_bus = 60000000,
            .max_bus = 66666667,
            .min_voltage = 5000,
            .max_voltage = 5000,
            .min_multi = MACHINE_MULTIPLIER_FIXED,
            .max_multi = MACHINE_MULTIPLIER_FIXED
        },
        .bus_flags = MACHINE_PS2_PCI,
        .flags = MACHINE_IDE_DUAL | MACHINE_VIDEO,
        .ram = {
            .min = 8192,
            .max = 139264,
            .step = 2048
        },
        .nvrmask = 127,
        .kbc = KBC_UNKNOWN,
        .kbc_p1 = 0,
        .gpio = 0,
        .device = &gd5434_onboard_pci_device,
        .vid_device = NULL
    },

    /* OPTi 596/597 */
    /* This uses an AMI KBC firmware in PS/2 mode (it sends command A5 with the
       PS/2 "Load Security" meaning), most likely MegaKey as it sends command AF
       (Set Extended Controller RAM) just like the later Intel AMI BIOS'es. */
    {
        .name = "[OPTi 597] AMI Excalibur VLB",
        .internal_name = "excalibur",
        .type = MACHINE_TYPE_SOCKET4,
        .chipset = MACHINE_CHIPSET_OPTI_547_597,
        .init = machine_at_excalibur_init,
        .pad = 0,
        .pad0 = 0,
        .pad1 = MACHINE_AVAILABLE,
        .pad2 = 0,
        .cpu = {
            .package = CPU_PKG_SOCKET4,
            .block = CPU_BLOCK_NONE,
            .min_bus = 60000000,
            .max_bus = 60000000,
            .min_voltage = 5000,
            .max_voltage = 5000,
            .min_multi = MACHINE_MULTIPLIER_FIXED,
            .max_multi = MACHINE_MULTIPLIER_FIXED
        },
        .bus_flags = MACHINE_PS2_VLB,
        .flags = MACHINE_IDE,
        .ram = {
            .min = 2048,
            .max = 65536,
            .step = 2048
        },
        .nvrmask = 127,
        .kbc = KBC_UNKNOWN,
        .kbc_p1 = 0,
        .gpio = 0,
        .device = NULL,
        .vid_device = NULL
    },

    /* OPTi 596/597/822 */
    /* This has AMIKey 'F' KBC firmware. */
    {
        .name = "[OPTi 597] Supermicro P5VL-PCI",
        .internal_name = "p5vl",
        .type = MACHINE_TYPE_SOCKET4,
        .chipset = MACHINE_CHIPSET_OPTI_547_597,
        .init = machine_at_p5vl_init,
        .pad = 0,
        .pad0 = 0,
        .pad1 = MACHINE_AVAILABLE,
        .pad2 = 0,
        .cpu = {
            .package = CPU_PKG_SOCKET4,
            .block = CPU_BLOCK_NONE,
            .min_bus = 60000000,
            .max_bus = 66666667,
            .min_voltage = 5000,
            .max_voltage = 5000,
            .min_multi = MACHINE_MULTIPLIER_FIXED,
            .max_multi = MACHINE_MULTIPLIER_FIXED
        },
        .bus_flags = MACHINE_PCIV,
        .flags = MACHINE_FLAGS_NONE,
        .ram = {
            .min = 8192,
            .max = 131072,
            .step = 8192
        },
        .nvrmask = 127,
        .kbc = KBC_UNKNOWN,
        .kbc_p1 = 0,
        .gpio = 0,
        .device = NULL,
        .vid_device = NULL
    },

    /* SiS 50x */
    /* This has some form of AMI MegaKey as it uses keyboard controller command 0xCC. */
    {
        .name = "[SiS 501] AMI Excalibur PCI-II Pentium ISA",
        .internal_name = "excaliburpci2",
        .type = MACHINE_TYPE_SOCKET4,
        .chipset = MACHINE_CHIPSET_SIS_501,
        .init = machine_at_excaliburpci2_init,
        .pad = 0,
        .pad0 = 0,
        .pad1 = MACHINE_AVAILABLE,
        .pad2 = 0,
        .cpu = {
            .package = CPU_PKG_SOCKET4,
            .block = CPU_BLOCK_NONE,
            .min_bus = 60000000,
            .max_bus = 66666667,
            .min_voltage = 5000,
            .max_voltage = 5000,
            .min_multi = MACHINE_MULTIPLIER_FIXED,
            .max_multi = MACHINE_MULTIPLIER_FIXED
        },
        .bus_flags = MACHINE_PS2_PCI,
        .flags = MACHINE_IDE_DUAL,
        .ram = {
            .min = 8192,
            .max = 131072,
            .step = 8192
        },
        .nvrmask = 127,
        .kbc = KBC_UNKNOWN,
        .kbc_p1 = 0,
        .gpio = 0,
        .device = NULL,
        .vid_device = NULL
    },
    /* This has an AMIKey-2, which is an updated version of type 'H'. */
    {
        .name = "[SiS 501] ASUS PCI/I-P5SP4",
        .internal_name = "p5sp4",
        .type = MACHINE_TYPE_SOCKET4,
        .chipset = MACHINE_CHIPSET_SIS_501,
        .init = machine_at_p5sp4_init,
        .pad = 0,
        .pad0 = 0,
        .pad1 = MACHINE_AVAILABLE,
        .pad2 = 0,
        .cpu = {
            .package = CPU_PKG_SOCKET4,
            .block = CPU_BLOCK_NONE,
            .min_bus = 60000000,
            .max_bus = 66666667,
            .min_voltage = 5000,
            .max_voltage = 5000,
            .min_multi = MACHINE_MULTIPLIER_FIXED,
            .max_multi = MACHINE_MULTIPLIER_FIXED
        },
        .bus_flags = MACHINE_PS2_PCI,
        .flags = MACHINE_IDE_DUAL,
        .ram = {
            .min = 8192,
            .max = 131072,
            .step = 8192
        },
        .nvrmask = 127,
        .kbc = KBC_UNKNOWN,
        .kbc_p1 = 0,
        .gpio = 0,
        .device = NULL,
        .vid_device = NULL
    },

    /* Socket 5 machines */
    /* 430NX */
    /* This has the Phoenix MultiKey KBC firmware. */
    {
        .name = "[i430NX] Intel Premiere/PCI II",
        .internal_name = "plato",
        .type = MACHINE_TYPE_SOCKET5,
        .chipset = MACHINE_CHIPSET_INTEL_430NX,
        .init = machine_at_plato_init,
        .pad = 0,
        .pad0 = 0,
        .pad1 = MACHINE_AVAILABLE,
        .pad2 = 0,
        .cpu = {
            .package = CPU_PKG_SOCKET5_7,
            .block = CPU_BLOCK_NONE,
            .min_bus = 50000000,
            .max_bus = 66666667,
            .min_voltage = 3520,
            .max_voltage = 3520,
            .min_multi = 1.5,
            .max_multi = 1.5
        },
        .bus_flags = MACHINE_PS2_PCI,
        .flags = MACHINE_IDE_DUAL,
        .ram = {
            .min = 2048,
            .max = 131072,
            .step = 2048
        },
        .nvrmask = 127,
        .kbc = KBC_UNKNOWN,
        .kbc_p1 = 0,
        .gpio = 0,
        .device = NULL,
        .vid_device = NULL
    },
    /* This has the Phoenix MultiKey KBC firmware.
       This is basically an Intel Premiere/PCI II with a fancier POST screen. */
    {
        .name = "[i430NX] AMBRA DP90 PCI",
        .internal_name = "ambradp90",
        .type = MACHINE_TYPE_SOCKET5,
        .chipset = MACHINE_CHIPSET_INTEL_430NX,
        .init = machine_at_ambradp90_init,
        .pad = 0,
        .pad0 = 0,
        .pad1 = MACHINE_AVAILABLE,
        .pad2 = 0,
        .cpu = {
            .package = CPU_PKG_SOCKET5_7,
            .block = CPU_BLOCK_NONE,
            .min_bus = 50000000,
            .max_bus = 66666667,
            .min_voltage = 3380,
            .max_voltage = 3520,
            .min_multi = 1.5,
            .max_multi = 1.5
        },
        .bus_flags = MACHINE_PS2_PCI,
        .flags = MACHINE_IDE_DUAL,
        .ram = {
            .min = 2048,
            .max = 131072,
            .step = 2048
        },
        .nvrmask = 127,
        .kbc = KBC_UNKNOWN,
        .kbc_p1 = 0,
        .gpio = 0,
        .device = NULL,
        .vid_device = NULL
    },
    /* Has AMI MegaKey KBC firmware. */
    {
        .name = "[i430NX] Gigabyte GA-586IP",
        .internal_name = "430nx",
        .type = MACHINE_TYPE_SOCKET5,
        .chipset = MACHINE_CHIPSET_INTEL_430NX,
        .init = machine_at_430nx_init,
        .pad = 0,
        .pad0 = 0,
        .pad1 = MACHINE_AVAILABLE,
        .pad2 = 0,
        .cpu = {
            .package = CPU_PKG_SOCKET5_7,
            .block = CPU_BLOCK_NONE,
            .min_bus = 60000000,
            .max_bus = 66666667,
            .min_voltage = 3520,
            .max_voltage = 3520,
            .min_multi = 1.5,
            .max_multi = 1.5
        },
        .bus_flags = MACHINE_PS2_PCI,
        .flags = MACHINE_IDE_DUAL,
        .ram = {
            .min = 2048,
            .max = 131072,
            .step = 2048
        },
        .nvrmask = 127,
        .kbc = KBC_UNKNOWN,
        .kbc_p1 = 0,
        .gpio = 0,
        .device = NULL,
        .vid_device = NULL
    },

    /* 430FX */
    /* Uses an ACER/NEC 90M002A (UPD82C42C, 8042 clone) with unknown firmware (V5.0). */
    {
        .name = "[i430FX] Acer V30",
        .internal_name = "acerv30",
        .type = MACHINE_TYPE_SOCKET5,
        .chipset = MACHINE_CHIPSET_INTEL_430FX,
        .init = machine_at_acerv30_init,
        .pad = 0,
        .pad0 = 0,
        .pad1 = MACHINE_AVAILABLE,
        .pad2 = 0,
        .cpu = {
            .package = CPU_PKG_SOCKET5_7,
            .block = CPU_BLOCK_NONE,
            .min_bus = 50000000,
            .max_bus = 66666667,
            .min_voltage = 3380,
            .max_voltage = 3520,
            .min_multi = 1.5,
            .max_multi = 2.0
        },
        .bus_flags = MACHINE_PS2_PCI,
        .flags = MACHINE_IDE_DUAL,
        .ram = {
            .min = 8192,
            .max = 131072,
            .step = 8192
        },
        .nvrmask = 127,
        .kbc = KBC_UNKNOWN,
        .kbc_p1 = 0,
        .gpio = 0,
        .device = NULL,
        .vid_device = NULL
    },
    /* Has AMIKey F KBC firmware. */
    {
        .name = "[i430FX] AMI Apollo",
        .internal_name = "apollo",
        .type = MACHINE_TYPE_SOCKET5,
        .chipset = MACHINE_CHIPSET_INTEL_430FX,
        .init = machine_at_apollo_init,
        .pad = 0,
        .pad0 = 0,
        .pad1 = MACHINE_AVAILABLE,
        .pad2 = 0,
        .cpu = {
            .package = CPU_PKG_SOCKET5_7,
            .block = CPU_BLOCK_NONE,
            .min_bus = 50000000,
            .max_bus = 66666667,
            .min_voltage = 3380,
            .max_voltage = 3520,
            .min_multi = 1.5,
            .max_multi = 2.0
        },
        .bus_flags = MACHINE_PS2_PCI,
        .flags = MACHINE_IDE_DUAL,
        .ram = {
            .min = 8192,
            .max = 131072,
            .step = 8192
        },
        .nvrmask = 127,
        .kbc = KBC_UNKNOWN,
        .kbc_p1 = 0,
        .gpio = 0,
        .device = NULL,
        .vid_device = NULL
    },
    /* Has AMIKey H KBC firmware. */
    {
        .name = "[i430FX] DataExpert EXP8551",
        .internal_name = "exp8551",
        .type = MACHINE_TYPE_SOCKET5,
        .chipset = MACHINE_CHIPSET_INTEL_430FX,
        .init = machine_at_exp8551_init,
        .pad = 0,
        .pad0 = 0,
        .pad1 = MACHINE_AVAILABLE,
        .pad2 = 0,
        .cpu = {
            .package = CPU_PKG_SOCKET5_7,
            .block = CPU_BLOCK_NONE,
            .min_bus = 50000000,
            .max_bus = 66666667,
            .min_voltage = 3380,
            .max_voltage = 3520,
            .min_multi = 1.5,
            .max_multi = 3.0
        },
        .bus_flags = MACHINE_PS2_PCI,
        .flags = MACHINE_IDE_DUAL | MACHINE_GAMEPORT,
        .ram = {
            .min = 8192,
            .max = 131072,
            .step = 8192
        },
        .nvrmask = 127,
        .kbc = KBC_UNKNOWN,
        .kbc_p1 = 0,
        .gpio = 0,
        .device = NULL,
        .vid_device = NULL
    },
    /* According to tests from real hardware: This has AMI MegaKey KBC firmware on the
       PC87306 Super I/O chip, command 0xA1 returns '5'.
       Command 0xA0 copyright string: (C)1994 AMI . */
    {
        .name = "[i430FX] Intel Advanced/ZP",
        .internal_name = "zappa",
        .type = MACHINE_TYPE_SOCKET5,
        .chipset = MACHINE_CHIPSET_INTEL_430FX,
        .init = machine_at_zappa_init,
        .pad = 0,
        .pad0 = 0,
        .pad1 = MACHINE_AVAILABLE,
        .pad2 = 0,
        .cpu = {
            .package = CPU_PKG_SOCKET5_7,
            .block = CPU_BLOCK_NONE,
            .min_bus = 50000000,
            .max_bus = 66666667,
            .min_voltage = 3380,
            .max_voltage = 3520,
            .min_multi = 1.5,
            .max_multi = 2.0
        },
        .bus_flags = MACHINE_PS2_PCI,
        .flags = MACHINE_IDE_DUAL,
        .ram = {
            .min = 8192,
            .max = 131072,
            .step = 8192
        },
        .nvrmask = 127,
        .kbc = KBC_UNKNOWN,
        .kbc_p1 = 0,
        .gpio = 0,
        .device = NULL,
        .vid_device = NULL
    },
    /* The BIOS sends KBC command B3 which indicates an AMI (or VIA VT82C42N) KBC. */
    {
        .name = "[i430FX] NEC PowerMate V",
        .internal_name = "powermatev",
        .type = MACHINE_TYPE_SOCKET5,
        .chipset = MACHINE_CHIPSET_INTEL_430FX,
        .init = machine_at_powermatev_init,
        .pad = 0,
        .pad0 = 0,
        .pad1 = MACHINE_AVAILABLE,
        .pad2 = 0,
        .cpu = {
            .package = CPU_PKG_SOCKET5_7,
            .block = CPU_BLOCK_NONE,
            .min_bus = 50000000,
            .max_bus = 66666667,
            .min_voltage = 3380,
            .max_voltage = 3520,
            .min_multi = 1.5,
            .max_multi = 2.0
        },
        .bus_flags = MACHINE_PS2_PCI,
        .flags = MACHINE_IDE_DUAL,
        .ram = {
            .min = 8192,
            .max = 131072,
            .step = 8192
        },
        .nvrmask = 127,
        .kbc = KBC_UNKNOWN,
        .kbc_p1 = 0,
        .gpio = 0,
        .device = NULL,
        .vid_device = NULL
    },
    /* Has a VIA VT82C42N KBC. */
    {
        .name = "[i430FX] PC Partner MB500N",
        .internal_name = "mb500n",
        .type = MACHINE_TYPE_SOCKET5,
        .chipset = MACHINE_CHIPSET_INTEL_430FX,
        .init = machine_at_mb500n_init,
        .pad = 0,
        .pad0 = 0,
        .pad1 = MACHINE_AVAILABLE,
        .pad2 = 0,
        .cpu = {
            .package = CPU_PKG_SOCKET5_7,
            .block = CPU_BLOCK_NONE,
            .min_bus = 50000000,
            .max_bus = 66666667,
            .min_voltage = 3380,
            .max_voltage = 3520,
            .min_multi = 1.5,
            .max_multi = 3.0
        },
        .bus_flags = MACHINE_PCI,
        .flags = MACHINE_IDE_DUAL,
        .ram = {
            .min = 8192,
            .max = 131072,
            .step = 8192
        },
        .nvrmask = 127,
        .kbc = KBC_UNKNOWN,
        .kbc_p1 = 0,
        .gpio = 0,
        .device = NULL,
        .vid_device = NULL
    },
    /* Has AMIKey Z(!) KBC firmware. */
    {
        .name = "[i430FX] TriGem Hawk",
        .internal_name = "hawk",
        .type = MACHINE_TYPE_SOCKET5,
        .chipset = MACHINE_CHIPSET_INTEL_430FX,
        .init = machine_at_hawk_init,
        .pad = 0,
        .pad0 = 0,
        .pad1 = MACHINE_AVAILABLE,
        .pad2 = 0,
        .cpu = {
            .package = CPU_PKG_SOCKET5_7,
            .block = CPU_BLOCK_NONE,
            .min_bus = 50000000,
            .max_bus = 66666667,
            .min_voltage = 3380,
            .max_voltage = 3520,
            .min_multi = 1.5,
            .max_multi = 2.0
        },
        .bus_flags = MACHINE_PS2_PCI,
        .flags = MACHINE_IDE_DUAL,
        .ram = {
            .min = 8192,
            .max = 131072,
            .step = 8192
        },
        .nvrmask = 127,
        .kbc = KBC_UNKNOWN,
        .kbc_p1 = 0,
        .gpio = 0,
        .device = NULL,
        .vid_device = NULL
    },

    /* OPTi 596/597 */
    /* This uses an AMI KBC firmware in PS/2 mode (it sends command A5 with the
       PS/2 "Load Security" meaning), most likely MegaKey as it sends command AF
       (Set Extended Controller RAM) just like the later Intel AMI BIOS'es. */
    {
        .name = "[OPTi 597] TMC PAT54PV",
        .internal_name = "pat54pv",
        .type = MACHINE_TYPE_SOCKET5,
        .chipset = MACHINE_CHIPSET_OPTI_547_597,
        .init = machine_at_pat54pv_init,
        .pad = 0,
        .pad0 = 0,
        .pad1 = MACHINE_AVAILABLE,
        .pad2 = 0,
        .cpu = {
            .package = CPU_PKG_SOCKET5_7,
            .block = CPU_BLOCK(CPU_K5, CPU_5K86),
            .min_bus = 50000000,
            .max_bus = 66666667,
            .min_voltage = 3520,
            .max_voltage = 3520,
            .min_multi = 1.5,
            .max_multi = 1.5
        },
        .bus_flags = MACHINE_VLB,
        .flags = MACHINE_FLAGS_NONE,
        .ram = {
            .min = 2048,
            .max = 65536,
            .step = 2048
        },
        .nvrmask = 127,
        .kbc = KBC_UNKNOWN,
        .kbc_p1 = 0,
        .gpio = 0,
        .device = NULL,
        .vid_device = NULL
    },

    /* OPTi 596/597/822 */
    {
        .name = "[OPTi 597] Shuttle HOT-543",
        .internal_name = "hot543",
        .type = MACHINE_TYPE_SOCKET5,
        .chipset = MACHINE_CHIPSET_OPTI_547_597,
        .init = machine_at_hot543_init,
        .pad = 0,
        .pad0 = 0,
        .pad1 = MACHINE_AVAILABLE,
        .pad2 = 0,
        .cpu = {
            .package = CPU_PKG_SOCKET5_7,
            .block = CPU_BLOCK_NONE,
            .min_bus = 50000000,
            .max_bus = 66666667,
            .min_voltage = 3520,
            .max_voltage = 3520,
            .min_multi = 1.5,
            .max_multi = 2.0
        },
        .bus_flags = MACHINE_PCIV,
        .flags = MACHINE_FLAGS_NONE,
        .ram = {
            .min = 8192,
            .max = 131072,
            .step = 8192
        },
        .nvrmask = 127,
        .kbc = KBC_UNKNOWN,
        .kbc_p1 = 0,
        .gpio = 0,
        .device = NULL,
        .vid_device = NULL
    },

    /* SiS 85C50x */
    /* This has an AMIKey-2, which is an updated version of type 'H'. */
    {
        .name = "[SiS 501] ASUS PCI/I-P54SP4",
        .internal_name = "p54sp4",
        .type = MACHINE_TYPE_SOCKET5,
        .chipset = MACHINE_CHIPSET_SIS_501,
        .init = machine_at_p54sp4_init,
        .pad = 0,
        .pad0 = 0,
        .pad1 = MACHINE_AVAILABLE,
        .pad2 = 0,
        .cpu = {
            .package = CPU_PKG_SOCKET5_7,
            .block = CPU_BLOCK(CPU_K5, CPU_5K86),
            .min_bus = 40000000,
            .max_bus = 66666667,
            .min_voltage = 3380,
            .max_voltage = 3520,
            .min_multi = 1.5,
            .max_multi = 1.5
        },
        .bus_flags = MACHINE_PS2_PCI,
        .flags = MACHINE_IDE_DUAL,
        .ram = {
            .min = 8192,
            .max = 131072,
            .step = 8192
        },
        .nvrmask = 127,
        .kbc = KBC_UNKNOWN,
        .kbc_p1 = 0,
        .gpio = 0,
        .device = NULL,
        .vid_device = NULL
    },
    /* This has an AMIKey-2, which is an updated version of type 'H'. */
    {
        .name = "[SiS 501] BCM SQ-588",
        .internal_name = "sq588",
        .type = MACHINE_TYPE_SOCKET5,
        .chipset = MACHINE_CHIPSET_SIS_501,
        .init = machine_at_sq588_init,
        .pad = 0,
        .pad0 = 0,
        .pad1 = MACHINE_AVAILABLE,
        .pad2 = 0,
        .cpu = {
            .package = CPU_PKG_SOCKET5_7,
        CPU_BLOCK(CPU_PENTIUMMMX),
            .min_bus = 50000000,
            .max_bus = 66666667,
            .min_voltage = 3520,
            .max_voltage = 3520,
            .min_multi = 1.5,
            .max_multi = 1.5
        },
        .bus_flags = MACHINE_PS2_PCI,
        .flags = MACHINE_IDE_DUAL,
        .ram = {
            .min = 8192,
            .max = 131072,
            .step = 8192
        },
        .nvrmask = 127,
        .kbc = KBC_UNKNOWN,
        .kbc_p1 = 0,
        .gpio = 0,
        .device = NULL,
        .vid_device = NULL
    },

    /* Socket 7 (Single Voltage) machines */
    /* 430FX */
    /* This has an AMIKey-2, which is an updated version of type 'H'. */
    {
        .name = "[i430FX] ASUS P/I-P54TP4XE",
        .internal_name = "p54tp4xe",
        .type = MACHINE_TYPE_SOCKET7_3V,
        .chipset = MACHINE_CHIPSET_INTEL_430FX,
        .init = machine_at_p54tp4xe_init,
        .pad = 0,
        .pad0 = 0,
        .pad1 = MACHINE_AVAILABLE,
        .pad2 = 0,
        .cpu = {
            .package = CPU_PKG_SOCKET5_7,
            .block = CPU_BLOCK_NONE,
            .min_bus = 50000000,
            .max_bus = 66666667,
            .min_voltage = 3380,
            .max_voltage = 3600,
            .min_multi = 1.5,
            .max_multi = 3.0
        },
        .bus_flags = MACHINE_PS2_PCI,
        .flags = MACHINE_IDE_DUAL,
        .ram = {
            .min = 8192,
            .max = 131072,
            .step = 8192
        },
        .nvrmask = 127,
        .kbc = KBC_UNKNOWN,
        .kbc_p1 = 0,
        .gpio = 0,
        .device = NULL,
        .vid_device = NULL
    },
    /* This has an AMIKey-2, which is an updated version of type 'H'. */
    {
        .name = "[i430FX] ASUS P/I-P54TP4XE (MR BIOS)",
        .internal_name = "p54tp4xe_mr",
        .type = MACHINE_TYPE_SOCKET7_3V,
        .chipset = MACHINE_CHIPSET_INTEL_430FX,
        .init = machine_at_p54tp4xe_mr_init,
        .pad = 0,
        .pad0 = 0,
        .pad1 = MACHINE_AVAILABLE,
        .pad2 = 0,
        .cpu = {
            .package = CPU_PKG_SOCKET5_7,
            .block = CPU_BLOCK_NONE,
            .min_bus = 50000000,
            .max_bus = 66666667,
            .min_voltage = 3380,
            .max_voltage = 3600,
            .min_multi = 1.5,
            .max_multi = 3.0
        },
        .bus_flags = MACHINE_PS2_PCI,
        .flags = MACHINE_IDE_DUAL,
        .ram = {
            .min = 8192,
            .max = 131072,
            .step = 8192
        },
        .nvrmask = 127,
        .kbc = KBC_UNKNOWN,
        .kbc_p1 = 0,
        .gpio = 0,
        .device = NULL,
        .vid_device = NULL
    },
    /* According to tests from real hardware: This has AMI MegaKey KBC firmware on the
       PC87306 Super I/O chip, command 0xA1 returns '5'.
       Command 0xA0 copyright string: (C)1994 AMI . */
    {
        .name = "[i430FX] Gateway 2000 Thor",
        .internal_name = "gw2katx",
        .type = MACHINE_TYPE_SOCKET7_3V,
        .chipset = MACHINE_CHIPSET_INTEL_430FX,
        .init = machine_at_gw2katx_init,
        .pad = 0,
        .pad0 = 0,
        .pad1 = MACHINE_AVAILABLE,
        .pad2 = 0,
        .cpu = {
            .package = CPU_PKG_SOCKET5_7,
            .block = CPU_BLOCK_NONE,
            .min_bus = 50000000,
            .max_bus = 66666667,
            .min_voltage = 3380,
            .max_voltage = 3520,
            .min_multi = 1.5,
            .max_multi = 3.0
        },
        .bus_flags = MACHINE_PS2_PCI,
        .flags = MACHINE_IDE_DUAL,
        .ram = {
            .min = 8192,
            .max = 131072,
            .step = 8192
        },
        .nvrmask = 127,
        .kbc = KBC_UNKNOWN,
        .kbc_p1 = 0,
        .gpio = 0,
        .device = NULL,
        .vid_device = NULL
    },
    /* The BIOS does not send a single non-standard KBC command, but the board has a SMC Super I/O
       chip with on-chip KBC and AMI MegaKey KBC firmware. */
    {
        .name = "[i430FX] HP Vectra VL 5 Series 4",
        .internal_name = "vectra54",
        .type = MACHINE_TYPE_SOCKET7_3V,
        .chipset = MACHINE_CHIPSET_INTEL_430FX,
        .init = machine_at_vectra54_init,
        .pad = 0,
        .pad0 = 0,
        .pad1 = MACHINE_AVAILABLE,
        .pad2 = 0,
        .cpu = {
            .package = CPU_PKG_SOCKET5_7,
            .block = CPU_BLOCK_NONE,
            .min_bus = 50000000,
            .max_bus = 66666667,
            .min_voltage = 3380,
            .max_voltage = 3520,
            .min_multi = 1.5,
            .max_multi = 2.0
        },
        .bus_flags = MACHINE_PS2_PCI,
        .flags = MACHINE_IDE_DUAL | MACHINE_VIDEO,
        .ram = {
            .min = 8192,
            .max = 131072,
            .step = 8192
        },
        .nvrmask = 511,
        .kbc = KBC_UNKNOWN,
        .kbc_p1 = 0,
        .gpio = 0,
        .device = &s3_phoenix_trio64_onboard_pci_device,
        .vid_device = NULL
    },
    /* According to tests from real hardware: This has AMI MegaKey KBC firmware on the
       PC87306 Super I/O chip, command 0xA1 returns '5'.
       Command 0xA0 copyright string: (C)1994 AMI . */
    {
        .name = "[i430FX] Intel Advanced/ATX",
        .internal_name = "thor",
        .type = MACHINE_TYPE_SOCKET7_3V,
        .chipset = MACHINE_CHIPSET_INTEL_430FX,
        .init = machine_at_thor_init,
        .pad = 0,
        .pad0 = 0,
        .pad1 = MACHINE_AVAILABLE,
        .pad2 = 0,
        .cpu = {
            .package = CPU_PKG_SOCKET5_7,
            .block = CPU_BLOCK_NONE,
            .min_bus = 50000000,
            .max_bus = 66666667,
            .min_voltage = 3380,
            .max_voltage = 3520,
            .min_multi = 1.5,
            .max_multi = 3.0
        },
        .bus_flags = MACHINE_PS2_PCI,
        .flags = MACHINE_IDE_DUAL | MACHINE_VIDEO,
        .ram = {
            .min = 8192,
            .max = 131072,
            .step = 8192
        },
        .nvrmask = 127,
        .kbc = KBC_UNKNOWN,
        .kbc_p1 = 0,
        .gpio = 0,
        .device = &s3_phoenix_trio64vplus_onboard_pci_device,
        .vid_device = NULL
    },
    /* According to tests from real hardware: This has AMI MegaKey KBC firmware on the
       PC87306 Super I/O chip, command 0xA1 returns '5'.
       Command 0xA0 copyright string: (C)1994 AMI . */
    {
        .name = "[i430FX] Intel Advanced/ATX (MR BIOS)",
        .internal_name = "mrthor",
        .type = MACHINE_TYPE_SOCKET7_3V,
        .chipset = MACHINE_CHIPSET_INTEL_430FX,
        .init = machine_at_mrthor_init,
        .pad = 0,
        .pad0 = 0,
        .pad1 = MACHINE_AVAILABLE,
        .pad2 = 0,
        .cpu = {
            .package = CPU_PKG_SOCKET5_7,
            .block = CPU_BLOCK_NONE,
            .min_bus = 50000000,
            .max_bus = 66666667,
            .min_voltage = 3380,
            .max_voltage = 3520,
            .min_multi = 1.5,
            .max_multi = 3.0
        },
        .bus_flags = MACHINE_PS2_PCI,
        .flags = MACHINE_IDE_DUAL,
        .ram = {
            .min = 8192,
            .max = 131072,
            .step = 8192
        },
        .nvrmask = 127,
        .kbc = KBC_UNKNOWN,
        .kbc_p1 = 0,
        .gpio = 0,
        .device = &s3_phoenix_trio64vplus_onboard_pci_device,
        .vid_device = NULL
    },
    /* According to tests from real hardware: This has AMI MegaKey KBC firmware on the
       PC87306 Super I/O chip, command 0xA1 returns '5'.
       Command 0xA0 copyright string: (C)1994 AMI . */
    {
        .name = "[i430FX] Intel Advanced/EV",
        .internal_name = "endeavor",
        .type = MACHINE_TYPE_SOCKET7_3V,
        .chipset = MACHINE_CHIPSET_INTEL_430FX,
        .init = machine_at_endeavor_init,
        .pad = 0,
        .pad0 = 0,
        .pad1 = MACHINE_AVAILABLE,
        .pad2 = 0,
        .cpu = {
            .package = CPU_PKG_SOCKET5_7,
            .block = CPU_BLOCK_NONE,
            .min_bus = 50000000,
            .max_bus = 66666667,
            .min_voltage = 3380,
            .max_voltage = 3520,
            .min_multi = 1.5,
            .max_multi = 3.0
        },
        .bus_flags = MACHINE_PS2_PCI,
        .flags = MACHINE_IDE_DUAL | MACHINE_VIDEO,
        .ram = {
            .min = 8192,
            .max = 131072,
            .step = 8192
        },
        .nvrmask = 127,
        .kbc = KBC_UNKNOWN,
        .kbc_p1 = 0,
        .gpio = 0,
        .device = &s3_phoenix_trio64_onboard_pci_device,
        .vid_device = NULL
    },
    /* This has an AMIKey-2, which is an updated version of type 'H'. */
    {
        .name = "[i430FX] MSI MS-5119",
        .internal_name = "ms5119",
        .type = MACHINE_TYPE_SOCKET7_3V,
        .chipset = MACHINE_CHIPSET_INTEL_430FX,
        .init = machine_at_ms5119_init,
        .pad = 0,
        .pad0 = 0,
        .pad1 = MACHINE_AVAILABLE,
        .pad2 = 0,
        .cpu = {
            .package = CPU_PKG_SOCKET5_7,
            .block = CPU_BLOCK_NONE,
            .min_bus = 50000000,
            .max_bus = 66666667,
            .min_voltage = 2500,
            .max_voltage = 3520,
            .min_multi = 1.5,
            .max_multi = 3.0
        },
        .bus_flags = MACHINE_PS2_PCI,
        .flags = MACHINE_IDE_DUAL,
        .ram = {
            .min = 8192,
            .max = 131072,
            .step = 8192
        },
        .nvrmask = 127,
        .kbc = KBC_UNKNOWN,
        .kbc_p1 = 0,
        .gpio = 0,
        .device = NULL,
        .vid_device = NULL
    },
    /* This most likely uses AMI MegaKey KBC firmware as well due to having the same
       Super I/O chip (that has the KBC firmware on it) as eg. the Advanced/EV. */
    {
        .name = "[i430FX] Packard Bell PB640",
        .internal_name = "pb640",
        .type = MACHINE_TYPE_SOCKET7_3V,
        .chipset = MACHINE_CHIPSET_INTEL_430FX,
        .init = machine_at_pb640_init,
        .pad = 0,
        .pad0 = 0,
        .pad1 = MACHINE_AVAILABLE,
        .pad2 = 0,
        .cpu = {
            .package = CPU_PKG_SOCKET5_7,
            .block = CPU_BLOCK_NONE,
            .min_bus = 50000000,
            .max_bus = 66666667,
            .min_voltage = 3380,
            .max_voltage = 3520,
            .min_multi = 1.5,
            .max_multi = 3.0
        },
        .bus_flags = MACHINE_PS2_PCI,
        .flags = MACHINE_IDE_DUAL | MACHINE_VIDEO,
        .ram = {
            .min = 8192,
            .max = 131072,
            .step = 8192
        },
        .nvrmask = 127,
        .kbc = KBC_UNKNOWN,
        .kbc_p1 = 0,
        .gpio = 0,
        .device = &gd5440_onboard_pci_device,
        .vid_device = NULL
    },
    /* Has an AMI 'H' KBC firmware (1992). */
    {
        .name = "[i430FX] QDI FMB",
        .internal_name = "fmb",
        .type = MACHINE_TYPE_SOCKET7_3V,
        .chipset = MACHINE_CHIPSET_INTEL_430FX,
        .init = machine_at_fmb_init,
        .pad = 0,
        .pad0 = 0,
        .pad1 = MACHINE_AVAILABLE,
        .pad2 = 0,
        .cpu = {
            .package = CPU_PKG_SOCKET5_7,
            .block = CPU_BLOCK(CPU_WINCHIP, CPU_WINCHIP2, CPU_Cx6x86, CPU_Cx6x86L, CPU_Cx6x86MX),
            .min_bus = 50000000,
            .max_bus = 66666667,
            .min_voltage = 3380,
            .max_voltage = 3520,
            .min_multi = 1.5,
            .max_multi = 3.0
        },
        .bus_flags = MACHINE_PS2_PCI,
        .flags = MACHINE_IDE_DUAL,
        .ram = {
            .min = 8192,
            .max = 131072,
            .step = 8192
        },
        .nvrmask = 127,
        .kbc = KBC_UNKNOWN,
        .kbc_p1 = 0,
        .gpio = 0,
        .device = NULL,
        .vid_device = NULL
    },

    /* 430HX */
    /* I can't determine what KBC firmware this has, but given that the Acer V35N and
       V60 have Phoenix MultiKey KBC firmware on the chip, I'm going to assume so
       does the M3A. */
    {
        .name = "[i430HX] Acer M3A",
        .internal_name = "acerm3a",
        .type = MACHINE_TYPE_SOCKET7_3V,
        .chipset = MACHINE_CHIPSET_INTEL_430HX,
        .init = machine_at_acerm3a_init,
        .pad = 0,
        .pad0 = 0,
        .pad1 = MACHINE_AVAILABLE,
        .pad2 = 0,
        .cpu = {
            .package = CPU_PKG_SOCKET5_7,
            .block = CPU_BLOCK_NONE,
            .min_bus = 50000000,
            .max_bus = 66666667,
            .min_voltage = 3300,
            .max_voltage = 3520,
            .min_multi = 1.5,
            .max_multi = 3.0
        },
        .bus_flags = MACHINE_PS2_PCI,
        .flags = MACHINE_IDE_DUAL,
        .ram = {
            .min = 8192,
            .max = 196608,
            .step = 8192
        },
        .nvrmask = 127,
        .kbc = KBC_UNKNOWN,
        .kbc_p1 = 0,
        .gpio = 0,
        .device = NULL,
        .vid_device = NULL
    },
    /* Has AMIKey F KBC firmware. */
    {
        .name = "[i430HX] AOpen AP53",
        .internal_name = "ap53",
        .type = MACHINE_TYPE_SOCKET7_3V,
        .chipset = MACHINE_CHIPSET_INTEL_430HX,
        .init = machine_at_ap53_init,
        .pad = 0,
        .pad0 = 0,
        .pad1 = MACHINE_AVAILABLE,
        .pad2 = 0,
        .cpu = {
            .package = CPU_PKG_SOCKET5_7,
            .block = CPU_BLOCK_NONE,
            .min_bus = 50000000,
            .max_bus = 66666667,
            .min_voltage = 3450,
            .max_voltage = 3520,
            .min_multi = 1.5,
            .max_multi = 3.0
        },
        .bus_flags = MACHINE_PS2_PCI,
        .flags = MACHINE_IDE_DUAL,
        .ram = {
            .min = 8192,
            .max = 524288,
            .step = 8192
        },
        .nvrmask = 127,
        .kbc = KBC_UNKNOWN,
        .kbc_p1 = 0,
        .gpio = 0,
        .device = NULL,
        .vid_device = NULL
    },
    /* [TEST] Has a VIA 82C42N KBC, with AMIKey F KBC firmware. */
    {
        .name = "[i430HX] Biostar MB-8500TUC",
        .internal_name = "8500tuc",
        .type = MACHINE_TYPE_SOCKET7_3V,
        .chipset = MACHINE_CHIPSET_INTEL_430HX,
        .init = machine_at_8500tuc_init,
        .pad = 0,
        .pad0 = 0,
        .pad1 = MACHINE_AVAILABLE,
        .pad2 = 0,
        .cpu = {
            .package = CPU_PKG_SOCKET5_7,
            .block = CPU_BLOCK_NONE,
            .min_bus = 50000000,
            .max_bus = 66666667,
            .min_voltage = 3380,
            .max_voltage = 3520,
            .min_multi = 1.5,
            .max_multi = 3.0
        },
        .bus_flags = MACHINE_PS2_PCI,
        .flags = MACHINE_IDE_DUAL,
        .ram = {
            .min = 8192,
            .max = 524288,
            .step = 8192
        },
        .nvrmask = 127,
        .kbc = KBC_UNKNOWN,
        .kbc_p1 = 0,
        .gpio = 0,
        .device = NULL,
        .vid_device = NULL
    },
    /* [TEST] Unable to determine what KBC this has. A list on a Danish site shows
       the BIOS as having a -0 string, indicating non-AMI KBC firmware. */
    {
        .name = "[i430HX] Supermicro P55T2S",
        .internal_name = "p55t2s",
        .type = MACHINE_TYPE_SOCKET7_3V,
        .chipset = MACHINE_CHIPSET_INTEL_430HX,
        .init = machine_at_p55t2s_init,
        .pad = 0,
        .pad0 = 0,
        .pad1 = MACHINE_AVAILABLE,
        .pad2 = 0,
        .cpu = {
            .package = CPU_PKG_SOCKET5_7,
            .block = CPU_BLOCK_NONE,
            .min_bus = 50000000,
            .max_bus = 66666667,
            .min_voltage = 3300,
            .max_voltage = 3520,
            .min_multi = 1.5,
            .max_multi = 3.0
        },
        .bus_flags = MACHINE_PS2_PCI,
        .flags = MACHINE_IDE_DUAL,
        .ram = {
            .min = 8192,
            .max = 786432,
            .step = 8192
        },
        .nvrmask = 127,
        .kbc = KBC_UNKNOWN,
        .kbc_p1 = 0,
        .gpio = 0,
        .device = NULL,
        .vid_device = NULL
    },

    /* 430VX */
    /* Has AMIKey H KBC firmware (AMIKey-2). */
    {
        .name = "[i430VX] ECS P5VX-B",
        .internal_name = "p5vxb",
        .type = MACHINE_TYPE_SOCKET7_3V,
        .chipset = MACHINE_CHIPSET_INTEL_430VX,
        .init = machine_at_p5vxb_init,
        .pad = 0,
        .pad0 = 0,
        .pad1 = MACHINE_AVAILABLE,
        .pad2 = 0,
        .cpu = {
            .package = CPU_PKG_SOCKET5_7,
            .block = CPU_BLOCK_NONE,
            .min_bus = 50000000,
            .max_bus = 66666667,
            .min_voltage = 3380,
            .max_voltage = 3520,
            .min_multi = 1.5,
            .max_multi = 3.0
        },
        .bus_flags = MACHINE_PS2_PCI,
        .flags = MACHINE_IDE_DUAL,
        .ram = {
            .min = 8192,
            .max = 131072,
            .step = 8192
        },
        .nvrmask = 127,
        .kbc = KBC_UNKNOWN,
        .kbc_p1 = 0,
        .gpio = 0,
        .device = NULL,
        .vid_device = NULL
    },
    /* According to tests from real hardware: This has AMI MegaKey KBC firmware on the
       PC87306 Super I/O chip, command 0xA1 returns '5'.
       Command 0xA0 copyright string: (C)1994 AMI . */
    {
        .name = "[i430VX] Gateway 2000 Tigereye",
        .internal_name = "gw2kte",
        .type = MACHINE_TYPE_SOCKET7_3V,
        .chipset = MACHINE_CHIPSET_INTEL_430VX,
        .init = machine_at_gw2kte_init,
        .pad = 0,
        .pad0 = 0,
        .pad1 = MACHINE_AVAILABLE,
        .pad2 = 0,
        .cpu = {
            .package = CPU_PKG_SOCKET5_7,
            .block = CPU_BLOCK_NONE,
            .min_bus = 50000000,
            .max_bus = 66666667,
            .min_voltage = 3380,
            .max_voltage = 3520,
            .min_multi = 1.5,
            .max_multi = 3.0
        },
        .bus_flags = MACHINE_PS2_PCI,
        .flags = MACHINE_IDE_DUAL,
        .ram = {
            .min = 8192,
            .max = 131072,
            .step = 8192
        },
        .nvrmask = 127,
        .kbc = KBC_UNKNOWN,
        .kbc_p1 = 0,
        .gpio = 0,
        .device = NULL,
        .vid_device = NULL
    },

    /* SiS 5511 */
    /* Has AMIKey H KBC firmware (AMIKey-2). */
    {
        .name = "[SiS 5511] AOpen AP5S",
        .internal_name = "ap5s",
        .type = MACHINE_TYPE_SOCKET7_3V,
        .chipset = MACHINE_CHIPSET_SIS_5511,
        .init = machine_at_ap5s_init,
        .pad = 0,
        .pad0 = 0,
        .pad1 = MACHINE_AVAILABLE,
        .pad2 = 0,
        .cpu = {
            .package = CPU_PKG_SOCKET5_7,
            .block = CPU_BLOCK_NONE,
            .min_bus = 50000000,
            .max_bus = 66666667,
            .min_voltage = 3380,
            .max_voltage = 3520,
            .min_multi = 1.5,
            .max_multi = 3.0
        },
        .bus_flags = MACHINE_PS2_PCI,
        .flags = MACHINE_IDE_DUAL,
        .ram = {
            .min = 8192,
            .max = 524288,
            .step = 8192
        },
        .nvrmask = 127,
        .kbc = KBC_UNKNOWN,
        .kbc_p1 = 0,
        .gpio = 0,
        .device = NULL,
        .vid_device = NULL
    },

    /* Socket 7 (Dual Voltage) machines */
    /* 430HX */
    /* Has SST flash and the SMC FDC73C935's on-chip KBC with Phoenix MultiKey firmware. */
    {
        .name = "[i430HX] Acer V35N",
        .internal_name = "acerv35n",
        .type = MACHINE_TYPE_SOCKET7,
        .chipset = MACHINE_CHIPSET_INTEL_430HX,
        .init = machine_at_acerv35n_init,
        .pad = 0,
        .pad0 = 0,
        .pad1 = MACHINE_AVAILABLE,
        .pad2 = 0,
        .cpu = {
            .package = CPU_PKG_SOCKET5_7,
            .block = CPU_BLOCK(CPU_Cx6x86MX),
            .min_bus = 50000000,
            .max_bus = 66666667,
            .min_voltage = 2800,
            .max_voltage = 3520,
            .min_multi = 1.5,
            .max_multi = 3.0
        },
        .bus_flags = MACHINE_PS2_PCI,
        .flags = MACHINE_IDE_DUAL,
        .ram = {
            .min = 8192,
            .max = 196608,
            .step = 8192
        },
        .nvrmask = 127,
        .kbc = KBC_UNKNOWN,
        .kbc_p1 = 0,
        .gpio = 0,
        .device = NULL,
        .vid_device = NULL
    },
    /* Has AMIKey H KBC firmware (AMIKey-2). */
    {
        .name = "[i430HX] ASUS P/I-P55T2P4",
        .internal_name = "p55t2p4",
        .type = MACHINE_TYPE_SOCKET7,
        .chipset = MACHINE_CHIPSET_INTEL_430HX,
        .init = machine_at_p55t2p4_init,
        .pad = 0,
        .pad0 = 0,
        .pad1 = MACHINE_AVAILABLE,
        .pad2 = 0,
        .cpu = {
            .package = CPU_PKG_SOCKET5_7,
            .block = CPU_BLOCK_NONE,
            .min_bus = 50000000,
            .max_bus = 83333333,
            .min_voltage = 2500,
            .max_voltage = 3520,
            .min_multi = 1.5,
            .max_multi = 3.0
        },
        .bus_flags = MACHINE_PS2_PCI,
        .flags = MACHINE_IDE_DUAL,
        .ram = {
            .min = 8192,
            .max = 262144,
            .step = 8192
        },
        .nvrmask = 127,
        .kbc = KBC_UNKNOWN,
        .kbc_p1 = 0,
        .gpio = 0,
        .device = NULL,
        .vid_device = NULL
    },
    /* Has the SMC FDC73C935's on-chip KBC with Phoenix MultiKey firmware. */
    {
        .name = "[i430HX] Micronics M7S-Hi",
        .internal_name = "m7shi",
        .type = MACHINE_TYPE_SOCKET7,
        .chipset = MACHINE_CHIPSET_INTEL_430HX,
        .init = machine_at_m7shi_init,
        .pad = 0,
        .pad0 = 0,
        .pad1 = MACHINE_AVAILABLE,
        .pad2 = 0,
        .cpu = {
            .package = CPU_PKG_SOCKET5_7,
            .block = CPU_BLOCK_NONE,
            .min_bus = 50000000,
            .max_bus = 66666667,
            .min_voltage = 2800,
            .max_voltage = 3520,
            .min_multi = 1.5,
            .max_multi = 3.0
        },
        .bus_flags = MACHINE_PS2_PCI,
        .flags = MACHINE_IDE_DUAL,
        .ram = {
            .min = 8192,
            .max = 131072,
            .step = 8192
        },
        .nvrmask = 511,
        .kbc = KBC_UNKNOWN,
        .kbc_p1 = 0,
        .gpio = 0,
        .device = NULL,
        .vid_device = NULL
    },
    /* According to tests from real hardware: This has AMI MegaKey KBC firmware on the
       PC87306 Super I/O chip, command 0xA1 returns '5'.
       Command 0xA0 copyright string: (C)1994 AMI . */
    {
        .name = "[i430HX] Intel TC430HX",
        .internal_name = "tc430hx",
        .type = MACHINE_TYPE_SOCKET7,
        .chipset = MACHINE_CHIPSET_INTEL_430HX,
        .init = machine_at_tc430hx_init,
        .pad = 0,
        .pad0 = 0,
        .pad1 = MACHINE_AVAILABLE,
        .pad2 = 0,
        .cpu = {
            .package = CPU_PKG_SOCKET5_7,
            .block = CPU_BLOCK_NONE,
            .min_bus = 50000000,
            .max_bus = 66666667,
            .min_voltage = 2800,
            .max_voltage = 3520,
            .min_multi = 1.5,
            .max_multi = 3.0
        },
        .bus_flags = MACHINE_PS2_PCI,
        .flags = MACHINE_IDE_DUAL,
        .ram = {
            .min = 8192,
            .max = 131072,
            .step = 8192
        },
        .nvrmask = 255,
        .kbc = KBC_UNKNOWN,
        .kbc_p1 = 0,
        .gpio = 0,
        .device = NULL,
        .vid_device = NULL
    },
    /* According to tests from real hardware: This has AMI MegaKey KBC firmware on the
       PC87306 Super I/O chip, command 0xA1 returns '5'.
       Command 0xA0 copyright string: (C)1994 AMI . */
    {
        .name = "[i430HX] Toshiba Equium 5200D",
        .internal_name = "equium5200",
        .type = MACHINE_TYPE_SOCKET7,
        .chipset = MACHINE_CHIPSET_INTEL_430HX,
        .init = machine_at_equium5200_init,
        .pad = 0,
        .pad0 = 0,
        .pad1 = MACHINE_AVAILABLE,
        .pad2 = 0,
        .cpu = {
            .package = CPU_PKG_SOCKET5_7,
            .block = CPU_BLOCK_NONE,
            .min_bus = 50000000,
            .max_bus = 66666667,
            .min_voltage = 2800,
            .max_voltage = 3520,
            .min_multi = 1.5,
            .max_multi = 3.0
        },
        .bus_flags = MACHINE_PS2_PCI,
        .flags = MACHINE_IDE_DUAL,
        .ram = {
            .min = 8192,
            .max = 196608,
            .step = 8192
        },
        .nvrmask = 127,
        .kbc = KBC_UNKNOWN,
        .kbc_p1 = 0,
        .gpio = 0,
        .device = NULL,
        .vid_device = NULL
    },
    /* According to tests from real hardware: This has AMI MegaKey KBC firmware on the
       PC87306 Super I/O chip, command 0xA1 returns '5'.
       Command 0xA0 copyright string: (C)1994 AMI .
       Yes, this is an Intel AMI BIOS with a fancy splash screen. */
    {
        .name = "[i430HX] Sony Vaio PCV-90",
        .internal_name = "pcv90",
        .type = MACHINE_TYPE_SOCKET7,
        .chipset = MACHINE_CHIPSET_INTEL_430HX,
        .init = machine_at_pcv90_init,
        .pad = 0,
        .pad0 = 0,
        .pad1 = MACHINE_AVAILABLE,
        .pad2 = 0,
        .cpu = {
            .package = CPU_PKG_SOCKET5_7,
            .block = CPU_BLOCK_NONE,
            .min_bus = 50000000,
            .max_bus = 66666667,
            .min_voltage = 2800,
            .max_voltage = 3520,
            .min_multi = 1.5,
            .max_multi = 3.0
        },
        .bus_flags = MACHINE_PS2_PCI,
        .flags = MACHINE_IDE_DUAL,
        .ram = {
            .min = 8192,
            .max = 196608,
            .step = 8192
        },
        .nvrmask = 127,
        .kbc = KBC_UNKNOWN,
        .kbc_p1 = 0,
        .gpio = 0,
        .device = NULL,
        .vid_device = NULL
    },
    /* The base board has AMIKey-2 (updated 'H') KBC firmware. */
    {
        .name = "[i430HX] ASUS P/I-P65UP5 (C-P55T2D)",
        .internal_name = "p65up5_cp55t2d",
        .type = MACHINE_TYPE_SOCKET7,
        .chipset = MACHINE_CHIPSET_INTEL_430HX,
        .init = machine_at_p65up5_cp55t2d_init,
        .pad = 0,
        .pad0 = 0,
        .pad1 = MACHINE_AVAILABLE,
        .pad2 = 0,
        .cpu = {
            .package = CPU_PKG_SOCKET5_7,
            .block = CPU_BLOCK_NONE,
            .min_bus = 50000000,
            .max_bus = 66666667,
            .min_voltage = 2500,
            .max_voltage = 3520,
            .min_multi = 1.5,
            .max_multi = 3.0
        },
        .bus_flags = MACHINE_PS2_PCI,
        .flags = MACHINE_IDE_DUAL,
        .ram = {
            .min = 8192,
            .max = 524288,
            .step = 8192
        },
        .nvrmask = 127,
        .kbc = KBC_UNKNOWN,
        .kbc_p1 = 0,
        .gpio = 0,
        .device = NULL,
        .vid_device = NULL
    },

    /* 430VX */
    /* This has the VIA VT82C42N KBC. */
    {
        .name = "[i430VX] AOpen AP5VM",
        .internal_name = "ap5vm",
        .type = MACHINE_TYPE_SOCKET7,
        .chipset = MACHINE_CHIPSET_INTEL_430VX,
        .init = machine_at_ap5vm_init,
        .pad = 0,
        .pad0 = 0,
        .pad1 = MACHINE_AVAILABLE,
        .pad2 = 0,
        .cpu = {
            .package = CPU_PKG_SOCKET5_7,
            .block = CPU_BLOCK_NONE,
            .min_bus = 50000000,
            .max_bus = 66666667,
            .min_voltage = 2600,
            .max_voltage = 3520,
            .min_multi = 1.5,
            .max_multi = 3.0
        },
        .bus_flags = MACHINE_PS2_PCI,
        .flags = MACHINE_IDE_DUAL | MACHINE_SCSI,
        .ram = {
            .min = 8192,
            .max = 131072,
            .step = 8192
        },
        .nvrmask = 127,
        .kbc = KBC_UNKNOWN,
        .kbc_p1 = 0,
        .gpio = 0,
        .device = NULL,
        .vid_device = NULL
    },
    /* Has AMIKey H KBC firmware (AMIKey-2). */
    {
        .name = "[i430VX] ASUS P/I-P55TVP4",
        .internal_name = "p55tvp4",
        .type = MACHINE_TYPE_SOCKET7,
        .chipset = MACHINE_CHIPSET_INTEL_430VX,
        .init = machine_at_p55tvp4_init,
        .pad = 0,
        .pad0 = 0,
        .pad1 = MACHINE_AVAILABLE,
        .pad2 = 0,
        .cpu = {
            .package = CPU_PKG_SOCKET5_7,
            .block = CPU_BLOCK_NONE,
            .min_bus = 50000000,
            .max_bus = 66666667,
            .min_voltage = 2500,
            .max_voltage = 3520,
            .min_multi = 1.5,
            .max_multi = 3.0
        },
        .bus_flags = MACHINE_PS2_PCI,
        .flags = MACHINE_IDE_DUAL,
        .ram = {
            .min = 8192,
            .max = 131072,
            .step = 8192
        },
        .nvrmask = 127,
        .kbc = KBC_UNKNOWN,
        .kbc_p1 = 0,
        .gpio = 0,
        .device = NULL,
        .vid_device = NULL
    },
    /* The BIOS does not send a single non-standard KBC command, so it must have a standard IBM
       PS/2 KBC firmware or a clone thereof. */
    {
        .name = "[i430VX] Azza PT-5IV",
        .internal_name = "5ivg",
        .type = MACHINE_TYPE_SOCKET7,
        .chipset = MACHINE_CHIPSET_INTEL_430VX,
        .init = machine_at_5ivg_init,
        .pad = 0,
        .pad0 = 0,
        .pad1 = MACHINE_AVAILABLE,
        .pad2 = 0,
        .cpu = {
            .package = CPU_PKG_SOCKET5_7,
            .block = CPU_BLOCK_NONE,
            .min_bus = 50000000,
            .max_bus = 66666667,
            .min_voltage = 2500,
            .max_voltage = 3520,
            .min_multi = 1.5,
            .max_multi = 3.0
        },
        .bus_flags = MACHINE_PS2_PCI,
        .flags = MACHINE_IDE_DUAL,
        .ram = {
            .min = 8192,
            .max = 131072,
            .step = 8192
        },
        .nvrmask = 127,
        .kbc = KBC_UNKNOWN,
        .kbc_p1 = 0,
        .gpio = 0,
        .device = NULL,
        .vid_device = NULL
    },
    /* [TEST] Has AMIKey 'F' KBC firmware. */
    {
        .name = "[i430VX] Biostar MB-8500TVX-A",
        .internal_name = "8500tvxa",
        .type = MACHINE_TYPE_SOCKET7,
        .chipset = MACHINE_CHIPSET_INTEL_430VX,
        .init = machine_at_8500tvxa_init,
        .pad = 0,
        .pad0 = 0,
        .pad1 = MACHINE_AVAILABLE,
        .pad2 = 0,
        .cpu = {
            .package = CPU_PKG_SOCKET5_7,
            .block = CPU_BLOCK_NONE,
            .min_bus = 50000000,
            .max_bus = 66666667,
            .min_voltage = 2600,
            .max_voltage = 3520,
            .min_multi = 1.5,
            .max_multi = 3.0
        },
        .bus_flags = MACHINE_PS2_PCI,
        .flags = MACHINE_IDE_DUAL,
        .ram = {
            .min = 8192,
            .max = 131072,
            .step = 8192
        },
        .nvrmask = 127,
        .kbc = KBC_UNKNOWN,
        .kbc_p1 = 0,
        .gpio = 0,
        .device = NULL,
        .vid_device = NULL
    },
    /* The BIOS does not send a single non-standard KBC command, but the board has a SMC Super I/O
       chip with on-chip KBC and AMI MegaKey KBC firmware. */
    {
        .name = "[i430VX] Compaq Presario 2240",
        .internal_name = "presario2240",
        .type = MACHINE_TYPE_SOCKET7,
        .chipset = MACHINE_CHIPSET_INTEL_430VX,
        .init = machine_at_presario2240_init,
        .pad = 0,
        .pad0 = 0,
        .pad1 = MACHINE_AVAILABLE,
        .pad2 = 0,
        .cpu = {
            .package = CPU_PKG_SOCKET5_7,
            .block = CPU_BLOCK_NONE,
            .min_bus = 50000000,
            .max_bus = 66666667,
            .min_voltage = 2800,
            .max_voltage = 3520,
            .min_multi = 1.5,
            .max_multi = 3.0
        },
        .bus_flags = MACHINE_PS2_PCI,
        .flags = MACHINE_IDE_DUAL | MACHINE_VIDEO,
        .ram = {
            .min = 8192,
            .max = 131072,
            .step = 8192
        },
        .nvrmask = 127,
        .kbc = KBC_UNKNOWN,
        .kbc_p1 = 0,
        .gpio = 0,
        .device = &s3_trio64v2_dx_onboard_pci_device,
        .vid_device = NULL
    },
    /* This most likely has AMI MegaKey as above. */
    {
        .name = "[i430VX] Compaq Presario 4500",
        .internal_name = "presario4500",
        .type = MACHINE_TYPE_SOCKET7,
        .chipset = MACHINE_CHIPSET_INTEL_430VX,
        .init = machine_at_presario4500_init,
        .pad = 0,
        .pad0 = 0,
        .pad1 = MACHINE_AVAILABLE,
        .pad2 = 0,
        .cpu = {
            .package = CPU_PKG_SOCKET5_7,
            .block = CPU_BLOCK_NONE,
            .min_bus = 50000000,
            .max_bus = 66666667,
            .min_voltage = 2800,
            .max_voltage = 3520,
            .min_multi = 1.5,
            .max_multi = 3.0
        },
        .bus_flags = MACHINE_PS2_PCI,
        .flags = MACHINE_IDE_DUAL | MACHINE_VIDEO,
        .ram = {
            .min = 8192,
            .max = 131072,
            .step = 8192
        },
        .nvrmask = 127,
        .kbc = KBC_UNKNOWN,
        .kbc_p1 = 0,
        .gpio = 0,
        .device = &s3_trio64v2_dx_onboard_pci_device,
        .vid_device = NULL
    },
    /* The BIOS sends KBC command CB which is an AMI KBC command, so it has an AMI KBC firmware. */
    {
        .name = "[i430VX] Epox P55-VA",
        .internal_name = "p55va",
        .type = MACHINE_TYPE_SOCKET7,
        .chipset = MACHINE_CHIPSET_INTEL_430VX,
        .init = machine_at_p55va_init,
        .pad = 0,
        .pad0 = 0,
        .pad1 = MACHINE_AVAILABLE,
        .pad2 = 0,
        .cpu = {
            .package = CPU_PKG_SOCKET5_7,
            .block = CPU_BLOCK_NONE,
            .min_bus = 50000000,
            .max_bus = 66666667,
            .min_voltage = 2500,
            .max_voltage = 3520,
            .min_multi = 1.5,
            .max_multi = 3.0
        },
        .bus_flags = MACHINE_PS2_PCI,
        .flags = MACHINE_IDE_DUAL,
        .ram = {
            .min = 8192,
            .max = 131072,
            .step = 8192
        },
        .nvrmask = 127,
        .kbc = KBC_UNKNOWN,
        .kbc_p1 = 0,
        .gpio = 0,
        .device = NULL,
        .vid_device = NULL
    },
    /* The BIOS does not send a single non-standard KBC command. */
    {
        .name = "[i430VX] HP Brio 80xx",
        .internal_name = "brio80xx",
        .type = MACHINE_TYPE_SOCKET7,
        .chipset = MACHINE_CHIPSET_INTEL_430VX,
        .init = machine_at_brio80xx_init,
        .pad = 0,
        .pad0 = 0,
        .pad1 = MACHINE_AVAILABLE,
        .pad2 = 0,
        .cpu = {
            .package = CPU_PKG_SOCKET5_7,
            .block = CPU_BLOCK_NONE,
            .min_bus = 66666667,
            .max_bus = 66666667,
            .min_voltage = 2200,
            .max_voltage = 3520,
            .min_multi = 1.5,
            .max_multi = 3.0
        },
        .bus_flags = MACHINE_PS2_PCI,
        .flags = MACHINE_IDE_DUAL,
        .ram = {
            .min = 8192,
            .max = 131072,
            .step = 8192
        },
        .nvrmask = 127,
        .kbc = KBC_UNKNOWN,
        .kbc_p1 = 0,
        .gpio = 0,
        .device = NULL,
        .vid_device = NULL
    },
    /* According to tests from real hardware: This has AMI MegaKey KBC firmware on the
       PC87306 Super I/O chip, command 0xA1 returns '5'.
       Command 0xA0 copyright string: (C)1994 AMI . */
    {
        .name = "[i430VX] Packard Bell PB680",
        .internal_name = "pb680",
        .type = MACHINE_TYPE_SOCKET7,
        .chipset = MACHINE_CHIPSET_INTEL_430VX,
        .init = machine_at_pb680_init,
        .pad = 0,
        .pad0 = 0,
        .pad1 = MACHINE_AVAILABLE,
        .pad2 = 0,
        .cpu = {
            .package = CPU_PKG_SOCKET5_7,
            .block = CPU_BLOCK_NONE,
            .min_bus = 50000000,
            .max_bus = 66666667,
            .min_voltage = 2800,
            .max_voltage = 3520,
            .min_multi = 1.5,
            .max_multi = 3.0
        },
        .bus_flags = MACHINE_PS2_PCI,
        .flags = MACHINE_IDE_DUAL,
        .ram = {
            .min = 8192,
            .max = 131072,
            .step = 8192
        },
        .nvrmask = 127,
        .kbc = KBC_UNKNOWN,
        .kbc_p1 = 0,
        .gpio = 0,
        .device = NULL,
        .vid_device = NULL
    },
    /* This has the AMIKey 'H' firmware, possibly AMIKey-2. Photos show it with a BestKey, so it
       likely clones the behavior of AMIKey 'H'. */
    {
        .name = "[i430VX] PC Partner MB520N",
        .internal_name = "mb520n",
        .type = MACHINE_TYPE_SOCKET7,
        .chipset = MACHINE_CHIPSET_INTEL_430VX,
        .init = machine_at_mb520n_init,
        .pad = 0,
        .pad0 = 0,
        .pad1 = MACHINE_AVAILABLE,
        .pad2 = 0,
        .cpu = {
            .package = CPU_PKG_SOCKET5_7,
            .block = CPU_BLOCK_NONE,
            .min_bus = 50000000,
            .max_bus = 66666667,
            .min_voltage = 2600,
            .max_voltage = 3520,
            .min_multi = 1.5,
            .max_multi = 3.0
        },
        .bus_flags = MACHINE_PS2_PCI,
        .flags = MACHINE_IDE_DUAL,
        .ram = {
            .min = 8192,
            .max = 131072,
            .step = 8192
        },
        .nvrmask = 127,
        .kbc = KBC_UNKNOWN,
        .kbc_p1 = 0,
        .gpio = 0,
        .device = NULL,
        .vid_device = NULL
    },
    /* This has a Holtek KBC and the BIOS does not send a single non-standard KBC command, so it
       must be an ASIC that clones the standard IBM PS/2 KBC. */
    {
        .name = "[i430VX] Shuttle HOT-557",
        .internal_name = "430vx",
        .type = MACHINE_TYPE_SOCKET7,
        .chipset = MACHINE_CHIPSET_INTEL_430VX,
        .init = machine_at_i430vx_init,
        .pad = 0,
        .pad0 = 0,
        .pad1 = MACHINE_AVAILABLE,
        .pad2 = 0,
        .cpu = {
            .package = CPU_PKG_SOCKET5_7,
            .block = CPU_BLOCK_NONE,
            .min_bus = 50000000,
            .max_bus = 66666667,
            .min_voltage = 2500,
            .max_voltage = 3520,
            .min_multi = 1.5,
            .max_multi = 3.0
        },
        .bus_flags = MACHINE_PS2_PCI,
        .flags = MACHINE_IDE_DUAL | MACHINE_GAMEPORT,
        .ram = {
            .min = 8192,
            .max = 131072,
            .step = 8192
        },
        .nvrmask = 127,
        .kbc = KBC_UNKNOWN,
        .kbc_p1 = 0,
        .gpio = 0,
        .device = NULL,
        .vid_device = NULL
    },

    /* 430TX */
    /* The BIOS sends KBC command B8, CA, and CB, so it has an AMI KBC firmware. */
    {
        .name = "[i430TX] ADLink NuPRO-592",
        .internal_name = "nupro592",
        .type = MACHINE_TYPE_SOCKET7,
        .chipset = MACHINE_CHIPSET_INTEL_430TX,
        .init = machine_at_nupro592_init,
        .pad = 0,
        .pad0 = 0,
        .pad1 = MACHINE_AVAILABLE,
        .pad2 = 0,
        .cpu = {
            .package = CPU_PKG_SOCKET5_7,
            .block = CPU_BLOCK_NONE,
            .min_bus = 66666667,
            .max_bus = 66666667,
            .min_voltage = 1900,
            .max_voltage = 2800,
            .min_multi = 1.5,
            .max_multi = 5.5
        },
        .bus_flags = MACHINE_PS2_PCI,
        .flags = MACHINE_IDE_DUAL,
        .ram = {
            .min = 8192,
            .max = 262144,
            .step = 8192
        },
        .nvrmask = 255,
        .kbc = KBC_UNKNOWN,
        .kbc_p1 = 0,
        .gpio = 0,
        .device = NULL,
        .vid_device = NULL
    },
    /* This has the AMIKey KBC firmware, which is an updated 'F' type (YM430TX is based on the TX97). */
    {
        .name = "[i430TX] ASUS TX97",
        .internal_name = "tx97",
        .type = MACHINE_TYPE_SOCKET7,
        .chipset = MACHINE_CHIPSET_INTEL_430TX,
        .init = machine_at_tx97_init,
        .pad = 0,
        .pad0 = 0,
        .pad1 = MACHINE_AVAILABLE,
        .pad2 = 0,
        .cpu = {
            .package = CPU_PKG_SOCKET5_7,
            .block = CPU_BLOCK_NONE,
            .min_bus = 50000000,
            .max_bus = 75000000,
            .min_voltage = 2500,
            .max_voltage = 3520,
            .min_multi = 1.5,
            .max_multi = 3.0
        },
        .bus_flags = MACHINE_PS2_PCI,
        .flags = MACHINE_IDE_DUAL,
        .ram = {
            .min = 8192,
            .max = 262144,
            .step = 8192
        },
        .nvrmask = 255,
        .kbc = KBC_UNKNOWN,
        .kbc_p1 = 0,
        .gpio = 0,
        .device = NULL,
        .vid_device = NULL
    },
#if defined(DEV_BRANCH) && defined(USE_AN430TX)
    /* This has the Phoenix MultiKey KBC firmware. */
    {
        .name = "[i430TX] Intel AN430TX",
        .internal_name = "an430tx",
        .type = MACHINE_TYPE_SOCKET7,
        .chipset = MACHINE_CHIPSET_INTEL_430TX,
        .init = machine_at_an430tx_init,
        .pad = 0,
        .pad0 = 0,
        .pad1 = MACHINE_AVAILABLE,
        .pad2 = 0,
        .cpu = {
            .package = CPU_PKG_SOCKET5_7,
            .block = CPU_BLOCK_NONE,
            .min_bus = 60000000,
            .max_bus = 66666667,
            .min_voltage = 2800,
            .max_voltage = 3520,
            .min_multi = 1.5,
            .max_multi = 3.0
        },
        .bus_flags = MACHINE_PS2_PCI,
        .flags = MACHINE_IDE_DUAL,
        .ram = {
            .min = 8192,
            .max = 262144,
            .step = 8192
        },
        .nvrmask = 255,
        .kbc = KBC_UNKNOWN,
        .kbc_p1 = 0,
        .gpio = 0,
        .device = NULL,
        .vid_device = NULL
    },
#endif
    /* This has the AMIKey KBC firmware, which is an updated 'F' type. */
    {
        .name = "[i430TX] Intel YM430TX",
        .internal_name = "ym430tx",
        .type = MACHINE_TYPE_SOCKET7,
        .chipset = MACHINE_CHIPSET_INTEL_430TX,
        .init = machine_at_ym430tx_init,
        .pad = 0,
        .pad0 = 0,
        .pad1 = MACHINE_AVAILABLE,
        .pad2 = 0,
        .cpu = {
            .package = CPU_PKG_SOCKET5_7,
            .block = CPU_BLOCK_NONE,
            .min_bus = 60000000,
            .max_bus = 66666667,
            .min_voltage = 2800,
            .max_voltage = 3520,
            .min_multi = 1.5,
            .max_multi = 3.0
        },
        .bus_flags = MACHINE_PS2_PCI,
        .flags = MACHINE_IDE_DUAL,
        .ram = {
            .min = 8192,
            .max = 262144,
            .step = 8192
        },
        .nvrmask = 255,
        .kbc = KBC_UNKNOWN,
        .kbc_p1 = 0,
        .gpio = 0,
        .device = NULL,
        .vid_device = NULL
    },
    /* The BIOS sends KBC command BB and expects it to output a byte, which is AMI KBC behavior. */
    {
        .name = "[i430TX] PC Partner MB540N",
        .internal_name = "mb540n",
        .type = MACHINE_TYPE_SOCKET7,
        .chipset = MACHINE_CHIPSET_INTEL_430TX,
        .init = machine_at_mb540n_init,
        .pad = 0,
        .pad0 = 0,
        .pad1 = MACHINE_AVAILABLE,
        .pad2 = 0,
        .cpu = {
            .package = CPU_PKG_SOCKET5_7,
            .block = CPU_BLOCK_NONE,
            .min_bus = 60000000,
            .max_bus = 66666667,
            .min_voltage = 2700,
            .max_voltage = 3520,
            .min_multi = 1.5,
            .max_multi = 3.0
        },
        .bus_flags = MACHINE_PS2_PCI,
        .flags = MACHINE_IDE_DUAL,
        .ram = {
            .min = 8192,
            .max = 262144,
            .step = 8192
        },
        .nvrmask = 255,
        .kbc = KBC_UNKNOWN,
        .kbc_p1 = 0,
        .gpio = 0,
        .device = NULL,
        .vid_device = NULL
    },
    /* Award BIOS, PS2, EDO, SDRAM, 4 PCI, 4 ISA, VIA VT82C42N KBC */
    {
        .name = "[i430TX] Soltek SL-56A5",
        .internal_name = "56a5",
        .type = MACHINE_TYPE_SOCKET7,
        .chipset = MACHINE_CHIPSET_INTEL_430TX,
        .init = machine_at_56a5_init,
        .pad = 0,
        .pad0 = 0,
        .pad1 = MACHINE_AVAILABLE,
        .pad2 = 0,
        .cpu = {
           .package = CPU_PKG_SOCKET5_7,
           .block = CPU_BLOCK_NONE,
           .min_bus = 55000000,
           .max_bus = 75000000,
           .min_voltage = 2800,
           .max_voltage = 3520,
           .min_multi = 1.5,
           .max_multi = 5.5,
        },
        .bus_flags = MACHINE_PS2_PCI,
        .flags = MACHINE_IDE_DUAL,
        .ram = {
            .min = 8192,
            .max = 262144,
            .step = 8192
        },
        .nvrmask = 255,
        .kbc = KBC_UNKNOWN,
        .kbc_p1 = 0,
        .gpio = 0,
        .device = NULL,
        .vid_device = NULL
    },
    /* [TEST] Has AMIKey 'H' KBC firmware. */
    {
        .name = "[i430TX] Supermicro P5MMS98",
        .internal_name = "p5mms98",
        .type = MACHINE_TYPE_SOCKET7,
        .chipset = MACHINE_CHIPSET_INTEL_430TX,
        .init = machine_at_p5mms98_init,
        .pad = 0,
        .pad0 = 0,
        .pad1 = MACHINE_AVAILABLE,
        .pad2 = 0,
        .cpu = {
            .package = CPU_PKG_SOCKET5_7,
            .block = CPU_BLOCK_NONE,
            .min_bus = 50000000,
            .max_bus = 66666667,
            .min_voltage = 2100,
            .max_voltage = 3520,
            .min_multi = 1.5,
            .max_multi = 3.0
        },
        .bus_flags = MACHINE_PS2_PCI,
        .flags = MACHINE_IDE_DUAL,
        .ram = {
            .min = 8192,
            .max = 262144,
            .step = 8192
        },
        .nvrmask = 255,
        .kbc = KBC_UNKNOWN,
        .kbc_p1 = 0,
        .gpio = 0,
        .device = NULL,
        .vid_device = NULL
    },

    /* Apollo VPX */
    /* Has the VIA VT82C586B southbridge with on-chip KBC identical to the VIA
       VT82C42N. */
    {
        .name = "[VIA VPX] FIC VA-502",
        .internal_name = "ficva502",
        .type = MACHINE_TYPE_SOCKET7,
        .chipset = MACHINE_CHIPSET_VIA_APOLLO_VPX,
        .init = machine_at_ficva502_init,
        .pad = 0,
        .pad0 = 0,
        .pad1 = MACHINE_AVAILABLE,
        .pad2 = 0,
        .cpu = {
            .package = CPU_PKG_SOCKET5_7,
            .block = CPU_BLOCK_NONE,
            .min_bus = 50000000,
            .max_bus = 75000000,
            .min_voltage = 2800,
            .max_voltage = 3520,
            .min_multi = 1.5,
            .max_multi = 3.0
        },
        .bus_flags = MACHINE_PS2_PCI,
        .flags = MACHINE_IDE_DUAL,
        .ram = {
            .min = 8192,
            .max = 524288,
            .step = 8192
        },
        .nvrmask = 127,
        .kbc = KBC_UNKNOWN,
        .kbc_p1 = 0,
        .gpio = 0,
        .device = NULL,
        .vid_device = NULL
    },

    /* Apollo VP3 */
    /* Has the VIA VT82C586B southbridge with on-chip KBC identical to the VIA
       VT82C42N. */
    {
        .name = "[VIA VP3] FIC PA-2012",
        .internal_name = "ficpa2012",
        .type = MACHINE_TYPE_SOCKET7,
        .chipset = MACHINE_CHIPSET_VIA_APOLLO_VP3,
        .init = machine_at_ficpa2012_init,
        .pad = 0,
        .pad0 = 0,
        .pad1 = MACHINE_AVAILABLE,
        .pad2 = 0,
        .cpu = {
            .package = CPU_PKG_SOCKET5_7,
            .block = CPU_BLOCK_NONE,
            .min_bus = 55000000,
            .max_bus = 75000000,
            .min_voltage = 2100,
            .max_voltage = 3520,
            .min_multi = 1.5,
            .max_multi = 5.5
        },
        .bus_flags = MACHINE_PS2_AGP,
        .flags = MACHINE_IDE_DUAL,
        .ram = {
            .min = 8192,
            .max = 1048576,
            .step = 8192
        },
        .nvrmask = 127,
        .kbc = KBC_UNKNOWN,
        .kbc_p1 = 0,
        .gpio = 0,
        .device = NULL,
        .vid_device = NULL
    },

    /* SiS 5571 */
    /* Has the SiS 5571 chipset with on-chip KBC. */
    {
        .name = "[SiS 5571] Rise R534F",
        .internal_name = "r534f",
        .type = MACHINE_TYPE_SOCKET7,
        .chipset = MACHINE_CHIPSET_SIS_5571,
        .init = machine_at_r534f_init,
        .pad = 0,
        .pad0 = 0,
        .pad1 = MACHINE_AVAILABLE,
        .pad2 = 0,
        .cpu = {
            .package = CPU_PKG_SOCKET5_7,
            .block = CPU_BLOCK_NONE,
            .min_bus = 55000000,
            .max_bus = 83333333,
            .min_voltage = 2500,
            .max_voltage = 3520,
            .min_multi = 1.5,
            .max_multi = 3.0
        },
        .bus_flags = MACHINE_PS2_PCI,
        .flags = MACHINE_IDE_DUAL,
        .ram = {
            .min = 8192,
            .max = 393216,
            .step = 8192
        },
        .nvrmask = 127,
        .kbc = KBC_UNKNOWN,
        .kbc_p1 = 0,
        .gpio = 0,
        .device = NULL,
        .vid_device = NULL
    },
    /* Has the SiS 5571 chipset with on-chip KBC. */
    {
        .name = "[SiS 5571] MSI MS-5146",
        .internal_name = "ms5146",
        .type = MACHINE_TYPE_SOCKET7,
        .chipset = MACHINE_CHIPSET_SIS_5571,
        .init = machine_at_ms5146_init,
        .pad = 0,
        .pad0 = 0,
        .pad1 = MACHINE_AVAILABLE,
        .pad2 = 0,
        .cpu = {
            .package = CPU_PKG_SOCKET5_7,
            .block = CPU_BLOCK_NONE,
            .min_bus = 50000000,
            .max_bus = 75000000,
            .min_voltage = 2800,
            .max_voltage = 3520,
            .min_multi = 1.5,
            .max_multi = 3.0
        },
        .bus_flags = MACHINE_PS2_PCI,
        .flags = MACHINE_IDE_DUAL,
        .ram = {
            .min = 8192,
            .max = 262144,
            .step = 8192
        },
        .nvrmask = 127,
        .kbc = KBC_UNKNOWN,
        .kbc_p1 = 0,
        .gpio = 0,
        .device = NULL,
        .vid_device = NULL
    },

    /* ALi ALADDiN IV+ */
    /* Has the ALi M1543 southbridge with on-chip KBC. */
    {
        .name = "[ALi ALADDiN IV+] PC Chips M560",
        .internal_name = "m560",
        .type = MACHINE_TYPE_SOCKET7,
        .chipset = MACHINE_CHIPSET_ALI_ALADDIN_IV_PLUS,
        .init = machine_at_m560_init,
        .pad = 0,
        .pad0 = 0,
        .pad1 = MACHINE_AVAILABLE,
        .pad2 = 0,
        .cpu = {
            .package = CPU_PKG_SOCKET5_7,
            .block = CPU_BLOCK_NONE,
            .min_bus = 50000000,
            .max_bus = 83333333,
            .min_voltage = 2500,
            .max_voltage = 3520,
            .min_multi = 1.5,
            .max_multi = 3.0
        },
        .bus_flags = MACHINE_PS2_PCI,
        .flags = MACHINE_IDE_DUAL,
        .ram = {
            .min = 8192,
            .max = 786432,
            .step = 8192
        },
        .nvrmask = 255,
        .kbc = KBC_UNKNOWN,
        .kbc_p1 = 0,
        .gpio = 0,
        .device = NULL,
        .vid_device = NULL
    },
    /* Has the ALi M1543 southbridge with on-chip KBC. */
    {
        .name = "[ALi ALADDiN IV+] MSI MS-5164",
        .internal_name = "ms5164",
        .type = MACHINE_TYPE_SOCKET7,
        .chipset = MACHINE_CHIPSET_ALI_ALADDIN_IV_PLUS,
        .init = machine_at_ms5164_init,
        .pad = 0,
        .pad0 = 0,
        .pad1 = MACHINE_AVAILABLE,
        .pad2 = 0,
        .cpu = {
            .package = CPU_PKG_SOCKET5_7,
            .block = CPU_BLOCK_NONE,
            .min_bus = 60000000,
            .max_bus = 83333333,
            .min_voltage = 2100,
            .max_voltage = 3520,
            .min_multi = 1.5,
            .max_multi = 3.0
        },
        .bus_flags = MACHINE_PS2_PCI,
        .flags = MACHINE_IDE_DUAL,
        .ram = {
            .min = 8192,
            .max = 1048576,
            .step = 8192
        },
        .nvrmask = 255,
        .kbc = KBC_UNKNOWN,
        .kbc_p1 = 0,
        .gpio = 0,
        .device = NULL,
        .vid_device = NULL
    },

    /* Super Socket 7 machines */
    /* ALi ALADDiN V */
    /* Has the ALi M1543C southbridge with on-chip KBC. */
    {
        .name = "[ALi ALADDiN V] ASUS P5A",
        .internal_name = "p5a",
        .type = MACHINE_TYPE_SOCKETS7,
        .chipset = MACHINE_CHIPSET_ALI_ALADDIN_V,
        .init = machine_at_p5a_init,
        .pad = 0,
        .pad0 = 0,
        .pad1 = MACHINE_AVAILABLE,
        .pad2 = 0,
        .cpu = {
            .package = CPU_PKG_SOCKET5_7,
            .block = CPU_BLOCK_NONE,
            .min_bus = 60000000,
            .max_bus = 120000000,
            .min_voltage = 2000,
            .max_voltage = 3520,
            .min_multi = 1.5,
            .max_multi = 5.5
        },
        .bus_flags = MACHINE_PS2_AGP,
        .flags = MACHINE_IDE_DUAL,
        .ram = {
            .min = 1024,
            .max = 1572864,
            .step = 8192
        },
        .nvrmask = 255,
        .kbc = KBC_UNKNOWN,
        .kbc_p1 = 0,
        .gpio = 0,
        .device = NULL,
        .vid_device = NULL
    },
    /* Is the exact same as the Matsonic MS6260S. Has the ALi M1543C southbridge
       with on-chip KBC. */
    {
        .name = "[ALi ALADDiN V] PC Chips M579",
        .internal_name = "m579",
        .type = MACHINE_TYPE_SOCKETS7,
        .chipset = MACHINE_CHIPSET_ALI_ALADDIN_V,
        .init = machine_at_m579_init,
        .pad = 0,
        .pad0 = 0,
        .pad1 = MACHINE_AVAILABLE,
        .pad2 = 0,
        .cpu = {
            .package = CPU_PKG_SOCKET5_7,
            .block = CPU_BLOCK_NONE,
            .min_bus = 66666667,
            .max_bus = 100000000,
            .min_voltage = 2000,
            .max_voltage = 3520,
            .min_multi = 1.5,
            .max_multi = 5.5
        },
        .bus_flags = MACHINE_PS2_AGP,
        .flags = MACHINE_IDE_DUAL,
        .ram = {
            .min = 1024,
            .max = 1572864,
            .step = 8192
        },
        .nvrmask = 255,
        .kbc = KBC_UNKNOWN,
        .kbc_p1 = 0,
        .gpio = 0,
        .device = NULL,
        .vid_device = NULL
    },
    /* Has the ALi M1543C southbridge with on-chip KBC. */
    {
        .name = "[ALi ALADDiN V] Gigabyte GA-5AA",
        .internal_name = "5aa",
        .type = MACHINE_TYPE_SOCKETS7,
        .chipset = MACHINE_CHIPSET_ALI_ALADDIN_V,
        .init = machine_at_5aa_init,
        .pad = 0,
        .pad0 = 0,
        .pad1 = MACHINE_AVAILABLE,
        .pad2 = 0,
        .cpu = {
            .package = CPU_PKG_SOCKET5_7,
            .block = CPU_BLOCK_NONE,
            .min_bus = 66666667,
            .max_bus = 140000000,
            .min_voltage = 1300,
            .max_voltage = 3520,
            .min_multi = 1.5,
            .max_multi = 5.5
        },
        .bus_flags = MACHINE_PS2_AGP,
        .flags = MACHINE_IDE_DUAL,
        .ram = {
            .min = 1024,
            .max = 1572864,
            .step = 8192
        },
        .nvrmask = 255,
        .kbc = KBC_UNKNOWN,
        .kbc_p1 = 0,
        .gpio = 0,
        .device = NULL,
        .vid_device = NULL
    },
    /* Has the ALi M1543C southbridge with on-chip KBC. */
    {
        .name = "[ALi ALADDiN V] Gigabyte GA-5AX",
        .internal_name = "5ax",
        .type = MACHINE_TYPE_SOCKETS7,
        .chipset = MACHINE_CHIPSET_ALI_ALADDIN_V,
        .init = machine_at_5ax_init,
        .pad = 0,
        .pad0 = 0,
        .pad1 = MACHINE_AVAILABLE,
        .pad2 = 0,
        .cpu = {
            .package = CPU_PKG_SOCKET5_7,
            .block = CPU_BLOCK_NONE,
            .min_bus = 66666667,
            .max_bus = 140000000,
            .min_voltage = 1300,
            .max_voltage = 3520,
            .min_multi = 1.5,
            .max_multi = 5.5
        },
        .bus_flags = MACHINE_PS2_AGP,
        .flags = MACHINE_IDE_DUAL,
        .ram = {
            .min = 1024,
            .max = 1572864,
            .step = 8192
        },
        .nvrmask = 255,
        .kbc = KBC_UNKNOWN,
        .kbc_p1 = 0,
        .gpio = 0,
        .device = NULL,
        .vid_device = NULL
    },

    /* Apollo MVP3 */
    /* Has the VIA VT82C586B southbridge with on-chip KBC identical to the VIA
       VT82C42N. */
    {
        .name = "[VIA MVP3] AOpen AX59 Pro",
        .internal_name = "ax59pro",
        .type = MACHINE_TYPE_SOCKETS7,
        .chipset = MACHINE_CHIPSET_VIA_APOLLO_MVP3,
        .init = machine_at_ax59pro_init,
        .pad = 0,
        .pad0 = 0,
        .pad1 = MACHINE_AVAILABLE,
        .pad2 = 0,
        .cpu = {
            .package = CPU_PKG_SOCKET5_7,
            .block = CPU_BLOCK_NONE,
            .min_bus = 66666667,
            .max_bus = 124242424,
            .min_voltage = 1300,
            .max_voltage = 3520,
            .min_multi = 1.5,
            .max_multi = 5.5
        },
        .bus_flags = MACHINE_PS2_AGP,
        .flags = MACHINE_IDE_DUAL,
        .ram = {
            .min = 8192,
            .max = 1048576,
            .step = 8192
        },
        .nvrmask = 255,
        .kbc = KBC_UNKNOWN,
        .kbc_p1 = 0,
        .gpio = 0,
        .device = NULL,
        .vid_device = NULL
    },
    /* Has the VIA VT82C586B southbridge with on-chip KBC identical to the VIA
       VT82C42N. */
    {
        .name = "[VIA MVP3] FIC VA-503+",
        .internal_name = "ficva503p",
        .type = MACHINE_TYPE_SOCKETS7,
        .chipset = MACHINE_CHIPSET_VIA_APOLLO_MVP3,
        .init = machine_at_mvp3_init,
        .pad = 0,
        .pad0 = 0,
        .pad1 = MACHINE_AVAILABLE,
        .pad2 = 0,
        .cpu = {
            .package = CPU_PKG_SOCKET5_7,
            .block = CPU_BLOCK_NONE,
            .min_bus = 66666667,
            .max_bus = 124242424,
            .min_voltage = 2000,
            .max_voltage = 3200,
            .min_multi = 1.5,
            .max_multi = 5.5
        },
        .bus_flags = MACHINE_PS2_AGP,
        .flags = MACHINE_IDE_DUAL,
        .ram = {
            .min = 8192,
            .max = 1048576,
            .step = 8192
        },
        .nvrmask = 255,
        .kbc = KBC_UNKNOWN,
        .kbc_p1 = 0,
        .gpio = 0,
        .device = NULL,
        .vid_device = NULL
    },
    /* Has the VIA VT82C686A southbridge with on-chip KBC identical to the VIA
       VT82C42N. */
    {
        .name = "[VIA MVP3] FIC VA-503A",
        .internal_name = "ficva503a",
        .type = MACHINE_TYPE_SOCKETS7,
        .chipset = MACHINE_CHIPSET_VIA_APOLLO_MVP3,
        .init = machine_at_ficva503a_init,
        .pad = 0,
        .pad0 = 0,
        .pad1 = MACHINE_AVAILABLE,
        .pad2 = 0,
        .cpu = {
            .package = CPU_PKG_SOCKET5_7,
            .block = CPU_BLOCK_NONE,
            .min_bus = 66666667,
            .max_bus = 124242424,
            .min_voltage = 1800,
            .max_voltage = 3100,
            .min_multi = 1.5,
            .max_multi = 5.5
        },
        .bus_flags = MACHINE_PS2_A97,
        .flags = MACHINE_IDE_DUAL | MACHINE_SOUND,
        .ram = {
            .min = 8192,
            .max = 786432,
            .step = 8192
        },
        .nvrmask = 255,
        .kbc = KBC_UNKNOWN,
        .kbc_p1 = 0,
        .gpio = 0,
        .device = NULL,
        .vid_device = NULL
    },
    /* Has the VIA VT82C686A southbridge with on-chip KBC identical to the VIA
       VT82C42N. */
    {
        .name = "[VIA MVP3] Soyo 5EMA PRO",
        .internal_name = "5emapro",
        .type = MACHINE_TYPE_SOCKETS7,
        .chipset = MACHINE_CHIPSET_VIA_APOLLO_MVP3,
        .init = machine_at_5emapro_init,
        .pad = 0,
        .pad0 = 0,
        .pad1 = MACHINE_AVAILABLE,
        .pad2 = 0,
        .cpu = {
            .package = CPU_PKG_SOCKET5_7,
            .block = CPU_BLOCK_NONE,
            .min_bus = 66666667,
            .max_bus = 124242424,
            .min_voltage = 2000,
            .max_voltage = 3520,
            .min_multi = 1.5,
            .max_multi = 5.5
        },
        .bus_flags = MACHINE_PS2_AGP,
        .flags = MACHINE_IDE_DUAL,
        .ram = {
            .min = 8192,
            .max = 786432,
            .step = 8192
        },
        .nvrmask = 255,
        .kbc = KBC_UNKNOWN,
        .kbc_p1 = 0,
        .gpio = 0,
        .device = NULL,
        .vid_device = NULL
    },

    /* Socket 8 machines */
    /* 450KX */
    /* This has an AMIKey-2, which is an updated version of type 'H'. */
    {
        .name = "[i450KX] ASUS P/I-P6RP4",
        .internal_name = "p6rp4",
        .type = MACHINE_TYPE_SOCKET8,
        .chipset = MACHINE_CHIPSET_INTEL_450KX,
        .init = machine_at_p6rp4_init,
        .pad = 0,
        .pad0 = 0,
        .pad1 = MACHINE_AVAILABLE,
        .pad2 = 0,
        .cpu = {
            .package = CPU_PKG_SOCKET8,
            .block = CPU_BLOCK_NONE,
            .min_bus = 60000000,
            .max_bus = 66666667,
            .min_voltage = 2100,
            .max_voltage = 3500,
            .min_multi = 1.5,
            .max_multi = 8.0
        },
        .bus_flags = MACHINE_PS2_PCI,
        .flags = MACHINE_IDE_DUAL,
        .ram = {
            .min = 8192,
            .max = 524288,
            .step = 8192
        },
        .nvrmask = 127,
        .kbc = KBC_UNKNOWN,
        .kbc_p1 = 0,
        .gpio = 0,
        .device = NULL,
        .vid_device = NULL
    },

    /* 440FX */
    /* Has the SMC FDC73C935's on-chip KBC with Phoenix MultiKey firmware. */
    {
        .name = "[i440FX] Acer V60N",
        .internal_name = "acerv60n",
        .type = MACHINE_TYPE_SOCKET8,
        .chipset = MACHINE_CHIPSET_INTEL_440FX,
        .init = machine_at_acerv60n_init,
        .pad = 0,
        .pad0 = 0,
        .pad1 = MACHINE_AVAILABLE,
        .pad2 = 0,
        .cpu = {
            .package = CPU_PKG_SOCKET8,
            .block = CPU_BLOCK_NONE,
            .min_bus = 60000000,
            .max_bus = 66666667,
            .min_voltage = 2500,
            .max_voltage = 3500,
            .min_multi = 1.5,
            .max_multi = 8.0
        },
        .bus_flags = MACHINE_PS2_PCI,
        .flags = MACHINE_IDE_DUAL,
        .ram = {
            .min = 8192,
            .max = 524288,
            .step = 8192
        },
        .nvrmask = 127,
        .kbc = KBC_UNKNOWN,
        .kbc_p1 = 0,
        .gpio = 0,
        .device = NULL,
        .vid_device = NULL
    },
    /* The base board has AMIKey-2 (updated 'H') KBC firmware. */
    {
        .name = "[i440FX] ASUS P/I-P65UP5 (C-P6ND)",
        .internal_name = "p65up5_cp6nd",
        .type = MACHINE_TYPE_SOCKET8,
        .chipset = MACHINE_CHIPSET_INTEL_440FX,
        .init = machine_at_p65up5_cp6nd_init,
        .pad = 0,
        .pad0 = 0,
        .pad1 = MACHINE_AVAILABLE,
        .pad2 = 0,
        .cpu = {
            .package = CPU_PKG_SOCKET8,
            .block = CPU_BLOCK_NONE,
            .min_bus = 60000000,
            .max_bus = 66666667,
            .min_voltage = 2100,
            .max_voltage = 3500,
            .min_multi = 1.5,
            .max_multi = 8.0
        },
        .bus_flags = MACHINE_PS2_PCI,
        .flags = MACHINE_IDE_DUAL,
        .ram = {
            .min = 8192,
            .max = 1048576,
            .step = 8192
        },
        .nvrmask = 127,
        .kbc = KBC_UNKNOWN,
        .kbc_p1 = 0,
        .gpio = 0,
        .device = NULL,
        .vid_device = NULL
    },
    /* The MB-8600TTX has an AMIKey 'F' KBC firmware, so I'm going to assume so does
       the MB-8600TTC until someone can actually identify it. */
    {
        .name = "[i440FX] Biostar MB-8600TTC",
        .internal_name = "8600ttc",
        .type = MACHINE_TYPE_SOCKET8,
        .chipset = MACHINE_CHIPSET_INTEL_440FX,
        .init = machine_at_8600ttc_init,
        .pad = 0,
        .pad0 = 0,
        .pad1 = MACHINE_AVAILABLE,
        .pad2 = 0,
        .cpu = {
            .package = CPU_PKG_SOCKET8,
            .block = CPU_BLOCK_NONE,
            .min_bus = 50000000,
            .max_bus = 66666667,
            .min_voltage = 2900,
            .max_voltage = 3300,
            .min_multi = 2.0,
            .max_multi = 5.5
        },
        .bus_flags = MACHINE_PS2_PCI,
        .flags = MACHINE_IDE_DUAL,
        .ram = {
            .min = 8192,
            .max = 1048576,
            .step = 8192
        },
        .nvrmask = 127,
        .kbc = KBC_UNKNOWN,
        .kbc_p1 = 0,
        .gpio = 0,
        .device = NULL,
        .vid_device = NULL
    },
    {
        .name = "[i440FX] Gigabyte GA-686NX",
        .internal_name = "686nx",
        .type = MACHINE_TYPE_SOCKET8,
        .chipset = MACHINE_CHIPSET_INTEL_440FX,
        .init = machine_at_686nx_init,
        .pad = 0,
        .pad0 = 0,
        .pad1 = MACHINE_AVAILABLE,
        .pad2 = 0,
        .cpu = {
            .package = CPU_PKG_SOCKET8,
            .block = CPU_BLOCK_NONE,
            .min_bus = 60000000,
            .max_bus = 66666667,
            .min_voltage = 2100,
            .max_voltage = 3500,
            .min_multi = 2.0,
            .max_multi = 5.5
        },
        .bus_flags = MACHINE_PS2_PCI,
        .flags = MACHINE_IDE_DUAL,
        .ram = {
            .min = 8192,
            .max = 524288,
            .step = 8192
        },
        .nvrmask = 127,
        .kbc = KBC_UNKNOWN,
        .kbc_p1 = 0,
        .gpio = 0,
        .device = NULL,
        .vid_device = NULL
    },
    /* According to tests from real hardware: This has AMI MegaKey KBC firmware on the
       PC87306 Super I/O chip, command 0xA1 returns '5'.
       Command 0xA0 copyright string: (C)1994 AMI . */
    {
        .name = "[i440FX] Intel AP440FX",
        .internal_name = "ap440fx",
        .type = MACHINE_TYPE_SOCKET8,
        .chipset = MACHINE_CHIPSET_INTEL_440FX,
        .init = machine_at_ap440fx_init,
        .pad = 0,
        .pad0 = 0,
        .pad1 = MACHINE_AVAILABLE,
        .pad2 = 0,
        .cpu = {
            .package = CPU_PKG_SOCKET8,
            .block = CPU_BLOCK_NONE,
            .min_bus = 60000000,
            .max_bus = 66666667,
            .min_voltage = 2100,
            .max_voltage = 3500,
            .min_multi = 2.0,
            .max_multi = 3.5
        },
        .bus_flags = MACHINE_PS2_PCI,
        .flags = MACHINE_IDE_DUAL,
        .ram = {
            .min = 8192,
            .max = 131072,
            .step = 8192
        },
        .nvrmask = 127,
        .kbc = KBC_UNKNOWN,
        .kbc_p1 = 0,
        .gpio = 0,
        .device = NULL,
        .vid_device = NULL
    },
    /* According to tests from real hardware: This has AMI MegaKey KBC firmware on the
       PC87306 Super I/O chip, command 0xA1 returns '5'.
       Command 0xA0 copyright string: (C)1994 AMI . */
    {
        .name = "[i440FX] Intel VS440FX",
        .internal_name = "vs440fx",
        .type = MACHINE_TYPE_SOCKET8,
        .chipset = MACHINE_CHIPSET_INTEL_440FX,
        .init = machine_at_vs440fx_init,
        .pad = 0,
        .pad0 = 0,
        .pad1 = MACHINE_AVAILABLE,
        .pad2 = 0,
        .cpu = {
            .package = CPU_PKG_SOCKET8,
            .block = CPU_BLOCK_NONE,
            .min_bus = 60000000,
            .max_bus = 66666667,
            .min_voltage = 2100,
            .max_voltage = 3500,
            .min_multi = 2.0,
            .max_multi = 3.5
        },
        .bus_flags = MACHINE_PS2_PCI,
        .flags = MACHINE_IDE_DUAL,
        .ram = {
            .min = 8192,
            .max = 524288,
            .step = 8192
        },
        .nvrmask = 127,
        .kbc = KBC_UNKNOWN,
        .kbc_p1 = 0,
        .gpio = 0,
        .device = NULL,
        .vid_device = NULL
    },
    /* Has the SMC FDC73C935's on-chip KBC with Phoenix MultiKey firmware. */
    {
        .name = "[i440FX] Micronics M6Mi",
        .internal_name = "m6mi",
        .type = MACHINE_TYPE_SOCKET8,
        .chipset = MACHINE_CHIPSET_INTEL_440FX,
        .init = machine_at_m6mi_init,
        .pad = 0,
        .pad0 = 0,
        .pad1 = MACHINE_AVAILABLE,
        .pad2 = 0,
        .cpu = {
            .package = CPU_PKG_SOCKET8,
            .block = CPU_BLOCK_NONE,
            .min_bus = 60000000,
            .max_bus = 66666667,
            .min_voltage = 2900,
            .max_voltage = 3300,
            .min_multi = 1.5,
            .max_multi = 8.0
        },
        .bus_flags = MACHINE_PS2_PCI,
        .flags = MACHINE_IDE_DUAL,
        .ram = {
            .min = 8192,
            .max = 786432,
            .step = 8192
        },
        .nvrmask = 127,
        .kbc = KBC_UNKNOWN,
        .kbc_p1 = 0,
        .gpio = 0,
        .device = NULL,
        .vid_device = NULL
    },
    /* I found a BIOS string of it that ends in -S, but it could be a typo for -5
       (there's quite a few AMI BIOS strings around with typo'd KBC codes), so I'm
       going to give it an AMI MegaKey. */
    {
        .name = "[i440FX] PC Partner MB600N",
        .internal_name = "mb600n",
        .type = MACHINE_TYPE_SOCKET8,
        .chipset = MACHINE_CHIPSET_INTEL_440FX,
        .init = machine_at_mb600n_init,
        .pad = 0,
        .pad0 = 0,
        .pad1 = MACHINE_AVAILABLE,
        .pad2 = 0,
        .cpu = {
            .package = CPU_PKG_SOCKET8,
            .block = CPU_BLOCK_NONE,
            .min_bus = 60000000,
            .max_bus = 66666667,
            .min_voltage = 2100,
            .max_voltage = 3500,
            .min_multi = 1.5,
            .max_multi = 8.0
        },
        .bus_flags = MACHINE_PS2_PCI,
        .flags = MACHINE_IDE_DUAL,
        .ram = {
            .min = 8192,
            .max = 524288,
            .step = 8192
        },
        .nvrmask = 127,
        .kbc = KBC_UNKNOWN,
        .kbc_p1 = 0,
        .gpio = 0,
        .device = NULL,
        .vid_device = NULL
    },

    /* Slot 1 machines */
    /* ALi ALADDiN V */
    /* Has the ALi M1543C southbridge with on-chip KBC. */
    {
        .name = "[ALi ALADDiN-PRO II] PC Chips M729",
        .internal_name = "m729",
        .type = MACHINE_TYPE_SLOT1,
        .chipset = MACHINE_CHIPSET_ALI_ALADDIN_PRO_II,
        .init = machine_at_m729_init,
        .pad = 0,
        .pad0 = 0,
        .pad1 = MACHINE_AVAILABLE,
        .pad2 = 0,
        .cpu = {
            .package = CPU_PKG_SLOT1,
            .block = CPU_BLOCK_NONE,
            .min_bus = 66666667,
            .max_bus = 100000000,
            .min_voltage = 1800,
            .max_voltage = 3500,
            .min_multi = 1.5,
            .max_multi = 8.0
        },
        .bus_flags = MACHINE_PS2_AGP,
        .flags = MACHINE_IDE_DUAL,
        .ram = {
            .min = 1024,
            .max = 1572864,
            .step = 8192
        },
        255,
        .kbc = KBC_UNKNOWN,
        .kbc_p1 = 0,
        .gpio = 0,
        .device = NULL,
        .vid_device = NULL
    },

    /* 440FX */
    /* The base board has AMIKey-2 (updated 'H') KBC firmware. */
    {
        .name = "[i440FX] ASUS P/I-P65UP5 (C-PKND)",
        .internal_name = "p65up5_cpknd",
        .type = MACHINE_TYPE_SLOT1,
        .chipset = MACHINE_CHIPSET_INTEL_440FX,
        .init = machine_at_p65up5_cpknd_init,
        .pad = 0,
        .pad0 = 0,
        .pad1 = MACHINE_AVAILABLE,
        .pad2 = 0,
        .cpu = {
            .package = CPU_PKG_SLOT1,
            .block = CPU_BLOCK_NONE,
            .min_bus = 50000000,
            .max_bus = 66666667,
            .min_voltage = 1800,
            .max_voltage = 3500,
            .min_multi = 1.5,
            .max_multi = 8.0
        },
        .bus_flags = MACHINE_PS2_PCI,
        .flags = MACHINE_IDE_DUAL,
        .ram = {
            .min = 8192,
            .max = 1048576,
            .step = 8192
        },
        .nvrmask = 127,
        .kbc = KBC_UNKNOWN,
        .kbc_p1 = 0,
        .gpio = 0,
        .device = NULL,
        .vid_device = NULL
    },
    /* This has a Holtek KBC and the BIOS does not send a single non-standard KBC command, so it
       must be an ASIC that clones the standard IBM PS/2 KBC. */
    {
        .name = "[i440FX] ASUS KN97",
        .internal_name = "kn97",
        .type = MACHINE_TYPE_SLOT1,
        .chipset = MACHINE_CHIPSET_INTEL_440FX,
        .init = machine_at_kn97_init,
        .pad = 0,
        .pad0 = 0,
        .pad1 = MACHINE_AVAILABLE,
        .pad2 = 0,
        .cpu = {
            .package = CPU_PKG_SLOT1,
            .block = CPU_BLOCK_NONE,
            .min_bus = 60000000,
            .max_bus = 83333333,
            .min_voltage = 1800,
            .max_voltage = 3500,
            .min_multi = 1.5,
            .max_multi = 8.0
        },
        .bus_flags = MACHINE_PS2_PCI,
        .flags = MACHINE_IDE_DUAL,
        .ram = {
            .min = 8192,
            .max = 786432,
            .step = 8192
        },
        .nvrmask = 127,
        .kbc = KBC_UNKNOWN,
        .kbc_p1 = 0,
        .gpio = 0,
        .device = NULL,
        .vid_device = NULL
    },

    /* 440LX */
    /* Has a Winbond W83977TF Super I/O chip with on-chip KBC with AMIKey-2 KBC
       firmware. */
    {
        .name = "[i440LX] ABIT LX6",
        .internal_name = "lx6",
        .type = MACHINE_TYPE_SLOT1,
        .chipset = MACHINE_CHIPSET_INTEL_440LX,
        .init = machine_at_lx6_init,
        .pad = 0,
        .pad0 = 0,
        .pad1 = MACHINE_AVAILABLE,
        .pad2 = 0,
        .cpu = {
            .package = CPU_PKG_SLOT1,
            .block = CPU_BLOCK_NONE,
            .min_bus = 60000000,
            .max_bus = 100000000,
            .min_voltage = 1500,
            .max_voltage = 3500,
            .min_multi = 2.0,
            .max_multi = 5.5
        },
        .bus_flags = MACHINE_PS2_AGP,
        .flags = MACHINE_IDE_DUAL,
        .ram = {
            .min = 8192,
            .max = 1048576,
            .step = 8192
        },
        .nvrmask = 255,
        .kbc = KBC_UNKNOWN,
        .kbc_p1 = 0,
        .gpio = 0,
        .device = NULL,
        .vid_device = NULL
    },
    /* Has a SM(S)C FDC37C935 Super I/O chip with on-chip KBC with Phoenix
       MultiKey KBC firmware. */
    {
        .name = "[i440LX] Micronics Spitfire",
        .internal_name = "spitfire",
        .type = MACHINE_TYPE_SLOT1,
        .chipset = MACHINE_CHIPSET_INTEL_440LX,
        .init = machine_at_spitfire_init,
        .pad = 0,
        .pad0 = 0,
        .pad1 = MACHINE_AVAILABLE,
        .pad2 = 0,
        .cpu = {
            .package = CPU_PKG_SLOT1,
            .block = CPU_BLOCK_NONE,
            .min_bus = 66666667,
            .max_bus = 66666667,
            .min_voltage = 1800,
            .max_voltage = 3500,
            .min_multi = 1.5,
            .max_multi = 8.0
        },
        .bus_flags = MACHINE_PS2_AGP,
        .flags = MACHINE_IDE_DUAL,
        .ram = {
            .min = 8192,
            .max = 1048576,
            .step = 8192
        },
        .nvrmask = 255,
        .kbc = KBC_UNKNOWN,
        .kbc_p1 = 0,
        .gpio = 0,
        .device = NULL,
        .vid_device = NULL
    },

    /* 440EX */
    /* Has a Winbond W83977TF Super I/O chip with on-chip KBC with AMIKey-2 KBC
       firmware. */
    {
        .name = "[i440EX] QDI EXCELLENT II",
        .internal_name = "p6i440e2",
        .type = MACHINE_TYPE_SLOT1,
        .chipset = MACHINE_CHIPSET_INTEL_440EX,
        .init = machine_at_p6i440e2_init,
        .pad = 0,
        .pad0 = 0,
        .pad1 = MACHINE_AVAILABLE,
        .pad2 = 0,
        .cpu = {
            .package = CPU_PKG_SLOT1,
            .block = CPU_BLOCK_NONE,
            .min_bus = 66666667,
            .max_bus = 83333333,
            .min_voltage = 1800,
            .max_voltage = 3500,
            .min_multi = 3.0,
            .max_multi = 8.0
        },
        .bus_flags = MACHINE_PS2_PCI,
        .flags = MACHINE_IDE_DUAL,
        .ram = {
            .min = 8192,
            .max = 524288,
            .step = 8192
        },
        .nvrmask = 255,
        .kbc = KBC_UNKNOWN,
        .kbc_p1 = 0,
        .gpio = 0,
        .device = NULL,
        .vid_device = NULL
    },

    /* 440BX */
    /* Has a Winbond W83977EF Super I/O chip with on-chip KBC with AMIKey-2 KBC
       firmware. */
    {
        .name = "[i440BX] ASUS P2B-LS",
        .internal_name = "p2bls",
        .type = MACHINE_TYPE_SLOT1,
        .chipset = MACHINE_CHIPSET_INTEL_440BX,
        .init = machine_at_p2bls_init,
        .pad = 0,
        .pad0 = 0,
        .pad1 = MACHINE_AVAILABLE,
        .pad2 = 0,
        .cpu = {
            .package = CPU_PKG_SLOT1,
            .block = CPU_BLOCK_NONE,
            .min_bus = 50000000,
            .max_bus = 112121212,
            .min_voltage = 1300,
            .max_voltage = 3500,
            .min_multi = 1.5,
            .max_multi = 8.0
        },
        .bus_flags = MACHINE_PS2_AGP,
        .flags = MACHINE_IDE_DUAL,
        .ram = {
            .min = 8192,
            .max = 1048576,
            .step = 8192
        },
        .nvrmask = 255,
        .kbc = KBC_UNKNOWN,
        .kbc_p1 = 0,
        .gpio = 0,
        .device = NULL,
        .vid_device = NULL
    },
    /* Has a Winbond W83977EF Super I/O chip with on-chip KBC with AMIKey-2 KBC
       firmware. */
    {
        .name = "[i440BX] ASUS P3B-F",
        .internal_name = "p3bf",
        .type = MACHINE_TYPE_SLOT1,
        .chipset = MACHINE_CHIPSET_INTEL_440BX,
        .init = machine_at_p3bf_init,
        .pad = 0,
        .pad0 = 0,
        .pad1 = MACHINE_AVAILABLE,
        .pad2 = 0,
        .cpu = {
            .package = CPU_PKG_SLOT1,
            .block = CPU_BLOCK_NONE,
            .min_bus = 66666667,
            .max_bus = 150000000,
            .min_voltage = 1300,
            .max_voltage = 3500,
            .min_multi = 1.5,
            .max_multi = 8.0
        },
        .bus_flags = MACHINE_PS2_AGP,
        .flags = MACHINE_IDE_DUAL,
        .ram = {
            .min = 8192,
            .max = 1048576,
            .step = 8192
        },
        .nvrmask = 255,
        .kbc = KBC_UNKNOWN,
        .kbc_p1 = 0,
        .gpio = 0,
        .device = NULL,
        .vid_device = NULL
    },
    /* Has a Winbond W83977EF Super I/O chip with on-chip KBC with AMIKey-2 KBC
       firmware. */
    {
        .name = "[i440BX] ABIT BF6",
        .internal_name = "bf6",
        .type = MACHINE_TYPE_SLOT1,
        .chipset = MACHINE_CHIPSET_INTEL_440BX,
        .init = machine_at_bf6_init,
        .pad = 0,
        .pad0 = 0,
        .pad1 = MACHINE_AVAILABLE,
        .pad2 = 0,
        .cpu = {
            .package = CPU_PKG_SLOT1,
            .block = CPU_BLOCK_NONE,
            .min_bus = 66666667,
            .max_bus = 133333333,
            .min_voltage = 1800,
            .max_voltage = 3500,
            .min_multi = 1.5,
            .max_multi = 8.0
        },
        .bus_flags = MACHINE_PS2_AGP,
        .flags = MACHINE_IDE_DUAL,
        .ram = {
            .min = 8192,
            .max = 786432,
            .step = 8192
        },
        .nvrmask = 255,
        .kbc = KBC_UNKNOWN,
        .kbc_p1 = 0,
        .gpio = 0,
        .device = NULL,
        .vid_device = NULL
    },
    /* Has a Winbond W83977TF Super I/O chip with on-chip KBC with AMIKey-2 KBC
       firmware. */
    {
        .name = "[i440BX] AOpen AX6BC",
        .internal_name = "ax6bc",
        .type = MACHINE_TYPE_SLOT1,
        .chipset = MACHINE_CHIPSET_INTEL_440BX,
        .init = machine_at_ax6bc_init,
        .pad = 0,
        .pad0 = 0,
        .pad1 = MACHINE_AVAILABLE,
        .pad2 = 0,
        .cpu = {
            .package = CPU_PKG_SLOT1,
            .block = CPU_BLOCK_NONE,
            .min_bus = 66666667,
            .max_bus = 112121212,
            .min_voltage = 1800,
            .max_voltage = 3500,
            .min_multi = 1.5,
            .max_multi = 8.0
        },
        .bus_flags = MACHINE_PS2_AGP,
        .flags = MACHINE_IDE_DUAL,
        .ram = {
            .min = 8192,
            .max = 786432,
            .step = 8192
        },
        .nvrmask = 255,
        .kbc = KBC_UNKNOWN,
        .kbc_p1 = 0,
        .gpio = 0,
        .device = NULL,
        .vid_device = NULL
    },
    /* Has a Winbond W83977TF Super I/O chip with on-chip KBC with AMIKey-2 KBC
       firmware. */
    {
        .name = "[i440BX] Gigabyte GA-686BX",
        .internal_name = "686bx",
        .type = MACHINE_TYPE_SLOT1,
        .chipset = MACHINE_CHIPSET_INTEL_440BX,
        .init = machine_at_686bx_init,
        .pad = 0,
        .pad0 = 0,
        .pad1 = MACHINE_AVAILABLE,
        .pad2 = 0,
        .cpu = {
            .package = CPU_PKG_SLOT1,
            .block = CPU_BLOCK_NONE,
            .min_bus = 66666667,
            .max_bus = 100000000,
            .min_voltage = 1800,
            .max_voltage = 3500,
            .min_multi = 1.5,
            .max_multi = 8.0
        },
        .bus_flags = MACHINE_PS2_AGP,
        .flags = MACHINE_IDE_DUAL,
        .ram = {
            .min = 8192,
            .max = 1048576,
            .step = 8192
        },
        .nvrmask = 255,
        .kbc = KBC_UNKNOWN,
        .kbc_p1 = 0,
        .gpio = 0,
        .device = NULL,
        .vid_device = NULL
    },
    /* Has a SM(S)C FDC37M60x Super I/O chip with on-chip KBC with most likely
       AMIKey-2 KBC firmware. */
    {
        .name = "[i440BX] HP Vectra VEi 8",
        .internal_name = "vei8",
        .type = MACHINE_TYPE_SLOT1,
        .chipset = MACHINE_CHIPSET_INTEL_440BX,
        .init = machine_at_vei8_init,
        .pad = 0,
        .pad0 = 0,
        .pad1 = MACHINE_AVAILABLE,
        .pad2 = 0,
        .cpu = {
            .package = CPU_PKG_SLOT1,
            .block = CPU_BLOCK_NONE,
            .min_bus = 66666667,
            .max_bus = 100000000,
            .min_voltage = 1800,
            .max_voltage = 3500,
            .min_multi = 1.5,
            .max_multi = 8.0
        },
        .bus_flags = MACHINE_PS2_AGP,
        .flags = MACHINE_IDE_DUAL,
        .ram = {
            .min = 8192,
            .max = 1048576,
            .step = 8192
        },
        .nvrmask = 255,
        .kbc = KBC_UNKNOWN,
        .kbc_p1 = 0,
        .gpio = 0,
        .device = NULL,
        .vid_device = NULL
    },
    /* Has a National Semiconductors PC87309 Super I/O chip with on-chip KBC
       with most likely AMIKey-2 KBC firmware. */
    {
        .name = "[i440BX] Tyan Tsunami ATX",
        .internal_name = "s1846",
        .type = MACHINE_TYPE_SLOT1,
        .chipset = MACHINE_CHIPSET_INTEL_440BX,
        .init = machine_at_s1846_init,
        .pad = 0,
        .pad0 = 0,
        .pad1 = MACHINE_AVAILABLE,
        .pad2 = 0,
        .cpu = {
            .package = CPU_PKG_SLOT1,
            .block = CPU_BLOCK_NONE,
            .min_bus = 66666667,
            .max_bus = 112121212,
            .min_voltage = 1800,
            .max_voltage = 3500,
            .min_multi = 1.5,
            .max_multi = 8.0
        },
        .bus_flags = MACHINE_PS2_AGP,
        .flags = MACHINE_IDE_DUAL | MACHINE_SOUND,
        .ram = {
            .min = 8192,
            .max = 1048576,
            .step = 8192
        },
        .nvrmask = 255,
        .kbc = KBC_UNKNOWN,
        .kbc_p1 = 0,
        .gpio = 0,
        .device = &es1371_onboard_device,
        .vid_device = NULL
    },
    /* Has a Winbond W83977TF Super I/O chip with on-chip KBC with AMIKey-2 KBC
       firmware. */
    {
        .name = "[i440BX] Supermicro P6SBA",
        .internal_name = "p6sba",
        .type = MACHINE_TYPE_SLOT1,
        .chipset = MACHINE_CHIPSET_INTEL_440BX,
        .init = machine_at_p6sba_init,
        .pad = 0,
        .pad0 = 0,
        .pad1 = MACHINE_AVAILABLE,
        .pad2 = 0,
        .cpu = {
            .package = CPU_PKG_SLOT1,
            .block = CPU_BLOCK_NONE,
            .min_bus = 66666667,
            .max_bus = 100000000,
            .min_voltage = 1800,
            .max_voltage = 3500,
            .min_multi = 1.5,
            .max_multi = 8.0
        },
        .bus_flags = MACHINE_PS2_AGP,
        .flags = MACHINE_IDE_DUAL,
        .ram = {
            .min = 8192,
            .max = 786432,
            .step = 8192
        },
        .nvrmask = 255,
        .kbc = KBC_UNKNOWN,
        .kbc_p1 = 0,
        .gpio = 0,
        .device = NULL,
        .vid_device = NULL
    },

    /* 440ZX */
    /* Has a Winbond W83977EF Super I/O chip with on-chip KBC with AMIKey-2 KBC
       firmware. */
    {
        .name = "[i440ZX] MSI MS-6168",
        .internal_name = "ms6168",
        .type = MACHINE_TYPE_SLOT1,
        .chipset = MACHINE_CHIPSET_INTEL_440ZX,
        .init = machine_at_ms6168_init,
        .pad = 0,
        .pad0 = 0,
        .pad1 = MACHINE_AVAILABLE,
        .pad2 = 0,
        .cpu = {
            .package = CPU_PKG_SLOT1,
            .block = CPU_BLOCK_NONE,
            .min_bus = 66666667,
            .max_bus = 100000000,
            .min_voltage = 1800,
            .max_voltage = 3500,
            .min_multi = 1.5,
            .max_multi = 8.0
        },
        .bus_flags = MACHINE_PS2_AGP,
        .flags = MACHINE_IDE_DUAL | MACHINE_AV,
        .ram = {
            .min = 8192,
            .max = 524288,
            .step = 8192
        },
        .nvrmask = 255,
        .kbc = KBC_UNKNOWN,
        .kbc_p1 = 0,
        .gpio = 0,
        .device = &voodoo_3_2000_agp_onboard_8m_device,
        .vid_device = NULL
    },
    /* Has a Winbond W83977EF Super I/O chip with on-chip KBC with AMIKey-2 KBC
       firmware. */
    {
        .name = "[i440ZX] Packard Bell Bora Pro",
        .internal_name = "borapro",
        .type = MACHINE_TYPE_SLOT1,
        .chipset = MACHINE_CHIPSET_INTEL_440ZX,
        .init = machine_at_borapro_init,
        .pad = 0,
        .pad0 = 0,
        .pad1 = MACHINE_AVAILABLE,
        .pad2 = 0,
        .cpu = {
            .package = CPU_PKG_SLOT1,
            .block = CPU_BLOCK_NONE,
            .min_bus = 66666667,
            .max_bus = 66666667,
            .min_voltage = 1800,
            .max_voltage = 3500,
            .min_multi = 1.5,
            .max_multi = 8.0
        },
        .bus_flags = MACHINE_PS2_AGP,
        .flags = MACHINE_IDE_DUAL | MACHINE_AV,
        .ram = {
            .min = 8192,
            .max = 524288,
            .step = 8192
        },
        .nvrmask = 255,
        .kbc = KBC_UNKNOWN,
        .kbc_p1 = 0,
        .gpio = 0,
        .device = &voodoo_3_2000_agp_onboard_8m_device,
        .vid_device = NULL
    },

    /* SMSC VictoryBX-66 */
    /* Has a Winbond W83977EF Super I/O chip with on-chip KBC with AMIKey-2 KBC
       firmware. */
    {
        .name = "[SMSC VictoryBX-66] A-Trend ATC6310BXII",
        .internal_name = "atc6310bxii",
        .type = MACHINE_TYPE_SLOT1,
        .chipset = MACHINE_CHIPSET_SMSC_VICTORYBX_66,
        .init = machine_at_atc6310bxii_init,
        .pad = 0,
        .pad0 = 0,
        .pad1 = MACHINE_AVAILABLE,
        .pad2 = 0,
        .cpu = {
            .package = CPU_PKG_SLOT1,
            .block = CPU_BLOCK_NONE,
            .min_bus = 66666667,
            .max_bus = 133333333,
            .min_voltage = 1300,
            .max_voltage = 3500,
            .min_multi = 1.5,
            .max_multi = 8.0
        },
        .bus_flags = MACHINE_PS2_AGP,
        .flags = MACHINE_IDE_DUAL,
        .ram = {
            .min = 8192,
            .max = 786432,
            .step = 8192
        },
        .nvrmask = 255,
        .kbc = KBC_UNKNOWN,
        .kbc_p1 = 0,
        .gpio = 0,
        .device = NULL,
        .vid_device = NULL
    },

    /* VIA Apollo Pro */
    /* Has the VIA VT82C596B southbridge with on-chip KBC identical to the VIA
       VT82C42N. */
    {
        .name = "[VIA Apollo Pro] FIC KA-6130",
        .internal_name = "ficka6130",
        .type = MACHINE_TYPE_SLOT1,
        .chipset = MACHINE_CHIPSET_VIA_APOLLO_PRO,
        .init = machine_at_ficka6130_init,
        .pad = 0,
        .pad0 = 0,
        .pad1 = MACHINE_AVAILABLE,
        .pad2 = 0,
        .cpu = {
            .package = CPU_PKG_SLOT1,
            .block = CPU_BLOCK_NONE,
            .min_bus = 66666667,
            .max_bus = 100000000,
            .min_voltage = 1800,
            .max_voltage = 3500,
            .min_multi = 1.5,
            .max_multi = 8.0
        },
        .bus_flags = MACHINE_PS2_AGP,
        .flags = MACHINE_IDE_DUAL,
        .ram = {
            .min = 8192,
            .max = 524288,
            .step = 8192
        },
        .nvrmask = 255,
        .kbc = KBC_UNKNOWN,
        .kbc_p1 = 0,
        .gpio = 0,
        .device = NULL,
        .vid_device = NULL
    },
    /* Has a Winbond W83977EF Super I/O chip with on-chip KBC with AMIKey-2 KBC
       firmware. */
    {
        .name = "[VIA Apollo Pro 133] ASUS P3V133",
        .internal_name = "p3v133",
        .type = MACHINE_TYPE_SLOT1,
        .chipset = MACHINE_CHIPSET_VIA_APOLLO_PRO_133,
        .init = machine_at_p3v133_init,
        .pad = 0,
        .pad0 = 0,
        .pad1 = MACHINE_AVAILABLE,
        .pad2 = 0,
        .cpu = {
            .package = CPU_PKG_SLOT1,
            .block = CPU_BLOCK_NONE,
            .min_bus = 66666667,
            .max_bus = 150000000,
            .min_voltage = 1300,
            .max_voltage = 3500,
            .min_multi = 1.5,
            .max_multi = 8.0
        },
        .bus_flags = MACHINE_PS2_AGP,
        .flags = MACHINE_IDE_DUAL,
        .ram = {
            .min = 8192,
            .max = 1572864,
            .step = 8192
        },
        .nvrmask = 255,
        .kbc = KBC_UNKNOWN,
        .kbc_p1 = 0,
        .gpio = 0,
        .device = NULL,
        .vid_device = NULL
    },
    /* Has a Winbond W83977EF Super I/O chip with on-chip KBC with AMIKey-2 KBC
       firmware. */
    {
        .name = "[VIA Apollo Pro 133A] ASUS P3V4X",
        .internal_name = "p3v4x",
        .type = MACHINE_TYPE_SLOT1,
        .chipset = MACHINE_CHIPSET_VIA_APOLLO_PRO_133A,
        .init = machine_at_p3v4x_init,
        .pad = 0,
        .pad0 = 0,
        .pad1 = MACHINE_AVAILABLE,
        .pad2 = 0,
        .cpu = {
            .package = CPU_PKG_SLOT1,
            .block = CPU_BLOCK_NONE,
            .min_bus = 66666667,
            .max_bus = 150000000,
            .min_voltage = 1300,
            .max_voltage = 3500,
            .min_multi = 1.5,
            .max_multi = 8.0
        },
        .bus_flags = MACHINE_PS2_AGP,
        .flags = MACHINE_IDE_DUAL,
        .ram = {
            .min = 8192,
            .max = 2097152,
            .step = 8192
        },
        .nvrmask = 255,
        .kbc = KBC_UNKNOWN,
        .kbc_p1 = 0,
        .gpio = 0,
        .device = NULL,
        .vid_device = NULL
    },

    /* Slot 1/2 machines */
    /* 440GX */
    /* Has a National Semiconductors PC87309 Super I/O chip with on-chip KBC
       with most likely AMIKey-2 KBC firmware. */
    {
        .name = "[i440GX] Freeway FW-6400GX",
        .internal_name = "fw6400gx",
        .type = MACHINE_TYPE_SLOT1_2,
        .chipset = MACHINE_CHIPSET_INTEL_440GX,
        .init = machine_at_fw6400gx_init,
        .pad = 0,
        .pad0 = 0,
        .pad1 = MACHINE_AVAILABLE,
        .pad2 = 0,
        .cpu = {
            .package = CPU_PKG_SLOT1 | CPU_PKG_SLOT2,
            .block = CPU_BLOCK_NONE,
            .min_bus = 100000000,
            .max_bus = 150000000,
            .min_voltage = 1800,
            .max_voltage = 3500,
            .min_multi = 3.0,
            .max_multi = 8.0
        },
        .bus_flags = MACHINE_PS2_NOISA,
        .flags = MACHINE_IDE_DUAL,
        .ram = {
            .min = 16384,
            .max = 2080768,
            .step = 16384
        },
        .nvrmask = 511,
        .kbc = KBC_UNKNOWN,
        .kbc_p1 = 0,
        .gpio = 0,
        .device = NULL,
        .vid_device = NULL
    },

    /* Slot 1/Socket 370 machines */
    /* 440BX */
    /* Has a Winbond W83977EF Super I/O chip with on-chip KBC with AMIKey-2 KBC
       firmware. */
    {
        .name = "[i440BX] Tyan Trinity 371",
        .internal_name = "s1857",
        .type = MACHINE_TYPE_SLOT1_370,
        .chipset = MACHINE_CHIPSET_INTEL_440BX,
        .init = machine_at_s1857_init,
        .pad = 0,
        .pad0 = 0,
        .pad1 = MACHINE_AVAILABLE,
        .pad2 = 0,
        .cpu = {
            .package = CPU_PKG_SLOT1 | CPU_PKG_SOCKET370,
            .block = CPU_BLOCK_NONE,
            .min_bus = 66666667,
            .max_bus = 133333333,
            .min_voltage = 1300,
            .max_voltage = 3500,
            .min_multi = 1.5,
            .max_multi = 8.0
        },
        .bus_flags = MACHINE_PS2_AGP,
        .flags = MACHINE_IDE_DUAL,
        .ram = {
            .min = 8192,
            .max = 786432,
            .step = 8192
        },
        .nvrmask = 255,
        .kbc = KBC_UNKNOWN,
        .kbc_p1 = 0,
        .gpio = 0,
        .device = &es1371_onboard_device,
        .vid_device = NULL
    },

    /* Slot 2 machines */
    /* 440GX */
    /* Has a Winbond W83977EF Super I/O chip with on-chip KBC with AMIKey-2 KBC
       firmware. */
    {
        .name = "[i440GX] Gigabyte GA-6GXU",
        .internal_name = "6gxu",
        .type = MACHINE_TYPE_SLOT2,
        .chipset = MACHINE_CHIPSET_INTEL_440GX,
        .init = machine_at_6gxu_init,
        .pad = 0,
        .pad0 = 0,
        .pad1 = MACHINE_AVAILABLE,
        .pad2 = 0,
        .cpu = {
            .package = CPU_PKG_SLOT2,
            .block = CPU_BLOCK_NONE,
            .min_bus = 100000000,
            .max_bus = 133333333,
            .min_voltage = 1800,
            .max_voltage = 3500,
            .min_multi = 1.5,
            .max_multi = 8.0
        },
        .bus_flags = MACHINE_PS2_AGP,
        .flags = MACHINE_IDE_DUAL,
        .ram = {
            .min = 16384,
            .max = 2097152,
            .step = 16384
        },
        .nvrmask = 511,
        .kbc = KBC_UNKNOWN,
        .kbc_p1 = 0,
        .gpio = 0,
        .device = NULL,
        .vid_device = NULL
    },
    /* Has a Winbond W83977TF Super I/O chip with on-chip KBC with AMIKey-2 KBC
       firmware. */
    {
        .name = "[i440GX] Supermicro S2DGE",
        .internal_name = "s2dge",
        .type = MACHINE_TYPE_SLOT2,
        .chipset = MACHINE_CHIPSET_INTEL_440GX,
        .init = machine_at_s2dge_init,
        .pad = 0,
        .pad0 = 0,
        .pad1 = MACHINE_AVAILABLE,
        .pad2 = 0,
        .cpu = {
            .package = CPU_PKG_SLOT2,
            .block = CPU_BLOCK_NONE,
            .min_bus = 66666667,
            .max_bus = 100000000,
            .min_voltage = 1800,
            .max_voltage = 3500,
            .min_multi = 1.5,
            .max_multi = 8.0
        },
        .bus_flags = MACHINE_PS2_AGP,
        .flags = MACHINE_IDE_DUAL,
        .ram = {
            .min = 16384,
            .max = 2097152,
            .step = 16384
        },
        .nvrmask = 511,
        .kbc = KBC_UNKNOWN,
        .kbc_p1 = 0,
        .gpio = 0,
        .device = NULL,
        .vid_device = NULL
    },

    /* PGA370 machines */
    /* 440LX */
    /* Has a Winbond W83977TF Super I/O chip with on-chip KBC with AMIKey-2 KBC
       firmware. */
    {
        .name = "[i440LX] Supermicro 370SLM",
        .internal_name = "s370slm",
        .type = MACHINE_TYPE_SOCKET370,
        .chipset = MACHINE_CHIPSET_INTEL_440LX,
        .init = machine_at_s370slm_init,
        .pad = 0,
        .pad0 = 0,
        .pad1 = MACHINE_AVAILABLE,
        .pad2 = 0,
        .cpu = {
            .package = CPU_PKG_SOCKET370,
            .block = CPU_BLOCK_NONE,
            .min_bus = 66666667,
            .max_bus = 100000000,
            .min_voltage = 1800,
            .max_voltage = 3500,
            .min_multi = MACHINE_MULTIPLIER_FIXED,
            .max_multi = MACHINE_MULTIPLIER_FIXED,
        },
        .bus_flags = MACHINE_PS2_AGP,
        .flags = MACHINE_IDE_DUAL,
        .ram = {
            .min = 8192,
            .max = 786432,
            .step = 8192
        },
        .nvrmask = 255,
        .kbc = KBC_UNKNOWN,
        .kbc_p1 = 0,
        .gpio = 0,
        .device = NULL,
        .vid_device = NULL
    },

    /* 440BX */
    /* Has a Winbond W83977EF Super I/O chip with on-chip KBC with AMIKey-2 KBC
       firmware. */
    {
        .name = "[i440BX] AEWIN AW-O671R",
        .internal_name = "awo671r",
        .type = MACHINE_TYPE_SOCKET370,
        .chipset = MACHINE_CHIPSET_INTEL_440BX,
        .init = machine_at_awo671r_init,
        .pad = 0,
        .pad0 = 0,
        .pad1 = MACHINE_AVAILABLE,
        .pad2 = 0,
        .cpu = {
            .package = CPU_PKG_SOCKET370,
            .block = CPU_BLOCK_NONE,
            .min_bus = 66666667,
            .max_bus = 133333333,
            .min_voltage = 1300,
            .max_voltage = 3500,
            .min_multi = 1.5,
            .max_multi = 8.0 /* limits assumed */
        },
        .bus_flags = MACHINE_PS2_AGP,
        .flags = MACHINE_IDE_DUAL,
        .ram = {
            .min = 8192,
            .max = 524288,
            .step = 8192
        },
        .nvrmask = 255,
        .kbc = KBC_UNKNOWN,
        .kbc_p1 = 0,
        .gpio = 0,
        .device = NULL,
        .vid_device = NULL
    },
    /* Has a Winbond W83977EF Super I/O chip with on-chip KBC with AMIKey-2 KBC
       firmware. */
    {
        .name = "[i440BX] ASUS CUBX",
        .internal_name = "cubx",
        .type = MACHINE_TYPE_SOCKET370,
        .chipset = MACHINE_CHIPSET_INTEL_440BX,
        .init = machine_at_cubx_init,
        .pad = 0,
        .pad0 = 0,
        .pad1 = MACHINE_AVAILABLE,
        .pad2 = 0,
        .cpu = {
            .package = CPU_PKG_SOCKET370,
            .block = CPU_BLOCK_NONE,
            .min_bus = 66666667,
            .max_bus = 150000000,
            .min_voltage = 1300,
            .max_voltage = 3500,
            .min_multi = 1.5,
            .max_multi = 8.0
        },
        .bus_flags = MACHINE_PS2_AGP,
        .flags = MACHINE_IDE_DUAL,
        .ram = {
            .min = 8192,
            .max = 1048576,
            .step = 8192
        },
        .nvrmask = 255,
        .kbc = KBC_UNKNOWN,
        .kbc_p1 = 0,
        .gpio = 0,
        .device = NULL,
        .vid_device = NULL
    },
    /* Has a Winbond W83977EF Super I/O chip with on-chip KBC with AMIKey-2 KBC
       firmware. */
    {
        .name = "[i440BX] AmazePC AM-BX133",
        .internal_name = "ambx133",
        .type = MACHINE_TYPE_SOCKET370,
        .chipset = MACHINE_CHIPSET_INTEL_440BX,
        .init = machine_at_ambx133_init,
        .pad = 0,
        .pad0 = 0,
        .pad1 = MACHINE_AVAILABLE,
        .pad2 = 0,
        .cpu = {
            .package = CPU_PKG_SOCKET370,
            .block = CPU_BLOCK_NONE,
            .min_bus = 66666667,
            .max_bus = 133333333,
            .min_voltage = 1300,
            .max_voltage = 3500,
            .min_multi = 1.5,
            .max_multi = 8.0 /* limits assumed */ 
        },
        .bus_flags = MACHINE_PS2_AGP,
        .flags = MACHINE_IDE_DUAL,
        .ram = {
            .min = 8192,
            .max = 786432,
            .step = 8192
        },
        .nvrmask = 255,
        .kbc = KBC_UNKNOWN,
        .kbc_p1 = 0,
        .gpio = 0,
        .device = NULL,
        .vid_device = NULL
    },

    /* 440ZX */
    /* Has a Winbond W83977TF Super I/O chip with on-chip KBC with AMIKey-2 KBC
       firmware. */
    {
        .name = "[i440ZX] Soltek SL-63A1",
        .internal_name = "63a1",
        .type = MACHINE_TYPE_SOCKET370,
        .chipset = MACHINE_CHIPSET_INTEL_440ZX,
        .init = machine_at_63a1_init,
        .pad = 0,
        .pad0 = 0,
        .pad1 = MACHINE_AVAILABLE,
        .pad2 = 0,
        .cpu = {
            .package = CPU_PKG_SOCKET370,
            .block = CPU_BLOCK_NONE,
            .min_bus = 66666667,
            .max_bus = 100000000,
            .min_voltage = 1800,
            .max_voltage = 3500,
            .min_multi = 1.5,
            .max_multi = 8.0
        },
        .bus_flags = MACHINE_PS2_AGP,
        .flags = MACHINE_IDE_DUAL,
        .ram = {
            .min = 8192,
            .max = 524288,
            .step = 8192
        },
        .nvrmask = 255,
        .kbc = KBC_UNKNOWN,
        .kbc_p1 = 0,
        .gpio = 0,
        .device = NULL,
        .vid_device = NULL
    },

    /* SMSC VictoryBX-66 */
    /* Has a Winbond W83977EF Super I/O chip with on-chip KBC with AMIKey-2 KBC
       firmware. */
    {
        .name = "[SMSC VictoryBX-66] A-Trend ATC7020BXII",
        .internal_name = "atc7020bxii",
        .type = MACHINE_TYPE_SOCKET370,
        .chipset = MACHINE_CHIPSET_SMSC_VICTORYBX_66,
        .init = machine_at_atc7020bxii_init,
        .pad = 0,
        .pad0 = 0,
        .pad1 = MACHINE_AVAILABLE,
        .pad2 = 0,
        .cpu = {
            .package = CPU_PKG_SOCKET370,
            .block = CPU_BLOCK_NONE,
            .min_bus = 66666667,
            .max_bus = 133333333,
            .min_voltage = 1300,
            .max_voltage = 3500,
            .min_multi = 1.5,
            .max_multi = 8.0
        },
        .bus_flags = MACHINE_PS2_AGP,
        .flags = MACHINE_IDE_DUAL,
        .ram = {
            .min = 8192,
            .max = 1048576,
            .step = 8192
        },
        .nvrmask = 255,
        .kbc = KBC_UNKNOWN,
        .kbc_p1 = 0,
        .gpio = 0,
        .device = NULL,
        .vid_device = NULL
    },

    /* VIA Apollo Pro */
    /* Has the VIA VT82C586B southbridge with on-chip KBC identical to the VIA
       VT82C42N. */
    {
        .name = "[VIA Apollo Pro] PC Partner APAS3",
        .internal_name = "apas3",
        .type = MACHINE_TYPE_SOCKET370,
        .chipset = MACHINE_CHIPSET_VIA_APOLLO_PRO,
        .init = machine_at_apas3_init,
        .pad = 0,
        .pad0 = 0,
        .pad1 = MACHINE_AVAILABLE,
        .pad2 = 0,
        .cpu = {
            .package = CPU_PKG_SOCKET370,
            .block = CPU_BLOCK_NONE,
            .min_bus = 66666667,
            .max_bus = 100000000,
            .min_voltage = 1800,
            .max_voltage = 3500,
            .min_multi = 1.5,
            .max_multi = 8.0
        },
        .bus_flags = MACHINE_PS2_AGP,
        .flags = MACHINE_IDE_DUAL,
        .ram = {
            .min = 8192,
            .max = 786432,
            .step = 8192
        },
        .nvrmask = 255,
        .kbc = KBC_UNKNOWN,
        .kbc_p1 = 0,
        .gpio = 0,
        .device = NULL,
        .vid_device = NULL
    },
    /* Has a Winbond W83977EF Super I/O chip with on-chip KBC with AMIKey-2 KBC
       firmware. */
    {
        .name = "[VIA Apollo Pro 133] ECS P6BAP",
        .internal_name = "p6bap",
        .type = MACHINE_TYPE_SOCKET370,
        .chipset = MACHINE_CHIPSET_VIA_APOLLO_PRO_133,
        .init = machine_at_p6bap_init,
        .pad = 0,
        .pad0 = 0,
        .pad1 = MACHINE_AVAILABLE,
        .pad2 = 0,
        .cpu = {
            .package = CPU_PKG_SOCKET370,
            .block = CPU_BLOCK_NONE,
            .min_bus = 66666667,
            .max_bus = 150000000,
            .min_voltage = 1300,
            .max_voltage = 3500,
            .min_multi = 1.5,
            .max_multi = 8.0
        },
        .bus_flags = MACHINE_PS2_AGP,
        .flags = MACHINE_IDE_DUAL,
        .ram = {
            .min = 8192,
            .max = 1572864,
            .step = 8192
        },
        .nvrmask = 255,
        .kbc = KBC_UNKNOWN,
        .kbc_p1 = 0,
        .gpio = 0,
        .device = NULL,
        .vid_device = NULL
    },
    /* Has the VIA VT82C686B southbridge with on-chip KBC identical to the VIA
       VT82C42N. */
    {
        .name = "[VIA Apollo Pro 133A] Acorp 6VIA90AP",
        .internal_name = "6via90ap",
        .type = MACHINE_TYPE_SOCKET370,
        .chipset = MACHINE_CHIPSET_VIA_APOLLO_PRO_133A,
        .init = machine_at_6via90ap_init,
        .pad = 0,
        .pad0 = 0,
        .pad1 = MACHINE_AVAILABLE,
        .pad2 = 0,
        .cpu = {
            .package = CPU_PKG_SOCKET370,
            .block = CPU_BLOCK_NONE,
            .min_bus = 66666667,
            .max_bus = 150000000,
            .min_voltage = 1300,
            .max_voltage = 3500,
            .min_multi = MACHINE_MULTIPLIER_FIXED,
            .max_multi = MACHINE_MULTIPLIER_FIXED,
        },
        .bus_flags = MACHINE_PS2_A97,
        .flags = MACHINE_IDE_DUAL | MACHINE_AG,
        .ram = {
            .min = 16384,
            .max = 3145728,
            .step = 8192
        },
        .nvrmask = 255,
        .kbc = KBC_UNKNOWN,
        .kbc_p1 = 0,
        .gpio = 0,
        .device = NULL,
        .vid_device = NULL
    },
    /* Has the VIA VT82C686B southbridge with on-chip KBC identical to the VIA
       VT82C42N. */
    {
        .name = "[VIA Apollo Pro 133A] ASUS CUV4X-LS",
        .internal_name = "cuv4xls",
        .type = MACHINE_TYPE_SOCKET370,
        .chipset = MACHINE_CHIPSET_VIA_APOLLO_PRO_133A,
        .init = machine_at_cuv4xls_init,
        .pad = 0,
        .pad0 = 0,
        .pad1 = MACHINE_AVAILABLE,
        .pad2 = 0,
        .cpu = {
            .package = CPU_PKG_SOCKET370,
            .block = CPU_BLOCK_NONE,
            .min_bus = 66666667,
            .max_bus = 150000000,
            .min_voltage = 1300,
            .max_voltage = 3500,
            .min_multi = 1.5,
            .max_multi = 8.0
        },
        .bus_flags = MACHINE_PS2_NOI97,
        .flags = MACHINE_IDE_DUAL | MACHINE_SOUND,
        .ram = {
            .min = 16384,
            .max = 4194304,
            .step = 8192
        },
        .nvrmask = 255,
        .kbc = KBC_UNKNOWN,
        .kbc_p1 = 0,
        .gpio = 0,
        .device = &cmi8738_onboard_device,
        .vid_device = NULL
    },
    /* Has a Winbond W83977EF Super I/O chip with on-chip KBC with AMIKey-2 KBC
       firmware. */
    {
        .name = "[VIA Apollo Pro 133A] BCM GT694VA",
        .internal_name = "gt694va",
        .type = MACHINE_TYPE_SOCKET370,
        .chipset = MACHINE_CHIPSET_VIA_APOLLO_PRO_133A,
        .init = machine_at_gt694va_init,
        .pad = 0,
        .pad0 = 0,
        .pad1 = MACHINE_AVAILABLE,
        .pad2 = 0,
        .cpu = {
            .package = CPU_PKG_SOCKET370,
            .block = CPU_BLOCK_NONE,
            .min_bus = 66666667,
            .max_bus = 133333333,
            .min_voltage = 1300,
            .max_voltage = 3500,
            .min_multi = 1.5,
            .max_multi = 8.0
        },
        .bus_flags = MACHINE_PS2_AGP,
        .flags = MACHINE_IDE_DUAL | MACHINE_SOUND,
        .ram = {
            .min = 16384,
            .max = 3145728,
            .step = 8192
        },
        .nvrmask = 255,
        .kbc = KBC_UNKNOWN,
        .kbc_p1 = 0,
        .gpio = 0,
        .device = &es1371_onboard_device,
        .vid_device = NULL
    },

    /* Miscellaneous/Fake/Hypervisor machines */
    /* Has a Winbond W83977F Super I/O chip with on-chip KBC with AMIKey-2 KBC
       firmware. */
    {
        .name = "[i440BX] Microsoft Virtual PC 2007",
        .internal_name = "vpc2007",
        .type = MACHINE_TYPE_MISC,
        .chipset = MACHINE_CHIPSET_INTEL_440BX,
        .init = machine_at_vpc2007_init,
        .pad = 0,
        .pad0 = 0,
        .pad1 = MACHINE_AVAILABLE,
        .pad2 = 0,
        .cpu = {
            .package = CPU_PKG_SLOT1,
            .block = CPU_BLOCK(CPU_PENTIUM2, CPU_CYRIX3S),
            .min_bus = 0,
            .max_bus = 66666667,
            .min_voltage = 0,
            .max_voltage = 0,
            .min_multi = 0,
            .max_multi = 0
        },
        .bus_flags = MACHINE_PS2_PCI,
        .flags = MACHINE_IDE_DUAL,
        .ram = {
            .min = 8192,
            .max = 1048576,
            .step = 8192
        },
        .nvrmask = 255,
        .kbc = KBC_UNKNOWN,
        .kbc_p1 = 0,
        .gpio = 0,
        .device = NULL,
        .vid_device = NULL
    },

    {
        .name = NULL,
        .internal_name = NULL,
        .type = MACHINE_TYPE_NONE,
        .chipset = MACHINE_CHIPSET_NONE,
        .init = NULL,
        .pad = 0,
        .pad0 = 0,
        .pad1 = MACHINE_AVAILABLE,
        .pad2 = 0,
        .cpu = {
            .package = 0,
            .block = CPU_BLOCK_NONE,
            .min_bus = 0,
            .max_bus = 0,
            .min_voltage = 0,
            .max_voltage = 0,
            .min_multi = 0,
            .max_multi = 0
        },
        .bus_flags = MACHINE_BUS_NONE,
        .flags = MACHINE_FLAGS_NONE,
        .ram = {
            .min = 0,
            .max = 0,
            .step = 0
        },
        .nvrmask = 0,
        .kbc = KBC_UNKNOWN,
        .kbc_p1 = 0,
        .gpio = 0,
        .device = NULL,
        .vid_device = NULL
    }
};

/* Saved copies - jumpers get applied to these.
   We use also machine_gpio to store IBM PC/XT jumpers as they need more than one byte. */
static uint16_t        machine_p1;
static uint32_t        machine_gpio;

uint8_t
machine_get_p1(void)
{
    return machine_p1;
}

void
machine_load_p1(int m)
{
    machine_p1 = machines[machine].kbc_p1;
}

uint32_t
machine_get_gpio(void)
{
    return machine_gpio;
}

void
machine_load_gpio(int m)
{
    machine_gpio = machines[machine].gpio;
}

void
machine_set_gpio(uint32_t gpio)
{
    machine_gpio = gpio;
}

int
machine_count(void)
{
    return((sizeof(machines) / sizeof(machine_t)) - 1);
}

char *
machine_getname(void)
{
    return((char *)machines[machine].name);
}

char *
machine_getname_ex(int m)
{
    return((char *)machines[m].name);
}

const device_t *
machine_getdevice(int m)
{
    if (machines[m].device)
        return(machines[m].device);

    return(NULL);
}

const device_t *
machine_getviddevice(int m)
{
    if (machines[m].vid_device)
        return(machines[m].vid_device);

    return(NULL);
}

char *
machine_get_internal_name(void)
{
    return((char *)machines[machine].internal_name);
}

char *
machine_get_internal_name_ex(int m)
{
    return((char *)machines[m].internal_name);
}

int
machine_get_nvrmask(int m)
{
    return(machines[m].nvrmask);
}

int
machine_has_flags(int m, int flags)
{
    return(machines[m].flags & flags);
}

int
machine_has_bus(int m, int bus_flags)
{
    return(machines[m].bus_flags & bus_flags);
}

int
machine_has_cartridge(int m)
{
    return(machine_has_bus(m, MACHINE_CARTRIDGE) ? 1 : 0);
}

int
machine_get_min_ram(int m)
{
    return(machines[m].ram.min);
}

int
machine_get_max_ram(int m)
{
#if (!(defined __amd64__ || defined _M_X64 || defined __aarch64__ || defined _M_ARM64))
    return MIN(((int) machines[m].ram.max), 2097152);
#else
    return MIN(((int) machines[m].ram.max), 3145728);
#endif
}

int
machine_get_ram_granularity(int m)
{
    return(machines[m].ram.step);
}

int
machine_get_type(int m)
{
    return(machines[m].type);
}

int
machine_get_machine_from_internal_name(char *s)
{
    int c = 0;

    while (machines[c].init != NULL) {
        if (!strcmp(machines[c].internal_name, (const char *)s))
            return(c);
        c++;
    }

    return(0);
}<|MERGE_RESOLUTION|>--- conflicted
+++ resolved
@@ -441,19 +441,45 @@
         .vid_device = NULL
     },
     {
-<<<<<<< HEAD
+        .name = "[8088] Bondwell BW230",
+        .internal_name = "bw230",
+        .type = MACHINE_TYPE_8088,
+        .chipset = MACHINE_CHIPSET_DISCRETE,
+        .init = machine_xt_bw230_init,
+        .pad = 0,
+        .pad0 = 0,
+        .pad1 = MACHINE_AVAILABLE,
+        .pad2 = 0,
+        .cpu = {
+            .package = CPU_PKG_8088,
+            .block = CPU_BLOCK_NONE,
+            .min_bus = 0,
+            .max_bus = 0,
+            .min_voltage = 0,
+            .max_voltage = 0,
+            .min_multi = 0,
+            .max_multi = 0
+        },
+        .bus_flags = MACHINE_PC,
+        .flags = MACHINE_FLAGS_NONE,
+        .ram = {
+            .min = 64,
+            .max = 640,
+            .step = 64
+        },
+        .nvrmask = 0,
+        .kbc = KBC_IBM_PC_XT,
+        .kbc_p1 = 0xff00,
+        .gpio = 0xffffffff,
+        .device = NULL,
+        .vid_device = NULL
+    },
+    {
         .name = "[8088] Columbia Data Products MPC",
         .internal_name = "cdpmpc",
         .type = MACHINE_TYPE_8088,
         .chipset = MACHINE_CHIPSET_DISCRETE,
         .init = machine_xt_cdpmpc_init,
-=======
-        .name = "[8088] Bondwell BW230",
-        .internal_name = "bw230",
-        .type = MACHINE_TYPE_8088,
-        .chipset = MACHINE_CHIPSET_DISCRETE,
-        .init = machine_xt_bw230_init,
->>>>>>> 9b37a1a0
         .pad = 0,
         .pad0 = 0,
         .pad1 = MACHINE_AVAILABLE,
@@ -471,11 +497,7 @@
         .bus_flags = MACHINE_PC,
         .flags = MACHINE_FLAGS_NONE,
         .ram = {
-<<<<<<< HEAD
             .min = 128,
-=======
-            .min = 64,
->>>>>>> 9b37a1a0
             .max = 640,
             .step = 64
         },
