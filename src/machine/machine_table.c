/*
 * 86Box    A hypervisor and IBM PC system emulator that specializes in
 *          running old operating systems and software designed for IBM
 *          PC systems and compatibles from 1981 through fairly recent
 *          system designs based on the PCI bus.
 *
 *          This file is part of the 86Box distribution.
 *
 *          Handling of the emulated machines.
 *
 * NOTES:   OpenAT wip for 286-class machine with open BIOS.
 *          PS2_M80-486 wip, pending receipt of TRM's for machine.
 *
 *
 *
 * Authors: Miran Grca, <mgrca8@gmail.com>
 *          Fred N. van Kempen, <decwiz@yahoo.com>
 *
 *          Copyright 2016-2020 Miran Grca.
 *          Copyright 2017-2020 Fred N. van Kempen.
 */
#include <stdio.h>
#include <stdint.h>
#include <string.h>
#include <wchar.h>
#include <86box/86box.h>
#include "cpu.h"
#include <86box/mem.h>
#include <86box/rom.h>
#include <86box/device.h>
#include <86box/machine.h>
#include <86box/keyboard.h>
#include <86box/sound.h>
#include <86box/video.h>
#include <86box/plat_unused.h>
#include <86box/thread.h>
#include <86box/timer.h>
#include <86box/network.h>

// Temporarily here till we move everything out into the right files
extern const device_t pcjr_device;
extern const device_t m19_vid_device;
extern const device_t vid_device;
extern const device_t vid_device_hx;
extern const device_t t1000_video_device;
extern const device_t xi8088_device;
extern const device_t cga_device;
extern const device_t vid_1512_device;
extern const device_t vid_1640_device;
extern const device_t vid_pc2086_device;
extern const device_t vid_pc3086_device;
extern const device_t vid_200_device;
extern const device_t vid_ppc512_device;
extern const device_t vid_device_sl;
extern const device_t t1200_video_device;
extern const device_t compaq_plasma_device;
extern const device_t ps1_2011_device;

const machine_filter_t machine_types[] = {
    { "None",                             MACHINE_TYPE_NONE       },
    { "[1979] 8088",                      MACHINE_TYPE_8088       },
    { "[1978] 8086",                      MACHINE_TYPE_8086       },
    { "[1982] 80286",                     MACHINE_TYPE_286        },
    { "[1988] i386SX",                    MACHINE_TYPE_386SX      },
    { "[1992] 486SLC",                    MACHINE_TYPE_486SLC     },
    { "[1985] i386DX",                    MACHINE_TYPE_386DX      },
    { "[1989] i386DX/i486",               MACHINE_TYPE_386DX_486  },
    { "[1989] i486 (Socket 168 and 1)",   MACHINE_TYPE_486        },
    { "[1992] i486 (Socket 2)",           MACHINE_TYPE_486_S2     },
    { "[1994] i486 (Socket 3)",           MACHINE_TYPE_486_S3     },
    { "[1992] i486 (Miscellaneous)",      MACHINE_TYPE_486_MISC   },
    { "[1993] Socket 4",                  MACHINE_TYPE_SOCKET4    },
    { "[1994] Socket 5",                  MACHINE_TYPE_SOCKET5    },
    { "[1995] Socket 7 (Single Voltage)", MACHINE_TYPE_SOCKET7_3V },
    { "[1996] Socket 7 (Dual Voltage)",   MACHINE_TYPE_SOCKET7    },
    { "[1998] Super Socket 7",            MACHINE_TYPE_SOCKETS7   },
    { "[1995] Socket 8",                  MACHINE_TYPE_SOCKET8    },
    { "[1997] Slot 1",                    MACHINE_TYPE_SLOT1      },
    { "[1998] Slot 1/2",                  MACHINE_TYPE_SLOT1_2    },
    { "[1998] Slot 1/Socket 370",         MACHINE_TYPE_SLOT1_370  },
    { "[1998] Slot 2",                    MACHINE_TYPE_SLOT2      },
    { "[1998] Socket 370",                MACHINE_TYPE_SOCKET370  },
    { "Miscellaneous",                    MACHINE_TYPE_MISC       }
};

const machine_filter_t machine_chipsets[] = {
    { "None",                       MACHINE_CHIPSET_NONE                },
    { "Discrete",                   MACHINE_CHIPSET_DISCRETE            },
    { "Proprietary",                MACHINE_CHIPSET_PROPRIETARY         },
    { "Headland GC100A",            MACHINE_CHIPSET_GC100A              },
    { "Headland GC103",             MACHINE_CHIPSET_GC103               },
    { "Headland HT18",              MACHINE_CHIPSET_HT18                },
    { "ACC 2168",                   MACHINE_CHIPSET_ACC_2168            },
    { "ALi M1217",                  MACHINE_CHIPSET_ALI_M1217           },
    { "ALi M6117",                  MACHINE_CHIPSET_ALI_M6117           },
    { "ALi M1409",                  MACHINE_CHIPSET_ALI_M1409           },
    { "ALi M1429",                  MACHINE_CHIPSET_ALI_M1429           },
    { "ALi M1429G",                 MACHINE_CHIPSET_ALI_M1429G          },
    { "ALi M1489",                  MACHINE_CHIPSET_ALI_M1489           },
    { "ALi ALADDiN IV+",            MACHINE_CHIPSET_ALI_ALADDIN_IV_PLUS },
    { "ALi ALADDiN V",              MACHINE_CHIPSET_ALI_ALADDIN_V       },
    { "ALi ALADDiN-PRO II",         MACHINE_CHIPSET_ALI_ALADDIN_PRO_II  },
    { "C&T 82C235 SCAT",            MACHINE_CHIPSET_SCAT                },
    { "C&T CS8121 NEAT",            MACHINE_CHIPSET_NEAT                },
    { "C&T 386",                    MACHINE_CHIPSET_CT_386              },
    { "C&T CS4031",                 MACHINE_CHIPSET_CT_CS4031           },
    { "Contaq 82C596",              MACHINE_CHIPSET_CONTAQ_82C596       },
    { "Contaq 82C597",              MACHINE_CHIPSET_CONTAQ_82C597       },
    { "IMS 8848",                   MACHINE_CHIPSET_IMS_8848            },
    { "Intel 82335",                MACHINE_CHIPSET_INTEL_82335         },
    { "Intel 420TX",                MACHINE_CHIPSET_INTEL_420TX         },
    { "Intel 420ZX",                MACHINE_CHIPSET_INTEL_420ZX         },
    { "Intel 420EX",                MACHINE_CHIPSET_INTEL_420EX         },
    { "Intel 430LX",                MACHINE_CHIPSET_INTEL_430LX         },
    { "Intel 430NX",                MACHINE_CHIPSET_INTEL_430NX         },
    { "Intel 430FX",                MACHINE_CHIPSET_INTEL_430FX         },
    { "Intel 430HX",                MACHINE_CHIPSET_INTEL_430HX         },
    { "Intel 430VX",                MACHINE_CHIPSET_INTEL_430VX         },
    { "Intel 430TX",                MACHINE_CHIPSET_INTEL_430TX         },
    { "Intel 450KX",                MACHINE_CHIPSET_INTEL_450KX         },
    { "Intel 440FX",                MACHINE_CHIPSET_INTEL_440FX         },
    { "Intel 440LX",                MACHINE_CHIPSET_INTEL_440LX         },
    { "Intel 440EX",                MACHINE_CHIPSET_INTEL_440EX         },
    { "Intel 440BX",                MACHINE_CHIPSET_INTEL_440BX         },
    { "Intel 440ZX",                MACHINE_CHIPSET_INTEL_440ZX         },
    { "Intel 440GX",                MACHINE_CHIPSET_INTEL_440GX         },
    { "OPTi 283",                   MACHINE_CHIPSET_OPTI_283            },
    { "OPTi 291",                   MACHINE_CHIPSET_OPTI_291            },
    { "OPTi 381",                   MACHINE_CHIPSET_OPTI_381            },
    { "OPTi 391",                   MACHINE_CHIPSET_OPTI_391            },
    { "OPTi 481",                   MACHINE_CHIPSET_OPTI_481            },
    { "OPTi 493",                   MACHINE_CHIPSET_OPTI_493            },
    { "OPTi 495",                   MACHINE_CHIPSET_OPTI_495            },
    { "OPTi 499",                   MACHINE_CHIPSET_OPTI_499            },
    { "OPTi 895/802G",              MACHINE_CHIPSET_OPTI_895_802G       },
    { "OPTi 547/597",               MACHINE_CHIPSET_OPTI_547_597        },
    { "SARC RC2016A",               MACHINE_CHIPSET_SARC_RC2016A        },
    { "SiS 310",                    MACHINE_CHIPSET_SIS_310             },
    { "SiS 401",                    MACHINE_CHIPSET_SIS_401             },
    { "SiS 460",                    MACHINE_CHIPSET_SIS_460             },
    { "SiS 461",                    MACHINE_CHIPSET_SIS_461             },
    { "SiS 471",                    MACHINE_CHIPSET_SIS_471             },
    { "SiS 496",                    MACHINE_CHIPSET_SIS_496             },
    { "SiS 501",                    MACHINE_CHIPSET_SIS_501             },
    { "SiS 5501",                   MACHINE_CHIPSET_SIS_5501            },
    { "SiS 5511",                   MACHINE_CHIPSET_SIS_5511            },
    { "SiS 5571",                   MACHINE_CHIPSET_SIS_5571            },
    { "SiS 5581",                   MACHINE_CHIPSET_SIS_5581            },
    { "SiS 5591",                   MACHINE_CHIPSET_SIS_5591            },
    { "SiS (5)600",                 MACHINE_CHIPSET_SIS_5600            },
    { "SMSC VictoryBX-66",          MACHINE_CHIPSET_SMSC_VICTORYBX_66   },
    { "STPC Client",                MACHINE_CHIPSET_STPC_CLIENT         },
    { "STPC Consumer-II",           MACHINE_CHIPSET_STPC_CONSUMER_II    },
    { "STPC Elite",                 MACHINE_CHIPSET_STPC_ELITE          },
    { "STPC Atlas",                 MACHINE_CHIPSET_STPC_ATLAS          },
    { "Symphony SL82C460 Haydn II", MACHINE_CHIPSET_SYMPHONY_SL82C460   },
    { "UMC UM82C480",               MACHINE_CHIPSET_UMC_UM82C480        },
    { "UMC UM82C491",               MACHINE_CHIPSET_UMC_UM82C491        },
    { "UMC UM8881",                 MACHINE_CHIPSET_UMC_UM8881          },
    { "UMC UM8890BF",               MACHINE_CHIPSET_UMC_UM8890BF        },
    { "VIA VT82C495",               MACHINE_CHIPSET_VIA_VT82C495        },
    { "VIA VT82C496G",              MACHINE_CHIPSET_VIA_VT82C496G       },
    { "VIA Apollo VPX",             MACHINE_CHIPSET_VIA_APOLLO_VPX      },
    { "VIA Apollo VP3",             MACHINE_CHIPSET_VIA_APOLLO_VP3      },
    { "VIA Apollo MVP3",            MACHINE_CHIPSET_VIA_APOLLO_MVP3     },
    { "VIA Apollo Pro",             MACHINE_CHIPSET_VIA_APOLLO_PRO      },
    { "VIA Apollo Pro 133",         MACHINE_CHIPSET_VIA_APOLLO_PRO_133  },
    { "VIA Apollo Pro 133A",        MACHINE_CHIPSET_VIA_APOLLO_PRO_133A },
    { "VLSI SCAMP",                 MACHINE_CHIPSET_VLSI_SCAMP          },
    { "VLSI VL82C480",              MACHINE_CHIPSET_VLSI_VL82C480       },
    { "VLSI VL82C481",              MACHINE_CHIPSET_VLSI_VL82C481       },
    { "VLSI VL82C486",              MACHINE_CHIPSET_VLSI_VL82C486       },
    { "WD76C10",                    MACHINE_CHIPSET_WD76C10             }
};

/* Machines to add before machine freeze:
   - TMC Mycomp PCI54ST;
   - Zeos Quadtel 486.

   NOTE: The AMI MegaKey tests were done on a real Intel Advanced/ATX
     (thanks, MrKsoft for running my AMIKEY.COM on it), but the
     technical specifications of the other Intel machines confirm
     that the other boards also have the MegaKey.

   NOTE: The later (ie. not AMI Color) Intel AMI BIOS'es execute a
     sequence of commands (B8, BA, BB) during one of the very first
     phases of POST, in a way that is only valid on the AMIKey-3
     KBC firmware, that includes the Classic PCI/ED (Ninja) BIOS
     which otherwise does not execute any AMI KBC commands, which
     indicates that the sequence is a leftover of whatever AMI
     BIOS (likely a laptop one since the AMIKey-3 is a laptop KBC
     firmware!) Intel forked.

   NOTE: The VIA VT82C42N returns 0x46 ('F') in command 0xA1 (so it
     emulates the AMI KF/AMIKey KBC firmware), and 0x42 ('B') in
     command 0xAF.
     The version on the VIA VT82C686B southbridge also returns
     'F' in command 0xA1, but 0x45 ('E') in command 0xAF.
     The version on the VIA VT82C586B southbridge also returns
     'F' in command 0xA1, but 0x44 ('D') in command 0xAF.
     The version on the VIA VT82C586A southbridge also returns
     'F' in command 0xA1, but 0x43 ('C') in command 0xAF.

   NOTE: The AMI MegaKey commands blanked in the technical reference
     are CC and and C4, which are Set P14 High and Set P14 Low,
     respectively. Also, AMI KBC command C1, mysteriously missing
     from the technical references of AMI MegaKey and earlier, is
     Write Input Port, same as on AMIKey-3.
*/

const machine_t machines[] = {
  // clang-format off
    /* 8088 Machines */
    {
        .name = "[8088] IBM PC (1981)",
        .internal_name = "ibmpc",
        .type = MACHINE_TYPE_8088,
        .chipset = MACHINE_CHIPSET_DISCRETE,
        .init = machine_pc_init,
        .p1_handler = NULL,
        .gpio_handler = NULL,
        .available_flag = MACHINE_AVAILABLE,
        .gpio_acpi_handler = NULL,
        .cpu = {
            .package = CPU_PKG_8088,
            .block = CPU_BLOCK_NONE,
            .min_bus = 0,
            .max_bus = 0,
            .min_voltage = 0,
            .max_voltage = 0,
            .min_multi = 0,
            .max_multi = 0
        },
        .bus_flags = MACHINE_PC5150,
        .flags = MACHINE_FLAGS_NONE,
        .ram = {
            .min = 16,
            .max = 64,
            .step = 16
        },
        .nvrmask = 0,
        .kbc_device = &keyboard_pc_device,
        .kbc_p1 = 0xff,
        .gpio = 0xffffffff,
        .gpio_acpi = 0xffffffff,
        .device = NULL,
        .fdc_device = NULL,
        .sio_device = NULL,
        .vid_device = NULL,
        .snd_device = NULL,
        .net_device = NULL
    },
    {
        .name = "[8088] IBM PC (1982)",
        .internal_name = "ibmpc82",
        .type = MACHINE_TYPE_8088,
        .chipset = MACHINE_CHIPSET_DISCRETE,
        .init = machine_pc82_init,
        .p1_handler = NULL,
        .gpio_handler = NULL,
        .available_flag = MACHINE_AVAILABLE,
        .gpio_acpi_handler = NULL,
        .cpu = {
            .package = CPU_PKG_8088,
            .block = CPU_BLOCK_NONE,
            .min_bus = 0,
            .max_bus = 0,
            .min_voltage = 0,
            .max_voltage = 0,
            .min_multi = 0,
            .max_multi = 0
        },
        .bus_flags = MACHINE_PC5150,
        .flags = MACHINE_FLAGS_NONE,
        .ram = {
            .min = 64,
            .max = 256,
            .step = 64
        },
        .nvrmask = 0,
        .kbc_device = &keyboard_pc82_device,
        .kbc_p1 = 0xff,
        .gpio = 0xffffffff,
        .gpio_acpi = 0xffffffff,
        .device = NULL,
        .fdc_device = NULL,
        .sio_device = NULL,
        .vid_device = NULL,
        .snd_device = NULL,
        .net_device = NULL
    },
    {
        .name = "[8088] IBM PCjr",
        .internal_name = "ibmpcjr",
        .type = MACHINE_TYPE_8088,
        .chipset = MACHINE_CHIPSET_DISCRETE,
        .init = machine_pcjr_init,
        .p1_handler = NULL,
        .gpio_handler = NULL,
        .available_flag = MACHINE_AVAILABLE,
        .gpio_acpi_handler = NULL,
        .cpu = {
            .package = CPU_PKG_8088,
            .block = CPU_BLOCK_NONE,
            .min_bus = 4772728,
            .max_bus = 4772728,
            .min_voltage = 0,
            .max_voltage = 0,
            .min_multi = 0,
            .max_multi = 0
        },
        .bus_flags = MACHINE_PCJR,
        .flags = MACHINE_VIDEO_FIXED,
        .ram = {
            .min = 64,
            .max = 640,
            .step = 64
        },
        .nvrmask = 0,
        .kbc_device = NULL, /* TODO: No specific kbd_device yet */
        .kbc_p1 = 0xff,
        .gpio = 0xffffffff,
        .gpio_acpi = 0xffffffff,
        .device = NULL,
        .fdc_device = NULL,
        .sio_device = NULL,
        .vid_device = &pcjr_device,
        .snd_device = NULL,
        .net_device = NULL
    },
    {
        .name = "[8088] IBM XT (1982)",
        .internal_name = "ibmxt",
        .type = MACHINE_TYPE_8088,
        .chipset = MACHINE_CHIPSET_DISCRETE,
        .init = machine_xt_init,
        .p1_handler = NULL,
        .gpio_handler = NULL,
        .available_flag = MACHINE_AVAILABLE,
        .gpio_acpi_handler = NULL,
        .cpu = {
            .package = CPU_PKG_8088,
            .block = CPU_BLOCK_NONE,
            .min_bus = 0,
            .max_bus = 0,
            .min_voltage = 0,
            .max_voltage = 0,
            .min_multi = 0,
            .max_multi = 0
        },
        .bus_flags = MACHINE_PC,
        .flags = MACHINE_FLAGS_NONE,
        .ram = {
            .min = 64,
            .max = 256,
            .step = 64
        },
        .nvrmask = 0,
        .kbc_device = &keyboard_xt_device,
        .kbc_p1 = 0xff,
        .gpio = 0xffffffff,
        .gpio_acpi = 0xffffffff,
        .device = NULL,
        .fdc_device = NULL,
        .sio_device = NULL,
        .vid_device = NULL,
        .snd_device = NULL,
        .net_device = NULL
    },
    {
        .name = "[8088] IBM XT (1986)",
        .internal_name = "ibmxt86",
        .type = MACHINE_TYPE_8088,
        .chipset = MACHINE_CHIPSET_DISCRETE,
        .init = machine_xt86_init,
        .p1_handler = NULL,
        .gpio_handler = NULL,
        .available_flag = MACHINE_AVAILABLE,
        .gpio_acpi_handler = NULL,
        .cpu = {
            .package = CPU_PKG_8088,
            .block = CPU_BLOCK_NONE,
            .min_bus = 0,
            .max_bus = 0,
            .min_voltage = 0,
            .max_voltage = 0,
            .min_multi = 0,
            .max_multi = 0
        },
        .bus_flags = MACHINE_PC,
        .flags = MACHINE_FLAGS_NONE,
        .ram = {
            .min = 256,
            .max = 640,
            .step = 64
        },
        .nvrmask = 0,
        .kbc_device = &keyboard_xt86_device,
        .kbc_p1 = 0xff,
        .gpio = 0xffffffff,
        .gpio_acpi = 0xffffffff,
        .device = NULL,
        .fdc_device = NULL,
        .sio_device = NULL,
        .vid_device = NULL,
        .snd_device = NULL,
        .net_device = NULL
    },
    {
        .name = "[8088] American XT Computer",
        .internal_name = "americxt",
        .type = MACHINE_TYPE_8088,
        .chipset = MACHINE_CHIPSET_DISCRETE,
        .init = machine_xt_americxt_init,
        .p1_handler = NULL,
        .gpio_handler = NULL,
        .available_flag = MACHINE_AVAILABLE,
        .gpio_acpi_handler = NULL,
        .cpu = {
            .package = CPU_PKG_8088,
            .block = CPU_BLOCK_NONE,
            .min_bus = 0,
            .max_bus = 0,
            .min_voltage = 0,
            .max_voltage = 0,
            .min_multi = 0,
            .max_multi = 0
        },
        .bus_flags = MACHINE_PC,
        .flags = MACHINE_FLAGS_NONE,
        .ram = {
            .min = 64,
            .max = 640,
            .step = 64
        },
        .nvrmask = 0,
        .kbc_device = &keyboard_xtclone_device,
        .kbc_p1 = 0xff,
        .gpio = 0xffffffff,
        .gpio_acpi = 0xffffffff,
        .device = NULL,
        .fdc_device = NULL,
        .sio_device = NULL,
        .vid_device = NULL,
        .snd_device = NULL,
        .net_device = NULL
    },
    {
        .name = "[8088] AMI XT clone",
        .internal_name = "amixt",
        .type = MACHINE_TYPE_8088,
        .chipset = MACHINE_CHIPSET_DISCRETE,
        .init = machine_xt_amixt_init,
        .p1_handler = NULL,
        .gpio_handler = NULL,
        .available_flag = MACHINE_AVAILABLE,
        .gpio_acpi_handler = NULL,
        .cpu = {
            .package = CPU_PKG_8088,
            .block = CPU_BLOCK_NONE,
            .min_bus = 0,
            .max_bus = 0,
            .min_voltage = 0,
            .max_voltage = 0,
            .min_multi = 0,
            .max_multi = 0
        },
        .bus_flags = MACHINE_PC,
        .flags = MACHINE_FLAGS_NONE,
        .ram = {
            .min = 64,
            .max = 640,
            .step = 64
        },
        .nvrmask = 0,
        .kbc_device = &keyboard_xtclone_device,
        .kbc_p1 = 0xff,
        .gpio = 0xffffffff,
        .gpio_acpi = 0xffffffff,
        .device = NULL,
        .fdc_device = NULL,
        .sio_device = NULL,
        .vid_device = NULL,
        .snd_device = NULL,
        .net_device = NULL
    },
    {
        .name = "[8088] Bondwell BW230",
        .internal_name = "bw230",
        .type = MACHINE_TYPE_8088,
        .chipset = MACHINE_CHIPSET_DISCRETE,
        .init = machine_xt_bw230_init,
        .p1_handler = NULL,
        .gpio_handler = NULL,
        .available_flag = MACHINE_AVAILABLE,
        .gpio_acpi_handler = NULL,
        .cpu = {
            .package = CPU_PKG_8088,
            .block = CPU_BLOCK_NONE,
            .min_bus = 0,
            .max_bus = 0,
            .min_voltage = 0,
            .max_voltage = 0,
            .min_multi = 0,
            .max_multi = 0
        },
        .bus_flags = MACHINE_PC,
        .flags = MACHINE_FLAGS_NONE,
        .ram = {
            .min = 64,
            .max = 640,
            .step = 64
        },
        .nvrmask = 0,
        .kbc_device = &keyboard_xtclone_device,
        .kbc_p1 = 0xff,
        .gpio = 0xffffffff,
        .gpio_acpi = 0xffffffff,
        .device = NULL,
        .fdc_device = NULL,
        .sio_device = NULL,
        .vid_device = NULL,
        .snd_device = NULL,
        .net_device = NULL
    },
    {
        .name = "[8088] Columbia Data Products MPC-1600",
        .internal_name = "mpc1600",
        .type = MACHINE_TYPE_8088,
        .chipset = MACHINE_CHIPSET_DISCRETE,
        .init = machine_xt_mpc1600_init,
        .p1_handler = NULL,
        .gpio_handler = NULL,
        .available_flag = MACHINE_AVAILABLE,
        .gpio_acpi_handler = NULL,
        .cpu = {
            .package = CPU_PKG_8088,
            .block = CPU_BLOCK_NONE,
            .min_bus = 0,
            .max_bus = 0,
            .min_voltage = 0,
            .max_voltage = 0,
            .min_multi = 0,
            .max_multi = 0
        },
        .bus_flags = MACHINE_PC,
        .flags = MACHINE_FLAGS_NONE,
        .ram = {
            .min = 128,
            .max = 512,
            .step = 64
        },
        .nvrmask = 0,
        .kbc_device = &keyboard_pc82_device,
        .kbc_p1 = 0xff,
        .gpio = 0xffffffff,
        .gpio_acpi = 0xffffffff,
        .device = NULL,
        .fdc_device = NULL,
        .sio_device = NULL,
        .vid_device = NULL,
        .snd_device = NULL,
        .net_device = NULL
    },
    {
        .name = "[8088] Compaq Portable",
        .internal_name = "portable",
        .type = MACHINE_TYPE_8088,
        .chipset = MACHINE_CHIPSET_DISCRETE,
        .init = machine_xt_compaq_portable_init,
        .p1_handler = NULL,
        .gpio_handler = NULL,
        .available_flag = MACHINE_AVAILABLE,
        .gpio_acpi_handler = NULL,
        .cpu = {
            .package = CPU_PKG_8088,
            .block = CPU_BLOCK_NONE,
            .min_bus = 0,
            .max_bus = 0,
            .min_voltage = 0,
            .max_voltage = 0,
            .min_multi = 0,
            .max_multi = 0
        },
        .bus_flags = MACHINE_PC,
        .flags = MACHINE_FLAGS_NONE,
        .ram = {
            .min = 128,
            .max = 640,
            .step = 128
        },
        .nvrmask = 0,
        .kbc_device = &keyboard_xt_compaq_device,
        .kbc_p1 = 0xff,
        .gpio = 0xffffffff,
        .gpio_acpi = 0xffffffff,
        .device = NULL,
        .fdc_device = NULL,
        .sio_device = NULL,
        .vid_device = NULL,
        .snd_device = NULL,
        .net_device = NULL
    },
    {
        .name = "[8088] DTK PIM-TB10-Z",
        .internal_name = "dtk",
        .type = MACHINE_TYPE_8088,
        .chipset = MACHINE_CHIPSET_DISCRETE,
        .init = machine_xt_dtk_init,
        .p1_handler = NULL,
        .gpio_handler = NULL,
        .available_flag = MACHINE_AVAILABLE,
        .gpio_acpi_handler = NULL,
        .cpu = {
            .package = CPU_PKG_8088,
            .block = CPU_BLOCK_NONE,
            .min_bus = 0,
            .max_bus = 0,
            .min_voltage = 0,
            .max_voltage = 0,
            .min_multi = 0,
            .max_multi = 0
        },
        .bus_flags = MACHINE_PC,
        .flags = MACHINE_FLAGS_NONE,
        .ram = {
            .min = 64,
            .max = 640,
            .step = 64
        },
        .nvrmask = 0,
        .kbc_device = &keyboard_xtclone_device,
        .kbc_p1 = 0xff,
        .gpio = 0xffffffff,
        .gpio_acpi = 0xffffffff,
        .device = NULL,
        .fdc_device = NULL,
        .sio_device = NULL,
        .vid_device = NULL,
        .snd_device = NULL,
        .net_device = NULL
    },
    {
        .name = "[8088] Eagle PC Spirit",
        .internal_name = "pcspirit",
        .type = MACHINE_TYPE_8088,
        .chipset = MACHINE_CHIPSET_DISCRETE,
        .init = machine_xt_pcspirit_init,
        .p1_handler = NULL,
        .gpio_handler = NULL,
        .available_flag = MACHINE_AVAILABLE,
        .gpio_acpi_handler = NULL,
        .cpu = {
            .package = CPU_PKG_8088,
            .block = CPU_BLOCK_NONE,
            .min_bus = 0,
            .max_bus = 0,
            .min_voltage = 0,
            .max_voltage = 0,
            .min_multi = 0,
            .max_multi = 0
        },
        .bus_flags = MACHINE_PC,
        .flags = MACHINE_FLAGS_NONE,
        .ram = {
            .min = 128,
            .max = 640,
            .step = 64
        },
        .nvrmask = 0,
        .kbc_device = &keyboard_pc82_device,
        .kbc_p1 = 0xff,
        .gpio = 0xffffffff,
        .gpio_acpi = 0xffffffff,
        .device = NULL,
        .fdc_device = NULL,
        .sio_device = NULL,
        .vid_device = NULL,
        .snd_device = NULL,
        .net_device = NULL
    },
    {
        .name = "[8088] Generic XT clone",
        .internal_name = "genxt",
        .type = MACHINE_TYPE_8088,
        .chipset = MACHINE_CHIPSET_DISCRETE,
        .init = machine_genxt_init,
        .p1_handler = NULL,
        .gpio_handler = NULL,
        .available_flag = MACHINE_AVAILABLE,
        .gpio_acpi_handler = NULL,
        .cpu = {
            .package = CPU_PKG_8088,
            .block = CPU_BLOCK_NONE,
            .min_bus = 0,
            .max_bus = 0,
            .min_voltage = 0,
            .max_voltage = 0,
            .min_multi = 0,
            .max_multi = 0
        },
        .bus_flags = MACHINE_PC,
        .flags = MACHINE_FLAGS_NONE,
        .ram = {
            .min = 64,
            .max = 640,
            .step = 64
        },
        .nvrmask = 0,
        .kbc_device = &keyboard_xt_device,
        .kbc_p1 = 0xff,
        .gpio = 0xffffffff,
        .gpio_acpi = 0xffffffff,
        .device = NULL,
        .fdc_device = NULL,
        .sio_device = NULL,
        .vid_device = NULL,
        .snd_device = NULL,
        .net_device = NULL
    },
    {
        .name = "[8088] GLaBIOS",
        .internal_name = "glabios",
        .type = MACHINE_TYPE_8088,
        .chipset = MACHINE_CHIPSET_DISCRETE,
        .init = machine_xt_glabios_init,
        .p1_handler = NULL,
        .gpio_handler = NULL,
        .available_flag = MACHINE_AVAILABLE,
        .gpio_acpi_handler = NULL,
        .cpu = {
            .package = CPU_PKG_8088,
            .block = CPU_BLOCK_NONE,
            .min_bus = 0,
            .max_bus = 0,
            .min_voltage = 0,
            .max_voltage = 0,
            .min_multi = 0,
            .max_multi = 0
        },
        .bus_flags = MACHINE_PC,
        .flags = MACHINE_FLAGS_NONE,
        .ram = {
            .min = 64,
            .max = 640,
            .step = 64
        },
        .nvrmask = 0,
        .kbc_device = &keyboard_xt_device,
        .kbc_p1 = 0xff,
        .gpio = 0xffffffff,
        .gpio_acpi = 0xffffffff,
        .device = NULL,
        .fdc_device = NULL,
        .sio_device = NULL,
        .vid_device = NULL,
        .snd_device = NULL,
        .net_device = NULL
    },
    {
        .name = "[8088] Hyosung Topstar 88T",
        .internal_name = "top88",
        .type = MACHINE_TYPE_8088,
        .chipset = MACHINE_CHIPSET_DISCRETE,
        .init = machine_xt_top88_init,
        .p1_handler = NULL,
        .gpio_handler = NULL,
        .available_flag = MACHINE_AVAILABLE,
        .gpio_acpi_handler = NULL,
        .cpu = {
            .package = CPU_PKG_8088,
            .block = CPU_BLOCK_NONE,
            .min_bus = 0,
            .max_bus = 0,
            .min_voltage = 0,
            .max_voltage = 0,
            .min_multi = 0,
            .max_multi = 0
        },
        .bus_flags = MACHINE_PC,
        .flags = MACHINE_FLAGS_NONE,
        .ram = {
            .min = 128,
            .max = 640,
            .step = 64
        },
        .nvrmask = 0,
        .kbc_device = &keyboard_xtclone_device,
        .kbc_p1 = 0xff,
        .gpio = 0xffffffff,
        .gpio_acpi = 0xffffffff,
        .device = NULL,
        .fdc_device = NULL,
        .sio_device = NULL,
        .vid_device = NULL,
        .snd_device = NULL,
        .net_device = NULL
    },
    {
        .name = "[8088] Hyundai SUPER-16T",
        .internal_name = "super16t",
        .type = MACHINE_TYPE_8088,
        .chipset = MACHINE_CHIPSET_DISCRETE,
        .init = machine_xt_super16t_init,
        .p1_handler = NULL,
        .gpio_handler = NULL,
        .available_flag = MACHINE_AVAILABLE,
        .gpio_acpi_handler = NULL,
        .cpu = {
            .package = CPU_PKG_8088,
            .block = CPU_BLOCK_NONE,
            .min_bus = 4772728,
            .max_bus = 8000000,
            .min_voltage = 0,
            .max_voltage = 0,
            .min_multi = 0,
            .max_multi = 0
        },
        .bus_flags = MACHINE_PC,
        .flags = MACHINE_FLAGS_NONE,
        .ram = {
            .min = 128,
            .max = 640,
            .step = 64
        },
        .nvrmask = 0,
        .kbc_device = &keyboard_xtclone_device,
        .kbc_p1 = 0xff,
        .gpio = 0xffffffff,
        .gpio_acpi = 0xffffffff,
        .device = NULL,
        .fdc_device = NULL,
        .sio_device = NULL,
        .vid_device = NULL,
        .snd_device = NULL,
        .net_device = NULL
    },
    {
        .name = "[8088] Hyundai SUPER-16TE",
        .internal_name = "super16te",
        .type = MACHINE_TYPE_8088,
        .chipset = MACHINE_CHIPSET_DISCRETE,
        .init = machine_xt_super16te_init,
        .p1_handler = NULL,
        .gpio_handler = NULL,
        .available_flag = MACHINE_AVAILABLE,
        .gpio_acpi_handler = NULL,
        .cpu = {
            .package = CPU_PKG_8088,
            .block = CPU_BLOCK_NONE,
            .min_bus = 0,
            .max_bus = 10000000,
            .min_voltage = 0,
            .max_voltage = 0,
            .min_multi = 0,
            .max_multi = 0
        },
        .bus_flags = MACHINE_PC,
        .flags = MACHINE_FLAGS_NONE,
        .ram = {
            .min = 128,
            .max = 640,
            .step = 64
        },
        .nvrmask = 0,
        .kbc_device = &keyboard_xtclone_device,
        .kbc_p1 = 0xff,
        .gpio = 0xffffffff,
        .gpio_acpi = 0xffffffff,
        .device = NULL,
        .fdc_device = NULL,
        .sio_device = NULL,
        .vid_device = NULL,
        .snd_device = NULL,
        .net_device = NULL
    },
    {
        .name = "[8088] Juko ST",
        .internal_name = "jukopc",
        .type = MACHINE_TYPE_8088,
        .chipset = MACHINE_CHIPSET_DISCRETE,
        .init = machine_xt_jukopc_init,
        .p1_handler = NULL,
        .gpio_handler = NULL,
        .available_flag = MACHINE_AVAILABLE,
        .gpio_acpi_handler = NULL,
        .cpu = {
            .package = CPU_PKG_8088,
            .block = CPU_BLOCK_NONE,
            .min_bus = 0,
            .max_bus = 0,
            .min_voltage = 0,
            .max_voltage = 0,
            .min_multi = 0,
            .max_multi = 0
        },
        .bus_flags = MACHINE_PC,
        .flags = MACHINE_FLAGS_NONE,
        .ram = {
            .min = 64,
            .max = 640,
            .step = 64
        },
        .nvrmask = 0,
        .kbc_device = &keyboard_xtclone_device,
        .kbc_p1 = 0xff,
        .gpio = 0xffffffff,
        .gpio_acpi = 0xffffffff,
        .device = NULL,
        .fdc_device = NULL,
        .sio_device = NULL,
        .vid_device = NULL,
        .snd_device = NULL,
        .net_device = NULL
    },
    {
        .name = "[8088] Kaypro PC",
        .internal_name = "kaypropc",
        .type = MACHINE_TYPE_8088,
        .chipset = MACHINE_CHIPSET_DISCRETE,
        .init = machine_xt_kaypropc_init,
        .p1_handler = NULL,
        .gpio_handler = NULL,
        .available_flag = MACHINE_AVAILABLE,
        .gpio_acpi_handler = NULL,
        .cpu = {
            .package = CPU_PKG_8088,
            .block = CPU_BLOCK_NONE,
            .min_bus = 0,
            .max_bus = 0,
            .min_voltage = 0,
            .max_voltage = 0,
            .min_multi = 0,
            .max_multi = 0
        },
        .bus_flags = MACHINE_PC,
        .flags = MACHINE_FLAGS_NONE,
        .ram = {
            .min = 128,
            .max = 640,
            .step = 64
        },
        .nvrmask = 0,
        .kbc_device = &keyboard_xtclone_device,
        .kbc_p1 = 0xff,
        .gpio = 0xffffffff,
        .gpio_acpi = 0xffffffff,
        .device = NULL,
        .fdc_device = NULL,
        .sio_device = NULL,
        .vid_device = NULL,
        .snd_device = NULL,
        .net_device = NULL
    },
    {
        .name = "[8088] Micoms XL-7 Turbo",
        .internal_name = "mxl7t",
        .type = MACHINE_TYPE_8088,
        .chipset = MACHINE_CHIPSET_DISCRETE,
        .init = machine_xt_micoms_xl7turbo_init,
        .p1_handler = NULL,
        .gpio_handler = NULL,
        .available_flag = MACHINE_AVAILABLE,
        .gpio_acpi_handler = NULL,
        .cpu = {
            .package = CPU_PKG_8088,
            .block = CPU_BLOCK_NONE,
            .min_bus = 0,
            .max_bus = 0,
            .min_voltage = 0,
            .max_voltage = 0,
            .min_multi = 0,
            .max_multi = 0
        },
        .bus_flags = MACHINE_PC,
        .flags = MACHINE_FLAGS_NONE,
        .ram = {
            .min = 64,
            .max = 640,
            .step = 64
        },
        .nvrmask = 0,
        .kbc_device = &keyboard_xt_device,
        .kbc_p1 = 0xff,
        .gpio = 0xffffffff,
        .gpio_acpi = 0xffffffff,
        .device = NULL,
        .fdc_device = NULL,
        .sio_device = NULL,
        .vid_device = NULL,
        .snd_device = NULL,
        .net_device = NULL
    },
    {
        .name = "[8088] Multitech PC-500",
        .internal_name = "pc500",
        .type = MACHINE_TYPE_8088,
        .chipset = MACHINE_CHIPSET_DISCRETE,
        .init = machine_xt_pc500_init,
        .p1_handler = NULL,
        .gpio_handler = NULL,
        .available_flag = MACHINE_AVAILABLE,
        .gpio_acpi_handler = NULL,
        .cpu = {
            .package = CPU_PKG_8088,
            .block = CPU_BLOCK_NONE,
            .min_bus = 0,
            .max_bus = 0,
            .min_voltage = 0,
            .max_voltage = 0,
            .min_multi = 0,
            .max_multi = 0
        },
        .bus_flags = MACHINE_PC,
        .flags = MACHINE_FLAGS_NONE,
        .ram = {
            .min = 128,
            .max = 640,
            .step = 64
        },
        .nvrmask = 0,
        .kbc_device = &keyboard_pc_device,
        .kbc_p1 = 0xff,
        .gpio = 0xffffffff,
        .gpio_acpi = 0xffffffff,
        .device = NULL,
        .fdc_device = NULL,
        .sio_device = NULL,
        .vid_device = NULL,
        .snd_device = NULL,
        .net_device = NULL
    },
    {
        .name = "[8088] Multitech PC-700",
        .internal_name = "pc700",
        .type = MACHINE_TYPE_8088,
        .chipset = MACHINE_CHIPSET_DISCRETE,
        .init = machine_xt_pc700_init,
        .p1_handler = NULL,
        .gpio_handler = NULL,
        .available_flag = MACHINE_AVAILABLE,
        .gpio_acpi_handler = NULL,
        .cpu = {
            .package = CPU_PKG_8088,
            .block = CPU_BLOCK_NONE,
            .min_bus = 0,
            .max_bus = 0,
            .min_voltage = 0,
            .max_voltage = 0,
            .min_multi = 0,
            .max_multi = 0
        },
        .bus_flags = MACHINE_PC,
        .flags = MACHINE_FLAGS_NONE,
        .ram = {
            .min = 128,
            .max = 640,
            .step = 64
        },
        .nvrmask = 0,
        .kbc_device = &keyboard_pc_device,
        .kbc_p1 = 0xff,
        .gpio = 0xffffffff,
        .gpio_acpi = 0xffffffff,
        .device = NULL,
        .fdc_device = NULL,
        .sio_device = NULL,
        .vid_device = NULL,
        .snd_device = NULL,
        .net_device = NULL
    },
    {
        .name = "[8088] NCR PC4i",
        .internal_name = "pc4i",
        .type = MACHINE_TYPE_8088,
        .chipset = MACHINE_CHIPSET_DISCRETE,
        .init = machine_xt_pc4i_init,
        .p1_handler = NULL,
        .gpio_handler = NULL,
        .available_flag = MACHINE_AVAILABLE,
        .gpio_acpi_handler = NULL,
        .cpu = {
            .package = CPU_PKG_8088,
            .block = CPU_BLOCK_NONE,
            .min_bus = 0,
            .max_bus = 0,
            .min_voltage = 0,
            .max_voltage = 0,
            .min_multi = 0,
            .max_multi = 0
        },
        .bus_flags = MACHINE_PC,
        .flags = MACHINE_FLAGS_NONE,
        .ram = {
            .min = 256,
            .max = 640,
            .step = 128
        },
        .nvrmask = 0,
        .kbc_device = &keyboard_xtclone_device,
        .kbc_p1 = 0xff,
        .gpio = 0xffffffff,
        .gpio_acpi = 0xffffffff,
        .device = NULL,
        .fdc_device = NULL,
        .sio_device = NULL,
        .vid_device = NULL,
        .snd_device = NULL,
        .net_device = NULL
    },
    {
        .name = "[8088] Olivetti M19",
        .internal_name = "m19",
        .type = MACHINE_TYPE_8088,
        .chipset = MACHINE_CHIPSET_PROPRIETARY,
        .init = machine_xt_m19_init,
        .p1_handler = NULL,
        .gpio_handler = NULL,
        .available_flag = MACHINE_AVAILABLE,
        .gpio_acpi_handler = NULL,
        .cpu = {
            .package = CPU_PKG_8088,
            .block = CPU_BLOCK_NONE,
            .min_bus = 4772728,
            .max_bus = 7159092,
            .min_voltage = 0,
            .max_voltage = 0,
            .min_multi = 0,
            .max_multi = 0
        },
        .bus_flags = MACHINE_PC,
        .flags = MACHINE_VIDEO_FIXED,
        .ram = {
            .min = 256,
            .max = 640,
            .step = 128
        },
        .nvrmask = 0,
        .kbc_device = &keyboard_xt_olivetti_device,
        .kbc_p1 = 0xff,
        .gpio = 0xffffffff,
        .gpio_acpi = 0xffffffff,
        .device = NULL,
        .fdc_device = NULL,
        .sio_device = NULL,
        .vid_device = &m19_vid_device,
        .snd_device = NULL,
        .net_device = NULL
    },
    {
        .name = "[8088] OpenXT",
        .internal_name = "openxt",
        .type = MACHINE_TYPE_8088,
        .chipset = MACHINE_CHIPSET_DISCRETE,
        .init = machine_xt_openxt_init,
        .p1_handler = NULL,
        .gpio_handler = NULL,
        .available_flag = MACHINE_AVAILABLE,
        .gpio_acpi_handler = NULL,
        .cpu = {
            .package = CPU_PKG_8088,
            .block = CPU_BLOCK_NONE,
            .min_bus = 0,
            .max_bus = 0,
            .min_voltage = 0,
            .max_voltage = 0,
            .min_multi = 0,
            .max_multi = 0
        },
        .bus_flags = MACHINE_PC,
        .flags = MACHINE_FLAGS_NONE,
        .ram = {
            .min = 64,
            .max = 640,
            .step = 64
        },
        .nvrmask = 0,
        .kbc_device = &keyboard_xtclone_device,
        .kbc_p1 = 0xff,
        .gpio = 0xffffffff,
        .gpio_acpi = 0xffffffff,
        .device = NULL,
        .fdc_device = NULL,
        .sio_device = NULL,
        .vid_device = NULL,
        .snd_device = NULL,
        .net_device = NULL
    },
    {
        .name = "[8088] Packard Bell PB8810",
        .internal_name = "pb8810",
        .type = MACHINE_TYPE_8088,
        .chipset = MACHINE_CHIPSET_DISCRETE,
        .init = machine_xt_pb8810_init,
        .p1_handler = NULL,
        .gpio_handler = NULL,
        .available_flag = MACHINE_AVAILABLE,
        .gpio_acpi_handler = NULL,
        .cpu = {
            .package = CPU_PKG_8088,
            .block = CPU_BLOCK_NONE,
            .min_bus = 0,
            .max_bus = 0,
            .min_voltage = 0,
            .max_voltage = 0,
            .min_multi = 0,
            .max_multi = 0
        },
        .bus_flags = MACHINE_PC,
        .flags = MACHINE_FLAGS_NONE,
        .ram = {
            .min = 256,
            .max = 640,
            .step = 128
        },
        .nvrmask = 0,
        .kbc_device = &keyboard_xtclone_device,
        .kbc_p1 = 0xff,
        .gpio = 0xffffffff,
        .gpio_acpi = 0xffffffff,
        .device = NULL,
        .fdc_device = NULL,
        .sio_device = NULL,
        .vid_device = NULL,
        .snd_device = NULL,
        .net_device = NULL
    },
    {
        .name = "[8088] Philips P3105/NMS9100",
        .internal_name = "p3105",
        .type = MACHINE_TYPE_8088,
        .chipset = MACHINE_CHIPSET_DISCRETE,
        .init = machine_xt_p3105_init,
        .p1_handler = NULL,
        .gpio_handler = NULL,
        .available_flag = MACHINE_AVAILABLE,
        .gpio_acpi_handler = NULL,
        .cpu = {
            .package = CPU_PKG_8088,
            .block = CPU_BLOCK_NONE,
            .min_bus = 0,
            .max_bus = 0,
            .min_voltage = 0,
            .max_voltage = 0,
            .min_multi = 0,
            .max_multi = 0
        },
        .bus_flags = MACHINE_PC,
        .flags = MACHINE_XTA,
        .ram = {
            .min = 256,
            .max = 768,
            .step = 256
        },
        .nvrmask = 0,
        .kbc_device = &keyboard_pc_device,
        .kbc_p1 = 0xff,
        .gpio = 0xffffffff,
        .gpio_acpi = 0xffffffff,
        .device = NULL,
        .fdc_device = NULL,
        .sio_device = NULL,
        .vid_device = NULL,
        .snd_device = NULL,
        .net_device = NULL
    },
    {
        .name = "[8088] Phoenix XT clone",
        .internal_name = "pxxt",
        .type = MACHINE_TYPE_8088,
        .chipset = MACHINE_CHIPSET_DISCRETE,
        .init = machine_xt_pxxt_init,
        .p1_handler = NULL,
        .gpio_handler = NULL,
        .available_flag = MACHINE_AVAILABLE,
        .gpio_acpi_handler = NULL,
        .cpu = {
            .package = CPU_PKG_8088,
            .block = CPU_BLOCK_NONE,
            .min_bus = 0,
            .max_bus = 0,
            .min_voltage = 0,
            .max_voltage = 0,
            .min_multi = 0,
            .max_multi = 0
        },
        .bus_flags = MACHINE_PC,
        .flags = MACHINE_FLAGS_NONE,
        .ram = {
            .min = 64,
            .max = 640,
            .step = 64
        },
        .nvrmask = 0,
        .kbc_device = &keyboard_xtclone_device,
        .kbc_p1 = 0xff,
        .gpio = 0xffffffff,
        .gpio_acpi = 0xffffffff,
        .device = NULL,
        .fdc_device = NULL,
        .sio_device = NULL,
        .vid_device = NULL,
        .snd_device = NULL,
        .net_device = NULL
    },
    {
        .name = "[8088] Pravetz 16 / IMKO-4",
        .internal_name = "pravetz16",
        .type = MACHINE_TYPE_8088,
        .chipset = MACHINE_CHIPSET_DISCRETE,
        .init = machine_xt_pravetz16_imko4_init,
        .p1_handler = NULL,
        .gpio_handler = NULL,
        .available_flag = MACHINE_AVAILABLE,
        .gpio_acpi_handler = NULL,
        .cpu = {
            .package = CPU_PKG_8088,
            .block = CPU_BLOCK_NONE,
            .min_bus = 0,
            .max_bus = 0,
            .min_voltage = 0,
            .max_voltage = 0,
            .min_multi = 0,
            .max_multi = 0
        },
        .bus_flags = MACHINE_PC,
        .flags = MACHINE_FLAGS_NONE,
        .ram = {
            .min = 64,
            .max = 640,
            .step = 64
        },
        .nvrmask = 0,
        .kbc_device = &keyboard_pravetz_device,
        .kbc_p1 = 0xff,
        .gpio = 0xffffffff,
        .gpio_acpi = 0xffffffff,
        .device = NULL,
        .fdc_device = NULL,
        .sio_device = NULL,
        .vid_device = NULL,
        .snd_device = NULL,
        .net_device = NULL
    },
    {
        .name = "[8088] Pravetz 16S / CPU12 Plus",
        .internal_name = "pravetz16s",
        .type = MACHINE_TYPE_8088,
        .chipset = MACHINE_CHIPSET_DISCRETE,
        .init = machine_xt_pravetz16s_cpu12p_init,
        .p1_handler = NULL,
        .gpio_handler = NULL,
        .available_flag = MACHINE_AVAILABLE,
        .gpio_acpi_handler = NULL,
        .cpu = {
            .package = CPU_PKG_8088,
            .block = CPU_BLOCK_NONE,
            .min_bus = 4772728,
            .max_bus = 12000000,
            .min_voltage = 0,
            .max_voltage = 0,
            .min_multi = 0,
            .max_multi = 0
        },
        .bus_flags = MACHINE_PC,
        .flags = MACHINE_FLAGS_NONE,
        .ram = {
            .min = 512,
            .max = 1024,
            .step = 128
        },
        .nvrmask = 0,
        .kbc_device = &keyboard_xt_device,
        .kbc_p1 = 0xff,
        .gpio = 0xffffffff,
        .gpio_acpi = 0xffffffff,
        .device = NULL,
        .fdc_device = NULL,
        .sio_device = NULL,
        .vid_device = NULL,
        .snd_device = NULL,
        .net_device = NULL
    },
    {
        .name = "[8088] Sanyo SX-16",
        .internal_name = "sansx16",
        .type = MACHINE_TYPE_8088,
        .chipset = MACHINE_CHIPSET_DISCRETE,
        .init = machine_xt_sansx16_init,
        .p1_handler = NULL,
        .gpio_handler = NULL,
        .available_flag = MACHINE_AVAILABLE,
        .gpio_acpi_handler = NULL,
        .cpu = {
            .package = CPU_PKG_8088,
            .block = CPU_BLOCK_NONE,
            .min_bus = 0,
            .max_bus = 0,
            .min_voltage = 0,
            .max_voltage = 0,
            .min_multi = 0,
            .max_multi = 0
        },
        .bus_flags = MACHINE_PC,
        .flags = MACHINE_FLAGS_NONE,
        .ram = {
            .min = 256,
            .max = 640,
            .step = 128
        },
        .nvrmask = 0,
        .kbc_device = &keyboard_xtclone_device,
        .kbc_p1 = 0xff,
        .gpio = 0xffffffff,
        .gpio_acpi = 0xffffffff,
        .device = NULL,
        .fdc_device = NULL,
        .sio_device = NULL,
        .vid_device = NULL,
        .snd_device = NULL,
        .net_device = NULL
    },
    {
        .name = "[8088] Schneider EuroPC",
        .internal_name = "europc",
        .type = MACHINE_TYPE_8088,
        .chipset = MACHINE_CHIPSET_PROPRIETARY,
        .init = machine_europc_init,
        .p1_handler = NULL,
        .gpio_handler = NULL,
        .available_flag = MACHINE_AVAILABLE,
        .gpio_acpi_handler = NULL,
        .cpu = {
            .package = CPU_PKG_8088_EUROPC,
            .block = CPU_BLOCK_NONE,
            .min_bus = 0,
            .max_bus = 0,
            .min_voltage = 0,
            .max_voltage = 0,
            .min_multi = 0,
            .max_multi = 0
        },
        .bus_flags = MACHINE_PC,
        .flags = MACHINE_XTA | MACHINE_MOUSE,
        .ram = {
            .min = 512,
            .max = 640,
            .step = 128
        },
        .nvrmask = 15,
        .kbc_device = &keyboard_xt_device,
        .kbc_p1 = 0xff,
        .gpio = 0xffffffff,
        .gpio_acpi = 0xffffffff,
        .device = NULL,
        .fdc_device = NULL,
        .sio_device = NULL,
        .vid_device = NULL,
        .snd_device = NULL,
        .net_device = NULL
    },
    {
        .name = "[8088] Super PC/Turbo XT",
        .internal_name = "pcxt",
        .type = MACHINE_TYPE_8088,
        .chipset = MACHINE_CHIPSET_DISCRETE,
        .init = machine_xt_pcxt_init,
        .p1_handler = NULL,
        .gpio_handler = NULL,
        .available_flag = MACHINE_AVAILABLE,
        .gpio_acpi_handler = NULL,
        .cpu = {
            .package = CPU_PKG_8088,
            .block = CPU_BLOCK_NONE,
            .min_bus = 0,
            .max_bus = 0,
            .min_voltage = 0,
            .max_voltage = 0,
            .min_multi = 0,
            .max_multi = 0
        },
        .bus_flags = MACHINE_PC,
        .flags = MACHINE_FLAGS_NONE,
        .ram = {
            .min = 64,
            .max = 640,
            .step = 64
        },
        .nvrmask = 0,
        .kbc_device = &keyboard_xtclone_device,
        .kbc_p1 = 0xff,
        .gpio = 0xffffffff,
        .gpio_acpi = 0xffffffff,
        .device = NULL,
        .fdc_device = NULL,
        .sio_device = NULL,
        .vid_device = NULL,
        .snd_device = NULL,
        .net_device = NULL
    },
    {
        .name = "[8088] Tandy 1000 SX",
        .internal_name = "tandy",
        .type = MACHINE_TYPE_8088,
        .chipset = MACHINE_CHIPSET_PROPRIETARY,
        .init = machine_tandy1000sx_init,
        .p1_handler = NULL,
        .gpio_handler = NULL,
        .available_flag = MACHINE_AVAILABLE,
        .gpio_acpi_handler = NULL,
        .cpu = {
            .package = CPU_PKG_8088,
            .block = CPU_BLOCK_NONE,
            .min_bus = 0,
            .max_bus = 0,
            .min_voltage = 0,
            .max_voltage = 0,
            .min_multi = 0,
            .max_multi = 0
        },
        .bus_flags = MACHINE_PC,
        .flags = MACHINE_VIDEO_FIXED,
        .ram = {
            .min = 384,
            .max = 640,
            .step = 128
        },
        .nvrmask = 0,
        .kbc_device = &keyboard_tandy_device,
        .kbc_p1 = 0xff,
        .gpio = 0xffffffff,
        .gpio_acpi = 0xffffffff,
        .device = NULL,
        .fdc_device = NULL,
        .sio_device = NULL,
        .vid_device = &vid_device,
        .snd_device = NULL,
        .net_device = NULL
    },
    {
        .name = "[8088] Tandy 1000 HX",
        .internal_name = "tandy1000hx",
        .type = MACHINE_TYPE_8088,
        .chipset = MACHINE_CHIPSET_PROPRIETARY,
        .init = machine_tandy1000hx_init,
        .p1_handler = NULL,
        .gpio_handler = NULL,
        .available_flag = MACHINE_AVAILABLE,
        .gpio_acpi_handler = NULL,
        .cpu = {
            .package = CPU_PKG_8088,
            .block = CPU_BLOCK_NONE,
            .min_bus = 0,
            .max_bus = 0,
            .min_voltage = 0,
            .max_voltage = 0,
            .min_multi = 0,
            .max_multi = 0
        },
        .bus_flags = MACHINE_PC,
        .flags = MACHINE_VIDEO_FIXED,
        .ram = {
            .min = 256,
            .max = 640,
            .step = 128
        },
        .nvrmask = 0,
        .kbc_device = &keyboard_tandy_device,
        .kbc_p1 = 0xff,
        .gpio = 0xffffffff,
        .gpio_acpi = 0xffffffff,
        .device = NULL,
        .fdc_device = NULL,
        .sio_device = NULL,
        .vid_device = &vid_device_hx,
        .snd_device = NULL,
        .net_device = NULL
    },
    {
        .name = "[8088] Toshiba T1000",
        .internal_name = "t1000",
        .type = MACHINE_TYPE_8088,
        .chipset = MACHINE_CHIPSET_PROPRIETARY,
        .init = machine_xt_t1000_init,
        .p1_handler = NULL,
        .gpio_handler = NULL,
        .available_flag = MACHINE_AVAILABLE,
        .gpio_acpi_handler = NULL,
        .cpu = {
            .package = CPU_PKG_8088,
            .block = CPU_BLOCK_NONE,
            .min_bus = 0,
            .max_bus = 0,
            .min_voltage = 0,
            .max_voltage = 0,
            .min_multi = 0,
            .max_multi = 0
        },
        .bus_flags = MACHINE_PC,
        .flags = MACHINE_VIDEO,
        .ram = {
            .min = 512,
            .max = 1280,
            .step = 768
        },
        .nvrmask = 63,
        .kbc_device = &keyboard_xt_t1x00_device,
        .kbc_p1 = 0xff,
        .gpio = 0xffffffff,
        .gpio_acpi = 0xffffffff,
        .device = NULL,
        .fdc_device = NULL,
        .sio_device = NULL,
        .vid_device = &t1000_video_device,
        .snd_device = NULL,
        .net_device = NULL
    },
    {
        .name = "[8088] Vendex HeadStart Turbo 888-XT",
        .internal_name = "vendex",
        .type = MACHINE_TYPE_8088,
        .chipset = MACHINE_CHIPSET_PROPRIETARY,
        .init = machine_xt_vendex_init,
        .p1_handler = NULL,
        .gpio_handler = NULL,
        .available_flag = MACHINE_AVAILABLE,
        .gpio_acpi_handler = NULL,
        .cpu = {
            .package = CPU_PKG_8088,
            .block = CPU_BLOCK_NONE,
            .min_bus = 0,
            .max_bus = 0,
            .min_voltage = 0,
            .max_voltage = 0,
            .min_multi = 0,
            .max_multi = 0
        },
        .bus_flags = MACHINE_PC,
        .flags = MACHINE_FLAGS_NONE,
        .ram = {
            .min = 256,
            .max = 768,
            .step = 256
        },
        .nvrmask = 0,
        .kbc_device = &keyboard_xtclone_device,
        .kbc_p1 = 0xff,
        .gpio = 0xffffffff,
        .gpio_acpi = 0xffffffff,
        .device = NULL,
        .fdc_device = NULL,
        .sio_device = NULL,
        .vid_device = NULL,
        .snd_device = NULL,
        .net_device = NULL
    },
#ifdef USE_LASERXT
    {
        .name = "[8088] VTech Laser Turbo XT",
        .internal_name = "ltxt",
        .type = MACHINE_TYPE_8088,
        .chipset = MACHINE_CHIPSET_DISCRETE,
        .init = machine_xt_laserxt_init,
        .p1_handler = NULL,
        .gpio_handler = NULL,
        .available_flag = MACHINE_AVAILABLE,
        .gpio_acpi_handler = NULL,
        .cpu = {
            .package = CPU_PKG_8088,
            .block = CPU_BLOCK_NONE,
            .min_bus = 0,
            .max_bus = 0,
            .min_voltage = 0,
            .max_voltage = 0,
            .min_multi = 0,
            .max_multi = 0
        },
        .bus_flags = MACHINE_PC,
        .flags = MACHINE_FLAGS_NONE,
        .ram = {
            .min = 256,
            .max = 640,
            .step = 256
        },
        .nvrmask = 0,
        .kbc_device = &keyboard_xt_device,
        .kbc_p1 = 0xff,
        .gpio = 0xffffffff,
        .gpio_acpi = 0xffffffff,
        .device = NULL,
        .fdc_device = NULL,
        .sio_device = NULL,
        .vid_device = NULL,
        .snd_device = NULL,
        .net_device = NULL
    },
#endif /* USE_LASERXT */
    /* Has a standard PS/2 KBC (so, use IBM PS/2 Type 1). */
    {
        .name = "[8088] Xi8088",
        .internal_name = "xi8088",
        .type = MACHINE_TYPE_8088,
        .chipset = MACHINE_CHIPSET_DISCRETE,
        .init = machine_xt_xi8088_init,
        .p1_handler = NULL,
        .gpio_handler = NULL,
        .available_flag = MACHINE_AVAILABLE,
        .gpio_acpi_handler = NULL,
        .cpu = {
            .package = CPU_PKG_8088,
            .block = CPU_BLOCK_NONE,
            .min_bus = 0,
            .max_bus = 0,
            .min_voltage = 0,
            .max_voltage = 0,
            .min_multi = 0,
            .max_multi = 0
        },
        .bus_flags = MACHINE_PS2,
        .flags = MACHINE_FLAGS_NONE,
        .ram = {
            .min = 64,
            .max = 1024,
            .step = 128
        },
        .nvrmask = 127,
        .kbc_device = &keyboard_ps2_xi8088_device,
        .kbc_p1 = 0xff,
        .gpio = 0xffffffff,
        .gpio_acpi = 0xffffffff,
        .device = &xi8088_device,
        .fdc_device = NULL,
        .sio_device = NULL,
        .vid_device = NULL,
        .snd_device = NULL,
        .net_device = NULL
    },
    {
        .name = "[8088] Z-NIX PC-1600",
        .internal_name = "znic",
        .type = MACHINE_TYPE_8088,
        .chipset = MACHINE_CHIPSET_DISCRETE,
        .init = machine_xt_znic_init,
        .p1_handler = NULL,
        .gpio_handler = NULL,
        .available_flag = MACHINE_AVAILABLE,
        .gpio_acpi_handler = NULL,
        .cpu = {
            .package = CPU_PKG_8088,
            .block = CPU_BLOCK_NONE,
            .min_bus = 0,
            .max_bus = 0,
            .min_voltage = 0,
            .max_voltage = 0,
            .min_multi = 0,
            .max_multi = 0
        },
        .bus_flags = MACHINE_PC,
        .flags = MACHINE_FLAGS_NONE,
        .ram = {
            .min = 64,
            .max = 640,
            .step = 64
        },
        .nvrmask = 0,
        .kbc_device = &keyboard_xtclone_device,
        .kbc_p1 = 0xff,
        .gpio = 0xffffffff,
        .gpio_acpi = 0xffffffff,
        .device = NULL,
        .fdc_device = NULL,
        .sio_device = NULL,
        .vid_device = NULL,
        .snd_device = NULL,
        .net_device = NULL
    },
    {
        .name = "[8088] Zenith Data Systems Z-151/152/161",
        .internal_name = "zdsz151",
        .type = MACHINE_TYPE_8088,
        .chipset = MACHINE_CHIPSET_DISCRETE,
        .init = machine_xt_z151_init,
        .p1_handler = NULL,
        .gpio_handler = NULL,
        .available_flag = MACHINE_AVAILABLE,
        .gpio_acpi_handler = NULL,
        .cpu = {
            .package = CPU_PKG_8088,
            .block = CPU_BLOCK_NONE,
            .min_bus = 0,
            .max_bus = 0,
            .min_voltage = 0,
            .max_voltage = 0,
            .min_multi = 0,
            .max_multi = 0
        },
        .bus_flags = MACHINE_PC,
        .flags = MACHINE_FLAGS_NONE,
        .ram = {
            .min = 128,
            .max = 640,
            .step = 64
        },
        .nvrmask = 0,
        .kbc_device = &keyboard_xt_zenith_device,
        .kbc_p1 = 0xff,
        .gpio = 0xffffffff,
        .gpio_acpi = 0xffffffff,
        .device = NULL,
        .fdc_device = NULL,
        .sio_device = NULL,
        .vid_device = NULL,
        .snd_device = NULL,
        .net_device = NULL
    },
    {
        .name = "[8088] Zenith Data Systems Z-159",
        .internal_name = "zdsz159",
        .type = MACHINE_TYPE_8088,
        .chipset = MACHINE_CHIPSET_DISCRETE,
        .init = machine_xt_z159_init,
        .p1_handler = NULL,
        .gpio_handler = NULL,
        .available_flag = MACHINE_AVAILABLE,
        .gpio_acpi_handler = NULL,
        .cpu = {
            .package = CPU_PKG_8088,
            .block = CPU_BLOCK_NONE,
            .min_bus = 0,
            .max_bus = 0,
            .min_voltage = 0,
            .max_voltage = 0,
            .min_multi = 0,
            .max_multi = 0
        },
        .bus_flags = MACHINE_PC,
        .flags = MACHINE_FLAGS_NONE,
        .ram = {
            .min = 128,
            .max = 640,
            .step = 64
        },
        .nvrmask = 0,
        .kbc_device = &keyboard_xt_zenith_device,
        .kbc_p1 = 0xff,
        .gpio = 0xffffffff,
        .gpio_acpi = 0xffffffff,
        .device = NULL,
        .fdc_device = NULL,
        .sio_device = NULL,
        .vid_device = NULL,
        .snd_device = NULL,
        .net_device = NULL
    },
    {
        .name = "[8088] Zenith Data Systems SupersPort (Z-184)",
        .internal_name = "zdsupers",
        .type = MACHINE_TYPE_8088,
        .chipset = MACHINE_CHIPSET_DISCRETE,
        .init = machine_xt_z184_init,
        .p1_handler = NULL,
        .gpio_handler = NULL,
        .available_flag = MACHINE_AVAILABLE,
        .gpio_acpi_handler = NULL,
        .cpu = {
            .package = CPU_PKG_8088,
            .block = CPU_BLOCK_NONE,
            .min_bus = 0,
            .max_bus = 0,
            .min_voltage = 0,
            .max_voltage = 0,
            .min_multi = 0,
            .max_multi = 0
        },
        .bus_flags = MACHINE_PC,
        .flags = MACHINE_VIDEO_FIXED,
        .ram = {
            .min = 128,
            .max = 640,
            .step = 128
        },
        .nvrmask = 0,
        .kbc_device = &keyboard_xt_zenith_device,
        .kbc_p1 = 0xff,
        .gpio = 0xffffffff,
        .gpio_acpi = 0xffffffff,
        .device = NULL,
        .fdc_device = NULL,
        .sio_device = NULL,
        .vid_device = &cga_device,
        .snd_device = NULL,
        .net_device = NULL
    },
    {
        .name = "[GC100A] Philips P3120",
        .internal_name = "p3120",
        .type = MACHINE_TYPE_8088,
        .chipset = MACHINE_CHIPSET_GC100A,
        .init = machine_xt_p3120_init,
        .p1_handler = NULL,
        .gpio_handler = NULL,
        .available_flag = MACHINE_AVAILABLE,
        .gpio_acpi_handler = NULL,
        .cpu = {
            .package = CPU_PKG_8088,
            .block = CPU_BLOCK_NONE,
            .min_bus = 0,
            .max_bus = 0,
            .min_voltage = 0,
            .max_voltage = 0,
            .min_multi = 0,
            .max_multi = 0
        },
        .bus_flags = MACHINE_PC,
        .flags = MACHINE_XTA,
        .ram = {
            .min = 256,
            .max = 768,
            .step = 256
        },
        .nvrmask = 0,
        .kbc_device = &keyboard_pc_device,
        .kbc_p1 = 0xff,
        .gpio = 0xffffffff,
        .gpio_acpi = 0xffffffff,
        .device = NULL,
        .fdc_device = NULL,
        .sio_device = NULL,
        .vid_device = NULL,
        .snd_device = NULL,
        .net_device = NULL
    },
    {
        .name = "[V20] PC-XT",
        .internal_name = "v20xt",
        .type = MACHINE_TYPE_8088,
        .chipset = MACHINE_CHIPSET_DISCRETE,
        .init = machine_xt_v20xt_init,
        .p1_handler = NULL,
        .gpio_handler = NULL,
        .available_flag = MACHINE_AVAILABLE,
        .gpio_acpi_handler = NULL,
        .cpu = {
            .package = CPU_PKG_8088,
            .block = CPU_BLOCK(CPU_8088),
            .min_bus = 0,
            .max_bus = 0,
            .min_voltage = 0,
            .max_voltage = 0,
            .min_multi = 0,
            .max_multi = 0
        },
        .bus_flags = MACHINE_PC,
        .flags = MACHINE_FLAGS_NONE,
        .ram = {
            .min = 64,
            .max = 640,
            .step = 64
        },
        .nvrmask = 0,
        .kbc_device = &keyboard_xtclone_device,
        .kbc_p1 = 0xff,
        .gpio = 0xffffffff,
        .gpio_acpi = 0xffffffff,
        .device = NULL,
        .fdc_device = NULL,
        .sio_device = NULL,
        .vid_device = NULL,
        .snd_device = NULL,
        .net_device = NULL
    },

    /* 8086 Machines */
    {
        .name = "[8086] Amstrad PC1512",
        .internal_name = "pc1512",
        .type = MACHINE_TYPE_8086,
        .chipset = MACHINE_CHIPSET_PROPRIETARY,
        .init = machine_pc1512_init,
        .p1_handler = NULL,
        .gpio_handler = NULL,
        .available_flag = MACHINE_AVAILABLE,
        .gpio_acpi_handler = NULL,
        .cpu = {
            .package = CPU_PKG_8086,
            .block = CPU_BLOCK_NONE,
            .min_bus = 8000000,
            .max_bus = 8000000,
            .min_voltage = 0,
            .max_voltage = 0,
            .min_multi = 0,
            .max_multi = 0
        },
        .bus_flags = MACHINE_PC,
        .flags = MACHINE_VIDEO_FIXED | MACHINE_MOUSE,
        .ram = {
            .min = 512,
            .max = 640,
            .step = 128
        },
        .nvrmask = 63,
        .kbc_device = NULL /* TODO: No specific kbd_device yet */,
        .kbc_p1 = 0xff,
        .gpio = 0xffffffff,
        .gpio_acpi = 0xffffffff,
        .device = NULL,
        .fdc_device = NULL,
        .sio_device = NULL,
        .vid_device = &vid_1512_device,
        .snd_device = NULL,
        .net_device = NULL
    },
    {
        .name = "[8086] Amstrad PC1640",
        .internal_name = "pc1640",
        .type = MACHINE_TYPE_8086,
        .chipset = MACHINE_CHIPSET_PROPRIETARY,
        .init = machine_pc1640_init,
        .p1_handler = NULL,
        .gpio_handler = NULL,
        .available_flag = MACHINE_AVAILABLE,
        .gpio_acpi_handler = NULL,
        .cpu = {
            .package = CPU_PKG_8086,
            .block = CPU_BLOCK_NONE,
            .min_bus = 0,
            .max_bus = 10000000,
            .min_voltage = 0,
            .max_voltage = 0,
            .min_multi = 0,
            .max_multi = 0
        },
        .bus_flags = MACHINE_PC,
        .flags = MACHINE_VIDEO | MACHINE_MOUSE,
        .ram = {
            .min = 640,
            .max = 640,
            .step = 640
        },
        .nvrmask = 63,
        .kbc_device = NULL /* TODO: No specific kbd_device yet */,
        .kbc_p1 = 0xff,
        .gpio = 0xffffffff,
        .gpio_acpi = 0xffffffff,
        .device = NULL,
        .fdc_device = NULL,
        .sio_device = NULL,
        .vid_device = &vid_1640_device,
        .snd_device = NULL,
        .net_device = NULL
    },
    {
        .name = "[8086] Amstrad PC2086",
        .internal_name = "pc2086",
        .type = MACHINE_TYPE_8086,
        .chipset = MACHINE_CHIPSET_PROPRIETARY,
        .init = machine_pc2086_init,
        .p1_handler = NULL,
        .gpio_handler = NULL,
        .available_flag = MACHINE_AVAILABLE,
        .gpio_acpi_handler = NULL,
        .cpu = {
            .package = CPU_PKG_8086,
            .block = CPU_BLOCK_NONE,
            .min_bus = 0,
            .max_bus = 10000000,
            .min_voltage = 0,
            .max_voltage = 0,
            .min_multi = 0,
            .max_multi = 0
        },
        .bus_flags = MACHINE_PC,
        .flags = MACHINE_VIDEO_FIXED | MACHINE_MOUSE,
        .ram = {
            .min = 640,
            .max = 640,
            .step = 640
        },
        .nvrmask = 63,
        .kbc_device = NULL /* TODO: No specific kbd_device yet */,
        .kbc_p1 = 0xff,
        .gpio = 0xffffffff,
        .gpio_acpi = 0xffffffff,
        .device = NULL,
        .fdc_device = NULL,
        .sio_device = NULL,
        .vid_device = &vid_pc2086_device,
        .snd_device = NULL,
        .net_device = NULL
    },
    {
        .name = "[8086] Amstrad PC3086",
        .internal_name = "pc3086",
        .type = MACHINE_TYPE_8086,
        .chipset = MACHINE_CHIPSET_PROPRIETARY,
        .init = machine_pc3086_init,
        .p1_handler = NULL,
        .gpio_handler = NULL,
        .available_flag = MACHINE_AVAILABLE,
        .gpio_acpi_handler = NULL,
        .cpu = {
            .package = CPU_PKG_8086,
            .block = CPU_BLOCK_NONE,
            .min_bus = 0,
            .max_bus = 10000000,
            .min_voltage = 0,
            .max_voltage = 0,
            .min_multi = 0,
            .max_multi = 0
        },
        .bus_flags = MACHINE_PC,
        .flags = MACHINE_VIDEO_FIXED | MACHINE_MOUSE,
        .ram = {
            .min = 640,
            .max = 640,
            .step = 640
        },
        .nvrmask = 63,
        .kbc_device = NULL /* TODO: No specific kbd_device yet */,
        .kbc_p1 = 0xff,
        .gpio = 0xffffffff,
        .gpio_acpi = 0xffffffff,
        .device = NULL,
        .fdc_device = NULL,
        .sio_device = NULL,
        .vid_device = &vid_pc3086_device,
        .snd_device = NULL,
        .net_device = NULL
    },
    {
        .name = "[8086] Amstrad PC20(0)",
        .internal_name = "pc200",
        .type = MACHINE_TYPE_8086,
        .chipset = MACHINE_CHIPSET_PROPRIETARY,
        .init = machine_pc200_init,
        .p1_handler = NULL,
        .gpio_handler = NULL,
        .available_flag = MACHINE_AVAILABLE,
        .gpio_acpi_handler = NULL,
        .cpu = {
            .package = CPU_PKG_8086,
            .block = CPU_BLOCK_NONE,
            .min_bus = 0,
            .max_bus = 10000000,
            .min_voltage = 0,
            .max_voltage = 0,
            .min_multi = 0,
            .max_multi = 0
        },
        .bus_flags = MACHINE_PC,
        .flags = MACHINE_VIDEO | MACHINE_MOUSE,
        .ram = {
            .min = 512,
            .max = 640,
            .step = 128
        },
        .nvrmask = 63,
        .kbc_device = NULL /* TODO: No specific kbd_device yet */,
        .kbc_p1 = 0xff,
        .gpio = 0xffffffff,
        .gpio_acpi = 0xffffffff,
        .device = NULL,
        .fdc_device = NULL,
        .sio_device = NULL,
        .vid_device = &vid_200_device,
        .snd_device = NULL,
        .net_device = NULL
    },
    {
        .name = "[8086] Amstrad PPC512/640",
        .internal_name = "ppc512",
        .type = MACHINE_TYPE_8086,
        .chipset = MACHINE_CHIPSET_PROPRIETARY,
        .init = machine_ppc512_init,
        .p1_handler = NULL,
        .gpio_handler = NULL,
        .available_flag = MACHINE_AVAILABLE,
        .gpio_acpi_handler = NULL,
        .cpu = {
            .package = CPU_PKG_8086,
            .block = CPU_BLOCK_NONE,
            .min_bus = 0,
            .max_bus = 10000000,
            .min_voltage = 0,
            .max_voltage = 0,
            .min_multi = 0,
            .max_multi = 0
        },
        .bus_flags = MACHINE_PC,
        .flags = MACHINE_VIDEO | MACHINE_MOUSE,
        .ram = {
            .min = 512,
            .max = 640,
            .step = 128
        },
        .nvrmask = 63,
        .kbc_device = NULL /* TODO: No specific kbd_device yet */,
        .kbc_p1 = 0xff,
        .gpio = 0xffffffff,
        .gpio_acpi = 0xffffffff,
        .device = NULL,
        .fdc_device = NULL,
        .sio_device = NULL,
        .vid_device = &vid_ppc512_device,
        .snd_device = NULL,
        .net_device = NULL
    },
    {
        .name = "[8086] Compaq Deskpro",
        .internal_name = "deskpro",
        .type = MACHINE_TYPE_8086,
        .chipset = MACHINE_CHIPSET_PROPRIETARY,
        .init = machine_xt_compaq_deskpro_init,
        .p1_handler = NULL,
        .gpio_handler = NULL,
        .available_flag = MACHINE_AVAILABLE,
        .gpio_acpi_handler = NULL,
        .cpu = {
            .package = CPU_PKG_8086,
            .block = CPU_BLOCK_NONE,
            .min_bus = 0,
            .max_bus = 0,
            .min_voltage = 0,
            .max_voltage = 0,
            .min_multi = 0,
            .max_multi = 0
        },
        .bus_flags = MACHINE_PC,
        .flags = MACHINE_FLAGS_NONE,
        .ram = {
            .min = 128,
            .max = 640,
            .step = 128
        },
        .nvrmask = 0,
        .kbc_device = &keyboard_xt_compaq_device,
        .kbc_p1 = 0xff,
        .gpio = 0xffffffff,
        .gpio_acpi = 0xffffffff,
        .device = NULL,
        .fdc_device = NULL,
        .sio_device = NULL,
        .vid_device = NULL,
        .snd_device = NULL,
        .net_device = NULL
    },
    {
        .name = "[8086] Epson Equity LT",
        .internal_name = "elt",
        .type = MACHINE_TYPE_8086,
        .chipset = MACHINE_CHIPSET_PROPRIETARY,
        .init = machine_elt_init,
        .p1_handler = NULL,
        .gpio_handler = NULL,
        .available_flag = MACHINE_AVAILABLE,
        .gpio_acpi_handler = NULL,
        .cpu = {
            .package = CPU_PKG_8086,
            .block = CPU_BLOCK_NONE,
            .min_bus = 0,
            .max_bus = 0,
            .min_voltage = 0,
            .max_voltage = 0,
            .min_multi = 0,
            .max_multi = 0
        },
        .bus_flags = MACHINE_PC,
        .flags = MACHINE_VIDEO,
        .ram = {
            .min = 640,
            .max = 640,
            .step = 640
        },
        .nvrmask = 0x3f,
        .kbc_device = &keyboard_xt_device,
        .kbc_p1 = 0xff,
        .gpio = 0xffffffff,
        .gpio_acpi = 0xffffffff,
        .device = NULL,
        .fdc_device = NULL,
        .sio_device = NULL,
        .vid_device = NULL,
        .snd_device = NULL,
        .net_device = NULL
    },
    {
        .name = "[8086] Olivetti M21/24/24SP",
        .internal_name = "m24",
        .type = MACHINE_TYPE_8086,
        .chipset = MACHINE_CHIPSET_PROPRIETARY,
        .init = machine_xt_m24_init,
        .p1_handler = NULL,
        .gpio_handler = NULL,
        .available_flag = MACHINE_AVAILABLE,
        .gpio_acpi_handler = NULL,
        .cpu = {
            .package = CPU_PKG_8086,
            .block = CPU_BLOCK_NONE,
            .min_bus = 0,
            .max_bus = 0,
            .min_voltage = 0,
            .max_voltage = 0,
            .min_multi = 0,
            .max_multi = 0
        },
        .bus_flags = MACHINE_PC,
        .flags = MACHINE_VIDEO | MACHINE_MOUSE | MACHINE_MFM,
        .ram = {
            .min = 128,
            .max = 640,
            .step = 128
        },
        .nvrmask = 15,
        .kbc_device = NULL /* TODO: No specific kbd_device yet */,
        .kbc_p1 = 0xff,
        .gpio = 0xffffffff,
        .gpio_acpi = 0xffffffff,
        .device = NULL,
        .fdc_device = NULL,
        .sio_device = NULL,
        .vid_device = &ogc_m24_device,
        .snd_device = NULL,
        .net_device = NULL
    },
    /* Has Olivetti KBC firmware. */
    {
        .name = "[8086] Olivetti M240",
        .internal_name = "m240",
        .type = MACHINE_TYPE_8086,
        .chipset = MACHINE_CHIPSET_PROPRIETARY,
        .init = machine_xt_m240_init,
        .p1_handler = NULL,
        .gpio_handler = NULL,
        .available_flag = MACHINE_AVAILABLE,
        .gpio_acpi_handler = NULL,
        .cpu = {
            .package = CPU_PKG_8086,
            .block = CPU_BLOCK_NONE,
            .min_bus = 0,
            .max_bus = 0,
            .min_voltage = 0,
            .max_voltage = 0,
            .min_multi = 0,
            .max_multi = 0
        },
        .bus_flags = MACHINE_PC,
        .flags = MACHINE_MFM,
        .ram = {
            .min = 128,
            .max = 640,
            .step = 128
        },
        .nvrmask = 15,
        .kbc_device = NULL /* TODO: No specific kbd_device yet */,
        .kbc_p1 = 0xff,
        .gpio = 0xffffffff,
        .gpio_acpi = 0xffffffff,
        .device = NULL,
        .fdc_device = NULL,
        .sio_device = NULL,
        .vid_device = NULL,
        .snd_device = NULL,
        .net_device = NULL
    },
    {
        .name = "[8086] Schetmash Iskra-3104",
        .internal_name = "iskra3104",
        .type = MACHINE_TYPE_8086,
        .chipset = MACHINE_CHIPSET_DISCRETE,
        .init = machine_xt_iskra3104_init,
        .p1_handler = NULL,
        .gpio_handler = NULL,
        .available_flag = MACHINE_AVAILABLE,
        .gpio_acpi_handler = NULL,
        .cpu = {
            .package = CPU_PKG_8086,
            .block = CPU_BLOCK_NONE,
            .min_bus = 0,
            .max_bus = 0,
            .min_voltage = 0,
            .max_voltage = 0,
            .min_multi = 0,
            .max_multi = 0
        },
        .bus_flags = MACHINE_PC,
        .flags = MACHINE_FLAGS_NONE,
        .ram = {
            .min = 128,
            .max = 640,
            .step = 128
        },
        .nvrmask = 0,
        .kbc_device = &keyboard_xtclone_device,
        .kbc_p1 = 0xff,
        .gpio = 0xffffffff,
        .gpio_acpi = 0xffffffff,
        .device = NULL,
        .fdc_device = NULL,
        .sio_device = NULL,
        .vid_device = NULL,
        .snd_device = NULL,
        .net_device = NULL
    },
    {
        .name = "[8086] Tandy 1000 SL/2",
        .internal_name = "tandy1000sl2",
        .type = MACHINE_TYPE_8086,
        .chipset = MACHINE_CHIPSET_PROPRIETARY,
        .init = machine_tandy1000sl2_init,
        .p1_handler = NULL,
        .gpio_handler = NULL,
        .available_flag = MACHINE_AVAILABLE,
        .gpio_acpi_handler = NULL,
        .cpu = {
            .package = CPU_PKG_8086,
            .block = CPU_BLOCK_NONE,
            .min_bus = 0,
            .max_bus = 0,
            .min_voltage = 0,
            .max_voltage = 0,
            .min_multi = 0,
            .max_multi = 0
        },
        .bus_flags = MACHINE_PC,
        .flags = MACHINE_VIDEO_FIXED,
        .ram = {
            .min = 512,
            .max = 768,
            .step = 128
        },
        .nvrmask = 0,
        .kbc_device = NULL /* TODO: No specific kbd_device yet */,
        .kbc_p1 = 0xff,
        .gpio = 0xffffffff,
        .gpio_acpi = 0xffffffff,
        .device = NULL,
        .fdc_device = NULL,
        .sio_device = NULL,
        .vid_device = &vid_device_sl,
        .snd_device = NULL,
        .net_device = NULL
    },
    {
        .name = "[8086] Toshiba T1200",
        .internal_name = "t1200",
        .type = MACHINE_TYPE_8086,
        .chipset = MACHINE_CHIPSET_PROPRIETARY,
        .init = machine_xt_t1200_init,
        .p1_handler = NULL,
        .gpio_handler = NULL,
        .available_flag = MACHINE_AVAILABLE,
        .gpio_acpi_handler = NULL,
        .cpu = {
            .package = CPU_PKG_8086,
            .block = CPU_BLOCK_NONE,
            .min_bus = 0,
            .max_bus = 0,
            .min_voltage = 0,
            .max_voltage = 0,
            .min_multi = 0,
            .max_multi = 0
        },
        .bus_flags = MACHINE_PC,
        .flags = MACHINE_VIDEO | MACHINE_MFM,
        .ram = {
            .min = 1024,
            .max = 2048,
            .step = 1024
        },
        .nvrmask = 63,
        .kbc_device = &keyboard_xt_t1x00_device,
        .kbc_p1 = 0xff,
        .gpio = 0xffffffff,
        .gpio_acpi = 0xffffffff,
        .device = NULL,
        .fdc_device = NULL,
        .sio_device = NULL,
        .vid_device = &t1200_video_device,
        .snd_device = NULL,
        .net_device = NULL
    },
    {
        .name = "[8086] Victor V86P",
        .internal_name = "v86p",
        .type = MACHINE_TYPE_8086,
        .chipset = MACHINE_CHIPSET_PROPRIETARY,
        .init = machine_v86p_init,
        .p1_handler = NULL,
        .gpio_handler = NULL,
        .available_flag = MACHINE_AVAILABLE,
        .gpio_acpi_handler = NULL,
        .cpu = {
            .package = CPU_PKG_8086,
            .block = CPU_BLOCK_NONE,
            .min_bus = 0,
            .max_bus = 0,
            .min_voltage = 0,
            .max_voltage = 0,
            .min_multi = 0,
            .max_multi = 0
        },
        .bus_flags = MACHINE_PC,
        .flags = MACHINE_VIDEO | MACHINE_MFM,
        .ram = {
            .min = 512,
            .max = 1024,
            .step = 128
        },
        .nvrmask = 127,
        .kbc_device = &keyboard_xt_device,
        .kbc_p1 = 0xff,
        .gpio = 0xffffffff,
        .gpio_acpi = 0xffffffff,
        .device = NULL,
        .fdc_device = NULL,
        .sio_device = NULL,
        .vid_device = NULL,
        .snd_device = NULL,
        .net_device = NULL
    },

#ifdef USE_LASERXT
    {
        .name = "[8086] VTech Laser XT3",
        .internal_name = "lxt3",
        .type = MACHINE_TYPE_8086,
        .chipset = MACHINE_CHIPSET_DISCRETE,
        .init = machine_xt_lxt3_init,
        .p1_handler = NULL,
        .gpio_handler = NULL,
        .available_flag = MACHINE_AVAILABLE,
        .gpio_acpi_handler = NULL,
        .cpu = {
            .package = CPU_PKG_8086,
            .block = CPU_BLOCK_NONE,
            .min_bus = 0,
            .max_bus = 0,
            .min_voltage = 0,
            .max_voltage = 0,
            .min_multi = 0,
            .max_multi = 0
        },
        .bus_flags = MACHINE_PC,
        .flags = MACHINE_FLAGS_NONE,
        .ram = {
            .min = 256,
            .max = 640,
            .step = 256
        },
        .nvrmask = 0,
        .kbc_device = &keyboard_xt_lxt3_device,
        .kbc_p1 = 0xff,
        .gpio = 0xffffffff,
        .gpio_acpi = 0xffffffff,
        .device = NULL,
        .fdc_device = NULL,
        .sio_device = NULL,
        .vid_device = NULL,
        .snd_device = NULL,
        .net_device = NULL
    },
#endif /* USE_LASERXT */

    /* 286 AT machines */
    /* Has IBM AT KBC firmware. */
    {
        .name = "[ISA] IBM AT",
        .internal_name = "ibmat",
        .type = MACHINE_TYPE_286,
        .chipset = MACHINE_CHIPSET_DISCRETE,
        .init = machine_at_ibm_init,
        .p1_handler = NULL,
        .gpio_handler = NULL,
        .available_flag = MACHINE_AVAILABLE,
        .gpio_acpi_handler = NULL,
        .cpu = {
            .package = CPU_PKG_286,
            .block = CPU_BLOCK_NONE,
            .min_bus = 6000000,
            .max_bus = 8000000,
            .min_voltage = 0,
            .max_voltage = 0,
            .min_multi = 0,
            .max_multi = 0
        },
        .bus_flags = MACHINE_AT,
        .flags = MACHINE_FLAGS_NONE,
        .ram = {
            .min = 256,
            .max = 512,
            .step = 256
        },
        .nvrmask = 63,
        .kbc_device = NULL,
        .kbc_p1 = 0xff,
        .gpio = 0xffffffff,
        .gpio_acpi = 0xffffffff,
        .device = NULL,
        .fdc_device = NULL,
        .sio_device = NULL,
        .vid_device = NULL,
        .snd_device = NULL,
        .net_device = NULL
    },
    /* Has IBM PS/2 Type 1 KBC firmware. */
    {
        .name = "[ISA] IBM PS/1 model 2011",
        .internal_name = "ibmps1es",
        .type = MACHINE_TYPE_286,
        .chipset = MACHINE_CHIPSET_PROPRIETARY,
        .init = machine_ps1_m2011_init,
        .p1_handler = NULL,
        .gpio_handler = NULL,
        .available_flag = MACHINE_AVAILABLE,
        .gpio_acpi_handler = NULL,
        .cpu = {
            .package = CPU_PKG_286,
            .block = CPU_BLOCK_NONE,
            .min_bus = 10000000,
            .max_bus = 10000000,
            .min_voltage = 0,
            .max_voltage = 0,
            .min_multi = 0,
            .max_multi = 0
        },
        .bus_flags = MACHINE_PS2,
        .flags = MACHINE_XTA | MACHINE_VIDEO_FIXED,
        .ram = {
            .min = 512,
            .max = 15360,
            .step = 512
        },
        .nvrmask = 63,
        .kbc_device = NULL,
        .kbc_p1 = 0xff,
        .gpio = 0xffffffff,
        .gpio_acpi = 0xffffffff,
        .device = &ps1_2011_device,
        .fdc_device = NULL,
        .sio_device = NULL,
        .vid_device = NULL,
        .snd_device = NULL,
        .net_device = NULL
    },
    /* Has IBM PS/2 Type 1 KBC firmware. */
    {
        .name = "[ISA] IBM PS/2 model 30-286",
        .internal_name = "ibmps2_m30_286",
        .type = MACHINE_TYPE_286,
        .chipset = MACHINE_CHIPSET_PROPRIETARY,
        .init = machine_ps2_m30_286_init,
        .p1_handler = NULL,
        .gpio_handler = NULL,
        .available_flag = MACHINE_AVAILABLE,
        .gpio_acpi_handler = NULL,
        .cpu = {
            .package = CPU_PKG_286 | CPU_PKG_486SLC_IBM,
            .block = CPU_BLOCK_NONE,
            .min_bus = 10000000,
            .max_bus = 0,
            .min_voltage = 0,
            .max_voltage = 0,
            .min_multi = 0,
            .max_multi = 0
        },
        .bus_flags = MACHINE_PS2,
        .flags = MACHINE_XTA | MACHINE_VIDEO_FIXED,
        .ram = {
            .min = 1024,
            .max = 16384,
            .step = 1024
        },
        .nvrmask = 127,
        .kbc_device = NULL,
        .kbc_p1 = 0xff,
        .gpio = 0xffffffff,
        .gpio_acpi = 0xffffffff,
        .device = NULL,
        .fdc_device = NULL,
        .sio_device = NULL,
        .vid_device = NULL,
        .snd_device = NULL,
        .net_device = NULL
    },
    /* Has IBM AT KBC firmware. */
    {
        .name = "[ISA] IBM XT Model 286",
        .internal_name = "ibmxt286",
        .type = MACHINE_TYPE_286,
        .chipset = MACHINE_CHIPSET_DISCRETE,
        .init = machine_at_ibmxt286_init,
        .p1_handler = NULL,
        .gpio_handler = NULL,
        .available_flag = MACHINE_AVAILABLE,
        .gpio_acpi_handler = NULL,
        .cpu = {
            .package = CPU_PKG_286,
            .block = CPU_BLOCK_NONE,
            .min_bus = 6000000,
            .max_bus = 6000000,
            .min_voltage = 0,
            .max_voltage = 0,
            .min_multi = 0,
            .max_multi = 0
        },
        .bus_flags = MACHINE_AT,
        .flags = MACHINE_FLAGS_NONE,
        .ram = {
            .min = 256,
            .max = 640,
            .step = 128
        },
        .nvrmask = 127,
        .kbc_device = NULL,
        .kbc_p1 = 0xff,
        .gpio = 0xffffffff,
        .gpio_acpi = 0xffffffff,
        .device = NULL,
        .fdc_device = NULL,
        .sio_device = NULL,
        .vid_device = NULL,
        .snd_device = NULL,
        .net_device = NULL
    },
    /* AMI BIOS for a chipset-less machine, most likely has AMI 'F' KBC firmware. */
    {
        .name = "[ISA] AMI IBM AT",
        .internal_name = "ibmatami",
        .type = MACHINE_TYPE_286,
        .chipset = MACHINE_CHIPSET_DISCRETE,
        .init = machine_at_ibmatami_init,
        .p1_handler = NULL,
        .gpio_handler = NULL,
        .available_flag = MACHINE_AVAILABLE,
        .gpio_acpi_handler = NULL,
        .cpu = {
            .package = CPU_PKG_286,
            .block = CPU_BLOCK_NONE,
            .min_bus = 0,
            .max_bus = 0,
            .min_voltage = 0,
            .max_voltage = 0,
            .min_multi = 0,
            .max_multi = 0
        },
        .bus_flags = MACHINE_AT,
        .flags = MACHINE_FLAGS_NONE,
        .ram = {
            .min = 256,
            .max = 512,
            .step = 256
        },
        .nvrmask = 63,
        .kbc_device = NULL,
        .kbc_p1 = 0xff,
        .gpio = 0xffffffff,
        .gpio_acpi = 0xffffffff,
        .device = NULL,
        .fdc_device = NULL,
        .sio_device = NULL,
        .vid_device = NULL,
        .snd_device = NULL,
        .net_device = NULL
    },
    /* Uses Commodore (CBM) KBC firmware, to be implemented as identical to the
       IBM AT KBC firmware unless evidence emerges of any proprietary commands. */
    {
        .name = "[ISA] Commodore PC 30 III",
        .internal_name = "cmdpc30",
        .type = MACHINE_TYPE_286,
        .chipset = MACHINE_CHIPSET_PROPRIETARY,
        .init = machine_at_cmdpc_init,
        .p1_handler = NULL,
        .gpio_handler = NULL,
        .available_flag = MACHINE_AVAILABLE,
        .gpio_acpi_handler = NULL,
        .cpu = {
            .package = CPU_PKG_286,
            .block = CPU_BLOCK_NONE,
            .min_bus = 6000000,
            .max_bus = 12500000,
            .min_voltage = 0,
            .max_voltage = 0,
            .min_multi = 0,
            .max_multi = 0
        },
        .bus_flags = MACHINE_AT,
        .flags = MACHINE_FLAGS_NONE,
        .ram = {
            .min = 640,
            .max = 14912,
            .step = 64
        },
        .nvrmask = 127,
        .kbc_device = NULL,
        .kbc_p1 = 0xff,
        .gpio = 0xffffffff,
        .gpio_acpi = 0xffffffff,
        .device = NULL,
        .fdc_device = NULL,
        .sio_device = NULL,
        .vid_device = NULL,
        .snd_device = NULL,
        .net_device = NULL
    },
    /* Uses Compaq KBC firmware. */
    {
        .name = "[ISA] Compaq Portable II",
        .internal_name = "portableii",
        .type = MACHINE_TYPE_286,
        .chipset = MACHINE_CHIPSET_PROPRIETARY,
        .init = machine_at_portableii_init,
        .p1_handler = NULL,
        .gpio_handler = NULL,
        .available_flag = MACHINE_AVAILABLE,
        .gpio_acpi_handler = NULL,
        .cpu = {
            .package = CPU_PKG_286,
            .block = CPU_BLOCK_NONE,
            .min_bus = 6000000,
            .max_bus = 16000000,
            .min_voltage = 0,
            .max_voltage = 0,
            .min_multi = 0,
            .max_multi = 0
        },
        .bus_flags = MACHINE_AT,
        .flags = MACHINE_FLAGS_NONE,
        .ram = {
            .min = 640,
            .max = 16384,
            .step = 128
        },
        .nvrmask = 127,
        .kbc_device = NULL,
        .kbc_p1 = 0xff,
        .gpio = 0xffffffff,
        .gpio_acpi = 0xffffffff,
        .device = NULL,
        .fdc_device = NULL,
        .sio_device = NULL,
        .vid_device = NULL,
        .snd_device = NULL,
        .net_device = NULL
    },
    /* Uses Compaq KBC firmware. */
    {
        .name = "[ISA] Compaq Portable III",
        .internal_name = "portableiii",
        .type = MACHINE_TYPE_286,
        .chipset = MACHINE_CHIPSET_PROPRIETARY,
        .init = machine_at_portableiii_init,
        .p1_handler = NULL,
        .gpio_handler = NULL,
        .available_flag = MACHINE_AVAILABLE,
        .gpio_acpi_handler = NULL,
        .cpu = {
            .package = CPU_PKG_286,
            .block = CPU_BLOCK_NONE,
            .min_bus = 6000000,
            .max_bus = 16000000,
            .min_voltage = 0,
            .max_voltage = 0,
            .min_multi = 0,
            .max_multi = 0
        },
        .bus_flags = MACHINE_AT,
        .flags = MACHINE_IDE | MACHINE_VIDEO,
        .ram = {
            .min = 640,
            .max = 16384,
            .step = 128
        },
        .nvrmask = 127,
        .kbc_device = NULL,
        .kbc_p1 = 0xff,
        .gpio = 0xffffffff,
        .gpio_acpi = 0xffffffff,
        .device = NULL,
        .fdc_device = NULL,
        .sio_device = NULL,
        .vid_device = &compaq_plasma_device,
        .snd_device = NULL,
        .net_device = NULL
    },
    {
        .name = "[ISA] GRiD GRiDcase 1520",
        .internal_name = "grid1520",
        .type = MACHINE_TYPE_286,
        .chipset = MACHINE_CHIPSET_PROPRIETARY,
        .init = machine_at_grid1520_init,
        .p1_handler = NULL,
        .gpio_handler = NULL,
        .available_flag = MACHINE_AVAILABLE,
        .gpio_acpi_handler = NULL,
        .cpu = {
            .package = CPU_PKG_286,
            .block = CPU_BLOCK_NONE,
            .min_bus = 6000000,
            .max_bus = 10000000,
            .min_voltage = 0,
            .max_voltage = 0,
            .min_multi = 0,
            .max_multi = 0
        },
        .bus_flags = MACHINE_AT,
        .flags = MACHINE_IDE /*| MACHINE_VIDEO_FIXED*/,
        .ram = {
            .min = 1024,
            .max = 8192,
            .step = 1024
        },
        .nvrmask = 127,
        .kbc_device = NULL,
        .kbc_p1 = 0xff,
        .gpio = 0xffffffff,
        .gpio_acpi = 0xffffffff,
        .device = NULL,
        .fdc_device = NULL,
        .sio_device = NULL,
        .vid_device = NULL,
        .snd_device = NULL,
        .net_device = NULL
    },
    /* Has IBM AT KBC firmware. */
    {
        .name = "[ISA] MR BIOS 286 clone",
        .internal_name = "mr286",
        .type = MACHINE_TYPE_286,
        .chipset = MACHINE_CHIPSET_DISCRETE,
        .init = machine_at_mr286_init,
        .p1_handler = NULL,
        .gpio_handler = NULL,
        .available_flag = MACHINE_AVAILABLE,
        .gpio_acpi_handler = NULL,
        .cpu = {
            .package = CPU_PKG_286,
            .block = CPU_BLOCK_NONE,
            .min_bus = 0,
            .max_bus = 0,
            .min_voltage = 0,
            .max_voltage = 0,
            .min_multi = 0,
            .max_multi = 0
        },
        .bus_flags = MACHINE_AT,
        .flags = MACHINE_IDE,
        .ram = {
            .min = 512,
            .max = 16384,
            .step = 128
        },
        .nvrmask = 127,
        .kbc_device = NULL,
        .kbc_p1 = 0xff,
        .gpio = 0xffffffff,
        .gpio_acpi = 0xffffffff,
        .device = NULL,
        .fdc_device = NULL,
        .sio_device = NULL,
        .vid_device = NULL,
        .snd_device = NULL,
        .net_device = NULL
    },
    /* Has IBM AT KBC firmware. */
    {
        .name = "[ISA] NCR PC8/810/710/3390/3392",
        .internal_name = "pc8",
        .type = MACHINE_TYPE_286,
        .chipset = MACHINE_CHIPSET_DISCRETE,
        .init = machine_at_pc8_init,
        .p1_handler = NULL,
        .gpio_handler = NULL,
        .available_flag = MACHINE_AVAILABLE,
        .gpio_acpi_handler = NULL,
        .cpu = {
            .package = CPU_PKG_286,
            .block = CPU_BLOCK_NONE,
            .min_bus = 0,
            .max_bus = 0,
            .min_voltage = 0,
            .max_voltage = 0,
            .min_multi = 0,
            .max_multi = 0
        },
        .bus_flags = MACHINE_AT,
        .flags = MACHINE_FLAGS_NONE,
        .ram = {
            .min = 512,
            .max = 16384,
            .step = 128
        },
        .nvrmask = 127,
        .kbc_device = NULL,
        .kbc_p1 = 0xff,
        .gpio = 0xffffffff,
        .gpio_acpi = 0xffffffff,
        .device = NULL,
        .fdc_device = NULL,
        .sio_device = NULL,
        .vid_device = NULL,
        .snd_device = NULL,
        .net_device = NULL
    },
#ifdef USE_OLIVETTI
    /* Has Olivetti KBC firmware. */
    {
        .name = "[ISA] Olivetti M290",
        .internal_name = "m290",
        .type = MACHINE_TYPE_286,
        .chipset = MACHINE_CHIPSET_PROPRIETARY,
        .init = machine_at_m290_init,
        .p1_handler = NULL,
        .gpio_handler = NULL,
        .available_flag = MACHINE_AVAILABLE,
        .gpio_acpi_handler = NULL,
        .cpu = {
            .package = CPU_PKG_286,
            .block = CPU_BLOCK_NONE,
            .min_bus = 0,
            .max_bus = 0,
            .min_voltage = 0,
            .max_voltage = 0,
            .min_multi = 0,
            .max_multi = 0
        },
        .bus_flags = MACHINE_AT,
        .flags = MACHINE_FLAGS_NONE,
        .ram = {
            .min = 640,
            .max = 16384,
            .step = 128
        },
        .nvrmask = 127,
        .kbc_device = NULL,
        .kbc_p1 = 0xff,
        .gpio = 0xffffffff,
        .gpio_acpi = 0xffffffff,
        .device = NULL,
        .fdc_device = NULL,
        .sio_device = NULL,
        .vid_device = NULL,
        .snd_device = NULL,
        .net_device = NULL
    },
#endif /* USE_OLIVETTI */
#ifdef USE_OPEN_AT
    /* Has IBM AT KBC firmware. */
    {
        .name = "[ISA] OpenAT",
        .internal_name = "openat",
        .type = MACHINE_TYPE_286,
        .chipset = MACHINE_CHIPSET_DISCRETE,
        .init = machine_at_openat_init,
        .p1_handler = NULL,
        .gpio_handler = NULL,
        .available_flag = MACHINE_AVAILABLE,
        .gpio_acpi_handler = NULL,
        .cpu = {
            .package = CPU_PKG_286,
            .block = CPU_BLOCK_NONE,
            .min_bus = 0,
            .max_bus = 0,
            .min_voltage = 0,
            .max_voltage = 0,
            .min_multi = 0,
            .max_multi = 0
        },
        .bus_flags = MACHINE_AT,
        .flags = MACHINE_FLAGS_NONE,
        .ram = {
            .min = 256,
            .max = 15872,
            .step = 128
        },
        .nvrmask = 63,
        .kbc_device = NULL,
        .kbc_p1 = 0xff,
        .gpio = 0xffffffff,
        .gpio_acpi = 0xffffffff,
        .device = NULL,
        .fdc_device = NULL,
        .sio_device = NULL,
        .vid_device = NULL,
        .snd_device = NULL,
        .net_device = NULL
    },
#endif /* USE_OPEN_AT */
    /* Has IBM AT KBC firmware. */
    {
        .name = "[ISA] Phoenix IBM AT",
        .internal_name = "ibmatpx",
        .type = MACHINE_TYPE_286,
        .chipset = MACHINE_CHIPSET_DISCRETE,
        .init = machine_at_ibmatpx_init,
        .p1_handler = NULL,
        .gpio_handler = NULL,
        .available_flag = MACHINE_AVAILABLE,
        .gpio_acpi_handler = NULL,
        .cpu = {
            .package = CPU_PKG_286,
            .block = CPU_BLOCK_NONE,
            .min_bus = 0,
            .max_bus = 0,
            .min_voltage = 0,
            .max_voltage = 0,
            .min_multi = 0,
            .max_multi = 0
        },
        .bus_flags = MACHINE_AT,
        .flags = MACHINE_FLAGS_NONE,
        .ram = {
            .min = 256,
            .max = 512,
            .step = 256
        },
        .nvrmask = 63,
        .kbc_device = NULL,
        .kbc_p1 = 0xff,
        .gpio = 0xffffffff,
        .gpio_acpi = 0xffffffff,
        .device = NULL,
        .fdc_device = NULL,
        .sio_device = NULL,
        .vid_device = NULL,
        .snd_device = NULL,
        .net_device = NULL
    },
    /* Has Quadtel KBC firmware. */
    {
        .name = "[ISA] Quadtel IBM AT",
        .internal_name = "ibmatquadtel",
        .type = MACHINE_TYPE_286,
        .chipset = MACHINE_CHIPSET_DISCRETE,
        .init = machine_at_ibmatquadtel_init,
        .p1_handler = NULL,
        .gpio_handler = NULL,
        .available_flag = MACHINE_AVAILABLE,
        .gpio_acpi_handler = NULL,
        .cpu = {
            .package = CPU_PKG_286,
            .block = CPU_BLOCK_NONE,
            .min_bus = 0,
            .max_bus = 0,
            .min_voltage = 0,
            .max_voltage = 0,
            .min_multi = 0,
            .max_multi = 0
        },
        .bus_flags = MACHINE_AT,
        .flags = MACHINE_FLAGS_NONE,
        .ram = {
            .min = 256,
            .max = 512,
            .step = 256
        },
        .nvrmask = 63,
        .kbc_device = NULL,
        .kbc_p1 = 0xff,
        .gpio = 0xffffffff,
        .gpio_acpi = 0xffffffff,
        .device = NULL,
        .fdc_device = NULL,
        .sio_device = NULL,
        .vid_device = NULL,
        .snd_device = NULL,
        .net_device = NULL
    },
    /* This has a Siemens proprietary KBC which is completely undocumented. */
    {
        .name = "[ISA] Siemens PCD-2L",
        .internal_name = "siemens",
        .type = MACHINE_TYPE_286,
        .chipset = MACHINE_CHIPSET_DISCRETE,
        .init = machine_at_siemens_init,
        .p1_handler = NULL,
        .gpio_handler = NULL,
        .available_flag = MACHINE_AVAILABLE,
        .gpio_acpi_handler = NULL,
        .cpu = {
            .package = CPU_PKG_286,
            .block = CPU_BLOCK_NONE,
            .min_bus = 6000000,
            .max_bus = 12500000,
            .min_voltage = 0,
            .max_voltage = 0,
            .min_multi = 0,
            .max_multi = 0
        },
        .bus_flags = MACHINE_AT,
        .flags = MACHINE_FLAGS_NONE,
        .ram = {
            .min = 256,
            .max = 15872,
            .step = 128
        },
        .nvrmask = 63,
        .kbc_device = NULL,
        .kbc_p1 = 0xff,
        .gpio = 0xffffffff,
        .gpio_acpi = 0xffffffff,
        .device = NULL,
        .fdc_device = NULL,
        .sio_device = NULL,
        .vid_device = NULL,
        .snd_device = NULL,
        .net_device = NULL
    },
    /* This has Toshiba's proprietary KBC, which is already implemented. */
    {
        .name = "[ISA] Toshiba T3100e",
        .internal_name = "t3100e",
        .type = MACHINE_TYPE_286,
        .chipset = MACHINE_CHIPSET_PROPRIETARY,
        .init = machine_at_t3100e_init,
        .p1_handler = NULL,
        .gpio_handler = NULL,
        .available_flag = MACHINE_AVAILABLE,
        .gpio_acpi_handler = NULL,
        .cpu = {
            .package = CPU_PKG_286,
            .block = CPU_BLOCK_NONE,
            .min_bus = 0,
            .max_bus = 0,
            .min_voltage = 0,
            .max_voltage = 0,
            .min_multi = 0,
            .max_multi = 0
        },
        .bus_flags = MACHINE_AT,
        .flags = MACHINE_IDE | MACHINE_VIDEO_FIXED,
        .ram = {
            .min = 1024,
            .max = 5120,
            .step = 256
        },
        .nvrmask = 63,
        .kbc_device = NULL,
        .kbc_p1 = 0xff,
        .gpio = 0xffffffff,
        .gpio_acpi = 0xffffffff,
        .device = NULL,
        .fdc_device = NULL,
        .sio_device = NULL,
        .vid_device = NULL,
        .snd_device = NULL,
        .net_device = NULL
    },
    /* Has Chips & Technologies KBC firmware. */
    {
        .name = "[ISA] Wells American A*Star",
        .internal_name = "wellamerastar",
        .type = MACHINE_TYPE_286,
        .chipset = MACHINE_CHIPSET_DISCRETE,
        .init = machine_at_wellamerastar_init,
        .p1_handler = NULL,
        .gpio_handler = NULL,
        .available_flag = MACHINE_AVAILABLE,
        .gpio_acpi_handler = NULL,
        .cpu = {
            .package = CPU_PKG_286,
            .block = CPU_BLOCK_NONE,
            .min_bus = 6000000,
            .max_bus = 14000000,
            .min_voltage = 0,
            .max_voltage = 0,
            .min_multi = 0,
            .max_multi = 0
        },
        .bus_flags = MACHINE_AT,
        .flags = MACHINE_FLAGS_NONE,
        .ram = {
            .min = 512,
            .max = 1024,
            .step = 512
        },
        .nvrmask = 63,
        .kbc_device = NULL,
        .kbc_p1 = 0xff,
        .gpio = 0xffffffff,
        .gpio_acpi = 0xffffffff,
        .device = NULL,
        .fdc_device = NULL,
        .sio_device = NULL,
        .vid_device = NULL,
        .snd_device = NULL,
        .net_device = NULL
    },
    /* Has Quadtel KBC firmware. */
    {
        .name = "[GC103] Quadtel 286 clone",
        .internal_name = "quadt286",
        .type = MACHINE_TYPE_286,
        .chipset = MACHINE_CHIPSET_GC103,
        .init = machine_at_quadt286_init,
        .p1_handler = NULL,
        .gpio_handler = NULL,
        .available_flag = MACHINE_AVAILABLE,
        .gpio_acpi_handler = NULL,
        .cpu = {
            .package = CPU_PKG_286,
            .block = CPU_BLOCK_NONE,
            .min_bus = 0,
            .max_bus = 0,
            .min_voltage = 0,
            .max_voltage = 0,
            .min_multi = 0,
            .max_multi = 0
        },
        .bus_flags = MACHINE_AT,
        .flags = MACHINE_SOFTFLOAT_ONLY,
        .ram = {
            .min = 512,
            .max = 16384,
            .step = 128
        },
        .nvrmask = 127,
        .kbc_device = NULL,
        .kbc_p1 = 0xff,
        .gpio = 0xffffffff,
        .gpio_acpi = 0xffffffff,
        .device = NULL,
        .fdc_device = NULL,
        .sio_device = NULL,
        .vid_device = NULL,
        .snd_device = NULL,
        .net_device = NULL
    },
    /* Most likely has AMI 'F' KBC firmware. */
    {
        .name = "[GC103] TriGem 286M",
        .internal_name = "tg286m",
        .type = MACHINE_TYPE_286,
        .chipset = MACHINE_CHIPSET_GC103,
        .init = machine_at_tg286m_init,
        .p1_handler = NULL,
        .gpio_handler = NULL,
        .available_flag = MACHINE_AVAILABLE,
        .gpio_acpi_handler = NULL,
        .cpu = {
            .package = CPU_PKG_286,
            .block = CPU_BLOCK_NONE,
            .min_bus = 0,
            .max_bus = 0,
            .min_voltage = 0,
            .max_voltage = 0,
            .min_multi = 0,
            .max_multi = 0
        },
        .bus_flags = MACHINE_AT,
        .flags = MACHINE_IDE,
        .ram = {
            .min = 512,
            .max = 8192,
            .step = 128
        },
        .nvrmask = 127,
        .kbc_device = NULL,
        .kbc_p1 = 0xff,
        .gpio = 0xffffffff,
        .gpio_acpi = 0xffffffff,
        .device = NULL,
        .fdc_device = NULL,
        .sio_device = NULL,
        .vid_device = NULL,
        .snd_device = NULL,
        .net_device = NULL
    },
    /* Has IBM AT KBC firmware. */
    {
        .name = "[NEAT] Arche AMA-2010",
        .internal_name = "px286",
        .type = MACHINE_TYPE_286,
        .chipset = MACHINE_CHIPSET_NEAT,
        .init = machine_at_px286_init,
        .p1_handler = NULL,
        .gpio_handler = NULL,
        .available_flag = MACHINE_AVAILABLE,
        .gpio_acpi_handler = NULL,
        .cpu = {
            .package = CPU_PKG_286,
            .block = CPU_BLOCK_NONE,
            .min_bus = 0,
            .max_bus = 0,
            .min_voltage = 0,
            .max_voltage = 0,
            .min_multi = 0,
            .max_multi = 0
        },
        .bus_flags = MACHINE_AT,
        .flags = MACHINE_FLAGS_NONE,
        .ram = {
            .min = 512,
            .max = 16384,
            .step = 128
        },
        .nvrmask = 127,
        .kbc_device = NULL,
        .kbc_p1 = 0xff,
        .gpio = 0xffffffff,
        .gpio_acpi = 0xffffffff,
        .device = NULL,
        .fdc_device = NULL,
        .sio_device = NULL,
        .vid_device = NULL,
        .snd_device = NULL,
        .net_device = NULL
    },
    /* This has "AMI KEYBOARD BIOS", most likely 'F'. */
    {
        .name = "[NEAT] DataExpert 286",
        .internal_name = "ami286",
        .type = MACHINE_TYPE_286,
        .chipset = MACHINE_CHIPSET_NEAT,
        .init = machine_at_neat_ami_init,
        .p1_handler = NULL,
        .gpio_handler = NULL,
        .available_flag = MACHINE_AVAILABLE,
        .gpio_acpi_handler = NULL,
        .cpu = {
            .package = CPU_PKG_286,
            .block = CPU_BLOCK_NONE,
            .min_bus = 0,
            .max_bus = 0,
            .min_voltage = 0,
            .max_voltage = 0,
            .min_multi = 0,
            .max_multi = 0
        },
        .bus_flags = MACHINE_AT,
        .flags = MACHINE_FLAGS_NONE,
        .ram = {
            .min = 512,
            .max = 8192,
            .step = 128
        },
        .nvrmask = 127,
        .kbc_device = NULL,
        .kbc_p1 = 0xff,
        .gpio = 0xffffffff,
        .gpio_acpi = 0xffffffff,
        .device = NULL,
        .fdc_device = NULL,
        .sio_device = NULL,
        .vid_device = NULL,
        .snd_device = NULL,
        .net_device = NULL
    },
    /* has an Award-branded KBC controller */
    {
        .name = "[NEAT] Hyundai Super-286C",
        .internal_name = "super286c",
        .type = MACHINE_TYPE_286,
        .chipset = MACHINE_CHIPSET_NEAT,
        .init = machine_at_super286c_init,
        .p1_handler = NULL,
        .gpio_handler = NULL,
        .available_flag = MACHINE_AVAILABLE,
        .gpio_acpi_handler = NULL,
        .cpu = {
            .package = CPU_PKG_286,
            .block = CPU_BLOCK_NONE,
            .min_bus = 0,
            .max_bus = 0,
            .min_voltage = 0,
            .max_voltage = 0,
            .min_multi = 0,
            .max_multi = 0
        },
        .bus_flags = MACHINE_AT,
        .flags = MACHINE_FLAGS_NONE,
        .ram = {
            .min = 512,
            .max = 1024,
            .step = 128
        },
        .nvrmask = 127,
        .kbc_device = NULL,
        .kbc_p1 = 0xff,
        .gpio = 0xffffffff,
        .gpio_acpi = 0xffffffff,
        .device = NULL,
        .fdc_device = NULL,
        .sio_device = NULL,
        .vid_device = NULL,
        .snd_device = NULL,
        .net_device = NULL
    },
    /* Has IBM AT KBC firmware. */
    {
        .name = "[NEAT] NCR 3302",
        .internal_name = "3302",
        .type = MACHINE_TYPE_286,
        .chipset = MACHINE_CHIPSET_NEAT,
        .init = machine_at_3302_init,
        .p1_handler = NULL,
        .gpio_handler = NULL,
        .available_flag = MACHINE_AVAILABLE,
        .gpio_acpi_handler = NULL,
        .cpu = {
            .package = CPU_PKG_286,
            .block = CPU_BLOCK_NONE,
            .min_bus = 0,
            .max_bus = 0,
            .min_voltage = 0,
            .max_voltage = 0,
            .min_multi = 0,
            .max_multi = 0
        },
        .bus_flags = MACHINE_AT,
        .flags = MACHINE_IDE | MACHINE_VIDEO,
        .ram = {
            .min = 512,
            .max = 16384,
            .step = 128
        },
        .nvrmask = 127,
        .kbc_device = NULL,
        .kbc_p1 = 0xff,
        .gpio = 0xffffffff,
        .gpio_acpi = 0xffffffff,
        .device = NULL,
        .fdc_device = NULL,
        .sio_device = NULL,
        .vid_device = NULL,
        .snd_device = NULL,
        .net_device = NULL
    },
    /* Has Chips & Technologies KBC firmware. */
    {
        .name = "[SCAT] GW-286CT GEAR",
        .internal_name = "gw286ct",
        .type = MACHINE_TYPE_286,
        .chipset = MACHINE_CHIPSET_SCAT,
        .init = machine_at_gw286ct_init,
        .p1_handler = NULL,
        .gpio_handler = NULL,
        .available_flag = MACHINE_AVAILABLE,
        .gpio_acpi_handler = NULL,
        .cpu = {
            .package = CPU_PKG_286,
            .block = CPU_BLOCK_NONE,
            .min_bus = 0,
            .max_bus = 0,
            .min_voltage = 0,
            .max_voltage = 0,
            .min_multi = 0,
            .max_multi = 0
        },
        .bus_flags = MACHINE_AT,
        .flags = MACHINE_IDE,
        .ram = {
            .min = 512,
            .max = 16384,
            .step = 128
        },
        .nvrmask = 127,
        .kbc_device = NULL,
        .kbc_p1 = 0xff,
        .gpio = 0xffffffff,
        .gpio_acpi = 0xffffffff,
        .device = NULL,
        .fdc_device = NULL,
        .sio_device = NULL,
        .vid_device = NULL,
        .snd_device = NULL,
        .net_device = NULL
    },
    /* Has IBM PS/2 Type 1 KBC firmware. */
    {
        .name = "[SCAT] Goldstar GDC-212M",
        .internal_name = "gdc212m",
        .type = MACHINE_TYPE_286,
        .chipset = MACHINE_CHIPSET_SCAT,
        .init = machine_at_gdc212m_init,
        .p1_handler = NULL,
        .gpio_handler = NULL,
        .available_flag = MACHINE_AVAILABLE,
        .gpio_acpi_handler = NULL,
        .cpu = {
            .package = CPU_PKG_286,
            .block = CPU_BLOCK_NONE,
            .min_bus = 0,
            .max_bus = 0,
            .min_voltage = 0,
            .max_voltage = 0,
            .min_multi = 0,
            .max_multi = 0
        },
        .bus_flags = MACHINE_PS2,
        .flags = MACHINE_IDE,
        .ram = {
            .min = 512,
            .max = 4096,
            .step = 512
        },
        .nvrmask = 127,
        .kbc_device = NULL,
        .kbc_p1 = 0xff,
        .gpio = 0xffffffff,
        .gpio_acpi = 0xffffffff,
        .device = NULL,
        .fdc_device = NULL,
        .sio_device = NULL,
        .vid_device = NULL,
        .snd_device = NULL,
        .net_device = NULL
    },
    /* Has a VIA VT82C42N KBC. */
    {
        .name = "[SCAT] Hyundai Solomon 286KP",
        .internal_name = "award286",
        .type = MACHINE_TYPE_286,
        .chipset = MACHINE_CHIPSET_SCAT,
        .init = machine_at_award286_init,
        .p1_handler = NULL,
        .gpio_handler = NULL,
        .available_flag = MACHINE_AVAILABLE,
        .gpio_acpi_handler = NULL,
        .cpu = {
            .package = CPU_PKG_286,
            .block = CPU_BLOCK_NONE,
            .min_bus = 0,
            .max_bus = 0,
            .min_voltage = 0,
            .max_voltage = 0,
            .min_multi = 0,
            .max_multi = 0
        },
        .bus_flags = MACHINE_AT,
        .flags = MACHINE_IDE,
        .ram = {
            .min = 512,
            .max = 8192,
            .step = 128
        },
        .nvrmask = 127,
        .kbc_device = NULL,
        .kbc_p1 = 0xff,
        .gpio = 0xffffffff,
        .gpio_acpi = 0xffffffff,
        .device = NULL,
        .fdc_device = NULL,
        .sio_device = NULL,
        .vid_device = NULL,
        .snd_device = NULL,
        .net_device = NULL
    },
    /* Has a VIA VT82C42N KBC. */
    {
        .name = "[SCAT] Hyundai Super-286TR",
        .internal_name = "super286tr",
        .type = MACHINE_TYPE_286,
        .chipset = MACHINE_CHIPSET_SCAT,
        .init = machine_at_super286tr_init,
        .p1_handler = NULL,
        .gpio_handler = NULL,
        .available_flag = MACHINE_AVAILABLE,
        .gpio_acpi_handler = NULL,
        .cpu = {
            .package = CPU_PKG_286,
            .block = CPU_BLOCK_NONE,
            .min_bus = 0,
            .max_bus = 0,
            .min_voltage = 0,
            .max_voltage = 0,
            .min_multi = 0,
            .max_multi = 0
        },
        .bus_flags = MACHINE_AT,
        .flags = MACHINE_FLAGS_NONE,
        .ram = {
            .min = 512,
            .max = 8192,
            .step = 128
        },
        .nvrmask = 127,
        .kbc_device = NULL,
        .kbc_p1 = 0xff,
        .gpio = 0xffffffff,
        .gpio_acpi = 0xffffffff,
        .device = NULL,
        .fdc_device = NULL,
        .sio_device = NULL,
        .vid_device = NULL,
        .snd_device = NULL,
        .net_device = NULL
    },
    /* Has IBM AT KBC firmware. */
    {
        .name = "[SCAT] Samsung Deskmaster 286",
        .internal_name = "deskmaster286",
        .type = MACHINE_TYPE_286,
        .chipset = MACHINE_CHIPSET_SCAT,
        .init = machine_at_deskmaster286_init,
        .p1_handler = NULL,
        .gpio_handler = NULL,
        .available_flag = MACHINE_AVAILABLE,
        .gpio_acpi_handler = NULL,
        .cpu = {
            .package = CPU_PKG_286,
            .block = CPU_BLOCK_NONE,
            .min_bus = 0,
            .max_bus = 0,
            .min_voltage = 0,
            .max_voltage = 0,
            .min_multi = 0,
            .max_multi = 0
        },
        .bus_flags = MACHINE_PS2,
        .flags = MACHINE_IDE, /* Has internal video: C&T VGA 411 */
        .ram = {
            .min = 512,
            .max = 8192,
            .step = 128
        },
        .nvrmask = 127,
        .kbc_device = NULL,
        .kbc_p1 = 0xff,
        .gpio = 0xffffffff,
        .gpio_acpi = 0xffffffff,
        .device = NULL,
        .fdc_device = NULL,
        .sio_device = NULL,
        .vid_device = NULL,
        .snd_device = NULL,
        .net_device = NULL
    },
    /* Has IBM PS/2 Type 1 KBC firmware. */
    {
        .name = "[SCAT] Samsung SPC-4200P",
        .internal_name = "spc4200p",
        .type = MACHINE_TYPE_286,
        .chipset = MACHINE_CHIPSET_SCAT,
        .init = machine_at_spc4200p_init,
        .p1_handler = NULL,
        .gpio_handler = NULL,
        .available_flag = MACHINE_AVAILABLE,
        .gpio_acpi_handler = NULL,
        .cpu = {
            .package = CPU_PKG_286,
            .block = CPU_BLOCK_NONE,
            .min_bus = 0,
            .max_bus = 0,
            .min_voltage = 0,
            .max_voltage = 0,
            .min_multi = 0,
            .max_multi = 0
        },
        .bus_flags = MACHINE_PS2,
        .flags = MACHINE_IDE, /* Has internal video: C&T VGA 411 */
        .ram = {
            .min = 512,
            .max = 2048,
            .step = 128
        },
        .nvrmask = 127,
        .kbc_device = NULL,
        .kbc_p1 = 0xff,
        .gpio = 0xffffffff,
        .gpio_acpi = 0xffffffff,
        .device = NULL,
        .fdc_device = NULL,
        .sio_device = NULL,
        .vid_device = NULL,
        .snd_device = NULL,
        .net_device = NULL
    },
    /* Has IBM PS/2 Type 1 KBC firmware. */
    {
        .name = "[SCAT] Samsung SPC-4216P",
        .internal_name = "spc4216p",
        .type = MACHINE_TYPE_286,
        .chipset = MACHINE_CHIPSET_SCAT,
        .init = machine_at_spc4216p_init,
        .p1_handler = NULL,
        .gpio_handler = NULL,
        .available_flag = MACHINE_AVAILABLE,
        .gpio_acpi_handler = NULL,
        .cpu = {
            .package = CPU_PKG_286,
            .block = CPU_BLOCK_NONE,
            .min_bus = 0,
            .max_bus = 0,
            .min_voltage = 0,
            .max_voltage = 0,
            .min_multi = 0,
            .max_multi = 0
        },
        .bus_flags = MACHINE_PS2,
        .flags = MACHINE_FLAGS_NONE,
        .ram = {
            .min = 1024,
            .max = 5120,
            .step = 1024
        },
        .nvrmask = 127,
        .kbc_device = NULL,
        .kbc_p1 = 0xff,
        .gpio = 0xffffffff,
        .gpio_acpi = 0xffffffff,
        .device = NULL,
        .fdc_device = NULL,
        .sio_device = NULL,
        .vid_device = NULL,
        .snd_device = NULL,
        .net_device = NULL
    },
    /* Has IBM PS/2 Type 1 KBC firmware. */
    {
        .name = "[SCAT] Samsung SPC-4620P",
        .internal_name = "spc4620p",
        .type = MACHINE_TYPE_286,
        .chipset = MACHINE_CHIPSET_SCAT,
        .init = machine_at_spc4620p_init,
        .p1_handler = NULL,
        .gpio_handler = NULL,
        .available_flag = MACHINE_AVAILABLE,
        .gpio_acpi_handler = NULL,
        .cpu = {
            .package = CPU_PKG_286,
            .block = CPU_BLOCK_NONE,
            .min_bus = 0,
            .max_bus = 0,
            .min_voltage = 0,
            .max_voltage = 0,
            .min_multi = 0,
            .max_multi = 0
        },
        .bus_flags = MACHINE_PS2,
        .flags = MACHINE_IDE | MACHINE_VIDEO,
        .ram = {
            .min = 1024,
            .max = 5120,
            .step = 1024
        },
        .nvrmask = 127,
        .kbc_device = NULL,
        .kbc_p1 = 0xff,
        .gpio = 0xffffffff,
        .gpio_acpi = 0xffffffff,
        .device = NULL,
        .fdc_device = NULL,
        .sio_device = NULL,
        .vid_device = NULL,
        .snd_device = NULL,
        .net_device = NULL
    },

    {
        .name = "[SCAT] Senor Science Co. SCAT-286-003",
        .internal_name = "senorscat286",
        .type = MACHINE_TYPE_286,
        .chipset = MACHINE_CHIPSET_SCAT,
        .init = machine_at_senor_scat286_init,
        .p1_handler = NULL,
        .gpio_handler = NULL,
        .available_flag = MACHINE_AVAILABLE,
        .gpio_acpi_handler = NULL,
        .cpu = {
            .package = CPU_PKG_286,
            .block = CPU_BLOCK_NONE,
            .min_bus = 0,
            .max_bus = 0,
            .min_voltage = 0,
            .max_voltage = 0,
            .min_multi = 0,
            .max_multi = 0
        },
        .bus_flags = MACHINE_AT,
        .flags = MACHINE_IDE,
        .ram = {
            .min = 1024,
            .max = 4096,
            .step = 1024
        },
        .nvrmask = 127,
        .kbc_device = NULL,
        .kbc_p1 = 0xff,
        .gpio = 0xffffffff,
        .gpio_acpi = 0xffffffff,
        .device = NULL,
        .fdc_device = NULL,
        .sio_device = NULL,
        .vid_device = NULL,
        .snd_device = NULL,
        .net_device = NULL
    },
    /* 286 machines that utilize the MCA bus */
    /* Has IBM PS/2 Type 2 KBC firmware. */
    {
        .name = "[MCA] IBM PS/2 model 50",
        .internal_name = "ibmps2_m50",
        .type = MACHINE_TYPE_286,
        .chipset = MACHINE_CHIPSET_PROPRIETARY,
        .init = machine_ps2_model_50_init,
        .p1_handler = NULL,
        .gpio_handler = NULL,
        .available_flag = MACHINE_AVAILABLE,
        .gpio_acpi_handler = NULL,
        .cpu = {
            .package = CPU_PKG_286 | CPU_PKG_486SLC_IBM,
            .block = CPU_BLOCK_NONE,
            .min_bus = 10000000,
            .max_bus = 0,
            .min_voltage = 0,
            .max_voltage = 0,
            .min_multi = 0,
            .max_multi = 0
        },
        .bus_flags = MACHINE_PS2_MCA,
        .flags = MACHINE_VIDEO,
        .ram = {
            .min = 1024,
            .max = 10240,
            .step = 1024
        },
        .nvrmask = 63,
        .kbc_device = NULL,
        .kbc_p1 = 0xff,
        .gpio = 0xffffffff,
        .gpio_acpi = 0xffffffff,
        .device = NULL,
        .fdc_device = NULL,
        .sio_device = NULL,
        .vid_device = NULL,
        .snd_device = NULL,
        .net_device = NULL
    },
    /* Has IBM PS/2 Type 2 KBC firmware. */
    {
        .name = "[MCA] IBM PS/2 model 60",
        .internal_name = "ibmps2_m60",
        .type = MACHINE_TYPE_286,
        .chipset = MACHINE_CHIPSET_PROPRIETARY,
        .init = machine_ps2_model_60_init,
        .p1_handler = NULL,
        .gpio_handler = NULL,
        .available_flag = MACHINE_AVAILABLE,
        .gpio_acpi_handler = NULL,
        .cpu = {
            .package = CPU_PKG_286 | CPU_PKG_486SLC_IBM,
            .block = CPU_BLOCK_NONE,
            .min_bus = 10000000,
            .max_bus = 0,
            .min_voltage = 0,
            .max_voltage = 0,
            .min_multi = 0,
            .max_multi = 0
        },
        .bus_flags = MACHINE_PS2_MCA,
        .flags = MACHINE_VIDEO,
        .ram = {
            .min = 1024,
            .max = 10240,
            .step = 1024
        },
        .nvrmask = 63,
        .kbc_device = NULL,
        .kbc_p1 = 0xff,
        .gpio = 0xffffffff,
        .gpio_acpi = 0xffffffff,
        .device = NULL,
        .fdc_device = NULL,
        .sio_device = NULL,
        .vid_device = NULL,
        .snd_device = NULL,
        .net_device = NULL
    },

    /* 386SX machines */
    /* ISA slots available because an official IBM expansion for that existed. */
    /* Has IBM PS/2 Type 1 KBC firmware. */
    {
        .name = "[ISA] IBM PS/1 model 2121",
        .internal_name = "ibmps1_2121",
        .type = MACHINE_TYPE_386SX,
        .chipset = MACHINE_CHIPSET_PROPRIETARY,
        .init = machine_ps1_m2121_init,
        .p1_handler = NULL,
        .gpio_handler = NULL,
        .available_flag = MACHINE_AVAILABLE,
        .gpio_acpi_handler = NULL,
        .cpu = {
            .package = CPU_PKG_386SX,
            .block = CPU_BLOCK_NONE,
            .min_bus = 0,
            .max_bus = 0,
            .min_voltage = 0,
            .max_voltage = 0,
            .min_multi = 0,
            .max_multi = 0
        },
        .bus_flags = MACHINE_PS2,
        .flags = MACHINE_IDE | MACHINE_VIDEO,
        .ram = {
            .min = 2048,
            .max = 6144,
            .step = 1024
        },
        .nvrmask = 63,
        .kbc_device = NULL,
        .kbc_p1 = 0xff,
        .gpio = 0xffffffff,
        .gpio_acpi = 0xffffffff,
        .device = NULL,
        .fdc_device = NULL,
        .sio_device = NULL,
        .vid_device = NULL,
        .snd_device = NULL,
        .net_device = NULL
    },
    /* Has IBM AT KBC firmware. */
    {
        .name = "[ISA] NCR PC916SX",
        .internal_name = "pc916sx",
        .type = MACHINE_TYPE_386SX,
        .chipset = MACHINE_CHIPSET_DISCRETE,
        .init = machine_at_pc916sx_init,
        .p1_handler = NULL,
        .gpio_handler = NULL,
        .available_flag = MACHINE_AVAILABLE,
        .gpio_acpi_handler = NULL,
        .cpu = {
            .package = CPU_PKG_386SX,
            .block = CPU_BLOCK_NONE,
            .min_bus = 0,
            .max_bus = 0,
            .min_voltage = 0,
            .max_voltage = 0,
            .min_multi = 0,
            .max_multi = 0
        },
        .bus_flags = MACHINE_AT,
        .flags = MACHINE_FLAGS_NONE,
        .ram = {
            .min = 1024,
            .max = 16384,
            .step = 128
        },
        .nvrmask = 127,
        .kbc_device = NULL,
        .kbc_p1 = 0xff,
        .gpio = 0xffffffff,
        .gpio_acpi = 0xffffffff,
        .device = NULL,
        .fdc_device = NULL,
        .sio_device = NULL,
        .vid_device = NULL,
        .snd_device = NULL,
        .net_device = NULL
    },
    /* Has Quadtel KBC firmware. */
    {
        .name = "[ISA] QTC-SXM KT X20T02/HI",
        .internal_name = "quadt386sx",
        .type = MACHINE_TYPE_386SX,
        .chipset = MACHINE_CHIPSET_DISCRETE,
        .init = machine_at_quadt386sx_init,
        .p1_handler = NULL,
        .gpio_handler = NULL,
        .available_flag = MACHINE_AVAILABLE,
        .gpio_acpi_handler = NULL,
        .cpu = {
            .package = CPU_PKG_386SX,
            .block = CPU_BLOCK_NONE,
            .min_bus = 0,
            .max_bus = 0,
            .min_voltage = 0,
            .max_voltage = 0,
            .min_multi = 0,
            .max_multi = 0
        },
        .bus_flags = MACHINE_AT,
        .flags = MACHINE_FLAGS_NONE,
        .ram = {
            .min = 1024,
            .max = 16384,
            .step = 128
        },
        .nvrmask = 127,
        .kbc_device = NULL,
        .kbc_p1 = 0xff,
        .gpio = 0xffffffff,
        .gpio_acpi = 0xffffffff,
        .device = NULL,
        .fdc_device = NULL,
        .sio_device = NULL,
        .vid_device = NULL,
        .snd_device = NULL,
        .net_device = NULL
    },
    /* Has the AMIKey-2 KBC. */
    {
        .name = "[ALi M1217] AAEON SBC-350A",
        .internal_name = "sbc350a",
        .type = MACHINE_TYPE_386SX,
        .chipset = MACHINE_CHIPSET_ALI_M1217,
        .init = machine_at_sbc350a_init,
        .p1_handler = NULL,
        .gpio_handler = NULL,
        .available_flag = MACHINE_AVAILABLE,
        .gpio_acpi_handler = NULL,
        .cpu = {
            .package = CPU_PKG_386SX,
            .block = CPU_BLOCK_NONE,
            .min_bus = 0,
            .max_bus = 0,
            .min_voltage = 0,
            .max_voltage = 0,
            .min_multi = 0,
            .max_multi = 0
        },
        .bus_flags = MACHINE_AT,
        .flags = MACHINE_IDE,
        .ram = {
            .min = 1024,
            .max = 16384,
            .step = 1024
        },
        .nvrmask = 127,
        .kbc_device = NULL,
        .kbc_p1 = 0xff,
        .gpio = 0xffffffff,
        .gpio_acpi = 0xffffffff,
        .device = NULL,
        .fdc_device = NULL,
        .sio_device = NULL,
        .vid_device = NULL,
        .snd_device = NULL,
        .net_device = NULL
    },
    /* This has an AMIKey-2, which is an updated version of type 'H'. */
    {
        .name = "[ALi M1217] Acrosser AR-B1374",
        .internal_name = "arb1374",
        .type = MACHINE_TYPE_386SX,
        .chipset = MACHINE_CHIPSET_ALI_M1217,
        .init = machine_at_arb1374_init,
        .p1_handler = NULL,
        .gpio_handler = NULL,
        .available_flag = MACHINE_AVAILABLE,
        .gpio_acpi_handler = NULL,
        .cpu = {
            .package = CPU_PKG_386SX,
            .block = CPU_BLOCK_NONE,
            .min_bus = 0,
            .max_bus = 0,
            .min_voltage = 0,
            .max_voltage = 0,
            .min_multi = 0,
            .max_multi = 0
        },
        .bus_flags = MACHINE_AT,
        .flags = MACHINE_IDE,
        .ram = {
            .min = 1024,
            .max = 32768,
            .step = 1024
        },
        .nvrmask = 127,
        .kbc_device = NULL,
        .kbc_p1 = 0xff,
        .gpio = 0xffffffff,
        .gpio_acpi = 0xffffffff,
        .device = NULL,
        .fdc_device = NULL,
        .sio_device = NULL,
        .vid_device = NULL,
        .snd_device = NULL,
        .net_device = NULL
    },
    /* Has a JetKey KBC without version, shows up as a 'H'. */
    {
        .name = "[ALi M1217] Chaintech 325AX",
        .internal_name = "325ax",
        .type = MACHINE_TYPE_386SX,
        .chipset = MACHINE_CHIPSET_ALI_M1217,
        .init = machine_at_325ax_init,
        .p1_handler = NULL,
        .gpio_handler = NULL,
        .available_flag = MACHINE_AVAILABLE,
        .gpio_acpi_handler = NULL,
        .cpu = {
            .package = CPU_PKG_386SX,
            .block = CPU_BLOCK_NONE,
            .min_bus = 0,
            .max_bus = 0,
            .min_voltage = 0,
            .max_voltage = 0,
            .min_multi = 0,
            .max_multi = 0
        },
        .bus_flags = MACHINE_AT,
        .flags = MACHINE_FLAGS_NONE,
        .ram = {
            .min = 1024,
            .max = 16384,
            .step = 1024
        },
        .nvrmask = 127,
        .kbc_device = NULL,
        .kbc_p1 = 0xff,
        .gpio = 0xffffffff,
        .gpio_acpi = 0xffffffff,
        .device = NULL,
        .fdc_device = NULL,
        .sio_device = NULL,
        .vid_device = NULL,
        .snd_device = NULL,
        .net_device = NULL
    },
    /* Has a JetKey KBC without version, shows up as a 'H'. */
    {
        .name = "[ALi M1217] Chaintech 325AX (MR BIOS)",
        .internal_name = "mr1217",
        .type = MACHINE_TYPE_386SX,
        .chipset = MACHINE_CHIPSET_ALI_M1217,
        .init = machine_at_mr1217_init,
        .p1_handler = NULL,
        .gpio_handler = NULL,
        .available_flag = MACHINE_AVAILABLE,
        .gpio_acpi_handler = NULL,
        .cpu = {
            .package = CPU_PKG_386SX,
            .block = CPU_BLOCK_NONE,
            .min_bus = 0,
            .max_bus = 0,
            .min_voltage = 0,
            .max_voltage = 0,
            .min_multi = 0,
            .max_multi = 0
        },
        .bus_flags = MACHINE_AT,
        .flags = MACHINE_FLAGS_NONE,
        .ram = {
            .min = 1024,
            .max = 16384,
            .step = 1024
        },
        .nvrmask = 127,
        .kbc_device = NULL,
        .kbc_p1 = 0xff,
        .gpio = 0xffffffff,
        .gpio_acpi = 0xffffffff,
        .device = NULL,
        .fdc_device = NULL,
        .sio_device = NULL,
        .vid_device = NULL,
        .snd_device = NULL,
        .net_device = NULL
    },
    /* Has a VIA VT82C42N KBC. */
    {
        .name = "[ALi M1217] Flytech A36",
        .internal_name = "flytech386",
        .type = MACHINE_TYPE_386SX,
        .chipset = MACHINE_CHIPSET_ALI_M1217,
        .init = machine_at_flytech386_init,
        .p1_handler = NULL,
        .gpio_handler = NULL,
        .available_flag = MACHINE_AVAILABLE,
        .gpio_acpi_handler = NULL,
        .cpu = {
            .package = CPU_PKG_386SX,
            .block = CPU_BLOCK_NONE,
            .min_bus = 0,
            .max_bus = 0,
            .min_voltage = 0,
            .max_voltage = 0,
            .min_multi = 0,
            .max_multi = 0
        },
        .bus_flags = MACHINE_AT,
        .flags = MACHINE_IDE | MACHINE_VIDEO,
        .ram = {
            .min = 1024,
            .max = 16384,
            .step = 1024
        },
        .nvrmask = 127,
        .kbc_device = NULL,
        .kbc_p1 = 0xff,
        .gpio = 0xffffffff,
        .gpio_acpi = 0xffffffff,
        .device = NULL,
        .fdc_device = NULL,
        .sio_device = NULL,
        .vid_device = &tvga8900dr_device,
        .snd_device = NULL,
        .net_device = NULL
    },
    {
        .name = "[ALi M1409] Acer 100T",
        .internal_name = "acer100t",
        .type = MACHINE_TYPE_386SX,
        .chipset = MACHINE_CHIPSET_ALI_M1409,
        .init = machine_at_acer100t_init,
        .p1_handler = NULL,
        .gpio_handler = NULL,
        .available_flag = MACHINE_AVAILABLE,
        .gpio_acpi_handler = NULL,
        .cpu = {
            .package = CPU_PKG_386SX,
            .block = CPU_BLOCK_NONE,
            .min_bus = 16000000,
            .max_bus = 25000000, /* Limited to 25 due a inaccurate cpu speed */
            .min_voltage = 0,
            .max_voltage = 0,
            .min_multi = 0,
            .max_multi = 0,
            
        },
        .bus_flags = MACHINE_PS2, 
        .flags = MACHINE_IDE | MACHINE_VIDEO , /* Machine has internal OTI 077 Video card*/
        .ram = {
            .min = 2048,
            .max = 16256,
            .step = 128
        },
        .nvrmask = 127,
        .kbc_device = NULL,
        .kbc_p1 = 0xff,
        .gpio = 0xffffffff,
        .gpio_acpi = 0xffffffff,
        .device = NULL,
        .fdc_device = NULL,
        .sio_device = NULL,
        .vid_device = &oti077_acer100t_device,
        .snd_device = NULL,
        .net_device = NULL
    },
    /* Has IBM PS/2 Type 1 KBC firmware. */
    {
        .name = "[ALi M6117] Acrosser PJ-A511M",
        .internal_name = "pja511m",
        .type = MACHINE_TYPE_386SX,
        .chipset = MACHINE_CHIPSET_ALI_M6117,
        .init = machine_at_pja511m_init,
        .p1_handler = NULL,
        .gpio_handler = NULL,
        .available_flag = MACHINE_AVAILABLE,
        .gpio_acpi_handler = NULL,
        .cpu = {
            .package = CPU_PKG_M6117,
            .block = CPU_BLOCK_NONE,
            .min_bus = 0,
            .max_bus = 0,
            .min_voltage = 0,
            .max_voltage = 0,
            .min_multi = 0,
            .max_multi = 0
        },
        .bus_flags = MACHINE_PS2,
        .flags = MACHINE_IDE,
        .ram = {
            .min = 1024,
            .max = 32768,
            .step = 1024
        },
        .nvrmask = 127,
        .kbc_device = NULL,
        .kbc_p1 = 0xff,
        .gpio = 0xffffffff,
        .gpio_acpi = 0xffffffff,
        .device = NULL,
        .fdc_device = NULL,
        .sio_device = NULL,
        .vid_device = NULL,
        .snd_device = NULL,
        .net_device = NULL
    },
    /* Has IBM PS/2 Type 1 KBC firmware. */
    {
        .name = "[ALi M6117] Protech ProX-1332",
        .internal_name = "prox1332",
        .type = MACHINE_TYPE_386SX,
        .chipset = MACHINE_CHIPSET_ALI_M6117,
        .init = machine_at_prox1332_init,
        .p1_handler = NULL,
        .gpio_handler = NULL,
        .available_flag = MACHINE_AVAILABLE,
        .gpio_acpi_handler = NULL,
        .cpu = {
            .package = CPU_PKG_M6117,
            .block = CPU_BLOCK_NONE,
            .min_bus = 0,
            .max_bus = 0,
            .min_voltage = 0,
            .max_voltage = 0,
            .min_multi = 0,
            .max_multi = 0
        },
        .bus_flags = MACHINE_PS2,
        .flags = MACHINE_IDE,
        .ram = {
            .min = 1024,
            .max = 32768,
            .step = 1024
        },
        .nvrmask = 127,
        .kbc_device = NULL,
        .kbc_p1 = 0xff,
        .gpio = 0xffffffff,
        .gpio_acpi = 0xffffffff,
        .device = NULL,
        .fdc_device = NULL,
        .sio_device = NULL,
        .vid_device = NULL,
        .snd_device = NULL,
        .net_device = NULL
    },
    /* Has an AMI KBC firmware, the only photo of this is too low resolution
       for me to read what's on the KBC chip, so I'm going to assume AMI 'F'
       based on the other known HT18 AMI BIOS strings. */
    {
        .name = "[HT18] Arche AMA-932J",
        .internal_name = "ama932j",
        .type = MACHINE_TYPE_386SX,
        .chipset = MACHINE_CHIPSET_HT18,
        .init = machine_at_ama932j_init,
        .p1_handler = NULL,
        .gpio_handler = NULL,
        .available_flag = MACHINE_AVAILABLE,
        .gpio_acpi_handler = NULL,
        .cpu = {
            .package = CPU_PKG_386SX,
            .block = CPU_BLOCK_NONE,
            .min_bus = 0,
            .max_bus = 0,
            .min_voltage = 0,
            .max_voltage = 0,
            .min_multi = 0,
            .max_multi = 0
        },
        .bus_flags = MACHINE_AT,
        .flags = MACHINE_IDE | MACHINE_VIDEO,
        .ram = {
            .min = 512,
            .max = 8192,
            .step = 128
        },
        .nvrmask = 127,
        .kbc_device = NULL,
        .kbc_p1 = 0xff,
        .gpio = 0xffffffff,
        .gpio_acpi = 0xffffffff,
        .device = NULL,
        .fdc_device = NULL,
        .sio_device = NULL,
        .vid_device = &oti067_ama932j_device,
        .snd_device = NULL,
        .net_device = NULL
    },
    /* Has an unknown KBC firmware with commands B8 and BB in the style of
       Phoenix MultiKey and AMIKey-3(!), but also commands E1 and EA with
       unknown functions. */
    {
        .name = "[Intel 82335] ADI 386SX",
        .internal_name = "adi386sx",
        .type = MACHINE_TYPE_386SX,
        .chipset = MACHINE_CHIPSET_INTEL_82335,
        .init = machine_at_adi386sx_init,
        .p1_handler = NULL,
        .gpio_handler = NULL,
        .available_flag = MACHINE_AVAILABLE,
        .gpio_acpi_handler = NULL,
        .cpu = {
            .package = CPU_PKG_386SX,
            .block = CPU_BLOCK_NONE,
            .min_bus = 0,
            .max_bus = 0,
            .min_voltage = 0,
            .max_voltage = 0,
            .min_multi = 0,
            .max_multi = 0
        },
        .bus_flags = MACHINE_AT,
        .flags = MACHINE_FLAGS_NONE,
        .ram = {
            .min = 512,
            .max = 8192,
            .step = 128
        },
        .nvrmask = 127,
        .kbc_device = NULL,
        .kbc_p1 = 0xff,
        .gpio = 0xffffffff,
        .gpio_acpi = 0xffffffff,
        .device = NULL,
        .fdc_device = NULL,
        .sio_device = NULL,
        .vid_device = NULL,
        .snd_device = NULL,
        .net_device = NULL
    },
    /* Has an AMI Keyboard BIOS PLUS KBC firmware ('8'). */
    { .name = "[Intel 82335] Shuttle 386SX",
        .internal_name = "shuttle386sx",
        .type = MACHINE_TYPE_386SX,
        .chipset = MACHINE_CHIPSET_INTEL_82335,
        .init = machine_at_shuttle386sx_init,
        .p1_handler = NULL,
        .gpio_handler = NULL,
        .available_flag = MACHINE_AVAILABLE,
        .gpio_acpi_handler = NULL,
        .cpu = {
            .package = CPU_PKG_386SX,
            .block = CPU_BLOCK_NONE,
            .min_bus = 0,
            .max_bus = 0,
            .min_voltage = 0,
            .max_voltage = 0,
            .min_multi = 0,
            .max_multi = 0
        },
        .bus_flags = MACHINE_AT,
        .flags = MACHINE_FLAGS_NONE,
        .ram = {
            .min = 512,
            .max = 8192,
            .step = 128
        },
        .nvrmask = 127,
        .kbc_device = NULL,
        .kbc_p1 = 0xff,
        .gpio = 0xffffffff,
        .gpio_acpi = 0xffffffff,
        .device = NULL,
        .fdc_device = NULL,
        .sio_device = NULL,
        .vid_device = NULL,
        .snd_device = NULL,
        .net_device = NULL
    },
    /* Uses Commodore (CBM) KBC firmware, to be implemented as identical to
       the IBM PS/2 Type 1 KBC firmware unless evidence emerges of any
       proprietary commands. */
    {
        .name = "[NEAT] Commodore SL386SX-16",
        .internal_name = "cmdsl386sx16",
        .type = MACHINE_TYPE_386SX,
        .chipset = MACHINE_CHIPSET_NEAT,
        .init = machine_at_cmdsl386sx16_init,
        .p1_handler = NULL,
        .gpio_handler = NULL,
        .available_flag = MACHINE_AVAILABLE,
        .gpio_acpi_handler = NULL,
        .cpu = {
            .package = CPU_PKG_386SX,
            .block = CPU_BLOCK_NONE,
            .min_bus = 0,
            .max_bus = 0,
            .min_voltage = 0,
            .max_voltage = 0,
            .min_multi = 0,
            .max_multi = 0
        },
        .bus_flags = MACHINE_PS2,
        .flags = MACHINE_IDE,
        .ram = {
            .min = 1024,
            .max = 8192,
            .step = 512
        },
        .nvrmask = 127,
        .kbc_device = NULL,
        .kbc_p1 = 0xff,
        .gpio = 0xffffffff,
        .gpio_acpi = 0xffffffff,
        .device = NULL,
        .fdc_device = NULL,
        .sio_device = NULL,
        .vid_device = NULL,
        .snd_device = NULL,
        .net_device = NULL
    },
    /* Has IBM AT KBC firmware. */
    {
        .name = "[NEAT] DTK PM-1630C",
        .internal_name = "dtk386",
        .type = MACHINE_TYPE_386SX,
        .chipset = MACHINE_CHIPSET_NEAT,
        .init = machine_at_neat_init,
        .p1_handler = NULL,
        .gpio_handler = NULL,
        .available_flag = MACHINE_AVAILABLE,
        .gpio_acpi_handler = NULL,
        .cpu = {
            .package = CPU_PKG_386SX,
            .block = CPU_BLOCK_NONE,
            .min_bus = 0,
            .max_bus = 0,
            .min_voltage = 0,
            .max_voltage = 0,
            .min_multi = 0,
            .max_multi = 0
        },
        .bus_flags = MACHINE_AT,
        .flags = MACHINE_FLAGS_NONE,
        .ram = {
            .min = 512,
            .max = 8192,
            .step = 128
        },
        .nvrmask = 127,
        .kbc_device = NULL,
        .kbc_p1 = 0xff,
        .gpio = 0xffffffff,
        .gpio_acpi = 0xffffffff,
        .device = NULL,
        .fdc_device = NULL,
        .sio_device = NULL,
        .vid_device = NULL,
        .snd_device = NULL,
        .net_device = NULL
    },
    /* Has IBM AT KBC firmware. */
    {
        .name = "[OPTi 291] DTK PPM-3333P",
        .internal_name = "awardsx",
        .type = MACHINE_TYPE_386SX,
        .chipset = MACHINE_CHIPSET_OPTI_291,
        .init = machine_at_awardsx_init,
        .p1_handler = NULL,
        .gpio_handler = NULL,
        .available_flag = MACHINE_AVAILABLE,
        .gpio_acpi_handler = NULL,
        .cpu = {
            .package = CPU_PKG_386SX,
            .block = CPU_BLOCK_NONE,
            .min_bus = 0,
            .max_bus = 0,
            .min_voltage = 0,
            .max_voltage = 0,
            .min_multi = 0,
            .max_multi = 0
        },
        .bus_flags = MACHINE_AT,
        .flags = MACHINE_FLAGS_NONE,
        .ram = {
            .min = 1024,
            .max = 16384,
            .step = 1024
        },
        .nvrmask = 127,
        .kbc_device = NULL,
        .kbc_p1 = 0xff,
        .gpio = 0xffffffff,
        .gpio_acpi = 0xffffffff,
        .device = NULL,
        .fdc_device = NULL,
        .sio_device = NULL,
        .vid_device = NULL,
        .snd_device = NULL,
        .net_device = NULL
    },
    /* Uses Commodore (CBM) KBC firmware, to be implemented as identical to
       the IBM PS/2 Type 1 KBC firmware unless evidence emerges of any
       proprietary commands. */
    {
        .name = "[SCAMP] Commodore SL386SX-25",
        .internal_name = "cmdsl386sx25",
        .type = MACHINE_TYPE_386SX,
        .chipset = MACHINE_CHIPSET_VLSI_SCAMP,
        .init = machine_at_cmdsl386sx25_init,
        .p1_handler = NULL,
        .gpio_handler = NULL,
        .available_flag = MACHINE_AVAILABLE,
        .gpio_acpi_handler = NULL,
        .cpu = {
            .package = CPU_PKG_386SX,
            .block = CPU_BLOCK_NONE,
            .min_bus = 0,
            .max_bus = 0,
            .min_voltage = 0,
            .max_voltage = 0,
            .min_multi = 0,
            .max_multi = 0
        },
        .bus_flags = MACHINE_PS2,
        .flags = MACHINE_IDE | MACHINE_VIDEO,
        .ram = {
            .min = 1024,
            .max = 8192,
            .step = 512
        },
        .nvrmask = 127,
        .kbc_device = NULL,
        .kbc_p1 = 0xff,
        .gpio = 0xffffffff,
        .gpio_acpi = 0xffffffff,
        .device = NULL,
        .fdc_device = NULL,
        .sio_device = NULL,
        .vid_device = &gd5402_onboard_device,
        .snd_device = NULL,
        .net_device = NULL
    },
    /* The closest BIOS string I find to this one's, differs only in one part,
       and ends in -8, so I'm going to assume that this, too, has an AMI '8'
       (AMI Keyboard BIOS Plus) KBC firmware. */
    {
        .name = "[SCAMP] DataExpert 386SX",
        .internal_name = "dataexpert386sx",
        .type = MACHINE_TYPE_386SX,
        .chipset = MACHINE_CHIPSET_VLSI_SCAMP,
        .init = machine_at_dataexpert386sx_init,
        .p1_handler = NULL,
        .gpio_handler = NULL,
        .available_flag = MACHINE_AVAILABLE,
        .gpio_acpi_handler = NULL,
        .cpu = {
            .package = CPU_PKG_386SX,
            .block = CPU_BLOCK_NONE,
            .min_bus = 10000000,
            .max_bus = 25000000,
            .min_voltage = 0,
            .max_voltage = 0,
            .min_multi = 0,
            .max_multi = 0
        },
        .bus_flags = MACHINE_AT,
        .flags = MACHINE_FLAGS_NONE,
        .ram = {
            .min = 1024,
            .max = 16384,
            .step = 1024
        },
        .nvrmask = 127,
        .kbc_device = NULL,
        .kbc_p1 = 0xff,
        .gpio = 0xffffffff,
        .gpio_acpi = 0xffffffff,
        .device = NULL,
        .fdc_device = NULL,
        .sio_device = NULL,
        .vid_device = NULL,
        .snd_device = NULL,
        .net_device = NULL
    },
    /* Has IBM PS/2 Type 1 KBC firmware. */
    {
        .name = "[SCAMP] Samsung SPC-6033P",
        .internal_name = "spc6033p",
        .type = MACHINE_TYPE_386SX,
        .chipset = MACHINE_CHIPSET_VLSI_SCAMP,
        .init = machine_at_spc6033p_init,
        .p1_handler = NULL,
        .gpio_handler = NULL,
        .available_flag = MACHINE_AVAILABLE,
        .gpio_acpi_handler = NULL,
        .cpu = {
            .package = CPU_PKG_386SX,
            .block = CPU_BLOCK_NONE,
            .min_bus = 0,
            .max_bus = 0,
            .min_voltage = 0,
            .max_voltage = 0,
            .min_multi = 0,
            .max_multi = 0
        },
        .bus_flags = MACHINE_PS2,
        .flags = MACHINE_IDE | MACHINE_VIDEO,
        .ram = {
            .min = 2048,
            .max = 12288,
            .step = 2048
        },
        .nvrmask = 127,
        .kbc_device = NULL,
        .kbc_p1 = 0xff,
        .gpio = 0xffffffff,
        .gpio_acpi = 0xffffffff,
        .device = NULL,
        .fdc_device = NULL,
        .sio_device = NULL,
        .vid_device = &ati28800k_spc6033p_device,
        .snd_device = NULL,
        .net_device = NULL
    },
    /* Has an unknown AMI KBC firmware, I'm going to assume 'F' until a
       photo or real hardware BIOS string is found. */
    {
        .name = "[SCAT] Kaimei KMX-C-02",
        .internal_name = "kmxc02",
        .type = MACHINE_TYPE_386SX,
        .chipset = MACHINE_CHIPSET_SCAT,
        .init = machine_at_kmxc02_init,
        .p1_handler = NULL,
        .gpio_handler = NULL,
        .available_flag = MACHINE_AVAILABLE,
        .gpio_acpi_handler = NULL,
        .cpu = {
            .package = CPU_PKG_386SX,
            .block = CPU_BLOCK_NONE,
            .min_bus = 0,
            .max_bus = 0,
            .min_voltage = 0,
            .max_voltage = 0,
            .min_multi = 0,
            .max_multi = 0
        },
        .bus_flags = MACHINE_AT,
        .flags = MACHINE_FLAGS_NONE,
        .ram = {
            .min = 512,
            .max = 16384,
            .step = 512
        },
        .nvrmask = 127,
        .kbc_device = NULL,
        .kbc_p1 = 0xff,
        .gpio = 0xffffffff,
        .gpio_acpi = 0xffffffff,
        .device = NULL,
        .fdc_device = NULL,
        .sio_device = NULL,
        .vid_device = NULL,
        .snd_device = NULL,
        .net_device = NULL
    },
    /* Has Quadtel KBC firmware. */
    {
        .name = "[WD76C10] Amstrad MegaPC",
        .internal_name = "megapc",
        .type = MACHINE_TYPE_386SX,
        .chipset = MACHINE_CHIPSET_WD76C10,
        .init = machine_at_wd76c10_init,
        .p1_handler = NULL,
        .gpio_handler = NULL,
        .available_flag = MACHINE_AVAILABLE,
        .gpio_acpi_handler = NULL,
        .cpu = {
            .package = CPU_PKG_386SX,
            .block = CPU_BLOCK_NONE,
            .min_bus = 16000000,
            .max_bus = 25000000,
            .min_voltage = 0,
            .max_voltage = 0,
            .min_multi = 0,
            .max_multi = 0
        },
        .bus_flags = MACHINE_PS2,
        .flags = MACHINE_IDE | MACHINE_VIDEO,
        .ram = {
            .min = 1024,
            .max = 32768,
            .step = 1024
        },
        .nvrmask = 127,
        .kbc_device = NULL,
        .kbc_p1 = 0xff,
        .gpio = 0xffffffff,
        .gpio_acpi = 0xffffffff,
        .device = NULL,
        .fdc_device = NULL,
        .sio_device = NULL,
        .vid_device = NULL,
        .snd_device = NULL,
        .net_device = NULL
    },

    /* 386SX machines which utilize the MCA bus */
    /* Has IBM PS/2 Type 1 KBC firmware. */
    {
        .name = "[MCA] IBM PS/2 model 55SX",
        .internal_name = "ibmps2_m55sx",
        .type = MACHINE_TYPE_386SX,
        .chipset = MACHINE_CHIPSET_PROPRIETARY,
        .init = machine_ps2_model_55sx_init,
        .p1_handler = NULL,
        .gpio_handler = NULL,
        .available_flag = MACHINE_AVAILABLE,
        .gpio_acpi_handler = NULL,
        .cpu = {
            .package = CPU_PKG_386SX,
            .block = CPU_BLOCK_NONE,
            .min_bus = 0,
            .max_bus = 0,
            .min_voltage = 0,
            .max_voltage = 0,
            .min_multi = 0,
            .max_multi = 0
        },
        .bus_flags = MACHINE_PS2_MCA,
        .flags = MACHINE_VIDEO,
        .ram = {
            .min = 1024,
            .max = 8192,
            .step = 1024
        },
        .nvrmask = 63,
        .kbc_device = NULL,
        .kbc_p1 = 0xff,
        .gpio = 0xffffffff,
        .gpio_acpi = 0xffffffff,
        .device = NULL,
        .fdc_device = NULL,
        .sio_device = NULL,
        .vid_device = NULL,
        .snd_device = NULL,
        .net_device = NULL
    },
    /* Has IBM PS/2 Type 1 KBC firmware. */
    {
        .name = "[MCA] IBM PS/2 model 65SX",
        .internal_name = "ibmps2_m65sx",
        .type = MACHINE_TYPE_386SX,
        .chipset = MACHINE_CHIPSET_PROPRIETARY,
        .init = machine_ps2_model_65sx_init,
        .p1_handler = NULL,
        .gpio_handler = NULL,
        .available_flag = MACHINE_AVAILABLE,
        .gpio_acpi_handler = NULL,
        .cpu = {
            .package = CPU_PKG_386SX,
            .block = CPU_BLOCK_NONE,
            .min_bus = 0,
            .max_bus = 0,
            .min_voltage = 0,
            .max_voltage = 0,
            .min_multi = 0,
            .max_multi = 0
        },
        .bus_flags = MACHINE_PS2_MCA,
        .flags = MACHINE_VIDEO,
        .ram = {
            .min = 1024,
            .max = 8192,
            .step = 1024
        },
        .nvrmask = 63,
        .kbc_device = NULL,
        .kbc_p1 = 0xff,
        .gpio = 0xffffffff,
        .gpio_acpi = 0xffffffff,
        .device = NULL,
        .fdc_device = NULL,
        .sio_device = NULL,
        .vid_device = NULL,
        .snd_device = NULL,
        .net_device = NULL
    },

    /* 486SLC machines */
    /* 486SLC machines with just the ISA slot */
    /* Has AMIKey H KBC firmware. */
    {
        .name = "[OPTi 283] RYC Leopard LX",
        .internal_name = "rycleopardlx",
        .type = MACHINE_TYPE_486SLC,
        .chipset = MACHINE_CHIPSET_OPTI_283,
        .init = machine_at_rycleopardlx_init,
        .p1_handler = NULL,
        .gpio_handler = NULL,
        .available_flag = MACHINE_AVAILABLE,
        .gpio_acpi_handler = NULL,
        .cpu = {
            .package = CPU_PKG_486SLC_IBM,
            .block = CPU_BLOCK_NONE,
            .min_bus = 0,
            .max_bus = 0,
            .min_voltage = 0,
            .max_voltage = 0,
            .min_multi = 0,
            .max_multi = 0
        },
        .bus_flags = MACHINE_AT,
        .flags = MACHINE_APM,
        .ram = {
            .min = 1024,
            .max = 16384,
            .step = 1024
        },
        .nvrmask = 127,
        .kbc_device = NULL,
        .kbc_p1 = 0xff,
        .gpio = 0xffffffff,
        .gpio_acpi = 0xffffffff,
        .device = NULL,
        .fdc_device = NULL,
        .sio_device = NULL,
        .vid_device = NULL,
        .snd_device = NULL,
        .net_device = NULL
    },

    /* 386DX machines */
    /* Has a Jetkey V3, which identifies as a 'B'. */
    {
        .name = "[ACC 2168] Juko AT046DX3",
        .internal_name = "acc386",
        .type = MACHINE_TYPE_386DX,
        .chipset = MACHINE_CHIPSET_ACC_2168,
        .init = machine_at_acc386_init,
        .p1_handler = NULL,
        .gpio_handler = NULL,
        .available_flag = MACHINE_AVAILABLE,
        .gpio_acpi_handler = NULL,
        .cpu = {
            .package = CPU_PKG_386DX,
            .block = CPU_BLOCK_NONE,
            .min_bus = 0,
            .max_bus = 0,
            .min_voltage = 0,
            .max_voltage = 0,
            .min_multi = 0,
            .max_multi = 0
        },
        .bus_flags = MACHINE_AT,
        .flags = MACHINE_APM,
        .ram = {
            .min = 1024,
            .max = 16384,
            .step = 1024
        },
        .nvrmask = 127,
        .kbc_device = NULL,
        .kbc_p1 = 0xff,
        .gpio = 0xffffffff,
        .gpio_acpi = 0xffffffff,
        .device = NULL,
        .fdc_device = NULL,
        .sio_device = NULL,
        .vid_device = NULL,
        .snd_device = NULL,
        .net_device = NULL
    },
    /* Has an AMI Keyboard BIOS PLUS KBC firmware ('8'). */
    {
        .name = "[C&T 386] ECS 386/32",
        .internal_name = "ecs386",
        .type = MACHINE_TYPE_386DX,
        .chipset = MACHINE_CHIPSET_CT_386,
        .init = machine_at_ecs386_init,
        .p1_handler = NULL,
        .gpio_handler = NULL,
        .available_flag = MACHINE_AVAILABLE,
        .gpio_acpi_handler = NULL,
        .cpu = {
            .package = CPU_PKG_386DX,
            .block = CPU_BLOCK_NONE,
            .min_bus = 0,
            .max_bus = 0,
            .min_voltage = 0,
            .max_voltage = 0,
            .min_multi = 0,
            .max_multi = 0
        },
        .bus_flags = MACHINE_AT,
        .flags = MACHINE_APM,
        .ram = {
            .min = 1024,
            .max = 16384,
            .step = 1024
        },
        .nvrmask = 127,
        .kbc_device = NULL,
        .kbc_p1 = 0xff,
        .gpio = 0xffffffff,
        .gpio_acpi = 0xffffffff,
        .device = NULL,
        .fdc_device = NULL,
        .sio_device = NULL,
        .vid_device = NULL,
        .snd_device = NULL,
        .net_device = NULL
    },
    /* Has IBM AT KBC firmware. */
    {
        .name = "[C&T 386] Samsung SPC-6000A",
        .internal_name = "spc6000a",
        .type = MACHINE_TYPE_386DX,
        .chipset = MACHINE_CHIPSET_CT_386,
        .init = machine_at_spc6000a_init,
        .p1_handler = NULL,
        .gpio_handler = NULL,
        .available_flag = MACHINE_AVAILABLE,
        .gpio_acpi_handler = NULL,
        .cpu = {
            .package = CPU_PKG_386DX,
            .block = CPU_BLOCK_NONE,
            .min_bus = 0,
            .max_bus = 0,
            .min_voltage = 0,
            .max_voltage = 0,
            .min_multi = 0,
            .max_multi = 0
        },
        .bus_flags = MACHINE_AT,
        .flags = MACHINE_APM,
        .ram = {
            .min = 1024,
            .max = 32768,
            .step = 1024
        },
        .nvrmask = 127,
        .kbc_device = NULL,
        .kbc_p1 = 0xff,
        .gpio = 0xffffffff,
        .gpio_acpi = 0xffffffff,
        .device = NULL,
        .fdc_device = NULL,
        .sio_device = NULL,
        .vid_device = NULL,
        .snd_device = NULL,
        .net_device = NULL
    },
    /* Uses Compaq KBC firmware. */
    {
        .name = "[ISA] Compaq Deskpro 386 (September 1986)",
        .internal_name = "deskpro386",
        .type = MACHINE_TYPE_386DX,
        .chipset = MACHINE_CHIPSET_DISCRETE,
        .init = machine_at_deskpro386_init,
        .p1_handler = NULL,
        .gpio_handler = NULL,
        .available_flag = MACHINE_AVAILABLE,
        .gpio_acpi_handler = NULL,
        .cpu = {
            .package = CPU_PKG_386DX_DESKPRO386,
            .block = CPU_BLOCK(CPU_486DLC, CPU_RAPIDCAD),
            .min_bus = 16000000,
            .max_bus = 25000000,
            .min_voltage = 0,
            .max_voltage = 0,
            .min_multi = 0,
            .max_multi = 0
        },
        .bus_flags = MACHINE_AT,
        .flags = MACHINE_FLAGS_NONE,
        .ram = {
            .min = 1024,
            .max = 16384,
            .step = 1024
        },
        .nvrmask = 63,
        .kbc_device = NULL,
        .kbc_p1 = 0xff,
        .gpio = 0xffffffff,
        .gpio_acpi = 0xffffffff,
        .device = NULL,
        .fdc_device = NULL,
        .sio_device = NULL,
        .vid_device = NULL,
        .snd_device = NULL,
        .net_device = NULL
    },
    {
        .name = "[ISA] Compaq Deskpro 386 (May 1988)",
        .internal_name = "deskpro386_05_1988",
        .type = MACHINE_TYPE_386DX,
        .chipset = MACHINE_CHIPSET_DISCRETE,
        .init = machine_at_deskpro386_05_1988_init,
        .p1_handler = NULL,
        .gpio_handler = NULL,
        .available_flag = MACHINE_AVAILABLE,
        .gpio_acpi_handler = NULL,
        .cpu = {
            .package = CPU_PKG_386DX_DESKPRO386,
            .block = CPU_BLOCK(CPU_486DLC, CPU_RAPIDCAD),
            .min_bus = 16000000,
            .max_bus = 25000000,
            .min_voltage = 0,
            .max_voltage = 0,
            .min_multi = 0,
            .max_multi = 0
        },
        .bus_flags = MACHINE_AT,
        .flags = MACHINE_FLAGS_NONE,
        .ram = {
            .min = 1024,
            .max = 16384,
            .step = 1024
        },
        .nvrmask = 63,
        .kbc_device = NULL,
        .kbc_p1 = 0xff,
        .gpio = 0xffffffff,
        .gpio_acpi = 0xffffffff,
        .device = NULL,
        .fdc_device = NULL,
        .sio_device = NULL,
        .vid_device = NULL,
        .snd_device = NULL,
        .net_device = NULL
    },
    {
        .name = "[ISA] Compaq Portable III (386)",
        .internal_name = "portableiii386",
        .type = MACHINE_TYPE_386DX,
        .chipset = MACHINE_CHIPSET_DISCRETE,
        .init = machine_at_portableiii386_init,
        .p1_handler = NULL,
        .gpio_handler = NULL,
        .available_flag = MACHINE_AVAILABLE,
        .gpio_acpi_handler = NULL,
        .cpu = {
            .package = CPU_PKG_386DX,
            .block = CPU_BLOCK_NONE,
            .min_bus = 20000000,
            .max_bus = 20000000,
            .min_voltage = 0,
            .max_voltage = 0,
            .min_multi = 0,
            .max_multi = 0
        },
        .bus_flags = MACHINE_AT,
        .flags = MACHINE_IDE | MACHINE_VIDEO,
        .ram = {
            .min = 1024,
            .max = 14336,
            .step = 1024
        },
        .nvrmask = 63,
        .kbc_device = NULL,
        .kbc_p1 = 0xff,
        .gpio = 0xffffffff,
        .gpio_acpi = 0xffffffff,
        .device = NULL,
        .fdc_device = NULL,
        .sio_device = NULL,
        .vid_device = &compaq_plasma_device,
        .snd_device = NULL,
        .net_device = NULL
    },
    /* Has IBM AT KBC firmware. */
    {
        .name = "[ISA] Micronics 09-00021",
        .internal_name = "micronics386",
        .type = MACHINE_TYPE_386DX,
        .chipset = MACHINE_CHIPSET_DISCRETE,
        .init = machine_at_micronics386_init,
        .p1_handler = NULL,
        .gpio_handler = NULL,
        .available_flag = MACHINE_AVAILABLE,
        .gpio_acpi_handler = NULL,
        .cpu = {
            .package = CPU_PKG_386DX,
            .block = CPU_BLOCK_NONE,
            .min_bus = 0,
            .max_bus = 0,
            .min_voltage = 0,
            .max_voltage = 0,
            .min_multi = 0,
            .max_multi = 0
        },
        .bus_flags = MACHINE_AT,
        .flags = MACHINE_APM,
        .ram = {
            .min = 512,
            .max = 8192,
            .step = 128
        },
        .nvrmask = 127,
        .kbc_device = NULL,
        .kbc_p1 = 0xff,
        .gpio = 0xffffffff,
        .gpio_acpi = 0xffffffff,
        .device = NULL,
        .fdc_device = NULL,
        .sio_device = NULL,
        .vid_device = NULL,
        .snd_device = NULL,
        .net_device = NULL
    },
    /* Has IBM AT KBC firmware. */
    {
        .name = "[ISA] Tandy 4000",
        .internal_name = "tandy4000",
        .type = MACHINE_TYPE_386DX,
        .chipset = MACHINE_CHIPSET_DISCRETE,
        .init = machine_at_tandy4000_init,
        .p1_handler = NULL,
        .gpio_handler = NULL,
        .available_flag = MACHINE_AVAILABLE,
        .gpio_acpi_handler = NULL,
        .cpu = {
            .package = CPU_PKG_386DX,
            .block = CPU_BLOCK_NONE,
            .min_bus = 0,
            .max_bus = 0,
            .min_voltage = 0,
            .max_voltage = 0,
            .min_multi = 0,
            .max_multi = 0
        },
        .bus_flags = MACHINE_AT,
        .flags = MACHINE_APM,
        .ram = {
            .min = 1024,
            .max = 16384,
            .step = 1024
        },
        .nvrmask = 63,
        .kbc_device = NULL,
        .kbc_p1 = 0xff,
        .gpio = 0xffffffff,
        .gpio_acpi = 0xffffffff,
        .device = NULL,
        .fdc_device = NULL,
        .sio_device = NULL,
        .vid_device = NULL,
        .snd_device = NULL,
        .net_device = NULL
    },
    /* Has a Lance LT38C41 with AMI Megakey P KBC firmware */
    {
        .name = "[ALi M1429] ECS Panda 386V",
        .internal_name = "ecs386v",
        .type = MACHINE_TYPE_386DX,
        .chipset = MACHINE_CHIPSET_ALI_M1429,
        .init = machine_at_ecs386v_init,
        .p1_handler = NULL,
        .gpio_handler = NULL,
        .available_flag = MACHINE_AVAILABLE,
        .gpio_acpi_handler = NULL,
        .cpu = {
            .package = CPU_PKG_386DX,
            .block = CPU_BLOCK_NONE,
            .min_bus = 0,
            .max_bus = 0,
            .min_voltage = 0,
            .max_voltage = 0,
            .min_multi = 0,
            .max_multi = 0,
        },
        .bus_flags = MACHINE_VLB,
        .flags = MACHINE_FLAGS_NONE,
        .ram = {
            .min = 1024,
            .max = 32768,
            .step = 1024,
        },
        .nvrmask = 127,
        .kbc_device = NULL,
        .kbc_p1 = 0xff,
        .gpio = 0xffffffff,
        .gpio_acpi = 0xffffffff,
        .device = NULL,
        .vid_device = NULL,
        .snd_device = NULL,
        .net_device = NULL
    },
    /* Has AMIKey 'F' KBC firmware. */
    {
        .name = "[OPTi 391] DataExpert 386WB",
        .internal_name = "dataexpert386wb",
        .type = MACHINE_TYPE_386DX,
        .chipset = MACHINE_CHIPSET_OPTI_391,
        .init = machine_at_dataexpert386wb_init,
        .p1_handler = NULL,
        .gpio_handler = NULL,
        .available_flag = MACHINE_AVAILABLE,
        .gpio_acpi_handler = NULL,
        .cpu = {
            .package = CPU_PKG_386DX, /* Actual machine only supports 386DXes */
            .block = CPU_BLOCK_NONE,
            .min_bus = 0,
            .max_bus = 0,
            .min_voltage = 0,
            .max_voltage = 0,
            .min_multi = 0,
            .max_multi = 0
        },
        .bus_flags = MACHINE_AT,
        .flags = MACHINE_FLAGS_NONE,
        .ram = {
            .min = 1024,
            .max = 32768,
            .step = 1024
        },
        .nvrmask = 127,
        .kbc_device = NULL,
        .kbc_p1 = 0xff,
        .gpio = 0xffffffff,
        .gpio_acpi = 0xffffffff,
        .device = NULL,
        .fdc_device = NULL,
        .sio_device = NULL,
        .vid_device = NULL,
        .snd_device = NULL,
        .net_device = NULL
    },
     /* The board has a "ASII KB-100" which I was not able to find any information about,
        but the BIOS sends commands C9 without a parameter and D5, both of which are
        Phoenix MultiKey commands. */
    {
        .name = "[OPTi 495] U-Board OPTi 495SLC",
        .internal_name = "award495",
        .type = MACHINE_TYPE_386DX,
        .chipset = MACHINE_CHIPSET_OPTI_495,
        .init = machine_at_opti495_init,
        .p1_handler = NULL,
        .gpio_handler = NULL,
        .available_flag = MACHINE_AVAILABLE,
        .gpio_acpi_handler = NULL,
        .cpu = {
            .package = CPU_PKG_386DX, /* Actual machine only supports 386DXes */
            .block = CPU_BLOCK_NONE,
            .min_bus = 0,
            .max_bus = 0,
            .min_voltage = 0,
            .max_voltage = 0,
            .min_multi = 0,
            .max_multi = 0
        },
        .bus_flags = MACHINE_AT,
        .flags = MACHINE_APM,
        .ram = {
            .min = 1024,
            .max = 32768,
            .step = 1024
        },
        .nvrmask = 127,
        .kbc_device = NULL,
        .kbc_p1 = 0xff,
        .gpio = 0xffffffff,
        .gpio_acpi = 0xffffffff,
        .device = NULL,
        .fdc_device = NULL,
        .sio_device = NULL,
        .vid_device = NULL,
        .snd_device = NULL,
        .net_device = NULL
    },
    /* Has AMIKey F KBC firmware. */
    {
        .name = "[SiS 310] ASUS ISA-386C",
        .internal_name = "asus386",
        .type = MACHINE_TYPE_386DX,
        .chipset = MACHINE_CHIPSET_SIS_310,
        .init = machine_at_asus386_init,
        .p1_handler = NULL,
        .gpio_handler = NULL,
        .available_flag = MACHINE_AVAILABLE,
        .gpio_acpi_handler = NULL,
        .cpu = {
            .package = CPU_PKG_386DX,
            .block = CPU_BLOCK_NONE,
            .min_bus = 0,
            .max_bus = 0,
            .min_voltage = 0,
            .max_voltage = 0,
            .min_multi = 0,
            .max_multi = 0
        },
        .bus_flags = MACHINE_AT,
        .flags = MACHINE_APM,
        .ram = {
            .min = 1024,
            .max = 65536,
            .step = 1024
        },
        .nvrmask = 127,
        .kbc_device = NULL,
        .kbc_p1 = 0xff,
        .gpio = 0xffffffff,
        .gpio_acpi = 0xffffffff,
        .device = NULL,
        .fdc_device = NULL,
        .sio_device = NULL,
        .vid_device = NULL,
        .snd_device = NULL,
        .net_device = NULL
    },

    /* 386DX machines which utilize the MCA bus */
    /* Has IBM PS/2 Type 1 KBC firmware. */
    {
        .name = "[MCA] IBM PS/2 model 80 (type 2)",
        .internal_name = "ibmps2_m80",
        .type = MACHINE_TYPE_386DX,
        .chipset = MACHINE_CHIPSET_PROPRIETARY,
        .init = machine_ps2_model_80_init,
        .p1_handler = NULL,
        .gpio_handler = NULL,
        .available_flag = MACHINE_AVAILABLE,
        .gpio_acpi_handler = NULL,
        .cpu = {
            .package = CPU_PKG_386DX | CPU_PKG_486BL,
            .block = CPU_BLOCK_NONE,
            .min_bus = 0,
            .max_bus = 0,
            .min_voltage = 0,
            .max_voltage = 0,
            .min_multi = 0,
            .max_multi = 0
        },
        .bus_flags = MACHINE_PS2_MCA,
        .flags = MACHINE_VIDEO | MACHINE_APM,
        .ram = {
            .min = 1024,
            .max = 65536,
            .step = 1024
        },
        .nvrmask = 63,
        .kbc_device = NULL,
        .kbc_p1 = 0xff,
        .gpio = 0xffffffff,
        .gpio_acpi = 0xffffffff,
        .device = NULL,
        .fdc_device = NULL,
        .sio_device = NULL,
        .vid_device = NULL,
        .snd_device = NULL,
        .net_device = NULL
    },

    /* 386DX/486 machines */
    /* Has AMIKey F KBC firmware. */
    {
        .name = "[OPTi 495] DataExpert SX495",
        .internal_name = "ami495",
        .type = MACHINE_TYPE_386DX_486,
        .chipset = MACHINE_CHIPSET_OPTI_495,
        .init = machine_at_opti495_ami_init,
        .p1_handler = NULL,
        .gpio_handler = NULL,
        .available_flag = MACHINE_AVAILABLE,
        .gpio_acpi_handler = NULL,
        .cpu = {
            .package = CPU_PKG_386DX | CPU_PKG_SOCKET1,
            .block = CPU_BLOCK_NONE,
            .min_bus = 0,
            .max_bus = 0,
            .min_voltage = 0,
            .max_voltage = 0,
            .min_multi = 0,
            .max_multi = 0
        },
        .bus_flags = MACHINE_VLB,
        .flags = MACHINE_APM,
        .ram = {
            .min = 1024,
            .max = 32768,
            .step = 1024
        },
        .nvrmask = 127,
        .kbc_device = NULL,
        .kbc_p1 = 0xff,
        .gpio = 0xffffffff,
        .gpio_acpi = 0xffffffff,
        .device = NULL,
        .fdc_device = NULL,
        .sio_device = NULL,
        .vid_device = NULL,
        .snd_device = NULL,
        .net_device = NULL
    },
    /* Has AMIKey F KBC firmware (it's just the MR BIOS for the above machine). */
    {
        .name = "[OPTi 495] DataExpert SX495 (MR BIOS)",
        .internal_name = "mr495",
        .type = MACHINE_TYPE_386DX_486,
        .chipset = MACHINE_CHIPSET_OPTI_495,
        .init = machine_at_opti495_mr_init,
        .p1_handler = NULL,
        .gpio_handler = NULL,
        .available_flag = MACHINE_AVAILABLE,
        .gpio_acpi_handler = NULL,
        .cpu = {
            .package = CPU_PKG_386DX | CPU_PKG_SOCKET1,
            .block = CPU_BLOCK_NONE,
            .min_bus = 0,
            .max_bus = 0,
            .min_voltage = 0,
            .max_voltage = 0,
            .min_multi = 0,
            .max_multi = 0
        },
        .bus_flags = MACHINE_VLB,
        .flags = MACHINE_APM,
        .ram = {
            .min = 1024,
            .max = 32768,
            .step = 1024
        },
        .nvrmask = 127,
        .kbc_device = NULL,
        .kbc_p1 = 0xff,
        .gpio = 0xffffffff,
        .gpio_acpi = 0xffffffff,
        .device = NULL,
        .fdc_device = NULL,
        .sio_device = NULL,
        .vid_device = NULL,
        .snd_device = NULL,
        .net_device = NULL
    },
    /* Winbond W83C42 with unknown firmware. */
    {
        .name = "[ALi M1429G] DataExpert EXP4349",
        .internal_name = "exp4349",
        .type = MACHINE_TYPE_386DX_486,
        .chipset = MACHINE_CHIPSET_ALI_M1429G,
        .init = machine_at_exp4349_init,
        .p1_handler = NULL,
        .gpio_handler = NULL,
        .available_flag = MACHINE_AVAILABLE,
        .gpio_acpi_handler = NULL,
        .cpu = {
            .package = CPU_PKG_386DX | CPU_PKG_SOCKET3,
            .block = CPU_BLOCK_NONE,
            .min_bus = 0,
            .max_bus = 0,
            .min_voltage = 0,
            .max_voltage = 0,
            .min_multi = 0,
            .max_multi = 0
        },
        .bus_flags = MACHINE_VLB,
        .flags = MACHINE_APM,
        .ram = {
            .min = 1024,
            .max = 65536,
            .step = 1024
        },
        .nvrmask = 127,
        .kbc_device = NULL,
        .kbc_p1 = 0xff,
        .gpio = 0xffffffff,
        .gpio_acpi = 0xffffffff,
        .device = NULL,
        .fdc_device = NULL,
        .sio_device = NULL,
        .vid_device = NULL,
        .snd_device = NULL,
        .net_device = NULL
    },
    /* Has IBM PS/2 Type 1 KBC firmware. */
    {
        .name = "[MCA] IBM PS/2 model 70 (type 3)",
        .internal_name = "ibmps2_m70_type3",
        .type = MACHINE_TYPE_386DX_486,
        .chipset = MACHINE_CHIPSET_PROPRIETARY,
        .init = machine_ps2_model_70_type3_init,
        .p1_handler = NULL,
        .gpio_handler = NULL,
        .available_flag = MACHINE_AVAILABLE,
        .gpio_acpi_handler = NULL,
        .cpu = {
            .package = CPU_PKG_386DX | CPU_PKG_486BL | CPU_PKG_SOCKET1,
            .block = CPU_BLOCK_NONE,
            .min_bus = 0,
            .max_bus = 0,
            .min_voltage = 0,
            .max_voltage = 0,
            .min_multi = 0,
            .max_multi = 0
        },
        .bus_flags = MACHINE_PS2_MCA,
        .flags = MACHINE_VIDEO | MACHINE_APM,
        .ram = {
            .min = 2048,
            .max = 65536,
            .step = 2048
        },
        .nvrmask = 63,
        .kbc_device = NULL,
        .kbc_p1 = 0xff,
        .gpio = 0xffffffff,
        .gpio_acpi = 0xffffffff,
        .device = NULL,
        .fdc_device = NULL,
        .sio_device = NULL,
        .vid_device = NULL,
        .snd_device = NULL,
        .net_device = NULL
    },
    /* Has IBM PS/2 Type 1 KBC firmware. */
    {
        .name = "[MCA] IBM PS/2 model 80 (type 3)",
        .internal_name = "ibmps2_m80_type3",
        .type = MACHINE_TYPE_386DX_486,
        .chipset = MACHINE_CHIPSET_PROPRIETARY,
        .init = machine_ps2_model_80_axx_init,
        .p1_handler = NULL,
        .gpio_handler = NULL,
        .available_flag = MACHINE_AVAILABLE,
        .gpio_acpi_handler = NULL,
        .cpu = {
            .package = CPU_PKG_386DX | CPU_PKG_486BL | CPU_PKG_SOCKET1,
            .block = CPU_BLOCK_NONE,
            .min_bus = 0,
            .max_bus = 0,
            .min_voltage = 0,
            .max_voltage = 0,
            .min_multi = 0,
            .max_multi = 0
        },
        .bus_flags = MACHINE_PS2_MCA,
        .flags = MACHINE_VIDEO | MACHINE_APM,
        .ram = {
            .min = 2048,
            .max = 65536,
            .step = 2048
        },
        .nvrmask = 63,
        .kbc_device = NULL,
        .kbc_p1 = 0xff,
        .gpio = 0xffffffff,
        .gpio_acpi = 0xffffffff,
        .device = NULL,
        .fdc_device = NULL,
        .sio_device = NULL,
        .vid_device = NULL,
        .snd_device = NULL,
        .net_device = NULL
    },

    /* 486 machines - Socket 1 */
    /* Has AMI KF KBC firmware. */
    {
        .name = "[ZyMOS Poach] Genoa Unknown 486",
        .internal_name = "genoa486",
        .type = MACHINE_TYPE_486,
        .chipset = MACHINE_CHIPSET_ZYMOS_POACH,
        .init = machine_at_genoa486_init,
        .p1_handler = NULL,
        .gpio_handler = NULL,
        .available_flag = MACHINE_AVAILABLE,
        .gpio_acpi_handler = NULL,
        .cpu = {
            .package = CPU_PKG_SOCKET1,
            .block = CPU_BLOCK_NONE,
            .min_bus = 0,
            .max_bus = 0,
            .min_voltage = 0,
            .max_voltage = 0,
            .min_multi = 0,
            .max_multi = 0
        },
        .bus_flags = MACHINE_AT,
        .flags = MACHINE_APM,
        .ram = {
            .min = 1024,
            .max = 16384,
            .step = 1024
        },
        .nvrmask = 127,
        .kbc_device = NULL,
        .kbc_p1 = 0xff,
        .gpio = 0xffffffff,
        .gpio_acpi = 0xffffffff,
        .device = NULL,
        .fdc_device = NULL,
        .sio_device = NULL,
        .vid_device = NULL,
        .snd_device = NULL,
        .net_device = NULL
    },
    /* Has AMI KF KBC firmware. */
    {
        .name = "[OPTi 381] Gigabyte GA-486L",
        .internal_name = "ga486l",
        .type = MACHINE_TYPE_486,
        .chipset = MACHINE_CHIPSET_OPTI_381,
        .init = machine_at_ga486l_init,
        .p1_handler = NULL,
        .gpio_handler = NULL,
        .available_flag = MACHINE_AVAILABLE,
        .gpio_acpi_handler = NULL,
        .cpu = {
            .package = CPU_PKG_SOCKET1,
            .block = CPU_BLOCK_NONE,
            .min_bus = 0,
            .max_bus = 0,
            .min_voltage = 0,
            .max_voltage = 0,
            .min_multi = 0,
            .max_multi = 0
        },
        .bus_flags = MACHINE_AT,
        .flags = MACHINE_APM,
        .ram = {
            .min = 1024,
            .max = 16384,
            .step = 1024
        },
        .nvrmask = 127,
        .kbc_device = NULL,
        .kbc_p1 = 0xff,
        .gpio = 0xffffffff,
        .gpio_acpi = 0xffffffff,
        .device = NULL,
        .fdc_device = NULL,
        .sio_device = NULL,
        .vid_device = NULL,
        .snd_device = NULL,
        .net_device = NULL
    },
    /* Has JetKey 5 KBC Firmware - but the BIOS string ends in a hardcoded -F, and
       the BIOS also explicitly expects command A1 to return a 'F', so it looks like
       the JetKey 5 is a clone of AMIKey type F. */
    {
        .name = "[CS4031] AMI 486 CS4031",
        .internal_name = "cs4031",
        .type = MACHINE_TYPE_486,
        .chipset = MACHINE_CHIPSET_CT_CS4031,
        .init = machine_at_cs4031_init,
        .p1_handler = NULL,
        .gpio_handler = NULL,
        .available_flag = MACHINE_AVAILABLE,
        .gpio_acpi_handler = NULL,
        .cpu = {
            .package = CPU_PKG_SOCKET1,
            .block = CPU_BLOCK_NONE,
            .min_bus = 0,
            .max_bus = 0,
            .min_voltage = 0,
            .max_voltage = 0,
            .min_multi = 0,
            .max_multi = 0
        },
        .bus_flags = MACHINE_VLB,
        .flags = MACHINE_APM,
        .ram = {
            .min = 1024,
            .max = 65536,
            .step = 1024
        },
        .nvrmask = 127,
        .kbc_device = NULL,
        .kbc_p1 = 0xff,
        .gpio = 0xffffffff,
        .gpio_acpi = 0xffffffff,
        .device = NULL,
        .fdc_device = NULL,
        .sio_device = NULL,
        .vid_device = NULL,
        .snd_device = NULL,
        .net_device = NULL
    },
    /* Uses some variant of Phoenix MultiKey/42 as the Intel 8242 chip has a Phoenix
       copyright. */
    {
        .name = "[OPTi 895] Mylex MVI486",
        .internal_name = "mvi486",
        .type = MACHINE_TYPE_486,
        .chipset = MACHINE_CHIPSET_OPTI_895_802G,
        .init = machine_at_mvi486_init,
        .p1_handler = NULL,
        .gpio_handler = NULL,
        .available_flag = MACHINE_AVAILABLE,
        .gpio_acpi_handler = NULL,
        .cpu = {
            .package = CPU_PKG_SOCKET1,
            .block = CPU_BLOCK_NONE,
            .min_bus = 0,
            .max_bus = 0,
            .min_voltage = 0,
            .max_voltage = 0,
            .min_multi = 0,
            .max_multi = 0
        },
        .bus_flags = MACHINE_VLB,
        .flags = MACHINE_IDE | MACHINE_APM,
        .ram = {
            .min = 1024,
            .max = 65536,
            .step = 1024
        },
        .nvrmask = 127,
        .kbc_device = NULL,
        .kbc_p1 = 0xff,
        .gpio = 0xffffffff,
        .gpio_acpi = 0xffffffff,
        .device = NULL,
        .fdc_device = NULL,
        .sio_device = NULL,
        .vid_device = NULL,
        .snd_device = NULL,
        .net_device = NULL
    },
    /* Has AMI KF KBC firmware. */
    {
        .name = "[SiS 401] ASUS ISA-486",
        .internal_name = "isa486",
        .type = MACHINE_TYPE_486,
        .chipset = MACHINE_CHIPSET_SIS_401,
        .init = machine_at_isa486_init,
        .p1_handler = NULL,
        .gpio_handler = NULL,
        .available_flag = MACHINE_AVAILABLE,
        .gpio_acpi_handler = NULL,
        .cpu = {
            .package = CPU_PKG_SOCKET1,
            .block = CPU_BLOCK_NONE,
            .min_bus = 0,
            .max_bus = 0,
            .min_voltage = 0,
            .max_voltage = 0,
            .min_multi = 0,
            .max_multi = 0
        },
        .bus_flags = MACHINE_AT,
        .flags = MACHINE_APM,
        .ram = {
            .min = 1024,
            .max = 65536,
            .step = 1024
        },
        .nvrmask = 127,
        .kbc_device = NULL,
        .kbc_p1 = 0xff,
        .gpio = 0xffffffff,
        .gpio_acpi = 0xffffffff,
        .device = NULL,
        .fdc_device = NULL,
        .sio_device = NULL,
        .vid_device = NULL,
        .snd_device = NULL,
        .net_device = NULL
    },
    /* Has AMIKey H KBC firmware, per the screenshot in "How computers & MS-DOS work". */
    {
        .name = "[SiS 401] Chaintech 433SC",
        .internal_name = "sis401",
        .type = MACHINE_TYPE_486,
        .chipset = MACHINE_CHIPSET_SIS_401,
        .init = machine_at_sis401_init,
        .p1_handler = NULL,
        .gpio_handler = NULL,
        .available_flag = MACHINE_AVAILABLE,
        .gpio_acpi_handler = NULL,
        .cpu = {
            .package = CPU_PKG_SOCKET1,
            .block = CPU_BLOCK_NONE,
            .min_bus = 0,
            .max_bus = 0,
            .min_voltage = 0,
            .max_voltage = 0,
            .min_multi = 0,
            .max_multi = 0
        },
        .bus_flags = MACHINE_AT,
        .flags = MACHINE_APM,
        .ram = {
            .min = 1024,
            .max = 65536,
            .step = 1024
        },
        .nvrmask = 127,
        .kbc_device = NULL,
        .kbc_p1 = 0xff,
        .gpio = 0xffffffff,
        .gpio_acpi = 0xffffffff,
        .device = NULL,
        .fdc_device = NULL,
        .sio_device = NULL,
        .vid_device = NULL,
        .snd_device = NULL,
        .net_device = NULL
    },
    /* Has AMIKey F KBC firmware, per a photo of a monitor with the BIOS screen on
       eBay. */
    {
        .name = "[SiS 460] ABIT AV4",
        .internal_name = "av4",
        .type = MACHINE_TYPE_486,
        .chipset = MACHINE_CHIPSET_SIS_460,
        .init = machine_at_av4_init,
        .p1_handler = NULL,
        .gpio_handler = NULL,
        .available_flag = MACHINE_AVAILABLE,
        .gpio_acpi_handler = NULL,
        .cpu = {
            .package = CPU_PKG_SOCKET1,
            .block = CPU_BLOCK_NONE,
            .min_bus = 0,
            .max_bus = 0,
            .min_voltage = 0,
            .max_voltage = 0,
            .min_multi = 0,
            .max_multi = 0
        },
        .bus_flags = MACHINE_VLB,
        .flags = MACHINE_APM,
        .ram = {
            .min = 1024,
            .max = 65536,
            .step = 1024
        },
        .nvrmask = 127,
        .kbc_device = NULL,
        .kbc_p1 = 0xff,
        .gpio = 0xffffffff,
        .gpio_acpi = 0xffffffff,
        .device = NULL,
        .fdc_device = NULL,
        .sio_device = NULL,
        .vid_device = NULL,
        .snd_device = NULL,
        .net_device = NULL
    },
    /* Uses an Intel KBC with Phoenix MultiKey KBC firmware. */
    {
        .name = "[SiS 461] DEC DECpc LPV",
        .internal_name = "decpclpv",
        .type = MACHINE_TYPE_486,
        .chipset = MACHINE_CHIPSET_SIS_461,
        .init = machine_at_decpclpv_init,
        .p1_handler = NULL,
        .gpio_handler = NULL,
        .available_flag = MACHINE_AVAILABLE,
        .gpio_acpi_handler = NULL,
        .cpu = {
            .package = CPU_PKG_SOCKET1,
            .block = CPU_BLOCK_NONE,
            .min_bus = 0,
            .max_bus = 0,
            .min_voltage = 0,
            .max_voltage = 0,
            .min_multi = 0,
            .max_multi = 0
        },
        .bus_flags = MACHINE_PS2,
        .flags = MACHINE_IDE | MACHINE_VIDEO | MACHINE_APM,
        .ram = {
            .min = 1024,
            .max = 65536,
            .step = 1024
        },
        .nvrmask = 127,
        .kbc_device = NULL,
        .kbc_p1 = 0xff,
        .gpio = 0xffffffff,
        .gpio_acpi = 0xffffffff,
        .device = NULL,
        .fdc_device = NULL,
        .sio_device = NULL,
        .vid_device = &s3_86c805_onboard_vlb_device,
        .snd_device = NULL,
        .net_device = NULL
    },
    /* The chip is a Lance LT38C41, a clone of the Intel 8041, and the BIOS sends
       commands BC, BD, and C9 which exist on both AMIKey and Phoenix MultiKey/42,
       but it does not write a byte after C9, which is consistent with AMIKey, so
       this must have some form of AMIKey. */
    {
        .name = "[VIA VT82C495] FIC 486-VC-HD",
        .internal_name = "486vchd",
        .type = MACHINE_TYPE_486,
        .chipset = MACHINE_CHIPSET_VIA_VT82C495,
        .init = machine_at_486vchd_init,
        .p1_handler = NULL,
        .gpio_handler = NULL,
        .available_flag = MACHINE_AVAILABLE,
        .gpio_acpi_handler = NULL,
        .cpu = {
            .package = CPU_PKG_SOCKET1,
            .block = CPU_BLOCK_NONE,
            .min_bus = 0,
            .max_bus = 0,
            .min_voltage = 0,
            .max_voltage = 0,
            .min_multi = 0,
            .max_multi = 0
        },
        .bus_flags = MACHINE_AT,
        .flags = MACHINE_APM,
        .ram = {
            .min = 1024,
            .max = 64512,
            .step = 1024
        },
        .nvrmask = 127,
        .kbc_device = NULL,
        .kbc_p1 = 0xff,
        .gpio = 0xffffffff,
        .gpio_acpi = 0xffffffff,
        .device = NULL,
        .fdc_device = NULL,
        .sio_device = NULL,
        .vid_device = NULL,
        .snd_device = NULL,
        .net_device = NULL
    },
    /* Has a VLSI VL82C113A SCAMP Combination I/O which holds the KBC. */
    {
        .name = "[VLSI 82C480] HP Vectra 486VL",
        .internal_name = "vect486vl",
        .type = MACHINE_TYPE_486,
        .chipset = MACHINE_CHIPSET_VLSI_VL82C480,
        .init = machine_at_vect486vl_init,
        .p1_handler = NULL,
        .gpio_handler = NULL,
        .available_flag = MACHINE_AVAILABLE,
        .gpio_acpi_handler = NULL,
        .cpu = {
            .package = CPU_PKG_SOCKET1,
            .block = CPU_BLOCK_NONE,
            .min_bus = 0,
            .max_bus = 0,
            .min_voltage = 0,
            .max_voltage = 0,
            .min_multi = 0,
            .max_multi = 0
        },
        .bus_flags = MACHINE_PS2,
        .flags = MACHINE_IDE | MACHINE_VIDEO | MACHINE_APM,
        .ram = {
            .min = 2048,
            .max = 32768,
            .step = 2048
        },
        .nvrmask = 127,
        .kbc_device = NULL,
        .kbc_p1 = 0xff,
        .gpio = 0xffffffff,
        .gpio_acpi = 0xffffffff,
        .device = NULL,
        .fdc_device = NULL,
        .sio_device = NULL, /*Has SIO (sorta): VLSI VL82C113A SCAMP Combination I/O*/
        .vid_device = &gd5428_onboard_device,
        .snd_device = NULL,
        .net_device = NULL
    },
    /* Has a standard IBM PS/2 KBC firmware or a clone thereof. */
    {
        .name = "[VLSI 82C481] Siemens Nixdorf D824",
        .internal_name = "d824",
        .type = MACHINE_TYPE_486,
        .chipset = MACHINE_CHIPSET_VLSI_VL82C481,
        .init = machine_at_d824_init,
        .p1_handler = NULL,
        .gpio_handler = NULL,
        .available_flag = MACHINE_AVAILABLE,
        .gpio_acpi_handler = NULL,
        .cpu = {
            .package = CPU_PKG_SOCKET1,
            .block = CPU_BLOCK_NONE,
            .min_bus = 0,
            .max_bus = 0,
            .min_voltage = 0,
            .max_voltage = 0,
            .min_multi = 0,
            .max_multi = 0
        },
        .bus_flags = MACHINE_PS2,
        .flags = MACHINE_IDE | MACHINE_VIDEO | MACHINE_APM,
        .ram = {
            .min = 2048,
            .max = 32768,
            .step = 2048
        },
        .nvrmask = 127,
        .kbc_device = NULL,
        .kbc_p1 = 0xff,
        .gpio = 0xffffffff,
        .gpio_acpi = 0xffffffff,
        .device = NULL,
        .fdc_device = NULL,
        .sio_device = NULL,
        .vid_device = &gd5428_onboard_device,
        .snd_device = NULL,
        .net_device = NULL
    },
    /* Has IBM PS/2 Type 1 KBC firmware. */
    {
        .name = "[MCA] IBM PS/2 model 70 (type 4)",
        .internal_name = "ibmps2_m70_type4",
        .type = MACHINE_TYPE_486,
        .chipset = MACHINE_CHIPSET_PROPRIETARY,
        .init = machine_ps2_model_70_type4_init,
        .p1_handler = NULL,
        .gpio_handler = NULL,
        .available_flag = MACHINE_AVAILABLE,
        .gpio_acpi_handler = NULL,
        .cpu = {
            .package = CPU_PKG_SOCKET1,
            .block = CPU_BLOCK(CPU_i486SX, CPU_i486SX_SLENH, CPU_Am486SX, CPU_Cx486S),
            .min_bus = 0,
            .max_bus = 0,
            .min_voltage = 0,
            .max_voltage = 0,
            .min_multi = 0,
            .max_multi = 0
        },
        .bus_flags = MACHINE_PS2_MCA,
        .flags = MACHINE_VIDEO | MACHINE_SOFTFLOAT_ONLY,
        .ram = {
            .min = 2048,
            .max = 65536,
            .step = 2048
        },
        .nvrmask = 63,
        .kbc_device = NULL,
        .kbc_p1 = 0xff,
        .gpio = 0xffffffff,
        .gpio_acpi = 0xffffffff,
        .device = NULL,
        .fdc_device = NULL,
        .sio_device = NULL,
        .vid_device = NULL,
        .snd_device = NULL,
        .net_device = NULL
    },
    /* 486 machines - Socket 2 */
    /* 486 machines with just the ISA slot */
    /* Uses some variant of Phoenix MultiKey/42 as the BIOS sends keyboard controller
       command C7 (OR input byte with received data byte). */
    {
        .name = "[ACC 2168] Packard Bell PB410A",
        .internal_name = "pb410a",
        .type = MACHINE_TYPE_486_S2,
        .chipset = MACHINE_CHIPSET_ACC_2168,
        .init = machine_at_pb410a_init,
        .p1_handler = NULL,
        .gpio_handler = NULL,
        .available_flag = MACHINE_AVAILABLE,
        .gpio_acpi_handler = NULL,
        .cpu = {
            .package = CPU_PKG_SOCKET3,
            .block = CPU_BLOCK_NONE,
            .min_bus = 0,
            .max_bus = 0,
            .min_voltage = 0,
            .max_voltage = 0,
            .min_multi = 0,
            .max_multi = 0
        },
        .bus_flags = MACHINE_PS2,
        .flags = MACHINE_IDE | MACHINE_VIDEO | MACHINE_APM | MACHINE_GAMEPORT,
        .ram = {
            .min = 4096,
            .max = 36864,
            .step = 1024
        },
        .nvrmask = 127,
        .kbc_device = NULL,
        .kbc_p1 = 0xff,
        .gpio = 0xffffffff,
        .gpio_acpi = 0xffffffff,
        .device = NULL,
        .fdc_device = NULL,
        .sio_device = NULL,
        .vid_device = NULL,
        .snd_device = NULL,
        .net_device = NULL
    },
    /* Has JetKey 5 KBC Firmware which looks like it is a clone of AMIKey type F.
       It also has those Ex commands also seen on the VIA VT82C42N (the BIOS
       supposedly sends command EF.
       The board was also seen in 2003 with a -H string - perhaps someone swapped
       the KBC? */
    {
        .name = "[ALi M1429] Olystar LIL1429",
        .internal_name = "ali1429",
        .type = MACHINE_TYPE_486_S2,
        .chipset = MACHINE_CHIPSET_ALI_M1429,
        .init = machine_at_ali1429_init,
        .p1_handler = NULL,
        .gpio_handler = NULL,
        .available_flag = MACHINE_AVAILABLE,
        .gpio_acpi_handler = NULL,
        .cpu = {
            .package = CPU_PKG_SOCKET3,
            .block = CPU_BLOCK_NONE,
            .min_bus = 0,
            .max_bus = 0,
            .min_voltage = 0,
            .max_voltage = 0,
            .min_multi = 0,
            .max_multi = 0
        },
        .bus_flags = MACHINE_VLB,
        .flags = MACHINE_APM,
        .ram = {
            .min = 1024,
            .max = 32768,
            .step = 1024
        },
        .nvrmask = 127,
        .kbc_device = NULL,
        .kbc_p1 = 0xff,
        .gpio = 0xffffffff,
        .gpio_acpi = 0xffffffff,
        .device = NULL,
        .fdc_device = NULL,
        .sio_device = NULL,
        .vid_device = NULL,
        .snd_device = NULL,
        .net_device = NULL
    },
    /* Uses an ACER/NEC 90M002A (UPD82C42C, 8042 clone) with unknown firmware (V4.01H). */
    {
        .name = "[ALi M1429G] Acer A1G",
        .internal_name = "acera1g",
        .type = MACHINE_TYPE_486_S2,
        .chipset = MACHINE_CHIPSET_ALI_M1429G,
        .init = machine_at_acera1g_init,
        .p1_handler = NULL,
        .gpio_handler = NULL,
        .available_flag = MACHINE_AVAILABLE,
        .gpio_acpi_handler = NULL,
        .cpu = {
            .package = CPU_PKG_SOCKET3,
            .block = CPU_BLOCK_NONE,
            .min_bus = 0,
            .max_bus = 0,
            .min_voltage = 0,
            .max_voltage = 0,
            .min_multi = 0,
            .max_multi = 0
        },
        .bus_flags = MACHINE_PS2,
        .flags = MACHINE_IDE | MACHINE_VIDEO | MACHINE_APM,
        .ram = {
            .min = 4096,
            .max = 36864,
            .step = 1024
        },
        .nvrmask = 127,
        .kbc_device = NULL,
        .kbc_p1 = 0xff,
        .gpio = 0xffffffff,
        .gpio_acpi = 0xffffffff,
        .device = NULL,
        .fdc_device = NULL,
        .sio_device = NULL,
        .vid_device = &gd5428_onboard_device,
        .snd_device = NULL,
        .net_device = NULL
    },
    /* This has an AMIKey-2, which is an updated version of type 'H'. */
    {
        .name = "[ALi M1429G] Kaimei SA-486 VL-BUS M.B.",
        .internal_name = "win486",
        .type = MACHINE_TYPE_486_S2,
        .chipset = MACHINE_CHIPSET_ALI_M1429G,
        .init = machine_at_winbios1429_init,
        .p1_handler = NULL,
        .gpio_handler = NULL,
        .available_flag = MACHINE_AVAILABLE,
        .gpio_acpi_handler = NULL,
        .cpu = {
            .package = CPU_PKG_SOCKET3,
            .block = CPU_BLOCK_NONE,
            .min_bus = 0,
            .max_bus = 0,
            .min_voltage = 0,
            .max_voltage = 0,
            .min_multi = 0,
            .max_multi = 0
        },
        .bus_flags = MACHINE_VLB,
        .flags = MACHINE_APM,
        .ram = {
            .min = 1024,
            .max = 32768,
            .step = 1024
        },
        .nvrmask = 127,
        .kbc_device = NULL,
        .kbc_p1 = 0xff,
        .gpio = 0xffffffff,
        .gpio_acpi = 0xffffffff,
        .device = NULL,
        .fdc_device = NULL,
        .sio_device = NULL,
        .vid_device = NULL,
        .snd_device = NULL,
        .net_device = NULL
    },
    /* This has a standalone AMI Megakey 1993, which is type 'P'. */
    {
        .name = "[IMS 8848] Tekram G486IP",
        .internal_name = "g486ip",
        .type = MACHINE_TYPE_486_S2,
        .chipset = MACHINE_CHIPSET_IMS_8848,
        .init = machine_at_g486ip_init,
        .p1_handler = NULL,
        .gpio_handler = NULL,
        .available_flag = MACHINE_AVAILABLE,
        .gpio_acpi_handler = NULL,
        .cpu = {
            .package = CPU_PKG_SOCKET3,
            .block = CPU_BLOCK_NONE,
            .min_bus = 0,
            .max_bus = 0,
            .min_voltage = 0,
            .max_voltage = 0,
            .min_multi = 0,
            .max_multi = 0
        },
        .bus_flags = MACHINE_PCI,
        .flags = MACHINE_APM,
        .ram = {
            .min = 2048,
            .max = 131072,
            .step = 2048
        },
        .nvrmask = 127,
        .kbc_device = NULL,
        .kbc_p1 = 0xff,
        .gpio = 0xffffffff,
        .gpio_acpi = 0xffffffff,
        .device = NULL,
        .fdc_device = NULL,
        .sio_device = NULL,
        .vid_device = NULL,
        .snd_device = NULL,
        .net_device = NULL
    },
    /* Has AMIKey-2 'H' KBC firmware. */
    {
        .name = "[OPTi 499] Alaris COUGAR 486BL",
        .internal_name = "cougar",
        .type = MACHINE_TYPE_486_S2,
        .chipset = MACHINE_CHIPSET_OPTI_499,
        .init = machine_at_cougar_init,
        .p1_handler = NULL,
        .gpio_handler = NULL,
        .available_flag = MACHINE_AVAILABLE,
        .gpio_acpi_handler = NULL,
        .cpu = {
            .package = CPU_PKG_SOCKET3 | CPU_PKG_486BL,
            .block = CPU_BLOCK_NONE,
            .min_bus = 0,
            .max_bus = 0,
            .min_voltage = 0,
            .max_voltage = 0,
            .min_multi = 0,
            .max_multi = 0
        },
        .bus_flags = MACHINE_VLB,
        .flags = MACHINE_APM,
        .ram = {
            .min = 1024,
            .max = 65536,
            .step = 1024
        },
        .nvrmask = 127,
        .kbc_device = NULL,
        .kbc_p1 = 0xff,
        .gpio = 0xffffffff,
        .gpio_acpi = 0xffffffff,
        .device = NULL,
        .fdc_device = NULL,
        .sio_device = NULL,
        .vid_device = NULL,
        .snd_device = NULL,
        .net_device = NULL
    },
    /* The BIOS does not send any non-standard keyboard controller commands and wants
       a PS/2 mouse, so it's an IBM PS/2 KBC (Type 1) firmware. */
    {
        .name = "[SiS 461] IBM PS/ValuePoint 433DX/Si",
        .internal_name = "valuepoint433",
        .type = MACHINE_TYPE_486_S2,
        .chipset = MACHINE_CHIPSET_SIS_461,
        .init = machine_at_valuepoint433_init,
        .p1_handler = NULL,
        .gpio_handler = NULL,
        .available_flag = MACHINE_AVAILABLE,
        .gpio_acpi_handler = NULL,
        .cpu = {
            .package = CPU_PKG_SOCKET3,
            .block = CPU_BLOCK_NONE,
            .min_bus = 0,
            .max_bus = 0,
            .min_voltage = 0,
            .max_voltage = 0,
            .min_multi = 0,
            .max_multi = 0
        },
        .bus_flags = MACHINE_PS2,
        .flags = MACHINE_IDE | MACHINE_VIDEO | MACHINE_APM,
        .ram = {
            .min = 1024,
            .max = 65536,
            .step = 1024
        },
        .nvrmask = 127,
        .kbc_device = NULL,
        .kbc_p1 = 0xff,
        .gpio = 0xffffffff,
        .gpio_acpi = 0xffffffff,
        .device = NULL,
        .fdc_device = NULL,
        .sio_device = NULL,
        .vid_device = NULL,
        .snd_device = NULL,
        .net_device = NULL
    },
    /* Has AMI MegaKey KBC.  */
    {
        .name = "[i420TX] J-Bond PCI400C-A",
        .internal_name = "pci400ca",
        .type = MACHINE_TYPE_486_S2,
        .chipset = MACHINE_CHIPSET_INTEL_420TX,
        .init = machine_at_pci400ca_init,
        .p1_handler = NULL,
        .gpio_handler = NULL,
        .available_flag = MACHINE_AVAILABLE,
        .gpio_acpi_handler = NULL,
        .cpu = {
            .package = CPU_PKG_SOCKET3,
            .block = CPU_BLOCK_NONE,
            .min_bus = 0,
            .max_bus = 0,
            .min_voltage = 0,
            .max_voltage = 0,
            .min_multi = 0,
            .max_multi = 0
        },
        .bus_flags = MACHINE_PCI,
        .flags = MACHINE_SCSI,
        .ram = {
            .min = 1024,
            .max = 65536,
            .step = 1024
        },
        .nvrmask = 127,
        .kbc_device = &keyboard_at_ami_device,
        .kbc_p1 = 0xff,
        .gpio = 0xffffffff,
        .gpio_acpi = 0xffffffff,
        .device = NULL,
        .fdc_device = NULL,
        .sio_device = NULL,
        .vid_device = NULL,
        .snd_device = NULL,
        .net_device = NULL
    },


    /* 486 machines - Socket 3 */
    /* 486 machines with just the ISA slot */
    /* Has a Fujitsu MBL8042H KBC. */
    {
        .name = "[Contaq 82C596A] A-Trend 4GPV5",
        .internal_name = "4gpv5",
        .type = MACHINE_TYPE_486_S3,
        .chipset = MACHINE_CHIPSET_CONTAQ_82C596,
        .init = machine_at_4gpv5_init,
        .p1_handler = NULL,
        .gpio_handler = NULL,
        .available_flag = MACHINE_AVAILABLE,
        .gpio_acpi_handler = NULL,
        .cpu = {
            .package = CPU_PKG_SOCKET3,
            .block = CPU_BLOCK_NONE,
            .min_bus = 0,
            .max_bus = 0,
            .min_voltage = 0,
            .max_voltage = 0,
            .min_multi = 0,
            .max_multi = 0
        },
        .bus_flags = MACHINE_VLB,
        .flags = MACHINE_APM,
        .ram = {
            .min = 1024,
            .max = 65536,
            .step = 1024
        },
        .nvrmask = 127,
        .kbc_device = NULL,
        .kbc_p1 = 0xff,
        .gpio = 0xffffffff,
        .gpio_acpi = 0xffffffff,
        .device = NULL,
        .fdc_device = NULL,
        .sio_device = NULL,
        .vid_device = NULL,
        .snd_device = NULL,
        .net_device = NULL
    },
    /* Has AMI MegaKey KBC firmware. */
    {
        .name = "[Contaq 82C597] Visionex Green-B",
        .internal_name = "greenb",
        .type = MACHINE_TYPE_486_S3,
        .chipset = MACHINE_CHIPSET_CONTAQ_82C597,
        .init = machine_at_greenb_init,
        .p1_handler = NULL,
        .gpio_handler = NULL,
        .available_flag = MACHINE_AVAILABLE,
        .gpio_acpi_handler = NULL,
        .cpu = {
            .package = CPU_PKG_SOCKET3,
            .block = CPU_BLOCK_NONE,
            .min_bus = 0,
            .max_bus = 0,
            .min_voltage = 0,
            .max_voltage = 0,
            .min_multi = 0,
            .max_multi = 0
        },
        .bus_flags = MACHINE_VLB,
        .flags = MACHINE_APM,
        .ram = {
            .min = 1024,
            .max = 65536,
            .step = 1024
        },
        .nvrmask = 127,
        .kbc_device = NULL,
        .kbc_p1 = 0xff,
        .gpio = 0xffffffff,
        .gpio_acpi = 0xffffffff,
        .device = NULL,
        .fdc_device = NULL,
        .sio_device = NULL,
        .vid_device = NULL,
        .snd_device = NULL,
        .net_device = NULL
    },
    /* Version 1.0 has an AMIKEY-2, version 2.0 has a VIA VT82C42N KBC. */
    {
        .name = "[OPTi 895] Jetway J-403TG",
        .internal_name = "403tg",
        .type = MACHINE_TYPE_486_S3,
        .chipset = MACHINE_CHIPSET_OPTI_895_802G,
        .init = machine_at_403tg_init,
        .p1_handler = NULL,
        .gpio_handler = NULL,
        .available_flag = MACHINE_AVAILABLE,
        .gpio_acpi_handler = NULL,
        .cpu = {
            .package = CPU_PKG_SOCKET3,
            .block = CPU_BLOCK_NONE,
            .min_bus = 0,
            .max_bus = 0,
            .min_voltage = 0,
            .max_voltage = 0,
            .min_multi = 0,
            .max_multi = 0
        },
        .bus_flags = MACHINE_VLB,
        .flags = MACHINE_APM,
        .ram = {
            .min = 1024,
            .max = 65536,
            .step = 1024
        },
        .nvrmask = 127,
        .kbc_device = NULL,
        .kbc_p1 = 0xff,
        .gpio = 0xffffffff,
        .gpio_acpi = 0xffffffff,
        .device = NULL,
        .fdc_device = NULL,
        .sio_device = NULL,
        .vid_device = NULL,
        .snd_device = NULL,
        .net_device = NULL
    },
    /* Has JetKey 5 KBC Firmware which looks like it is a clone of AMIKey type F. */
    {
        .name = "[OPTi 895] Jetway J-403TG Rev D",
        .internal_name = "403tg_d",
        .type = MACHINE_TYPE_486_S3,
        .chipset = MACHINE_CHIPSET_OPTI_895_802G,
        .init = machine_at_403tg_d_init,
        .p1_handler = NULL,
        .gpio_handler = NULL,
        .available_flag = MACHINE_AVAILABLE,
        .gpio_acpi_handler = NULL,
        .cpu = {
            .package = CPU_PKG_SOCKET3,
            .block = CPU_BLOCK_NONE,
            .min_bus = 0,
            .max_bus = 0,
            .min_voltage = 0,
            .max_voltage = 0,
            .min_multi = 0,
            .max_multi = 0
        },
        .bus_flags = MACHINE_VLB,
        .flags = MACHINE_APM,
        .ram = {
            .min = 1024,
            .max = 65536,
            .step = 1024
        },
        .nvrmask = 127,
        .kbc_device = NULL,
        .kbc_p1 = 0xff,
        .gpio = 0xffffffff,
        .gpio_acpi = 0xffffffff,
        .device = NULL,
        .fdc_device = NULL,
        .sio_device = NULL,
        .vid_device = NULL,
        .snd_device = NULL,
        .net_device = NULL
    },
    /* Has JetKey 5 KBC Firmware which looks like it is a clone of AMIKey type F. */
    {
        .name = "[OPTi 895] Jetway J-403TG Rev D (MR BIOS)",
        .internal_name = "403tg_d_mr",
        .type = MACHINE_TYPE_486_S3,
        .chipset = MACHINE_CHIPSET_OPTI_895_802G,
        .init = machine_at_403tg_d_mr_init,
        .p1_handler = NULL,
        .gpio_handler = NULL,
        .available_flag = MACHINE_AVAILABLE,
        .gpio_acpi_handler = NULL,
        .cpu = {
            .package = CPU_PKG_SOCKET3,
            .block = CPU_BLOCK_NONE,
            .min_bus = 0,
            .max_bus = 0,
            .min_voltage = 0,
            .max_voltage = 0,
            .min_multi = 0,
            .max_multi = 0
        },
        .bus_flags = MACHINE_VLB,
        .flags = MACHINE_APM,
        .ram = {
            .min = 1024,
            .max = 65536,
            .step = 1024
        },
        .nvrmask = 127,
        .kbc_device = NULL,
        .kbc_p1 = 0xff,
        .gpio = 0xffffffff,
        .gpio_acpi = 0xffffffff,
        .device = NULL,
        .fdc_device = NULL,
        .sio_device = NULL,
        .vid_device = NULL,
        .snd_device = NULL,
        .net_device = NULL
    },
    /* has a Phoenix PLCC Multikey copyrighted 1993, version unknown. */
    {
        .name = "[OPTi 895] Packard Bell PB450",
        .internal_name = "pb450",
        .type = MACHINE_TYPE_486_S3,
        .chipset = MACHINE_CHIPSET_OPTI_895_802G,
        .init = machine_at_pb450_init,
        .p1_handler = NULL,
        .gpio_handler = NULL,
        .available_flag = MACHINE_AVAILABLE,
        .gpio_acpi_handler = NULL,
        .cpu = {
            .package = CPU_PKG_SOCKET3,
            .block = CPU_BLOCK_NONE,
            .min_bus = 0,
            .max_bus = 0,
            .min_voltage = 0,
            .max_voltage = 0,
            .min_multi = 0,
            .max_multi = 0
        },
        .bus_flags = MACHINE_PS2_PCI,
        .flags = MACHINE_SUPER_IO | MACHINE_IDE_DUAL | MACHINE_VIDEO,
        .ram = {
            .min = 1024,
            .max = 65536,
            .step = 1024
        },
        .nvrmask = 255,
        .kbc_device = NULL,
        .kbc_p1 = 0xff,
        .gpio = 0xffffffff,
        .gpio_acpi = 0xffffffff,
        .device = NULL,
        .fdc_device = NULL,
        .sio_device = NULL,
        .vid_device = &gd5428_vlb_onboard_device,
        .snd_device = NULL,
        .net_device = NULL
    },
    /* Uses an NEC 90M002A (UPD82C42C, 8042 clone) with unknown firmware. */
    {
        .name = "[SiS 461] Acer V10",
        .internal_name = "acerv10",
        .type = MACHINE_TYPE_486_S3,
        .chipset = MACHINE_CHIPSET_SIS_461,
        .init = machine_at_acerv10_init,
        .p1_handler = NULL,
        .gpio_handler = NULL,
        .available_flag = MACHINE_AVAILABLE,
        .gpio_acpi_handler = NULL,
        .cpu = {
            .package = CPU_PKG_SOCKET3,
            .block = CPU_BLOCK_NONE,
            .min_bus = 0,
            .max_bus = 0,
            .min_voltage = 0,
            .max_voltage = 0,
            .min_multi = 0,
            .max_multi = 0
        },
        .bus_flags = MACHINE_PS2_VLB,
        .flags = MACHINE_IDE | MACHINE_APM, /* Machine has internal SCSI: Adaptec AIC-6360 */
        .ram = {
            .min = 1024,
            .max = 32768,
            .step = 1024
        },
        .nvrmask = 127,
        .kbc_device = NULL,
        .kbc_p1 = 0xff,
        .gpio = 0xffffffff,
        .gpio_acpi = 0xffffffff,
        .device = NULL,
        .fdc_device = NULL,
        .sio_device = NULL,
        .vid_device = NULL,
        .snd_device = NULL,
        .net_device = NULL
    },
    /* The BIOS string ends in -U, unless command 0xA1 (AMIKey get version) returns an
       'F', in which case, it ends in -F, so it has an AMIKey F KBC firmware.
       The photo of the board shows an AMIKey KBC which is indeed F. */
    {
        .name = "[SiS 471] ABIT AB-AH4",
        .internal_name = "win471",
        .type = MACHINE_TYPE_486_S3,
        .chipset = MACHINE_CHIPSET_SIS_471,
        .init = machine_at_win471_init,
        .p1_handler = NULL,
        .gpio_handler = NULL,
        .available_flag = MACHINE_AVAILABLE,
        .gpio_acpi_handler = NULL,
        .cpu = {
            .package = CPU_PKG_SOCKET3,
            .block = CPU_BLOCK_NONE,
            .min_bus = 0,
            .max_bus = 0,
            .min_voltage = 0,
            .max_voltage = 0,
            .min_multi = 0,
            .max_multi = 0
        },
        .bus_flags = MACHINE_VLB,
        .flags = MACHINE_APM,
        .ram = {
            .min = 1024,
            .max = 65536,
            .step = 1024
        },
        .nvrmask = 127,
        .kbc_device = NULL,
        .kbc_p1 = 0xff,
        .gpio = 0xffffffff,
        .gpio_acpi = 0xffffffff,
        .device = NULL,
        .fdc_device = NULL,
        .sio_device = NULL,
        .vid_device = NULL,
        .snd_device = NULL,
        .net_device = NULL
    },
    /* Has AMIKey-2 'H' keyboard BIOS. */
    {
        .name = "[SiS 471] AOpen Vi15G",
        .internal_name = "vi15g",
        .type = MACHINE_TYPE_486_S3,
        .chipset = MACHINE_CHIPSET_SIS_471,
        .init = machine_at_vi15g_init,
        .p1_handler = NULL,
        .gpio_handler = NULL,
        .available_flag = MACHINE_AVAILABLE,
        .gpio_acpi_handler = NULL,
        .cpu = {
            .package = CPU_PKG_SOCKET3,
            .block = CPU_BLOCK_NONE,
            .min_bus = 0,
            .max_bus = 0,
            .min_voltage = 0,
            .max_voltage = 0,
            .min_multi = 0,
            .max_multi = 0
        },
        .bus_flags = MACHINE_VLB,
        .flags = MACHINE_APM,
        .ram = {
            .min = 1024,
            .max = 65536,
            .step = 1024
        },
        .nvrmask = 127,
        .kbc_device = NULL,
        .kbc_p1 = 0xff,
        .gpio = 0xffffffff,
        .gpio_acpi = 0xffffffff,
        .device = NULL,
        .fdc_device = NULL,
        .sio_device = NULL,
        .vid_device = NULL,
        .snd_device = NULL,
        .net_device = NULL
    },
    /* This has an AMIKey-2, which is an updated version of type 'H'. */
    {
        .name = "[SiS 471] ASUS VL/I-486SV2GX4",
        .internal_name = "vli486sv2g",
        .type = MACHINE_TYPE_486_S3,
        .chipset = MACHINE_CHIPSET_SIS_471,
        .init = machine_at_vli486sv2g_init,
        .p1_handler = NULL,
        .gpio_handler = NULL,
        .available_flag = MACHINE_AVAILABLE,
        .gpio_acpi_handler = NULL,
        .cpu = {
            .package = CPU_PKG_SOCKET3,
            .block = CPU_BLOCK_NONE,
            .min_bus = 0,
            .max_bus = 0,
            .min_voltage = 0,
            .max_voltage = 0,
            .min_multi = 0,
            .max_multi = 0
        },
        .bus_flags = MACHINE_PS2_VLB,
        .flags = MACHINE_APM,
        .ram = {
            .min = 1024,
            .max = 65536,
            .step = 1024
        },
        .nvrmask = 127,
        .kbc_device = NULL,
        .kbc_p1 = 0xff,
        .gpio = 0xffffffff,
        .gpio_acpi = 0xffffffff,
        .device = NULL,
        .fdc_device = NULL,
        .sio_device = NULL,
        .vid_device = NULL,
        .snd_device = NULL,
        .net_device = NULL
    },
    /* Unknown revision phoenix 1993 multikey */
    {
        .name = "[SiS 471] DEC Venturis 4xx",
        .internal_name = "dvent4xx",
        .type = MACHINE_TYPE_486_S3,
        .chipset = MACHINE_CHIPSET_SIS_471,
        .init = machine_at_dvent4xx_init,
        .p1_handler = NULL,
        .gpio_handler = NULL,
        .available_flag = MACHINE_AVAILABLE,
        .gpio_acpi_handler = NULL,
        .cpu = {
            .package = CPU_PKG_SOCKET3,
            .block = CPU_BLOCK_NONE,
            .min_bus = 0,
            .max_bus = 0,
            .min_voltage = 0,
            .max_voltage = 0,
            .min_multi = 0,
            .max_multi = 0
        },
        .bus_flags = MACHINE_PS2,
        .flags = MACHINE_IDE_DUAL | MACHINE_SUPER_IO | MACHINE_APM | MACHINE_VIDEO,
        .ram = {
            .min = 1024,
            .max = 69632,
            .step = 1024
        },
        .nvrmask = 127,
        .kbc_device = NULL,
        .kbc_p1 = 0xff,
        .gpio = 0xffffffff,
        .gpio_acpi = 0xffffffff,
        .device = NULL,
        .fdc_device = NULL,
        .sio_device = NULL,
        .vid_device = &s3_phoenix_trio32_onboard_vlb_device,
        .snd_device = NULL,
        .net_device = NULL
    },
    /* Has JetKey 5 KBC Firmware which looks like it is a clone of AMIKey type F. */
    {
        .name = "[SiS 471] DTK PKM-0038S E-2",
        .internal_name = "dtk486",
        .type = MACHINE_TYPE_486_S3,
        .chipset = MACHINE_CHIPSET_SIS_471,
        .init = machine_at_dtk486_init,
        .p1_handler = NULL,
        .gpio_handler = NULL,
        .available_flag = MACHINE_AVAILABLE,
        .gpio_acpi_handler = NULL,
        .cpu = {
            .package = CPU_PKG_SOCKET3,
            .block = CPU_BLOCK_NONE,
            .min_bus = 0,
            .max_bus = 0,
            .min_voltage = 0,
            .max_voltage = 0,
            .min_multi = 0,
            .max_multi = 0
        },
        .bus_flags = MACHINE_VLB,
        .flags = MACHINE_APM,
        .ram = {
            .min = 1024,
            .max = 65536,
            .step = 1024
        },
        .nvrmask = 127,
        .kbc_device = NULL,
        .kbc_p1 = 0xff,
        .gpio = 0xffffffff,
        .gpio_acpi = 0xffffffff,
        .device = NULL,
        .fdc_device = NULL,
        .sio_device = NULL,
        .vid_device = NULL,
        .snd_device = NULL,
        .net_device = NULL
    },
    /* Has a Lance LT38C41L with AMIKey F keyboard BIOS. */
    {
        .name = "[SiS 471] Epox GXA486SG",
        .internal_name = "ami471",
        .type = MACHINE_TYPE_486_S3,
        .chipset = MACHINE_CHIPSET_SIS_471,
        .init = machine_at_ami471_init,
        .p1_handler = NULL,
        .gpio_handler = NULL,
        .available_flag = MACHINE_AVAILABLE,
        .gpio_acpi_handler = NULL,
        .cpu = {
            .package = CPU_PKG_SOCKET3,
            .block = CPU_BLOCK_NONE,
            .min_bus = 0,
            .max_bus = 0,
            .min_voltage = 0,
            .max_voltage = 0,
            .min_multi = 0,
            .max_multi = 0
        },
        .bus_flags = MACHINE_VLB,
        .flags = MACHINE_APM,
        .ram = {
            .min = 1024,
            .max = 65536,
            .step = 1024
        },
        .nvrmask = 127,
        .kbc_device = NULL,
        .kbc_p1 = 0xff,
        .gpio = 0xffffffff,
        .gpio_acpi = 0xffffffff,
        .device = NULL,
        .fdc_device = NULL,
        .sio_device = NULL,
        .vid_device = NULL,
        .snd_device = NULL,
        .net_device = NULL
    },
    /* Has MR (!) KBC firmware, which is a clone of the standard IBM PS/2 KBC firmware. */
    {
        .name = "[SiS 471] SiS VL-BUS 471 REV. A1",
        .internal_name = "px471",
        .type = MACHINE_TYPE_486_S3,
        .chipset = MACHINE_CHIPSET_SIS_471,
        .init = machine_at_px471_init,
        .p1_handler = NULL,
        .gpio_handler = NULL,
        .available_flag = MACHINE_AVAILABLE,
        .gpio_acpi_handler = NULL,
        .cpu = {
            .package = CPU_PKG_SOCKET3,
            .block = CPU_BLOCK_NONE,
            .min_bus = 0,
            .max_bus = 0,
            .min_voltage = 0,
            .max_voltage = 0,
            .min_multi = 0,
            .max_multi = 0
        },
        .bus_flags = MACHINE_VLB,
        .flags = MACHINE_IDE | MACHINE_APM,
        .ram = {
            .min = 1024,
            .max = 131072,
            .step = 1024
        },
        .nvrmask = 127,
        .kbc_device = NULL,
        .kbc_p1 = 0xff,
        .gpio = 0xffffffff,
        .gpio_acpi = 0xffffffff,
        .device = NULL,
        .fdc_device = NULL,
        .sio_device = NULL,
        .vid_device = NULL,
        .snd_device = NULL,
        .net_device = NULL
    },
    /* TriGem AMIBIOS Pre-Color with TriGem AMI 'Z' keyboard controller */
    {
        .name = "[SiS 471] TriGem 486G",
        .internal_name = "tg486g",
        .type = MACHINE_TYPE_486_S3,
        .chipset = MACHINE_CHIPSET_SIS_471,
        .init = machine_at_tg486g_init,
        .p1_handler = NULL,
        .gpio_handler = NULL,
        .available_flag = MACHINE_AVAILABLE,
        .gpio_acpi_handler = NULL,
        .cpu = {
            .package = CPU_PKG_SOCKET3,
            .block = CPU_BLOCK_NONE,
            .min_bus = 0,
            .max_bus = 0,
            .min_voltage = 0,
            .max_voltage = 0,
            .min_multi = 0,
            .max_multi = 0
        },
        .bus_flags = MACHINE_PS2_VLB,
        .flags = MACHINE_IDE | MACHINE_APM, /* Has internal video: Western Digital WD90C33-ZZ */
        .ram = {
            .min = 1024,
            .max = 65536,
            .step = 1024
        },
        .nvrmask = 127,
        .kbc_device = NULL,
        .kbc_p1 = 0xff,
        .gpio = 0xffffffff,
        .gpio_acpi = 0xffffffff,
        .device = NULL,
        .fdc_device = NULL,
        .sio_device = NULL,
        .vid_device = NULL,
        .snd_device = NULL,
        .net_device = NULL
    },
    /* JETKey V5.0 */
    {
        .name = "[ALi M1429G] A-Trend ATC-1762",
        .internal_name = "atc1762",
        .type = MACHINE_TYPE_486_S3,
        .chipset = MACHINE_CHIPSET_ALI_M1429G,
        .init = machine_at_atc1762_init,
        .p1_handler = NULL,
        .gpio_handler = NULL,
        .available_flag = MACHINE_AVAILABLE,
        .gpio_acpi_handler = NULL,
        .cpu = {
            .package = CPU_PKG_SOCKET3,
            .block = CPU_BLOCK_NONE,
            .min_bus = 0,
            .max_bus = 0,
            .min_voltage = 0,
            .max_voltage = 0,
            .min_multi = 0,
            .max_multi = 0
        },
        .bus_flags = MACHINE_VLB,
        .flags = MACHINE_APM,
        .ram = {
            .min = 1024,
            .max = 40960,
            .step = 1024
        },
        .nvrmask = 127,
        .kbc_device = NULL,
        .kbc_p1 = 0xff,
        .gpio = 0xffffffff,
        .gpio_acpi = 0xffffffff,
        .device = NULL,
        .fdc_device = NULL,
        .sio_device = NULL,
        .vid_device = NULL,
        .snd_device = NULL,
        .net_device = NULL
    },
    /* This has an AMIKey-2, which is an updated version of type 'H'. */
    {
        .name = "[ALi M1429G] ECS AL486",
        .internal_name = "ecsal486",
        .type = MACHINE_TYPE_486_S3,
        .chipset = MACHINE_CHIPSET_ALI_M1429G,
        .init = machine_at_ecsal486_init,
        .p1_handler = NULL,
        .gpio_handler = NULL,
        .available_flag = MACHINE_AVAILABLE,
        .gpio_acpi_handler = NULL,
        .cpu = {
            .package = CPU_PKG_SOCKET3,
            .block = CPU_BLOCK_NONE,
            .min_bus = 0,
            .max_bus = 0,
            .min_voltage = 0,
            .max_voltage = 0,
            .min_multi = 0,
            .max_multi = 0
        },
        .bus_flags = MACHINE_VLB,
        .flags = MACHINE_APM,
        .ram = {
            .min = 1024,
            .max = 98304,
            .step = 1024
        },
        .nvrmask = 127,
        .kbc_device = NULL,
        .kbc_p1 = 0xff,
        .gpio = 0xffffffff,
        .gpio_acpi = 0xffffffff,
        .device = NULL,
        .fdc_device = NULL,
        .sio_device = NULL,
        .vid_device = NULL,
        .snd_device = NULL,
        .net_device = NULL
    },
    /* This uses a VIA VT82C42N KBC, which is a clone of type 'F' with additional commands */
    {
        .name = "[ALi M1429G] Lanner Electronics AP-4100AA",
        .internal_name = "ap4100aa",
        .type = MACHINE_TYPE_486_S3,
        .chipset = MACHINE_CHIPSET_ALI_M1429G,
        .init = machine_at_ap4100aa_init,
        .p1_handler = NULL,
        .gpio_handler = NULL,
        .available_flag = MACHINE_AVAILABLE,
        .gpio_acpi_handler = NULL,
        .cpu = {
            .package = CPU_PKG_SOCKET3,
            .block = CPU_BLOCK_NONE,
            .min_bus = 0,
            .max_bus = 0,
            .min_voltage = 0,
            .max_voltage = 0,
            .min_multi = 0,
            .max_multi = 0
        },
        .bus_flags = MACHINE_AT,
        .flags = MACHINE_SUPER_IO | MACHINE_IDE | MACHINE_APM,
        .ram = {
            .min = 1024,
            .max = 131072,
            .step = 1024
        },
        .nvrmask = 127,
        .kbc_device = NULL,
        .kbc_p1 = 0xff,
        .gpio = 0xffffffff,
        .gpio_acpi = 0xffffffff,
        .device = NULL,
        .fdc_device = NULL,
        .sio_device = NULL,
        .vid_device = NULL,
        .snd_device = NULL,
        .net_device = NULL
    },

    /* 486 machines which utilize the PCI bus */
    /* Machine with ALi M1429G chipset and M1435 southbridge */
    /* Has an AMIKEY-2 KBC. */
    {
        .name = "[ALi M1429G] MSI MS-4134",
        .internal_name = "ms4134",
        .type = MACHINE_TYPE_486_S3,
        .chipset = MACHINE_CHIPSET_ALI_M1429G,
        .init = machine_at_ms4134_init,
        .p1_handler = NULL,
        .gpio_handler = NULL,
        .available_flag = MACHINE_AVAILABLE,
        .gpio_acpi_handler = NULL,
        .cpu = {
            .package = CPU_PKG_SOCKET3,
            .block = CPU_BLOCK_NONE,
            .min_bus = 0,
            .max_bus = 0,
            .min_voltage = 0,
            .max_voltage = 0,
            .min_multi = 0,
            .max_multi = 0
        },
        .bus_flags = MACHINE_PCIV,
        .flags = MACHINE_APM,
        .ram = {
            .min = 1024,
            .max = 131072,
            .step = 1024
        },
        .nvrmask = 255,
        .kbc_device = NULL,
        .kbc_p1 = 0xff,
        .gpio = 0xffffffff,
        .gpio_acpi = 0xffffffff,
        .device = NULL,
        .fdc_device = NULL,
        .sio_device = NULL,
        .vid_device = NULL,
        .snd_device = NULL,
        .net_device = NULL
    },
    /* TriGem machine with M1429G and PhoenixBIOS */
    {
        .name = "[ALi M1429G] TriGem 486GP",
        .internal_name = "tg486gp",
        .type = MACHINE_TYPE_486_S3,
        .chipset = MACHINE_CHIPSET_ALI_M1429G,
        .init = machine_at_tg486gp_init,
        .p1_handler = NULL,
        .gpio_handler = NULL,
        .available_flag = MACHINE_AVAILABLE,
        .gpio_acpi_handler = NULL,
        .cpu = {
            .package = CPU_PKG_SOCKET3,
            .block = CPU_BLOCK_NONE,
            .min_bus = 0,
            .max_bus = 0,
            .min_voltage = 0,
            .max_voltage = 0,
            .min_multi = 0,
            .max_multi = 0
        },
        .bus_flags = MACHINE_PS2_PCIV,
        .flags = MACHINE_IDE | MACHINE_APM,
        .ram = {
            .min = 1024,
            .max = 131072,
            .step = 1024
        },
        .nvrmask = 255,
        .kbc_device = NULL,
        .kbc_p1 = 0xff,
        .gpio = 0xffffffff,
        .gpio_acpi = 0xffffffff,
        .device = NULL,
        .fdc_device = NULL,
        .sio_device = NULL,
        .vid_device = NULL,
        .snd_device = NULL,
        .net_device = NULL
    },
    /* This has an AMIKey-2, which is an updated version of type 'H'. */
    {
        .name = "[ALi M1489] AAEON SBC-490",
        .internal_name = "sbc490",
        .type = MACHINE_TYPE_486_S3,
        .chipset = MACHINE_CHIPSET_ALI_M1489,
        .init = machine_at_sbc490_init,
        .p1_handler = NULL,
        .gpio_handler = NULL,
        .available_flag = MACHINE_AVAILABLE,
        .gpio_acpi_handler = NULL,
        .cpu = {
            .package = CPU_PKG_SOCKET3,
            .block = CPU_BLOCK_NONE,
            .min_bus = 0,
            .max_bus = 0,
            .min_voltage = 0,
            .max_voltage = 0,
            .min_multi = 0,
            .max_multi = 0
        },
        .bus_flags = MACHINE_PS2_PCI,
        .flags = MACHINE_IDE_DUAL | MACHINE_VIDEO | MACHINE_APM,
        .ram = {
            .min = 1024,
            .max = 65536,
            .step = 1024
        },
        .nvrmask = 255,
        .kbc_device = NULL,
        .kbc_p1 = 0xff,
        .gpio = 0xffffffff,
        .gpio_acpi = 0xffffffff,
        .device = NULL,
        .fdc_device = NULL,
        .sio_device = NULL,
        .vid_device = &tgui9440_onboard_pci_device,
        .snd_device = NULL,
        .net_device = NULL
    },
    /* Has the ALi M1487/9's on-chip keyboard controller which clones a standard AT
       KBC. */
    {
        .name = "[ALi M1489] ABIT AB-PB4",
        .internal_name = "abpb4",
        .type = MACHINE_TYPE_486_S3,
        .chipset = MACHINE_CHIPSET_ALI_M1489,
        .init = machine_at_abpb4_init,
        .p1_handler = NULL,
        .gpio_handler = NULL,
        .available_flag = MACHINE_AVAILABLE,
        .gpio_acpi_handler = NULL,
        .cpu = {
            .package = CPU_PKG_SOCKET3,
            .block = CPU_BLOCK_NONE,
            .min_bus = 0,
            .max_bus = 0,
            .min_voltage = 0,
            .max_voltage = 0,
            .min_multi = 0,
            .max_multi = 0
        },
        .bus_flags = MACHINE_PCI, /* Machine has a PISA slot */
        .flags = MACHINE_IDE_DUAL | MACHINE_APM,
        .ram = {
            .min = 1024,
            .max = 65536,
            .step = 1024
        },
        .nvrmask = 255,
        .kbc_device = NULL,
        .kbc_p1 = 0xff,
        .gpio = 0xffffffff,
        .gpio_acpi = 0xffffffff,
        .device = NULL,
        .fdc_device = NULL,
        .sio_device = NULL,
        .vid_device = NULL,
        .snd_device = NULL,
        .net_device = NULL
    },
    /* Has an ALi M5042 with phoenix firmware like the ESA TF-486. */
    {
        .name = "[ALi M1489] Acrosser AR-B1476",
        .internal_name = "arb1476",
        .type = MACHINE_TYPE_486_S3,
        .chipset = MACHINE_CHIPSET_ALI_M1489,
        .init = machine_at_arb1476_init,
        .p1_handler = NULL,
        .gpio_handler = NULL,
        .available_flag = MACHINE_AVAILABLE,
        .gpio_acpi_handler = NULL,
        .cpu = {
            .package = CPU_PKG_SOCKET3,
            .block = CPU_BLOCK_NONE,
            .min_bus = 0,
            .max_bus = 0,
            .min_voltage = 0,
            .max_voltage = 0,
            .min_multi = 0,
            .max_multi = 0
        },
        .bus_flags = MACHINE_PS2,
        .flags = MACHINE_SUPER_IO | MACHINE_IDE | MACHINE_APM, /* Has onboard video: C&T F65545 */
        .ram = {
            .min = 1024,
            .max = 73728,
            .step = 1024
        },
        .nvrmask = 255,
        .kbc_device = NULL,
        .kbc_p1 = 0xff,
        .gpio = 0xffffffff,
        .gpio_acpi = 0xffffffff,
        .device = NULL,
        .fdc_device = NULL,
        .sio_device = NULL,
        .vid_device = NULL,
        .snd_device = NULL,
        .net_device = NULL
    },
    /* Has the ALi M1487/9's on-chip keyboard controller which clones a standard AT
       KBC.
       The BIOS string always ends in -U, but the BIOS will send AMIKey commands 0xCA
       and 0xCB if command 0xA1 returns a letter in the 0x5x or 0x7x ranges, so I'm
       going to give it an AMI 'U' KBC. */
    {
        .name = "[ALi M1489] AMI WinBIOS 486 PCI",
        .internal_name = "win486pci",
        .type = MACHINE_TYPE_486_S3,
        .chipset = MACHINE_CHIPSET_ALI_M1489,
        .init = machine_at_win486pci_init,
        .p1_handler = NULL,
        .gpio_handler = NULL,
        .available_flag = MACHINE_AVAILABLE,
        .gpio_acpi_handler = NULL,
        .cpu = {
            .package = CPU_PKG_SOCKET3,
            .block = CPU_BLOCK_NONE,
            .min_bus = 0,
            .max_bus = 0,
            .min_voltage = 0,
            .max_voltage = 0,
            .min_multi = 0,
            .max_multi = 0
        },
        .bus_flags = MACHINE_PCI,
        .flags = MACHINE_IDE_DUAL | MACHINE_APM,
        .ram = {
            .min = 1024,
            .max = 65536,
            .step = 1024
        },
        .nvrmask = 255,
        .kbc_device = NULL,
        .kbc_p1 = 0xff,
        .gpio = 0xffffffff,
        .gpio_acpi = 0xffffffff,
        .device = NULL,
        .fdc_device = NULL,
        .sio_device = NULL,
        .vid_device = NULL,
        .snd_device = NULL,
        .net_device = NULL
    },
    /* Has an ALi M5042 keyboard controller with Phoenix MultiKey/42 v1.40 firmware. */
    {
        .name = "[ALi M1489] ESA TF-486",
        .internal_name = "tf486",
        .type = MACHINE_TYPE_486_S3,
        .chipset = MACHINE_CHIPSET_ALI_M1489,
        .init = machine_at_tf486_init,
        .p1_handler = NULL,
        .gpio_handler = NULL,
        .available_flag = MACHINE_AVAILABLE,
        .gpio_acpi_handler = NULL,
        .cpu = {
            .package = CPU_PKG_SOCKET3,
            .block = CPU_BLOCK_NONE,
            .min_bus = 0,
            .max_bus = 0,
            .min_voltage = 0,
            .max_voltage = 0,
            .min_multi = 0,
            .max_multi = 0
        },
        .bus_flags = MACHINE_PS2_PCI,
        .flags = MACHINE_IDE_DUAL | MACHINE_APM,
        .ram = {
            .min = 1024,
            .max = 65536,
            .step = 1024
        },
        .nvrmask = 255,
        .kbc_device = NULL,
        .kbc_p1 = 0xff,
        .gpio = 0xffffffff,
        .gpio_acpi = 0xffffffff,
        .device = NULL,
        .fdc_device = NULL,
        .sio_device = NULL,
        .vid_device = NULL,
        .snd_device = NULL,
        .net_device = NULL
    },
    /* Has the ALi M1487/9's on-chip keyboard controller which clones a standard AT
       KBC.
       The known BIOS string ends in -E, and the BIOS returns whatever command 0xA1
       returns (but only if command 0xA1 is instant response), so said ALi keyboard
       controller likely returns 'E'. */
    {
        .name = "[ALi M1489] MSI MS-4145",
        .internal_name = "ms4145",
        .type = MACHINE_TYPE_486_S3,
        .chipset = MACHINE_CHIPSET_ALI_M1489,
        .init = machine_at_ms4145_init,
        .p1_handler = NULL,
        .gpio_handler = NULL,
        .available_flag = MACHINE_AVAILABLE,
        .gpio_acpi_handler = NULL,
        .cpu = {
            .package = CPU_PKG_SOCKET3,
            .block = CPU_BLOCK_NONE,
            .min_bus = 0,
            .max_bus = 0,
            .min_voltage = 0,
            .max_voltage = 0,
            .min_multi = 0,
            .max_multi = 0
        },
        .bus_flags = MACHINE_PCI,
        .flags = MACHINE_IDE_DUAL | MACHINE_APM,
        .ram = {
            .min = 1024,
            .max = 65536,
            .step = 1024
        },
        .nvrmask = 255,
        .kbc_device = NULL,
        .kbc_p1 = 0xff,
        .gpio = 0xffffffff,
        .gpio_acpi = 0xffffffff,
        .device = NULL,
        .fdc_device = NULL,
        .sio_device = NULL,
        .vid_device = NULL,
        .snd_device = NULL,
        .net_device = NULL
    },
    /* Has IBM PS/2 Type 1 KBC firmware. */
    {
        .name = "[OPTi 802G] IBM Aptiva 510/710/Vision",
        .internal_name = "aptiva510",
        .type = MACHINE_TYPE_486_S3,
        .chipset = MACHINE_CHIPSET_OPTI_895_802G,
        .init = machine_at_aptiva510_init,
        .p1_handler = NULL,
        .gpio_handler = NULL,
        .available_flag = MACHINE_AVAILABLE,
        .gpio_acpi_handler = NULL,
        .cpu = {
            .package = CPU_PKG_SOCKET3_PC330,
            .block = CPU_BLOCK_NONE,
            .min_bus = 25000000,
            .max_bus = 33333333,
            .min_voltage = 0,
            .max_voltage = 0,
            .min_multi = 2.0,
            .max_multi = 3.0
        },
        .bus_flags = MACHINE_PS2_PCI,
        .flags = MACHINE_IDE | MACHINE_VIDEO | MACHINE_APM,
        .ram = {
            .min = 1024,
            .max = 65536,
            .step = 1024
        },
        .nvrmask = 255,
        .kbc_device = NULL,
        .kbc_p1 = 0xff,
        .gpio = 0xffffffff,
        .gpio_acpi = 0xffffffff,
        .device = NULL,
        .fdc_device = NULL,
        .sio_device = NULL,
        .vid_device = &gd5430_onboard_vlb_device,
        .snd_device = NULL,
        .net_device = NULL
    },
    /* Has IBM PS/2 Type 1 KBC firmware. */
    {
        .name = "[OPTi 802G] IBM PC 330 (type 6573)",
        .internal_name = "pc330_6573",
        .type = MACHINE_TYPE_486_S3,
        .chipset = MACHINE_CHIPSET_OPTI_895_802G,
        .init = machine_at_pc330_6573_init,
        .p1_handler = NULL,
        .gpio_handler = NULL,
        .available_flag = MACHINE_AVAILABLE,
        .gpio_acpi_handler = NULL,
        .cpu = {
            .package = CPU_PKG_SOCKET3_PC330,
            .block = CPU_BLOCK_NONE,
            .min_bus = 25000000,
            .max_bus = 33333333,
            .min_voltage = 0,
            .max_voltage = 0,
            .min_multi = 2.0,
            .max_multi = 3.0
        },
        .bus_flags = MACHINE_PS2_PCI,
        .flags = MACHINE_IDE | MACHINE_VIDEO | MACHINE_APM,
        .ram = {
            .min = 1024,
            .max = 65536,
            .step = 1024
        },
        .nvrmask = 255,
        .kbc_device = NULL,
        .kbc_p1 = 0xff,
        .gpio = 0xffffffff,
        .gpio_acpi = 0xffffffff,
        .device = NULL,
        .fdc_device = NULL,
        .sio_device = NULL,
        .vid_device = &gd5430_onboard_vlb_device,
        .snd_device = NULL,
        .net_device = NULL
    },
    /* This has an AMIKey-2, which is an updated version of type 'H'. */
    {
        .name = "[i420EX] Advanced Integration Research 486PI",
        .internal_name = "486pi",
        .type = MACHINE_TYPE_486_S3,
        .chipset = MACHINE_CHIPSET_INTEL_420EX,
        .init = machine_at_486pi_init,
        .p1_handler = NULL,
        .gpio_handler = NULL,
        .available_flag = MACHINE_AVAILABLE,
        .gpio_acpi_handler = NULL,
        .cpu = {
            .package = CPU_PKG_SOCKET3,
            .block = CPU_BLOCK_NONE,
            .min_bus = 0,
            .max_bus = 0,
            .min_voltage = 0,
            .max_voltage = 0,
            .min_multi = 0,
            .max_multi = 0
        },
        .bus_flags = MACHINE_PCIV,
        .flags = MACHINE_SUPER_IO | MACHINE_IDE | MACHINE_APM,
        .ram = {
            .min = 1024,
            .max = 131072,
            .step = 1024
        },
        .nvrmask = 127,
        .kbc_device = NULL,
        .kbc_p1 = 0xff,
        .gpio = 0xffffffff,
        .gpio_acpi = 0xffffffff,
        .device = NULL,
        .fdc_device = NULL,
        .sio_device = NULL,
        .vid_device = NULL,
        .snd_device = NULL,
        .net_device = NULL
    },
    {
        .name = "[i420EX] Anigma BAT4IP3e",
        .internal_name = "bat4ip3e",
        .type = MACHINE_TYPE_486_S3,
        .chipset = MACHINE_CHIPSET_INTEL_420EX,
        .init = machine_at_bat4ip3e_init,
        .p1_handler = NULL,
        .gpio_handler = NULL,
        .available_flag = MACHINE_AVAILABLE,
        .gpio_acpi_handler = NULL,
        .cpu = {
            .package = CPU_PKG_SOCKET3,
            .block = CPU_BLOCK_NONE,
            .min_bus = 0,
            .max_bus = 0,
            .min_voltage = 0,
            .max_voltage = 0,
            .min_multi = 0,
            .max_multi = 0
        },
        .bus_flags = MACHINE_PS2_PCI,
        .flags = MACHINE_SUPER_IO | MACHINE_IDE_DUAL | MACHINE_APM,
        .ram = {
            .min = 1024,
            .max = 131072,
            .step = 1024
        },
        .nvrmask = 127,
        .kbc_device = NULL,
        .kbc_p1 = 0xff,
        .gpio = 0xffffffff,
        .gpio_acpi = 0xffffffff,
        .device = NULL,
        .fdc_device = NULL,
        .sio_device = NULL,
        .vid_device = NULL,
        .snd_device = NULL,
        .net_device = NULL
    },
    /* This has an AMIKey-2, which is an updated version of type 'H'. */
    {
        .name = "[i420EX] ASUS PVI-486AP4",
        .internal_name = "486ap4",
        .type = MACHINE_TYPE_486_S3,
        .chipset = MACHINE_CHIPSET_INTEL_420EX,
        .init = machine_at_486ap4_init,
        .p1_handler = NULL,
        .gpio_handler = NULL,
        .available_flag = MACHINE_AVAILABLE,
        .gpio_acpi_handler = NULL,
        .cpu = {
            .package = CPU_PKG_SOCKET3,
            .block = CPU_BLOCK_NONE,
            .min_bus = 0,
            .max_bus = 0,
            .min_voltage = 0,
            .max_voltage = 0,
            .min_multi = 0,
            .max_multi = 0
        },
        .bus_flags = MACHINE_PS2_PCIV,
        .flags = MACHINE_IDE | MACHINE_APM,
        .ram = {
            .min = 1024,
            .max = 131072,
            .step = 1024
        },
        .nvrmask = 127,
        .kbc_device = NULL,
        .kbc_p1 = 0xff,
        .gpio = 0xffffffff,
        .gpio_acpi = 0xffffffff,
        .device = NULL,
        .fdc_device = NULL,
        .sio_device = NULL,
        .vid_device = NULL,
        .snd_device = NULL,
        .net_device = NULL
    },
    /* absolutely no KBC info */
    {
        .name = "[i420EX] ICS SB486P",
        .internal_name = "sb486p",
        .type = MACHINE_TYPE_486_S3,
        .chipset = MACHINE_CHIPSET_INTEL_420EX,
        .init = machine_at_sb486p_init,
        .p1_handler = NULL,
        .gpio_handler = NULL,
        .available_flag = MACHINE_AVAILABLE,
        .gpio_acpi_handler = NULL,
        .cpu = {
            .package = CPU_PKG_SOCKET3,
            .block = CPU_BLOCK_NONE,
            .min_bus = 0,
            .max_bus = 0,
            .min_voltage = 0,
            .max_voltage = 0,
            .min_multi = 0,
            .max_multi = 0
        },
        .bus_flags = MACHINE_PCI,
        .flags = MACHINE_SUPER_IO | MACHINE_IDE | MACHINE_APM,
        .ram = {
            .min = 1024,
            .max = 131072,
            .step = 1024
        },
        .nvrmask = 127,
        .kbc_device = NULL,
        .kbc_p1 = 0xff,
        .gpio = 0xffffffff,
        .gpio_acpi = 0xffffffff,
        .device = NULL,
        .fdc_device = NULL,
        .sio_device = NULL,
        .vid_device = NULL,
        .snd_device = NULL,
        .net_device = NULL
    },
    /* This has the Phoenix MultiKey KBC firmware. */
    {
        .name = "[i420EX] Intel Classic/PCI ED",
        .internal_name = "ninja",
        .type = MACHINE_TYPE_486_S3,
        .chipset = MACHINE_CHIPSET_INTEL_420EX,
        .init = machine_at_ninja_init,
        .p1_handler = NULL,
        .gpio_handler = NULL,
        .available_flag = MACHINE_AVAILABLE,
        .gpio_acpi_handler = NULL,
        .cpu = {
            .package = CPU_PKG_SOCKET3,
            .block = CPU_BLOCK_NONE,
            .min_bus = 0,
            .max_bus = 0,
            .min_voltage = 0,
            .max_voltage = 0,
            .min_multi = 0,
            .max_multi = 0
        },
        .bus_flags = MACHINE_PCI,
        .flags = MACHINE_IDE | MACHINE_APM,
        .ram = {
            .min = 1024,
            .max = 131072,
            .step = 1024
        },
        .nvrmask = 127,
        .kbc_device = NULL,
        .kbc_p1 = 0xff,
        .gpio = 0xffffffff,
        .gpio_acpi = 0xffffffff,
        .device = NULL,
        .fdc_device = NULL,
        .sio_device = NULL,
        .vid_device = NULL,
        .snd_device = NULL,
        .net_device = NULL
    },
    /* According to another string seen on the UH19 website, this has AMI 'H' KBC. */
    {
        .name = "[i420TX] AMI Super Voyager PCI",
        .internal_name = "amis76",
        .type = MACHINE_TYPE_486_S3,
        .chipset = MACHINE_CHIPSET_INTEL_420TX,
        .init = machine_at_amis76_init,
        .p1_handler = NULL,
        .gpio_handler = NULL,
        .available_flag = MACHINE_AVAILABLE,
        .gpio_acpi_handler = NULL,
        .cpu = {
            .package = CPU_PKG_SOCKET3,
            .block = CPU_BLOCK_NONE,
            .min_bus = 0,
            .max_bus = 0,
            .min_voltage = 0,
            .max_voltage = 0,
            .min_multi = 0,
            .max_multi = 0
        },
        .bus_flags = MACHINE_PCI,
        .flags = MACHINE_SUPER_IO | MACHINE_IDE_DUAL | MACHINE_APM,
        .ram = {
            .min = 1024,
            .max = 131072,
            .step = 1024
        },
        .nvrmask = 127,
        .kbc_device = NULL,
        .kbc_p1 = 0xff,
        .gpio = 0xffffffff,
        .gpio_acpi = 0xffffffff,
        .device = NULL,
        .fdc_device = NULL,
        .sio_device = NULL,
        .vid_device = NULL,
        .snd_device = NULL,
        .net_device = NULL
    },
    /* Has Phoenix Multikey/42 PS/2 KBC, but unknown version */
    /* I'm going to assume this as an AMIKey-2 like the other two 486SP3's. */
    {
        .name = "[i420TX] ASUS PCI/I-486SP3",
        .internal_name = "486sp3",
        .type = MACHINE_TYPE_486_S3,
        .chipset = MACHINE_CHIPSET_INTEL_420TX,
        .init = machine_at_486sp3_init,
        .p1_handler = NULL,
        .gpio_handler = NULL,
        .available_flag = MACHINE_AVAILABLE,
        .gpio_acpi_handler = NULL,
        .cpu = {
            .package = CPU_PKG_SOCKET3,
            .block = CPU_BLOCK_NONE,
            .min_bus = 0,
            .max_bus = 0,
            .min_voltage = 0,
            .max_voltage = 0,
            .min_multi = 0,
            .max_multi = 0
        },
        .bus_flags = MACHINE_PCI,
        .flags = MACHINE_IDE | MACHINE_SCSI | MACHINE_APM,
        .ram = {
            .min = 1024,
            .max = 131072,
            .step = 1024
        },
        .nvrmask = 127,
        .kbc_device = NULL,
        .kbc_p1 = 0xff,
        .gpio = 0xffffffff,
        .gpio_acpi = 0xffffffff,
        .device = NULL,
        .fdc_device = NULL,
        .sio_device = NULL,
        .vid_device = NULL,
        .snd_device = NULL,
        .net_device = NULL
    },
    /* This has the Phoenix MultiKey KBC firmware. */
    {
        .name = "[i420TX] Intel Classic/PCI",
        .internal_name = "alfredo",
        .type = MACHINE_TYPE_486_S3,
        .chipset = MACHINE_CHIPSET_INTEL_420TX,
        .init = machine_at_alfredo_init,
        .p1_handler = NULL,
        .gpio_handler = NULL,
        .available_flag = MACHINE_AVAILABLE,
        .gpio_acpi_handler = NULL,
        .cpu = {
            .package = CPU_PKG_SOCKET3,
            .block = CPU_BLOCK_NONE,
            .min_bus = 0,
            .max_bus = 0,
            .min_voltage = 0,
            .max_voltage = 0,
            .min_multi = 0,
            .max_multi = 0
        },
        .bus_flags = MACHINE_PS2_PCI,
        .flags = MACHINE_IDE | MACHINE_APM,
        .ram = {
            .min = 2048,
            .max = 131072,
            .step = 2048
        },
        .nvrmask = 127,
        .kbc_device = NULL,
        .kbc_p1 = 0xff,
        .gpio = 0xffffffff,
        .gpio_acpi = 0xffffffff,
        .device = NULL,
        .fdc_device = NULL,
        .sio_device = NULL,
        .vid_device = NULL,
        .snd_device = NULL,
        .net_device = NULL
    },
    /* This has an AMIKey-2, which is an updated version of type 'H'. Also has a
       SST 29EE010 Flash chip. */
    {
        .name = "[i420ZX] ASUS PCI/I-486SP3G",
        .internal_name = "486sp3g",
        .type = MACHINE_TYPE_486_S3,
        .chipset = MACHINE_CHIPSET_INTEL_420ZX,
        .init = machine_at_486sp3g_init,
        .p1_handler = NULL,
        .gpio_handler = NULL,
        .available_flag = MACHINE_AVAILABLE,
        .gpio_acpi_handler = NULL,
        .cpu = {
            .package = CPU_PKG_SOCKET3,
            .block = CPU_BLOCK_NONE,
            .min_bus = 0,
            .max_bus = 0,
            .min_voltage = 0,
            .max_voltage = 0,
            .min_multi = 0,
            .max_multi = 0
        },
        .bus_flags = MACHINE_PS2_PCI,
        .flags = MACHINE_IDE | MACHINE_SCSI | MACHINE_APM,
        .ram = {
            .min = 1024,
            .max = 131072,
            .step = 1024
        },
        .nvrmask = 127,
        .kbc_device = NULL,
        .kbc_p1 = 0xff,
        .gpio = 0xffffffff,
        .gpio_acpi = 0xffffffff,
        .device = NULL,
        .fdc_device = NULL,
        .sio_device = NULL,
        .vid_device = NULL,
        .snd_device = NULL,
        .net_device = NULL
    },
    /* This most likely has a standalone AMI Megakey 1993, which is type 'P', like the below Tekram board. */
    {
        .name = "[IMS 8848] J-Bond PCI400C-B",
        .internal_name = "pci400cb",
        .type = MACHINE_TYPE_486_S3,
        .chipset = MACHINE_CHIPSET_IMS_8848,
        .init = machine_at_pci400cb_init,
        .p1_handler = NULL,
        .gpio_handler = NULL,
        .available_flag = MACHINE_AVAILABLE,
        .gpio_acpi_handler = NULL,
        .cpu = {
            .package = CPU_PKG_SOCKET3,
            .block = CPU_BLOCK_NONE,
            .min_bus = 0,
            .max_bus = 0,
            .min_voltage = 0,
            .max_voltage = 0,
            .min_multi = 0,
            .max_multi = 0
        },
        .bus_flags = MACHINE_PCIV,
        .flags = MACHINE_APM,
        .ram = {
            .min = 2048,
            .max = 131072,
            .step = 2048
        },
        .nvrmask = 127,
        .kbc_device = NULL,
        .kbc_p1 = 0xff,
        .gpio = 0xffffffff,
        .gpio_acpi = 0xffffffff,
        .device = NULL,
        .fdc_device = NULL,
        .sio_device = NULL,
        .vid_device = NULL,
        .snd_device = NULL,
        .net_device = NULL
    },
    /* This has an AMIKey-2, which is an updated version of type 'H'. */
    {
        .name = "[SiS 496] ASUS PVI-486SP3C",
        .internal_name = "486sp3c",
        .type = MACHINE_TYPE_486_S3,
        .chipset = MACHINE_CHIPSET_SIS_496,
        .init = machine_at_486sp3c_init,
        .p1_handler = NULL,
        .gpio_handler = NULL,
        .available_flag = MACHINE_AVAILABLE,
        .gpio_acpi_handler = NULL,
        .cpu = {
            .package = CPU_PKG_SOCKET3,
            .block = CPU_BLOCK_NONE,
            .min_bus = 0,
            .max_bus = 0,
            .min_voltage = 0,
            .max_voltage = 0,
            .min_multi = 0,
            .max_multi = 0
        },
        .bus_flags = MACHINE_PS2_PCIV,
        .flags = MACHINE_IDE_DUAL | MACHINE_APM,
        .ram = {
            .min = 1024,
            .max = 261120,
            .step = 1024
        },
        .nvrmask = 255,
        .kbc_device = NULL,
        .kbc_p1 = 0xff,
        .gpio = 0xffffffff,
        .gpio_acpi = 0xffffffff,
        .device = NULL,
        .fdc_device = NULL,
        .sio_device = NULL,
        .vid_device = NULL,
        .snd_device = NULL,
        .net_device = NULL
    },
    /* This has an AMIKey-2, which is an updated version of type 'H'. */
    {
        .name = "[SiS 496] Lucky Star LS-486E",
        .internal_name = "ls486e",
        .type = MACHINE_TYPE_486_S3,
        .chipset = MACHINE_CHIPSET_SIS_496,
        .init = machine_at_ls486e_init,
        .p1_handler = NULL,
        .gpio_handler = NULL,
        .available_flag = MACHINE_AVAILABLE,
        .gpio_acpi_handler = NULL,
        .cpu = {
            .package = CPU_PKG_SOCKET3,
            .block = CPU_BLOCK_NONE,
            .min_bus = 0,
            .max_bus = 0,
            .min_voltage = 0,
            .max_voltage = 0,
            .min_multi = 0,
            .max_multi = 0
        },
        .bus_flags = MACHINE_BUS_PS2_LATCH | MACHINE_PCI,
        .flags = MACHINE_IDE_DUAL | MACHINE_APM,
        .ram = {
            .min = 1024,
            .max = 131072,
            .step = 1024
        },
        .nvrmask = 255,
        .kbc_device = NULL,
        .kbc_p1 = 0xff,
        .gpio = 0xffffffff,
        .gpio_acpi = 0xffffffff,
        .device = NULL,
        .fdc_device = NULL,
        .sio_device = NULL,
        .vid_device = NULL,
        .snd_device = NULL,
        .net_device = NULL
    },
    /* Has a VIA VT82C42N KBC. */
    {
        .name = "[SiS 496] Micronics M4Li",
        .internal_name = "m4li",
        .type = MACHINE_TYPE_486_S3,
        .chipset = MACHINE_CHIPSET_SIS_496,
        .init = machine_at_m4li_init,
        .p1_handler = NULL,
        .gpio_handler = NULL,
        .available_flag = MACHINE_AVAILABLE,
        .gpio_acpi_handler = NULL,
        .cpu = {
            .package = CPU_PKG_SOCKET3,
            .block = CPU_BLOCK_NONE,
            .min_bus = 0,
            .max_bus = 0,
            .min_voltage = 0,
            .max_voltage = 0,
            .min_multi = 0,
            .max_multi = 0
        },
        .bus_flags = MACHINE_PS2_PCI,
        .flags = MACHINE_IDE_DUAL | MACHINE_APM,
        .ram = {
            .min = 1024,
            .max = 131072,
            .step = 1024
        },
        .nvrmask = 127,
        .kbc_device = NULL,
        .kbc_p1 = 0xff,
        .gpio = 0xffffffff,
        .gpio_acpi = 0xffffffff,
        .device = NULL,
        .fdc_device = NULL,
        .sio_device = NULL,
        .vid_device = NULL,
        .snd_device = NULL,
        .net_device = NULL
    },
    /* AMIKEY-2 */
    {
        .name = "[SiS 496] MSI MS-4144",
        .internal_name = "ms4144",
        .type = MACHINE_TYPE_486_S3,
        .chipset = MACHINE_CHIPSET_SIS_496,
        .init = machine_at_ms4144_init,
        .p1_handler = NULL,
        .gpio_handler = NULL,
        .available_flag = MACHINE_AVAILABLE,
        .gpio_acpi_handler = NULL,
        .cpu = {
            .package = CPU_PKG_SOCKET3,
            .block = CPU_BLOCK_NONE,
            .min_bus = 0,
            .max_bus = 0,
            .min_voltage = 0,
            .max_voltage = 0,
            .min_multi = 0,
            .max_multi = 0
        },
        .bus_flags = MACHINE_PCI,
        .flags = MACHINE_SUPER_IO | MACHINE_IDE_DUAL | MACHINE_APM,
        .ram = {
            .min = 5120, /* Hack: machine seems to break with less than 5 MBs of RAM */
            .max = 131072,
            .step = 1024
        },
        .nvrmask = 127,
        .kbc_device = NULL,
        .kbc_p1 = 0xff,
        .gpio = 0xffffffff,
        .gpio_acpi = 0xffffffff,
        .device = NULL,
        .fdc_device = NULL,
        .sio_device = NULL,
        .vid_device = NULL,
        .snd_device = NULL,
        .net_device = NULL
    },
    /* Revision 1 has a Lance LT38C41L, revision 2 has a Holtek HT6542B. Another variant with a Bestkey KBC might exist as well. */
    {
        .name = "[SiS 496] Rise Computer R418",
        .internal_name = "r418",
        .type = MACHINE_TYPE_486_S3,
        .chipset = MACHINE_CHIPSET_SIS_496,
        .init = machine_at_r418_init,
        .p1_handler = NULL,
        .gpio_handler = NULL,
        .available_flag = MACHINE_AVAILABLE,
        .gpio_acpi_handler = NULL,
        .cpu = {
            .package = CPU_PKG_SOCKET3,
            .block = CPU_BLOCK_NONE,
            .min_bus = 0,
            .max_bus = 0,
            .min_voltage = 0,
            .max_voltage = 0,
            .min_multi = 0,
            .max_multi = 0
        },
        .bus_flags = MACHINE_BUS_PS2_LATCH | MACHINE_PCI,
        .flags = MACHINE_IDE_DUAL | MACHINE_APM,
        .ram = {
            .min = 1024,
            .max = 261120,
            .step = 1024
        },
        .nvrmask = 255,
        .kbc_device = NULL,
        .kbc_p1 = 0xff,
        .gpio = 0xffffffff,
        .gpio_acpi = 0xffffffff,
        .device = NULL,
        .fdc_device = NULL,
        .sio_device = NULL,
        .vid_device = NULL,
        .snd_device = NULL,
        .net_device = NULL
    },
    /* This has a Holtek HT6542B KBC and the BIOS does not send a single non-standard KBC command, so it
       must be an ASIC that clones the standard IBM PS/2 KBC. */
    {
        .name = "[SiS 496] Soyo 4SAW2",
        .internal_name = "4saw2",
        .type = MACHINE_TYPE_486_S3,
        .chipset = MACHINE_CHIPSET_SIS_496,
        .init = machine_at_4saw2_init,
        .p1_handler = NULL,
        .gpio_handler = NULL,
        .available_flag = MACHINE_AVAILABLE,
        .gpio_acpi_handler = NULL,
        .cpu = {
            .package = CPU_PKG_SOCKET3,
            .block = CPU_BLOCK(CPU_i486SX, CPU_i486DX, CPU_Am486SX, CPU_Am486DX),
            .min_bus = 0,
            .max_bus = 0,
            .min_voltage = 0,
            .max_voltage = 0,
            .min_multi = 0,
            .max_multi = 0
        },
        .bus_flags = MACHINE_PS2_PCIV,
        .flags = MACHINE_IDE_DUAL | MACHINE_APM,
        .ram = {
            .min = 2048,
            .max = 261120,
            .step = 1024
        },
        .nvrmask = 255,
        .kbc_device = NULL,
        .kbc_p1 = 0xff,
        .gpio = 0xffffffff,
        .gpio_acpi = 0xffffffff,
        .device = NULL,
        .fdc_device = NULL,
        .sio_device = NULL,
        .vid_device = NULL,
        .snd_device = NULL,
        .net_device = NULL
    },
    /* According to MrKsoft, his real 4DPS has an AMIKey-2, which is an updated version
       of type 'H'. There are other variants of the board with Holtek HT6542B KBCs. */
    {
        .name = "[SiS 496] Zida Tomato 4DP",
        .internal_name = "4dps",
        .type = MACHINE_TYPE_486_S3,
        .chipset = MACHINE_CHIPSET_SIS_496,
        .init = machine_at_4dps_init,
        .p1_handler = NULL,
        .gpio_handler = NULL,
        .available_flag = MACHINE_AVAILABLE,
        .gpio_acpi_handler = NULL,
        .cpu = {
            .package = CPU_PKG_SOCKET3,
            .block = CPU_BLOCK_NONE,
            .min_bus = 0,
            .max_bus = 0,
            .min_voltage = 0,
            .max_voltage = 0,
            .min_multi = 0,
            .max_multi = 0
        },
        .bus_flags = MACHINE_PS2_PCI,
        .flags = MACHINE_IDE_DUAL | MACHINE_APM | MACHINE_GAMEPORT,
        .ram = {
            .min = 2048,
            .max = 261120,
            .step = 1024
        },
        .nvrmask = 255,
        .kbc_device = NULL,
        .kbc_p1 = 0xff,
        .gpio = 0xffffffff,
        .gpio_acpi = 0xffffffff,
        .device = NULL,
        .fdc_device = NULL,
        .sio_device = NULL,
        .vid_device = NULL,
        .snd_device = NULL,
        .net_device = NULL
    },
    /* This has the UMC 88xx on-chip KBC. */
    {
        .name = "[UMC 8881] A-Trend ATC-1415",
        .internal_name = "atc1415",
        .type = MACHINE_TYPE_486_S3,
        .chipset = MACHINE_CHIPSET_UMC_UM8881,
        .init = machine_at_atc1415_init,
        .p1_handler = NULL,
        .gpio_handler = NULL,
        .available_flag = MACHINE_AVAILABLE,
        .gpio_acpi_handler = NULL,
        .cpu = {
            .package = CPU_PKG_SOCKET3,
            .block = CPU_BLOCK_NONE,
            .min_bus = 0,
            .max_bus = 0,
            .min_voltage = 0,
            .max_voltage = 0,
            .min_multi = 0,
            .max_multi = 0
        },
        .bus_flags = MACHINE_PCI,
        .flags = MACHINE_IDE_DUAL | MACHINE_APM,
        .ram = {
            .min = 1024,
            .max = 65536,
            .step = 1024
        },
        .nvrmask = 255,
        .kbc_device = NULL,
        .kbc_p1 = 0xff,
        .gpio = 0xffffffff,
        .gpio_acpi = 0xffffffff,
        .device = NULL,
        .fdc_device = NULL,
        .sio_device = NULL,
        .vid_device = NULL,
        .snd_device = NULL,
        .net_device = NULL
    },
    /* This has an AMIKey-2, which is an updated version of type 'H'. */
    {
        .name = "[UMC 8881] ECS Elite UM8810P-AIO",
        .internal_name = "ecs486",
        .type = MACHINE_TYPE_486_S3,
        .chipset = MACHINE_CHIPSET_UMC_UM8881,
        .init = machine_at_ecs486_init,
        .p1_handler = NULL,
        .gpio_handler = NULL,
        .available_flag = MACHINE_AVAILABLE,
        .gpio_acpi_handler = NULL,
        .cpu = {
            .package = CPU_PKG_SOCKET3,
            .block = CPU_BLOCK_NONE,
            .min_bus = 0,
            .max_bus = 0,
            .min_voltage = 0,
            .max_voltage = 0,
            .min_multi = 0,
            .max_multi = 0
        },
        .bus_flags = MACHINE_PCI | MACHINE_BUS_PS2_LATCH,
        .flags = MACHINE_IDE_DUAL | MACHINE_APM,
        .ram = {
            .min = 1024,
            .max = 131072,
            .step = 1024
        },
        .nvrmask = 255,
        .kbc_device = NULL,
        .kbc_p1 = 0xff,
        .gpio = 0xffffffff,
        .gpio_acpi = 0xffffffff,
        .device = NULL,
        .fdc_device = NULL,
        .sio_device = NULL,
        .vid_device = NULL,
        .snd_device = NULL,
        .net_device = NULL
    },
    /* Has AMIKey Z(!) KBC firmware. */
    {
        .name = "[UMC 8881] Epson ActionPC 2600",
        .internal_name = "actionpc2600",
        .type = MACHINE_TYPE_486_S3,
        .chipset = MACHINE_CHIPSET_UMC_UM8881,
        .init = machine_at_actionpc2600_init,
        .p1_handler = NULL,
        .gpio_handler = NULL,
        .available_flag = MACHINE_AVAILABLE,
        .gpio_acpi_handler = NULL,
        .cpu = {
            .package = CPU_PKG_SOCKET3,
            .block = CPU_BLOCK_NONE,
            .min_bus = 0,
            .max_bus = 0,
            .min_voltage = 0,
            .max_voltage = 0,
            .min_multi = 0,
            .max_multi = 0
        },
        .bus_flags = MACHINE_PS2_PCI,
        .flags = MACHINE_IDE_DUAL | MACHINE_APM | MACHINE_VIDEO,
        .ram = {
            .min = 1024,
            .max = 262144,
            .step = 1024
        },
        .nvrmask = 255,
        .kbc_device = NULL,
        .kbc_p1 = 0xff,
        .gpio = 0xffffffff,
        .gpio_acpi = 0xffffffff,
        .device = NULL,
        .fdc_device = NULL,
        .sio_device = NULL,
        .vid_device = &tgui9440_onboard_pci_device,
        .snd_device = NULL,
        .net_device = NULL
    },
    /* This has the UMC 88xx on-chip KBC. All the copies of the BIOS string I can find, end in
       in -H, so the UMC on-chip KBC likely emulates the AMI 'H' KBC firmware. */
    {
        .name = "[UMC 8881] Epson ActionTower 8400",
        .internal_name = "actiontower8400",
        .type = MACHINE_TYPE_486_S3,
        .chipset = MACHINE_CHIPSET_UMC_UM8881,
        .init = machine_at_actiontower8400_init,
        .p1_handler = NULL,
        .gpio_handler = NULL,
        .available_flag = MACHINE_AVAILABLE,
        .gpio_acpi_handler = NULL,
        .cpu = {
            .package = CPU_PKG_SOCKET3,
            .block = CPU_BLOCK_NONE,
            .min_bus = 0,
            .max_bus = 0,
            .min_voltage = 0,
            .max_voltage = 0,
            .min_multi = 0,
            .max_multi = 0
        },
        .bus_flags = MACHINE_PS2_PCI,
        .flags = MACHINE_SUPER_IO | MACHINE_IDE_DUAL | MACHINE_APM | MACHINE_VIDEO,
        .ram = {
            .min = 1024,
            .max = 262144,
            .step = 1024
        },
        .nvrmask = 255,
        .kbc_device = NULL,
        .kbc_p1 = 0xff,
        .gpio = 0xffffffff,
        .gpio_acpi = 0xffffffff,
        .device = NULL,
        .fdc_device = NULL,
        .sio_device = NULL,
        .vid_device = &gd5430_onboard_pci_device,
        .snd_device = NULL,
        .net_device = NULL
    },
    /* This has the UMC 88xx on-chip KBC. All the copies of the BIOS string I can find, end in
       in -H, so the UMC on-chip KBC likely emulates the AMI 'H' KBC firmware. */
    {
        .name = "[UMC 8881] PC Chips M919",
        .internal_name = "m919",
        .type = MACHINE_TYPE_486_S3,
        .chipset = MACHINE_CHIPSET_UMC_UM8881,
        .init = machine_at_m919_init,
        .p1_handler = NULL,
        .gpio_handler = NULL,
        .available_flag = MACHINE_AVAILABLE,
        .gpio_acpi_handler = NULL,
        .cpu = {
            .package = CPU_PKG_SOCKET3,
            .block = CPU_BLOCK_NONE,
            .min_bus = 0,
            .max_bus = 0,
            .min_voltage = 0,
            .max_voltage = 0,
            .min_multi = 0,
            .max_multi = 0
        },
        .bus_flags = MACHINE_PCIV,
        .flags = MACHINE_IDE_DUAL | MACHINE_APM,
        .ram = {
            .min = 1024,
            .max = 131072,
            .step = 1024
        },
        .nvrmask = 255,
        .kbc_device = NULL,
        .kbc_p1 = 0xff,
        .gpio = 0xffffffff,
        .gpio_acpi = 0xffffffff,
        .device = NULL,
        .fdc_device = NULL,
        .sio_device = NULL,
        .vid_device = NULL,
        .snd_device = NULL,
        .net_device = NULL
    },
    /* Has IBM PS/2 Type 1 KBC firmware. Uses a mysterious I/O port C05. */
    {
        .name = "[UMC 8881] Samsung SPC7700P-LW",
        .internal_name = "spc7700plw",
        .type = MACHINE_TYPE_486_S3,
        .chipset = MACHINE_CHIPSET_UMC_UM8881,
        .init = machine_at_spc7700plw_init,
        .p1_handler = NULL,
        .gpio_handler = NULL,
        .available_flag = MACHINE_AVAILABLE,
        .gpio_acpi_handler = NULL,
        .cpu = {
            .package = CPU_PKG_SOCKET3,
            .block = CPU_BLOCK_NONE,
            .min_bus = 0,
            .max_bus = 0,
            .min_voltage = 0,
            .max_voltage = 0,
            .min_multi = 0,
            .max_multi = 0
        },
        .bus_flags = MACHINE_PS2_PCI,
        .flags = MACHINE_IDE_DUAL | MACHINE_APM,
        .ram = {
            .min = 1024,
            .max = 131072,
            .step = 1024
        },
        .nvrmask = 255,
        .kbc_device = NULL,
        .kbc_p1 = 0xff,
        .gpio = 0xffffffff,
        .gpio_acpi = 0xffffffff,
        .device = NULL,
        .fdc_device = NULL,
        .sio_device = NULL,
        .vid_device = NULL,
        .snd_device = NULL,
        .net_device = NULL
    },
    /* This has a Holtek KBC. */
    {
        .name = "[UMC 8881] Shuttle HOT-433A",
        .internal_name = "hot433a",
        .type = MACHINE_TYPE_486_S3,
        .chipset = MACHINE_CHIPSET_UMC_UM8881,
        .init = machine_at_hot433a_init,
        .p1_handler = NULL,
        .gpio_handler = NULL,
        .available_flag = MACHINE_AVAILABLE,
        .gpio_acpi_handler = NULL,
        .cpu = {
            .package = CPU_PKG_SOCKET3,
            .block = CPU_BLOCK_NONE,
            .min_bus = 0,
            .max_bus = 0,
            .min_voltage = 0,
            .max_voltage = 0,
            .min_multi = 0,
            .max_multi = 0
        },
        .bus_flags = MACHINE_PCI,
        .flags = MACHINE_IDE_DUAL | MACHINE_APM,
        .ram = {
            .min = 1024,
            .max = 262144,
            .step = 1024
        },
        .nvrmask = 255,
        .kbc_device = NULL,
        .kbc_p1 = 0xff,
        .gpio = 0xffffffff,
        .gpio_acpi = 0xffffffff,
        .device = NULL,
        .fdc_device = NULL,
        .sio_device = NULL,
        .vid_device = NULL,
        .snd_device = NULL,
        .net_device = NULL
    },
    /* Has a VIA VT82C406 KBC+RTC that likely has identical commands to the VT82C42N. */
    {
        .name = "[VIA VT82C496G] DFI G486VPA",
        .internal_name = "g486vpa",
        .type = MACHINE_TYPE_486_S3,
        .chipset = MACHINE_CHIPSET_VIA_VT82C496G,
        .init = machine_at_g486vpa_init,
        .p1_handler = NULL,
        .gpio_handler = NULL,
        .available_flag = MACHINE_AVAILABLE,
        .gpio_acpi_handler = NULL,
        .cpu = {
            .package = CPU_PKG_SOCKET3,
            .block = CPU_BLOCK_NONE,
            .min_bus = 0,
            .max_bus = 0,
            .min_voltage = 0,
            .max_voltage = 0,
            .min_multi = 0,
            .max_multi = 0
        },
        .bus_flags = MACHINE_PS2_PCIV,
        .flags = MACHINE_IDE_DUAL | MACHINE_APM,
        .ram = {
            .min = 1024,
            .max = 131072,
            .step = 1024
        },
        .nvrmask = 255,
        .kbc_device = NULL,
        .kbc_p1 = 0xff,
        .gpio = 0xffffffff,
        .gpio_acpi = 0xffffffff,
        .device = NULL,
        .fdc_device = NULL,
        .sio_device = NULL,
        .vid_device = NULL,
        .snd_device = NULL,
        .net_device = NULL
    },
    /* Has a VIA VT82C42N KBC. */
    {
        .name = "[VIA VT82C496G] FIC VIP-IO2",
        .internal_name = "486vipio2",
        .type = MACHINE_TYPE_486_S3,
        .chipset = MACHINE_CHIPSET_VIA_VT82C496G,
        .init = machine_at_486vipio2_init,
        .p1_handler = NULL,
        .gpio_handler = NULL,
        .available_flag = MACHINE_AVAILABLE,
        .gpio_acpi_handler = NULL,
        .cpu = {
            .package = CPU_PKG_SOCKET3,
            .block = CPU_BLOCK_NONE,
            .min_bus = 0,
            .max_bus = 0,
            .min_voltage = 0,
            .max_voltage = 0,
            .min_multi = 0,
            .max_multi = 0
        },
        .bus_flags = MACHINE_PS2_PCIV,
        .flags = MACHINE_IDE_DUAL | MACHINE_APM | MACHINE_GAMEPORT,
        .ram = {
            .min = 1024,
            .max = 131072,
            .step = 1024
        },
        .nvrmask = 255,
        .kbc_device = NULL,
        .kbc_p1 = 0xff,
        .gpio = 0xffffffff,
        .gpio_acpi = 0xffffffff,
        .device = NULL,
        .fdc_device = NULL,
        .sio_device = NULL,
        .vid_device = NULL,
        .snd_device = NULL,
        .net_device = NULL
    },

    /* 486 machines - Miscellaneous */
    /* 486 machines which utilize the PCI bus */
    /* Has a Winbond W83977F Super I/O chip with on-chip KBC with AMIKey-2 KBC
       firmware. */
    {
        .name = "[STPC Client] ITOX STAR",
        .internal_name = "itoxstar",
        .type = MACHINE_TYPE_486_MISC,
        .chipset = MACHINE_CHIPSET_STPC_CLIENT,
        .init = machine_at_itoxstar_init,
        .p1_handler = NULL,
        .gpio_handler = NULL,
        .available_flag = MACHINE_AVAILABLE,
        .gpio_acpi_handler = NULL,
        .cpu = {
            .package = CPU_PKG_STPC,
            .block = CPU_BLOCK_NONE,
            .min_bus = 66666667,
            .max_bus = 75000000,
            .min_voltage = 0,
            .max_voltage = 0,
            .min_multi = 1.0,
            .max_multi = 1.0
        },
        .bus_flags = MACHINE_PS2_PCI,
        .flags = MACHINE_IDE_DUAL | MACHINE_APM,
        .ram = {
            .min = 8192,
            .max = 131072,
            .step = 8192
        },
        .nvrmask = 255,
        .kbc_device = NULL,
        .kbc_p1 = 0xff,
        .gpio = 0xffffffff,
        .gpio_acpi = 0xffffffff,
        .device = NULL,
        .fdc_device = NULL,
        .sio_device = NULL,
        .vid_device = NULL,
        .snd_device = NULL,
        .net_device = NULL
    },
    /* Has a Winbond W83977F Super I/O chip with on-chip KBC with AMIKey-2 KBC
       firmware. */
    {
        .name = "[STPC Consumer-II] Acrosser AR-B1423C",
        .internal_name = "arb1423c",
        .type = MACHINE_TYPE_486_MISC,
        .chipset = MACHINE_CHIPSET_STPC_CONSUMER_II,
        .init = machine_at_arb1423c_init,
        .p1_handler = NULL,
        .gpio_handler = NULL,
        .available_flag = MACHINE_AVAILABLE,
        .gpio_acpi_handler = NULL,
        .cpu = {
            .package = CPU_PKG_STPC,
            .block = CPU_BLOCK_NONE,
            .min_bus = 66666667,
            .max_bus = 66666667,
            .min_voltage = 0,
            .max_voltage = 0,
            .min_multi = 2.0,
            .max_multi = 2.0
        },
        .bus_flags = MACHINE_PS2_PCI,
        .flags = MACHINE_IDE_DUAL | MACHINE_APM, /* Machine has internal video: ST STPC Atlas */
        .ram = {
            .min = 32768,
            .max = 163840,
            .step = 8192
        },
        .nvrmask = 255,
        .kbc_device = NULL,
        .kbc_p1 = 0xff,
        .gpio = 0xffffffff,
        .gpio_acpi = 0xffffffff,
        .device = NULL,
        .fdc_device = NULL,
        .sio_device = NULL,
        .vid_device = NULL,
        .snd_device = NULL,
        .net_device = NULL
    },
    /* Has a Winbond W83977F Super I/O chip with on-chip KBC with AMIKey-2 KBC
       firmware. */
    {
        .name = "[STPC Consumer-II] Acrosser AR-B1479",
        .internal_name = "arb1479",
        .type = MACHINE_TYPE_486_MISC,
        .chipset = MACHINE_CHIPSET_STPC_CONSUMER_II,
        .init = machine_at_arb1479_init,
        .p1_handler = NULL,
        .gpio_handler = NULL,
        .available_flag = MACHINE_AVAILABLE,
        .gpio_acpi_handler = NULL,
        .cpu = {
            .package = CPU_PKG_STPC,
            .block = CPU_BLOCK_NONE,
            .min_bus = 66666667,
            .max_bus = 66666667,
            .min_voltage = 0,
            .max_voltage = 0,
            .min_multi = 2.0,
            .max_multi = 2.0
        },
        .bus_flags = MACHINE_PS2_PCI | MACHINE_BUS_USB,
        .flags = MACHINE_IDE_DUAL | MACHINE_APM | MACHINE_USB, /* Machine has internal video: ST STPC Atlas */
        .ram = {
            .min = 32768,
            .max = 163840,
            .step = 8192
        },
        .nvrmask = 255,
        .kbc_device = NULL,
        .kbc_p1 = 0xff,
        .gpio = 0xffffffff,
        .gpio_acpi = 0xffffffff,
        .device = NULL,
        .fdc_device = NULL,
        .sio_device = NULL,
        .vid_device = NULL,
        .snd_device = NULL,
        .net_device = NULL
    },
    /* Has a Winbond W83977F Super I/O chip with on-chip KBC with AMIKey-2 KBC
       firmware. */
    {
        .name = "[STPC Consumer-II] Lanner Electronics IAC-H488",
        .internal_name = "iach488",
        .type = MACHINE_TYPE_486_MISC,
        .chipset = MACHINE_CHIPSET_STPC_CONSUMER_II,
        .init = machine_at_iach488_init,
        .p1_handler = NULL,
        .gpio_handler = NULL,
        .available_flag = MACHINE_AVAILABLE,
        .gpio_acpi_handler = NULL,
        .cpu = {
            .package = CPU_PKG_STPC,
            .block = CPU_BLOCK_NONE,
            .min_bus = 66666667,
            .max_bus = 66666667,
            .min_voltage = 0,
            .max_voltage = 0,
            .min_multi = 2.0,
            .max_multi = 2.0
        },
        .bus_flags = MACHINE_PS2,
        .flags = MACHINE_IDE | MACHINE_APM, /* Machine has internal video: ST STPC Atlas and NIC: Realtek RTL8139C+ */
        .ram = {
            .min = 32768,
            .max = 131072,
            .step = 32768
        },
        .nvrmask = 255,
        .kbc_device = NULL,
        .kbc_p1 = 0xff,
        .gpio = 0xffffffff,
        .gpio_acpi = 0xffffffff,
        .device = NULL,
        .fdc_device = NULL,
        .sio_device = NULL,
        .vid_device = NULL,
        .snd_device = NULL,
        .net_device = NULL
    },
    /* Has a Winbond W83977F Super I/O chip with on-chip KBC with AMIKey-2 KBC
       firmware. */
    {
        .name = "[STPC Elite] Advantech PCM-9340",
        .internal_name = "pcm9340",
        .type = MACHINE_TYPE_486_MISC,
        .chipset = MACHINE_CHIPSET_STPC_ELITE,
        .init = machine_at_pcm9340_init,
        .p1_handler = NULL,
        .gpio_handler = NULL,
        .available_flag = MACHINE_AVAILABLE,
        .gpio_acpi_handler = NULL,
        .cpu = {
            .package = CPU_PKG_STPC,
            .block = CPU_BLOCK_NONE,
            .min_bus = 66666667,
            .max_bus = 66666667,
            .min_voltage = 0,
            .max_voltage = 0,
            .min_multi = 2.0,
            .max_multi = 2.0
        },
        .bus_flags = MACHINE_PS2_PCI,
        .flags = MACHINE_IDE_DUAL | MACHINE_APM,
        .ram = {
            .min = 32768,
            .max = 98304,
            .step = 8192
        },
        .nvrmask = 255,
        .kbc_device = NULL,
        .kbc_p1 = 0xff,
        .gpio = 0xffffffff,
        .gpio_acpi = 0xffffffff,
        .device = NULL,
        .fdc_device = NULL,
        .sio_device = NULL,
        .vid_device = NULL,
        .snd_device = NULL,
        .net_device = NULL
    },
    /* Has a Winbond W83977F Super I/O chip with on-chip KBC with AMIKey-2 KBC
       firmware. */
    {
        .name = "[STPC Atlas] AAEON PCM-5330",
        .internal_name = "pcm5330",
        .type = MACHINE_TYPE_486_MISC,
        .chipset = MACHINE_CHIPSET_STPC_ATLAS,
        .init = machine_at_pcm5330_init,
        .p1_handler = NULL,
        .gpio_handler = NULL,
        .available_flag = MACHINE_AVAILABLE,
        .gpio_acpi_handler = NULL,
        .cpu = {
            .package = CPU_PKG_STPC,
            .block = CPU_BLOCK_NONE,
            .min_bus = 66666667,
            .max_bus = 66666667,
            .min_voltage = 0,
            .max_voltage = 0,
            .min_multi = 2.0,
            .max_multi = 2.0
        },
        .bus_flags = MACHINE_PS2_PCI,
        .flags = MACHINE_IDE_DUAL | MACHINE_APM,
        .ram = {
            .min = 32768,
            .max = 131072,
            .step = 32768
        },
        .nvrmask = 255,
        .kbc_device = NULL,
        .kbc_p1 = 0xff,
        .gpio = 0xffffffff,
        .gpio_acpi = 0xffffffff,
        .device = NULL,
        .fdc_device = NULL,
        .sio_device = NULL,
        .vid_device = NULL,
        .snd_device = NULL,
        .net_device = NULL
    },

    /* Socket 4 machines */
    /* 430LX */
    /* This has the Phoenix MultiKey KBC firmware.
       This is basically an Intel Batman (*NOT* Batman's Revenge) with a fancier
       POST screen */
    {
        .name = "[i430LX] AMBRA DP60 PCI",
        .internal_name = "ambradp60",
        .type = MACHINE_TYPE_SOCKET4,
        .chipset = MACHINE_CHIPSET_INTEL_430LX,
        .init = machine_at_ambradp60_init,
        .p1_handler = NULL,
        .gpio_handler = NULL,
        .available_flag = MACHINE_AVAILABLE,
        .gpio_acpi_handler = NULL,
        .cpu = {
            .package = CPU_PKG_SOCKET4,
            .block = CPU_BLOCK_NONE,
            .min_bus = 60000000,
            .max_bus = 66666667,
            .min_voltage = 5000,
            .max_voltage = 5000,
            .min_multi = MACHINE_MULTIPLIER_FIXED,
            .max_multi = MACHINE_MULTIPLIER_FIXED
        },
        .bus_flags = MACHINE_PS2_PCI,
        .flags = MACHINE_IDE | MACHINE_APM,
        .ram = {
            .min = 2048,
            .max = 131072,
            .step = 2048
        },
        .nvrmask = 127,
        .kbc_device = NULL,
        .kbc_p1 = 0xff,
        .gpio = 0xffffffff,
        .gpio_acpi = 0xffffffff,
        .device = NULL,
        .fdc_device = NULL,
        .sio_device = NULL,
        .vid_device = NULL,
        .snd_device = NULL,
        .net_device = NULL
    },
    /* Has AMIKey H KBC firmware (AMIKey-2), per POST screen with BIOS string
       shown in the manual. Has PS/2 mouse support with serial-style (DB9)
       connector.
       The boot block for BIOS recovery requires an unknown bit on port 805h
       to be clear. */
    {
        .name = "[i430LX] AMI Excalibur PCI Pentium",
        .internal_name = "excaliburpci",
        .type = MACHINE_TYPE_SOCKET4,
        .chipset = MACHINE_CHIPSET_INTEL_430LX,
        .init = machine_at_excaliburpci_init,
        .p1_handler = NULL,
        .gpio_handler = NULL,
        .available_flag = MACHINE_AVAILABLE,
        .gpio_acpi_handler = NULL,
        .cpu = {
            .package = CPU_PKG_SOCKET4,
            .block = CPU_BLOCK_NONE,
            .min_bus = 60000000,
            .max_bus = 66666667,
            .min_voltage = 5000,
            .max_voltage = 5000,
            .min_multi = MACHINE_MULTIPLIER_FIXED,
            .max_multi = MACHINE_MULTIPLIER_FIXED
        },
        .bus_flags = MACHINE_PS2_PCI,
        .flags = MACHINE_IDE | MACHINE_APM, /* Machine has internal SCSI */
        .ram = {
            .min = 2048,
            .max = 131072,
            .step = 2048
        },
        .nvrmask = 127,
        .kbc_device = NULL,
        .kbc_p1 = 0xff,
        .gpio = 0xffffffff,
        .gpio_acpi = 0xffffffff,
        .device = NULL,
        .fdc_device = NULL,
        .sio_device = NULL,
        .vid_device = NULL,
        .snd_device = NULL,
        .net_device = NULL
    },
    /* Has AMIKey F KBC firmware (AMIKey). */
    {
        .name = "[i430LX] ASUS P/I-P5MP3",
        .internal_name = "p5mp3",
        .type = MACHINE_TYPE_SOCKET4,
        .chipset = MACHINE_CHIPSET_INTEL_430LX,
        .init = machine_at_p5mp3_init,
        .p1_handler = NULL,
        .gpio_handler = NULL,
        .available_flag = MACHINE_AVAILABLE,
        .gpio_acpi_handler = NULL,
        .cpu = {
            .package = CPU_PKG_SOCKET4,
            .block = CPU_BLOCK_NONE,
            .min_bus = 60000000,
            .max_bus = 66666667,
            .min_voltage = 5000,
            .max_voltage = 5000,
            .min_multi = MACHINE_MULTIPLIER_FIXED,
            .max_multi = MACHINE_MULTIPLIER_FIXED
        },
        .bus_flags = MACHINE_BUS_PS2_LATCH | MACHINE_PCI,
        .flags = MACHINE_APM,
        .ram = {
            .min = 2048,
            .max = 196608,
            .step = 2048
        },
        .nvrmask = 127,
        .kbc_device = NULL,
        .kbc_p1 = 0xff,
        .gpio = 0xffffffff,
        .gpio_acpi = 0xffffffff,
        .device = NULL,
        .fdc_device = NULL,
        .sio_device = NULL,
        .vid_device = NULL,
        .snd_device = NULL,
        .net_device = NULL
    },
    /* Has IBM PS/2 Type 1 KBC firmware. */
    {
        .name = "[i430LX] Dell Dimension XPS P60",
        .internal_name = "dellxp60",
        .type = MACHINE_TYPE_SOCKET4,
        .chipset = MACHINE_CHIPSET_INTEL_430LX,
        .init = machine_at_dellxp60_init,
        .p1_handler = NULL,
        .gpio_handler = NULL,
        .available_flag = MACHINE_AVAILABLE,
        .gpio_acpi_handler = NULL,
        .cpu = {
            .package = CPU_PKG_SOCKET4,
            .block = CPU_BLOCK_NONE,
            .min_bus = 60000000,
            .max_bus = 66666667,
            .min_voltage = 5000,
            .max_voltage = 5000,
            .min_multi = MACHINE_MULTIPLIER_FIXED,
            .max_multi = MACHINE_MULTIPLIER_FIXED
        },
        .bus_flags = MACHINE_PCI,
        .flags = MACHINE_IDE | MACHINE_APM,
        .ram = {
            .min = 2048,
            .max = 131072,
            .step = 2048
        },
        .nvrmask = 127,
        .kbc_device = NULL,
        .kbc_p1 = 0xff,
        .gpio = 0xffffffff,
        .gpio_acpi = 0xffffffff,
        .device = NULL,
        .fdc_device = NULL,
        .sio_device = NULL,
        .vid_device = NULL,
        .snd_device = NULL,
        .net_device = NULL
    },
    /* Has IBM PS/2 Type 1 KBC firmware. */
    {
        .name = "[i430LX] Dell OptiPlex 560/L",
        .internal_name = "opti560l",
        .type = MACHINE_TYPE_SOCKET4,
        .chipset = MACHINE_CHIPSET_INTEL_430LX,
        .init = machine_at_opti560l_init,
        .p1_handler = NULL,
        .gpio_handler = NULL,
        .available_flag = MACHINE_AVAILABLE,
        .gpio_acpi_handler = NULL,
        .cpu = {
            .package = CPU_PKG_SOCKET4,
            .block = CPU_BLOCK_NONE,
            .min_bus = 60000000,
            .max_bus = 66666667,
            .min_voltage = 5000,
            .max_voltage = 5000,
            .min_multi = MACHINE_MULTIPLIER_FIXED,
            .max_multi = MACHINE_MULTIPLIER_FIXED
        },
        .bus_flags = MACHINE_PS2_PCI,
        .flags = MACHINE_IDE | MACHINE_APM,
        .ram = {
            .min = 2048,
            .max = 131072,
            .step = 2048
        },
        .nvrmask = 127,
        .kbc_device = NULL,
        .kbc_p1 = 0xff,
        .gpio = 0xffffffff,
        .gpio_acpi = 0xffffffff,
        .device = NULL,
        .fdc_device = NULL,
        .sio_device = NULL,
        .vid_device = NULL,
        .snd_device = NULL,
        .net_device = NULL
    },
    /* Has AMI MegaKey 'H' KBC firmware. */
    {
        .name = "[i430LX] Gigabyte GA-586IS",
        .internal_name = "586is",
        .type = MACHINE_TYPE_SOCKET4,
        .chipset = MACHINE_CHIPSET_INTEL_430LX,
        .init = machine_at_586is_init,
        .p1_handler = NULL,
        .gpio_handler = NULL,
        .available_flag = MACHINE_AVAILABLE,
        .gpio_acpi_handler = NULL,
        .cpu = {
            .package = CPU_PKG_SOCKET4,
            .block = CPU_BLOCK_NONE,
            .min_bus = 60000000,
            .max_bus = 66666667,
            .min_voltage = 5000,
            .max_voltage = 5000,
            .min_multi = MACHINE_MULTIPLIER_FIXED,
            .max_multi = MACHINE_MULTIPLIER_FIXED
        },
        .bus_flags = MACHINE_PCI,
        .flags = MACHINE_APM,
        .ram = {
            .min = 2048,
            .max = 131072,
            .step = 2048
        },
        .nvrmask = 127,
        .kbc_device = NULL,
        .kbc_p1 = 0xff,
        .gpio = 0xffffffff,
        .gpio_acpi = 0xffffffff,
        .device = NULL,
        .fdc_device = NULL,
        .sio_device = NULL,
        .vid_device = NULL,
        .snd_device = NULL,
        .net_device = NULL
    },
    /* Has IBM PS/2 Type 1 KBC firmware. */
    {
        .name = "[i430LX] IBM PS/ValuePoint P60",
        .internal_name = "valuepointp60",
        .type = MACHINE_TYPE_SOCKET4,
        .chipset = MACHINE_CHIPSET_INTEL_430LX,
        .init = machine_at_valuepointp60_init,
        .p1_handler = NULL,
        .gpio_handler = NULL,
        .available_flag = MACHINE_AVAILABLE,
        .gpio_acpi_handler = NULL,
        .cpu = {
            .package = CPU_PKG_SOCKET4,
            .block = CPU_BLOCK_NONE,
            .min_bus = 60000000,
            .max_bus = 66666667,
            .min_voltage = 5000,
            .max_voltage = 5000,
            .min_multi = MACHINE_MULTIPLIER_FIXED,
            .max_multi = MACHINE_MULTIPLIER_FIXED
        },
        .bus_flags = MACHINE_PS2_PCI,
        .flags = MACHINE_IDE_DUAL | MACHINE_VIDEO | MACHINE_VIDEO_8514A | MACHINE_APM,
        .ram = {
            .min = 2048,
            .max = 131072,
            .step = 2048
        },
        .nvrmask = 127,
        .kbc_device = NULL,
        .kbc_p1 = 0xff,
        .gpio = 0xffffffff,
        .gpio_acpi = 0xffffffff,
        .device = NULL,
        .fdc_device = NULL,
        .sio_device = NULL,
        .vid_device = &mach32_onboard_pci_device,
        .snd_device = NULL,
        .net_device = NULL
    },
    /* This has the Phoenix MultiKey KBC firmware. */
    {
        .name = "[i430LX] Intel Premiere/PCI",
        .internal_name = "revenge",
        .type = MACHINE_TYPE_SOCKET4,
        .chipset = MACHINE_CHIPSET_INTEL_430LX,
        .init = machine_at_revenge_init,
        .p1_handler = NULL,
        .gpio_handler = NULL,
        .available_flag = MACHINE_AVAILABLE,
        .gpio_acpi_handler = NULL,
        .cpu = {
            .package = CPU_PKG_SOCKET4,
            .block = CPU_BLOCK_NONE,
            .min_bus = 60000000,
            .max_bus = 66666667,
            .min_voltage = 5000,
            .max_voltage = 5000,
            .min_multi = MACHINE_MULTIPLIER_FIXED,
            .max_multi = MACHINE_MULTIPLIER_FIXED
        },
        .bus_flags = MACHINE_PS2_PCI,
        .flags = MACHINE_IDE_DUAL | MACHINE_APM,
        .ram = {
            .min = 2048,
            .max = 131072,
            .step = 2048
        },
        .nvrmask = 127,
        .kbc_device = NULL,
        .kbc_p1 = 0xff,
        .gpio = 0xffffffff,
        .gpio_acpi = 0xffffffff,
        .device = NULL,
        .fdc_device = NULL,
        .sio_device = NULL,
        .vid_device = NULL,
        .snd_device = NULL,
        .net_device = NULL
    },
    /* This has the Phoenix MultiKey KBC firmware. */
    {
        .name = "[i430LX] Packard Bell PB520R",
        .internal_name = "pb520r",
        .type = MACHINE_TYPE_SOCKET4,
        .chipset = MACHINE_CHIPSET_INTEL_430LX,
        .init = machine_at_pb520r_init,
        .p1_handler = NULL,
        .gpio_handler = NULL,
        .available_flag = MACHINE_AVAILABLE,
        .gpio_acpi_handler = NULL,
        .cpu = {
            .package = CPU_PKG_SOCKET4,
            .block = CPU_BLOCK_NONE,
            .min_bus = 60000000,
            .max_bus = 66666667,
            .min_voltage = 5000,
            .max_voltage = 5000,
            .min_multi = MACHINE_MULTIPLIER_FIXED,
            .max_multi = MACHINE_MULTIPLIER_FIXED
        },
        .bus_flags = MACHINE_PS2_PCI,
        .flags = MACHINE_IDE_DUAL | MACHINE_VIDEO | MACHINE_APM,
        .ram = {
            .min = 8192,
            .max = 139264,
            .step = 2048
        },
        .nvrmask = 127,
        .kbc_device = NULL,
        .kbc_p1 = 0xff,
        .gpio = 0xffffffff,
        .gpio_acpi = 0xffffffff,
        .device = NULL,
        .fdc_device = NULL,
        .sio_device = NULL,
        .vid_device = &gd5434_onboard_pci_device,
        .snd_device = NULL,
        .net_device = NULL
    },

    /* OPTi 596/597 */
    /* This uses an AMI KBC firmware in PS/2 mode (it sends command A5 with the
       PS/2 "Load Security" meaning), most likely MegaKey as it sends command AF
       (Set Extended Controller RAM) just like the later Intel AMI BIOS'es. */
    {
        .name = "[OPTi 597] AMI Excalibur VLB",
        .internal_name = "excalibur",
        .type = MACHINE_TYPE_SOCKET4,
        .chipset = MACHINE_CHIPSET_OPTI_547_597,
        .init = machine_at_excalibur_init,
        .p1_handler = NULL,
        .gpio_handler = NULL,
        .available_flag = MACHINE_AVAILABLE,
        .gpio_acpi_handler = NULL,
        .cpu = {
            .package = CPU_PKG_SOCKET4,
            .block = CPU_BLOCK_NONE,
            .min_bus = 60000000,
            .max_bus = 60000000,
            .min_voltage = 5000,
            .max_voltage = 5000,
            .min_multi = MACHINE_MULTIPLIER_FIXED,
            .max_multi = MACHINE_MULTIPLIER_FIXED
        },
        .bus_flags = MACHINE_PS2_VLB,
        .flags = MACHINE_IDE | MACHINE_APM,
        .ram = {
            .min = 2048,
            .max = 65536,
            .step = 2048
        },
        .nvrmask = 127,
        .kbc_device = NULL,
        .kbc_p1 = 0xff,
        .gpio = 0xffffffff,
        .gpio_acpi = 0xffffffff,
        .device = NULL,
        .fdc_device = NULL,
        .sio_device = NULL,
        .vid_device = NULL,
        .snd_device = NULL,
        .net_device = NULL
    },

    /* OPTi 596/597/822 */
    /* This has AMIKey 'F' KBC firmware. */
    {
        .name = "[OPTi 597] Supermicro P5VL-PCI",
        .internal_name = "p5vl",
        .type = MACHINE_TYPE_SOCKET4,
        .chipset = MACHINE_CHIPSET_OPTI_547_597,
        .init = machine_at_p5vl_init,
        .p1_handler = NULL,
        .gpio_handler = NULL,
        .available_flag = MACHINE_AVAILABLE,
        .gpio_acpi_handler = NULL,
        .cpu = {
            .package = CPU_PKG_SOCKET4,
            .block = CPU_BLOCK_NONE,
            .min_bus = 60000000,
            .max_bus = 66666667,
            .min_voltage = 5000,
            .max_voltage = 5000,
            .min_multi = MACHINE_MULTIPLIER_FIXED,
            .max_multi = MACHINE_MULTIPLIER_FIXED
        },
        .bus_flags = MACHINE_PCIV,
        .flags = MACHINE_APM,
        .ram = {
            .min = 8192,
            .max = 131072,
            .step = 8192
        },
        .nvrmask = 127,
        .kbc_device = NULL,
        .kbc_p1 = 0xff,
        .gpio = 0xffffffff,
        .gpio_acpi = 0xffffffff,
        .device = NULL,
        .fdc_device = NULL,
        .sio_device = NULL,
        .vid_device = NULL,
        .snd_device = NULL,
        .net_device = NULL
    },

    /* SiS 50x */
    /* This has some form of AMI MegaKey as it uses keyboard controller command 0xCC. */
    {
        .name = "[SiS 501] AMI Excalibur PCI-II Pentium ISA",
        .internal_name = "excaliburpci2",
        .type = MACHINE_TYPE_SOCKET4,
        .chipset = MACHINE_CHIPSET_SIS_501,
        .init = machine_at_excaliburpci2_init,
        .p1_handler = NULL,
        .gpio_handler = NULL,
        .available_flag = MACHINE_AVAILABLE,
        .gpio_acpi_handler = NULL,
        .cpu = {
            .package = CPU_PKG_SOCKET4,
            .block = CPU_BLOCK_NONE,
            .min_bus = 60000000,
            .max_bus = 66666667,
            .min_voltage = 5000,
            .max_voltage = 5000,
            .min_multi = MACHINE_MULTIPLIER_FIXED,
            .max_multi = MACHINE_MULTIPLIER_FIXED
        },
        .bus_flags = MACHINE_PS2_PCI,
        .flags = MACHINE_IDE_DUAL | MACHINE_APM,
        .ram = {
            .min = 8192,
            .max = 131072,
            .step = 8192
        },
        .nvrmask = 127,
        .kbc_device = NULL,
        .kbc_p1 = 0xff,
        .gpio = 0xffffffff,
        .gpio_acpi = 0xffffffff,
        .device = NULL,
        .fdc_device = NULL,
        .sio_device = NULL,
        .vid_device = NULL,
        .snd_device = NULL,
        .net_device = NULL
    },
    /* This has an AMIKey-2, which is an updated version of type 'H'. */
    {
        .name = "[SiS 501] ASUS PCI/I-P5SP4",
        .internal_name = "p5sp4",
        .type = MACHINE_TYPE_SOCKET4,
        .chipset = MACHINE_CHIPSET_SIS_501,
        .init = machine_at_p5sp4_init,
        .p1_handler = NULL,
        .gpio_handler = NULL,
        .available_flag = MACHINE_AVAILABLE,
        .gpio_acpi_handler = NULL,
        .cpu = {
            .package = CPU_PKG_SOCKET4,
            .block = CPU_BLOCK_NONE,
            .min_bus = 60000000,
            .max_bus = 66666667,
            .min_voltage = 5000,
            .max_voltage = 5000,
            .min_multi = MACHINE_MULTIPLIER_FIXED,
            .max_multi = MACHINE_MULTIPLIER_FIXED
        },
        .bus_flags = MACHINE_PS2_PCI,
        .flags = MACHINE_IDE_DUAL | MACHINE_APM,
        .ram = {
            .min = 8192,
            .max = 131072,
            .step = 8192
        },
        .nvrmask = 127,
        .kbc_device = NULL,
        .kbc_p1 = 0xff,
        .gpio = 0xffffffff,
        .gpio_acpi = 0xffffffff,
        .device = NULL,
        .fdc_device = NULL,
        .sio_device = NULL,
        .vid_device = NULL,
        .snd_device = NULL,
        .net_device = NULL
    },
    /* Socket 5 machines */
    /* 430NX */
    /* This has the Phoenix MultiKey KBC firmware.
       This is basically an Intel Premiere/PCI II with a fancier POST screen. */
    {
        .name = "[i430NX] AMBRA DP90 PCI",
        .internal_name = "ambradp90",
        .type = MACHINE_TYPE_SOCKET5,
        .chipset = MACHINE_CHIPSET_INTEL_430NX,
        .init = machine_at_ambradp90_init,
        .p1_handler = NULL,
        .gpio_handler = NULL,
        .available_flag = MACHINE_AVAILABLE,
        .gpio_acpi_handler = NULL,
        .cpu = {
            .package = CPU_PKG_SOCKET5_7,
            .block = CPU_BLOCK_NONE,
            .min_bus = 50000000,
            .max_bus = 66666667,
            .min_voltage = 3380,
            .max_voltage = 3520,
            .min_multi = 1.5,
            .max_multi = 1.5
        },
        .bus_flags = MACHINE_PS2_PCI,
        .flags = MACHINE_IDE_DUAL | MACHINE_APM,
        .ram = {
            .min = 2048,
            .max = 131072,
            .step = 2048
        },
        .nvrmask = 127,
        .kbc_device = NULL,
        .kbc_p1 = 0xff,
        .gpio = 0xffffffff,
        .gpio_acpi = 0xffffffff,
        .device = NULL,
        .fdc_device = NULL,
        .sio_device = NULL,
        .vid_device = NULL,
        .snd_device = NULL,
        .net_device = NULL
    },
    /* Same as Intel Premiere PCI/II, but with a Dell OEM BIOS */
    {
        .name = "[i430NX] Dell Dimension XPS Pxxx",
        .internal_name = "dellplato",
        .type = MACHINE_TYPE_SOCKET5,
        .chipset = MACHINE_CHIPSET_INTEL_430NX,
        .init = machine_at_dellplato_init,
        .p1_handler = NULL,
        .gpio_handler = NULL,
        .available_flag = MACHINE_AVAILABLE,
        .gpio_acpi_handler = NULL,
        .cpu = {
            .package = CPU_PKG_SOCKET5_7,
            .block = CPU_BLOCK_NONE,
            .min_bus = 50000000,
            .max_bus = 66666667,
            .min_voltage = 3520,
            .max_voltage = 3520,
            .min_multi = 1.5,
            .max_multi = 1.5
        },
        .bus_flags = MACHINE_PS2_PCI,
        .flags = MACHINE_IDE_DUAL | MACHINE_APM,
        .ram = {
            .min = 2048,
            .max = 131072,
            .step = 2048
        },
        .nvrmask = 127,
        .kbc_device = NULL,
        .kbc_p1 = 0xff,
        .gpio = 0xffffffff,
        .gpio_acpi = 0xffffffff,
        .device = NULL,
        .fdc_device = NULL,
        .sio_device = NULL,
        .vid_device = NULL,
        .snd_device = NULL,
        .net_device = NULL
    },
    /* Has AMI 'H' KBC firmware. */
    {
        .name = "[i430NX] Gigabyte GA-586IP",
        .internal_name = "586ip",
        .type = MACHINE_TYPE_SOCKET5,
        .chipset = MACHINE_CHIPSET_INTEL_430NX,
        .init = machine_at_586ip_init,
        .p1_handler = NULL,
        .gpio_handler = NULL,
        .available_flag = MACHINE_AVAILABLE,
        .gpio_acpi_handler = NULL,
        .cpu = {
            .package = CPU_PKG_SOCKET5_7,
            .block = CPU_BLOCK_NONE,
            .min_bus = 60000000,
            .max_bus = 66666667,
            .min_voltage = 3520,
            .max_voltage = 3520,
            .min_multi = 1.5,
            .max_multi = 1.5
        },
        .bus_flags = MACHINE_PCI,
        .flags = MACHINE_APM,
        .ram = {
            .min = 2048,
            .max = 262144,
            .step = 2048
        },
        .nvrmask = 127,
        .kbc_device = NULL,
        .kbc_p1 = 0xff,
        .gpio = 0xffffffff,
        .gpio_acpi = 0xffffffff,
        .device = NULL,
        .fdc_device = NULL,
        .sio_device = NULL,
        .vid_device = NULL,
        .snd_device = NULL,
        .net_device = NULL
    },
    /* This has the Phoenix MultiKey KBC firmware. */
    {
        .name = "[i430NX] Intel Premiere/PCI II",
        .internal_name = "plato",
        .type = MACHINE_TYPE_SOCKET5,
        .chipset = MACHINE_CHIPSET_INTEL_430NX,
        .init = machine_at_plato_init,
        .p1_handler = NULL,
        .gpio_handler = NULL,
        .available_flag = MACHINE_AVAILABLE,
        .gpio_acpi_handler = NULL,
        .cpu = {
            .package = CPU_PKG_SOCKET5_7,
            .block = CPU_BLOCK_NONE,
            .min_bus = 50000000,
            .max_bus = 66666667,
            .min_voltage = 3520,
            .max_voltage = 3520,
            .min_multi = 1.5,
            .max_multi = 1.5
        },
        .bus_flags = MACHINE_PS2_PCI,
        .flags = MACHINE_IDE_DUAL | MACHINE_APM,
        .ram = {
            .min = 2048,
            .max = 131072,
            .step = 2048
        },
        .nvrmask = 127,
        .kbc_device = NULL,
        .kbc_p1 = 0xff,
        .gpio = 0xffffffff,
        .gpio_acpi = 0xffffffff,
        .device = NULL,
        .fdc_device = NULL,
        .sio_device = NULL,
        .vid_device = NULL,
        .snd_device = NULL,
        .net_device = NULL
    },
    /* Has AMI MegaKey KBC firmware. */
    {
        .name = "[i430NX] Teknor TEK-932",
        .internal_name = "tek932",
        .type = MACHINE_TYPE_SOCKET5,
        .chipset = MACHINE_CHIPSET_INTEL_430NX,
        .init = machine_at_tek932_init,
        .p1_handler = NULL,
        .gpio_handler = NULL,
        .available_flag = MACHINE_AVAILABLE,
        .gpio_acpi_handler = NULL,
        .cpu = {
            .package = CPU_PKG_SOCKET5_7,
            .block = CPU_BLOCK_NONE,
            .min_bus = 60000000,
            .max_bus = 66666667,
            .min_voltage = 3520,
            .max_voltage = 3520,
            .min_multi = 1.5,
            .max_multi = 1.5
        },
        .bus_flags = MACHINE_PCI,
        .flags = MACHINE_IDE | MACHINE_APM,
        .ram = {
            .min = 2048,
            .max = 262144,
            .step = 2048
        },
        .nvrmask = 127,
        .kbc_device = NULL,
        .kbc_p1 = 0xff,
        .gpio = 0xffffffff,
        .gpio_acpi = 0xffffffff,
        .device = NULL,
        .fdc_device = NULL,
        .sio_device = NULL,
        .vid_device = NULL,
        .snd_device = NULL,
        .net_device = NULL
    },

    /* 430FX */
    /* Uses an ACER/NEC 90M002A (UPD82C42C, 8042 clone) with unknown firmware (V5.0). */
    {
        .name = "[i430FX] Acer V30",
        .internal_name = "acerv30",
        .type = MACHINE_TYPE_SOCKET5,
        .chipset = MACHINE_CHIPSET_INTEL_430FX,
        .init = machine_at_acerv30_init,
        .p1_handler = NULL,
        .gpio_handler = NULL,
        .available_flag = MACHINE_AVAILABLE,
        .gpio_acpi_handler = NULL,
        .cpu = {
            .package = CPU_PKG_SOCKET5_7,
            .block = CPU_BLOCK_NONE,
            .min_bus = 50000000,
            .max_bus = 66666667,
            .min_voltage = 3380,
            .max_voltage = 3520,
            .min_multi = 1.5,
            .max_multi = 2.0
        },
        .bus_flags = MACHINE_PS2_PCI,
        .flags = MACHINE_IDE_DUAL | MACHINE_APM,
        .ram = {
            .min = 8192,
            .max = 131072,
            .step = 8192
        },
        .nvrmask = 127,
        .kbc_device = NULL,
        .kbc_p1 = 0xff,
        .gpio = 0xffffffff,
        .gpio_acpi = 0xffffffff,
        .device = NULL,
        .fdc_device = NULL,
        .sio_device = NULL,
        .vid_device = NULL,
        .snd_device = NULL,
        .net_device = NULL
    },
    /* Has AMIKey F KBC firmware. */
    {
        .name = "[i430FX] AMI Apollo",
        .internal_name = "apollo",
        .type = MACHINE_TYPE_SOCKET5,
        .chipset = MACHINE_CHIPSET_INTEL_430FX,
        .init = machine_at_apollo_init,
        .p1_handler = NULL,
        .gpio_handler = NULL,
        .available_flag = MACHINE_AVAILABLE,
        .gpio_acpi_handler = NULL,
        .cpu = {
            .package = CPU_PKG_SOCKET5_7,
            .block = CPU_BLOCK_NONE,
            .min_bus = 50000000,
            .max_bus = 66666667,
            .min_voltage = 3380,
            .max_voltage = 3520,
            .min_multi = 1.5,
            .max_multi = 2.0
        },
        .bus_flags = MACHINE_PS2_PCI,
        .flags = MACHINE_IDE_DUAL | MACHINE_APM,
        .ram = {
            .min = 8192,
            .max = 131072,
            .step = 8192
        },
        .nvrmask = 127,
        .kbc_device = NULL,
        .kbc_p1 = 0xff,
        .gpio = 0xffffffff,
        .gpio_acpi = 0xffffffff,
        .device = NULL,
        .fdc_device = NULL,
        .sio_device = NULL,
        .vid_device = NULL,
        .snd_device = NULL,
        .net_device = NULL
    },
    /* KBC On-Chip the VT82C406MV. */
    {
        .name = "[i430FX] FIC PT-2000",
        .internal_name = "pt2000",
        .type = MACHINE_TYPE_SOCKET5,
        .chipset = MACHINE_CHIPSET_INTEL_430FX,
        .init = machine_at_pt2000_init,
        .p1_handler = NULL,
        .gpio_handler = NULL,
        .available_flag = MACHINE_AVAILABLE,
        .gpio_acpi_handler = NULL,
        .cpu = {
            .package = CPU_PKG_SOCKET5_7,
            .block = CPU_BLOCK_NONE,
            .min_bus = 50000000,
            .max_bus = 66666667,
            .min_voltage = 3380,
            .max_voltage = 3520,
            .min_multi = 1.5,
            .max_multi = 2.0
        },
        .bus_flags = MACHINE_PS2_PCI,
        .flags = MACHINE_IDE_DUAL | MACHINE_APM,
        .ram = {
            .min = 8192,
            .max = 131072,
            .step = 8192
        },
        .nvrmask = 127,
        .kbc_device = NULL,
        .kbc_p1 = 0xff,
        .gpio = 0xffffffff,
        .gpio_acpi = 0xffffffff,
        .device = NULL,
        .fdc_device = NULL,
        .sio_device = NULL,
        .vid_device = NULL,
        .snd_device = NULL,
        .net_device = NULL
    },
    /* According to tests from real hardware: This has AMI MegaKey KBC firmware on the
       PC87306 Super I/O chip, command 0xA1 returns '5'.
       Command 0xA0 copyright string: (C)1994 AMI . */
    {
        .name = "[i430FX] Intel Advanced/ZP",
        .internal_name = "zappa",
        .type = MACHINE_TYPE_SOCKET5,
        .chipset = MACHINE_CHIPSET_INTEL_430FX,
        .init = machine_at_zappa_init,
        .p1_handler = NULL,
        .gpio_handler = NULL,
        .available_flag = MACHINE_AVAILABLE,
        .gpio_acpi_handler = NULL,
        .cpu = {
            .package = CPU_PKG_SOCKET5_7,
            .block = CPU_BLOCK_NONE,
            .min_bus = 50000000,
            .max_bus = 66666667,
            .min_voltage = 3380,
            .max_voltage = 3520,
            .min_multi = 1.5,
            .max_multi = 2.0
        },
        .bus_flags = MACHINE_PS2_PCI,
        .flags = MACHINE_IDE_DUAL | MACHINE_APM,
        .ram = {
            .min = 8192,
            .max = 131072,
            .step = 8192
        },
        .nvrmask = 255,
        .kbc_device = NULL,
        .kbc_p1 = 0xff,
        .gpio = 0xffffffff,
        .gpio_acpi = 0xffffffff,
        .device = NULL,
        .fdc_device = NULL,
        .sio_device = NULL,
        .vid_device = NULL,
        .snd_device = NULL,
        .net_device = NULL
    },
    /* The BIOS sends KBC command B3 which indicates an AMI (or VIA VT82C42N) KBC. */
    {
        .name = "[i430FX] NEC PowerMate V",
        .internal_name = "powermatev",
        .type = MACHINE_TYPE_SOCKET5,
        .chipset = MACHINE_CHIPSET_INTEL_430FX,
        .init = machine_at_powermatev_init,
        .p1_handler = NULL,
        .gpio_handler = NULL,
        .available_flag = MACHINE_AVAILABLE,
        .gpio_acpi_handler = NULL,
        .cpu = {
            .package = CPU_PKG_SOCKET5_7,
            .block = CPU_BLOCK_NONE,
            .min_bus = 50000000,
            .max_bus = 66666667,
            .min_voltage = 3380,
            .max_voltage = 3520,
            .min_multi = 1.5,
            .max_multi = 2.0
        },
        .bus_flags = MACHINE_PS2_PCI,
        .flags = MACHINE_IDE_DUAL | MACHINE_APM,
        .ram = {
            .min = 8192,
            .max = 131072,
            .step = 8192
        },
        .nvrmask = 127,
        .kbc_device = NULL,
        .kbc_p1 = 0xff,
        .gpio = 0xffffffff,
        .gpio_acpi = 0xffffffff,
        .device = NULL,
        .fdc_device = NULL,
        .sio_device = NULL,
        .vid_device = NULL,
        .snd_device = NULL,
        .net_device = NULL
    },
    /* Has AMIKey Z(!) KBC firmware. */
    {
        .name = "[i430FX] TriGem Hawk",
        .internal_name = "hawk",
        .type = MACHINE_TYPE_SOCKET5,
        .chipset = MACHINE_CHIPSET_INTEL_430FX,
        .init = machine_at_hawk_init,
        .p1_handler = NULL,
        .gpio_handler = NULL,
        .available_flag = MACHINE_AVAILABLE,
        .gpio_acpi_handler = NULL,
        .cpu = {
            .package = CPU_PKG_SOCKET5_7,
            .block = CPU_BLOCK_NONE,
            .min_bus = 50000000,
            .max_bus = 66666667,
            .min_voltage = 3380,
            .max_voltage = 3520,
            .min_multi = 1.5,
            .max_multi = 2.0
        },
        .bus_flags = MACHINE_PS2_PCI,
        .flags = MACHINE_IDE_DUAL | MACHINE_APM,
        .ram = {
            .min = 8192,
            .max = 131072,
            .step = 8192
        },
        .nvrmask = 127,
        .kbc_device = NULL,
        .kbc_p1 = 0xff,
        .gpio = 0xffffffff,
        .gpio_acpi = 0xffffffff,
        .device = NULL,
        .fdc_device = NULL,
        .sio_device = NULL,
        .vid_device = NULL,
        .snd_device = NULL,
        .net_device = NULL
    },

    /* OPTi 596/597 */
    /* This uses an AMI KBC firmware in PS/2 mode (it sends command A5 with the
       PS/2 "Load Security" meaning), most likely MegaKey as it sends command AF
       (Set Extended Controller RAM) just like the later Intel AMI BIOS'es. */
    {
        .name = "[OPTi 597] TMC PAT54PV",
        .internal_name = "pat54pv",
        .type = MACHINE_TYPE_SOCKET5,
        .chipset = MACHINE_CHIPSET_OPTI_547_597,
        .init = machine_at_pat54pv_init,
        .p1_handler = NULL,
        .gpio_handler = NULL,
        .available_flag = MACHINE_AVAILABLE,
        .gpio_acpi_handler = NULL,
        .cpu = {
            .package = CPU_PKG_SOCKET5_7,
            .block = CPU_BLOCK(CPU_K5, CPU_5K86),
            .min_bus = 50000000,
            .max_bus = 66666667,
            .min_voltage = 3520,
            .max_voltage = 3520,
            .min_multi = 1.5,
            .max_multi = 1.5
        },
        .bus_flags = MACHINE_VLB,
        .flags = MACHINE_APM,
        .ram = {
            .min = 2048,
            .max = 65536,
            .step = 2048
        },
        .nvrmask = 127,
        .kbc_device = NULL,
        .kbc_p1 = 0xff,
        .gpio = 0xffffffff,
        .gpio_acpi = 0xffffffff,
        .device = NULL,
        .fdc_device = NULL,
        .sio_device = NULL,
        .vid_device = NULL,
        .snd_device = NULL,
        .net_device = NULL
    },

    /* OPTi 596/597/822 */
    {
        .name = "[OPTi 597] NCS Elegance Pentium 90",
        .internal_name = "ncselp90",
        .type = MACHINE_TYPE_SOCKET5,
        .chipset = MACHINE_CHIPSET_OPTI_547_597,
        .init = machine_at_ncselp90_init,
        .p1_handler = NULL,
        .gpio_handler = NULL,
        .available_flag = MACHINE_AVAILABLE,
        .gpio_acpi_handler = NULL,
        .cpu = {
            .package = CPU_PKG_SOCKET5_7,
            .block = CPU_BLOCK_NONE,
            .min_bus = 50000000,
            .max_bus = 66666667,
            .min_voltage = 3520,
            .max_voltage = 3520,
            .min_multi = 1.5,
            .max_multi = 2.0
        },
        .bus_flags = MACHINE_PS2_PCIV,
        .flags = MACHINE_APM | MACHINE_IDE_DUAL | MACHINE_SUPER_IO,
        .ram = {
            .min = 8192,
            .max = 131072,
            .step = 8192
        },
        .nvrmask = 127,
        .kbc_device = NULL,
        .kbc_p1 = 0xff,
        .gpio = 0xffffffff,
        .gpio_acpi = 0xffffffff,
        .device = NULL,
        .fdc_device = NULL,
        .sio_device = NULL,
        .vid_device = NULL,
        .snd_device = NULL,
        .net_device = NULL
    },
    {
        .name = "[OPTi 597] Shuttle HOT-543",
        .internal_name = "hot543",
        .type = MACHINE_TYPE_SOCKET5,
        .chipset = MACHINE_CHIPSET_OPTI_547_597,
        .init = machine_at_hot543_init,
        .p1_handler = NULL,
        .gpio_handler = NULL,
        .available_flag = MACHINE_AVAILABLE,
        .gpio_acpi_handler = NULL,
        .cpu = {
            .package = CPU_PKG_SOCKET5_7,
            .block = CPU_BLOCK_NONE,
            .min_bus = 50000000,
            .max_bus = 66666667,
            .min_voltage = 3520,
            .max_voltage = 3520,
            .min_multi = 1.5,
            .max_multi = 2.0
        },
        .bus_flags = MACHINE_PCIV,
        .flags = MACHINE_APM,
        .ram = {
            .min = 8192,
            .max = 131072,
            .step = 8192
        },
        .nvrmask = 127,
        .kbc_device = NULL,
        .kbc_p1 = 0xff,
        .gpio = 0xffffffff,
        .gpio_acpi = 0xffffffff,
        .device = NULL,
        .fdc_device = NULL,
        .sio_device = NULL,
        .vid_device = NULL,
        .snd_device = NULL,
        .net_device = NULL
    },

    /* SiS 85C50x */
    /* This has an AMIKey-2, which is an updated version of type 'H'. */
    {
        .name = "[SiS 501] ASUS PCI/I-P54SP4",
        .internal_name = "p54sp4",
        .type = MACHINE_TYPE_SOCKET5,
        .chipset = MACHINE_CHIPSET_SIS_501,
        .init = machine_at_p54sp4_init,
        .p1_handler = NULL,
        .gpio_handler = NULL,
        .available_flag = MACHINE_AVAILABLE,
        .gpio_acpi_handler = NULL,
        .cpu = {
            .package = CPU_PKG_SOCKET5_7,
            .block = CPU_BLOCK(CPU_K5, CPU_5K86),
            .min_bus = 40000000,
            .max_bus = 66666667,
            .min_voltage = 3380,
            .max_voltage = 3520,
            .min_multi = 1.5,
            .max_multi = 1.5
        },
        .bus_flags = MACHINE_PS2_PCI,
        .flags = MACHINE_IDE_DUAL | MACHINE_APM,
        .ram = {
            .min = 8192,
            .max = 131072,
            .step = 8192
        },
        .nvrmask = 127,
        .kbc_device = NULL,
        .kbc_p1 = 0xff,
        .gpio = 0xffffffff,
        .gpio_acpi = 0xffffffff,
        .device = NULL,
        .fdc_device = NULL,
        .sio_device = NULL,
        .vid_device = NULL,
        .snd_device = NULL,
        .net_device = NULL
    },
    /* This has an AMIKey-2, which is an updated version of type 'H'. */
    {
        .name = "[SiS 501] BCM SQ-588",
        .internal_name = "sq588",
        .type = MACHINE_TYPE_SOCKET5,
        .chipset = MACHINE_CHIPSET_SIS_501,
        .init = machine_at_sq588_init,
        .p1_handler = NULL,
        .gpio_handler = NULL,
        .available_flag = MACHINE_AVAILABLE,
        .gpio_acpi_handler = NULL,
        .cpu = {
            .package = CPU_PKG_SOCKET5_7,
            .block = CPU_BLOCK(CPU_PENTIUMMMX),
            .min_bus = 50000000,
            .max_bus = 66666667,
            .min_voltage = 3520,
            .max_voltage = 3520,
            .min_multi = 1.5,
            .max_multi = 1.5
        },
        .bus_flags = MACHINE_PS2_PCI,
        .flags = MACHINE_IDE_DUAL | MACHINE_APM,
        .ram = {
            .min = 8192,
            .max = 131072,
            .step = 8192
        },
        .nvrmask = 127,
        .kbc_device = NULL,
        .kbc_p1 = 0xff,
        .gpio = 0xffffffff,
        .gpio_acpi = 0xffffffff,
        .device = NULL,
        .fdc_device = NULL,
        .sio_device = NULL,
        .vid_device = NULL,
        .snd_device = NULL,
        .net_device = NULL
    },
    /* This machine has a Winbond W83C842 KBC */
    {
        .name = "[SiS 501] Gemlight GMB-P54SPS",
        .internal_name = "p54sps",
        .type = MACHINE_TYPE_SOCKET5,
        .chipset = MACHINE_CHIPSET_SIS_501,
        .init = machine_at_p54sps_init,
        .p1_handler = NULL,
        .gpio_handler = NULL,
        .available_flag = MACHINE_AVAILABLE,
        .gpio_acpi_handler = NULL,
        .cpu = {
            .package = CPU_PKG_SOCKET5_7,
            .block = CPU_BLOCK(CPU_PENTIUMMMX),
            .min_bus = 50000000,
            .max_bus = 66666667,
            .min_voltage = 3520,
            .max_voltage = 3520,
            .min_multi = 1.5,
            .max_multi = 1.5
        },
        .bus_flags = MACHINE_PCI,
        .flags = MACHINE_IDE_DUAL | MACHINE_APM,
        .ram = {
            .min = 8192,
            .max = 131072,
            .step = 8192
        },
        .nvrmask = 127,
        .kbc_device = &keyboard_at_ami_device,
        .kbc_p1 = 0xff,
        .gpio = 0xffffffff,
        .gpio_acpi = 0xffffffff,
        .device = NULL,
        .fdc_device = NULL,
        .sio_device = NULL,
        .vid_device = NULL,
        .snd_device = NULL,
        .net_device = NULL
    },
    /* This has an AMIKey-2, which is an updated version of type 'H'. */
    {
        .name = "[SiS 5501] MSI MS-5109",
        .internal_name = "ms5109",
        .type = MACHINE_TYPE_SOCKET5,
        .chipset = MACHINE_CHIPSET_SIS_5501,
        .init = machine_at_ms5109_init,
        .p1_handler = NULL,
        .gpio_handler = NULL,
        .available_flag = MACHINE_AVAILABLE,
        .gpio_acpi_handler = NULL,
        .cpu = {
            .package = CPU_PKG_SOCKET5_7,
            .block = CPU_BLOCK(CPU_PENTIUMMMX),
            .min_bus = 50000000,
            .max_bus = 66666667,
            .min_voltage = 3520,
            .max_voltage = 3520,
            .min_multi = 1.5,
            .max_multi = 1.5
        },
        .bus_flags = MACHINE_PS2_PCI,
        .flags = MACHINE_IDE_DUAL | MACHINE_APM,
        .ram = {
            .min = 8192,
            .max = 131072,
            .step = 8192
        },
        .nvrmask = 127,
        .kbc_device = NULL,
        .kbc_p1 = 0xff,
        .gpio = 0xffffffff,
        .gpio_acpi = 0xffffffff,
        .device = NULL,
        .fdc_device = NULL,
        .sio_device = NULL,
        .vid_device = NULL,
        .snd_device = NULL,
        .net_device = NULL
    },
    /* Has AMIKey Z(!) KBC firmware. */
    {
        .name = "[SiS 5501] TriGem Torino",
        .internal_name = "torino",
        .type = MACHINE_TYPE_SOCKET5,
        .chipset = MACHINE_CHIPSET_SIS_5501,
        .init = machine_at_torino_init,
        .p1_handler = NULL,
        .gpio_handler = NULL,
        .available_flag = MACHINE_AVAILABLE,
        .gpio_acpi_handler = NULL,
        .cpu = {
            .package = CPU_PKG_SOCKET5_7,
            .block = CPU_BLOCK(CPU_PENTIUMMMX),
            .min_bus = 50000000,
            .max_bus = 66666667,
            .min_voltage = 3520,
            .max_voltage = 3520,
            .min_multi = 1.5,
            .max_multi = 1.5
        },
        .bus_flags = MACHINE_PS2_PCI,
        .flags = MACHINE_IDE_DUAL | MACHINE_VIDEO | MACHINE_APM,
        .ram = {
            .min = 8192,
            .max = 131072,
            .step = 8192
        },
        .nvrmask = 127,
        .kbc_device = NULL,
        .kbc_p1 = 0xff,
        .gpio = 0xffffffff,
        .gpio_acpi = 0xffffffff,
        .device = NULL,
        .fdc_device = NULL,
        .sio_device = NULL,
        .vid_device = &tgui9660_onboard_pci_device,
        .snd_device = NULL,
        .net_device = NULL
    },

    /* UMC 889x */
    /* This has an AMIKey-2, which is an updated version of type 'H'. */
    {
        .name = "[UMC 889x] Shuttle HOT-539",
        .internal_name = "hot539",
        .type = MACHINE_TYPE_SOCKET5,
        .chipset = MACHINE_CHIPSET_UMC_UM8890BF,
        .init = machine_at_hot539_init,
        .p1_handler = NULL,
        .gpio_handler = NULL,
        .available_flag = MACHINE_AVAILABLE,
        .gpio_acpi_handler = NULL,
        .cpu = {
            .package = CPU_PKG_SOCKET5_7,
            .block = CPU_BLOCK(CPU_K5, CPU_5K86),
            .min_bus = 40000000,
            .max_bus = 66666667,
            .min_voltage = 3380,
            .max_voltage = 3600,
            .min_multi = 1.5,
            .max_multi = 2.0
        },
        .bus_flags = MACHINE_PS2_PCI,
        .flags = MACHINE_IDE_DUAL | MACHINE_APM,
        .ram = {
            .min = 8192,
            .max = 262144,
            .step = 8192
        },
        .nvrmask = 127,
        .kbc_device = NULL,
        .kbc_p1 = 0xff,
        .gpio = 0xffffffff,
        .gpio_acpi = 0xffffffff,
        .device = NULL,
        .fdc_device = NULL,
        .sio_device = NULL,
        .vid_device = NULL,
        .snd_device = NULL,
        .net_device = NULL
    },

    /* Socket 7 (Single Voltage) machines */
    /* 430FX */
    /* This has an AMIKey-2, which is an updated version of type 'H'.
       This also seems to be revision 2.1 with the FDC37C665 SIO. */
    {
        .name = "[i430FX] ASUS P/I-P55TP4XE",
        .internal_name = "p54tp4xe",
        .type = MACHINE_TYPE_SOCKET7_3V,
        .chipset = MACHINE_CHIPSET_INTEL_430FX,
        .init = machine_at_p54tp4xe_init,
        .p1_handler = NULL,
        .gpio_handler = NULL,
        .available_flag = MACHINE_AVAILABLE,
        .gpio_acpi_handler = NULL,
        .cpu = {
            .package = CPU_PKG_SOCKET5_7,
            .block = CPU_BLOCK_NONE,
            .min_bus = 50000000,
            .max_bus = 66666667,
            .min_voltage = 3380,
            .max_voltage = 3600,
            .min_multi = 1.5,
            .max_multi = 3.0
        },
        .bus_flags = MACHINE_PS2_PCI,
        .flags = MACHINE_IDE_DUAL | MACHINE_APM,
        .ram = {
            .min = 8192,
            .max = 131072,
            .step = 8192
        },
        .nvrmask = 127,
        .kbc_device = NULL,
        .kbc_p1 = 0xff,
        .gpio = 0xffffffff,
        .gpio_acpi = 0xffffffff,
        .device = NULL,
        .fdc_device = NULL,
        .sio_device = NULL,
        .vid_device = NULL,
        .snd_device = NULL,
        .net_device = NULL
    },
    /* This has an AMIKey-2, which is an updated version of type 'H'. */
    {
        .name = "[i430FX] ASUS P/I-P55TP4XE (MR BIOS)",
        .internal_name = "p54tp4xe_mr",
        .type = MACHINE_TYPE_SOCKET7_3V,
        .chipset = MACHINE_CHIPSET_INTEL_430FX,
        .init = machine_at_p54tp4xe_mr_init,
        .p1_handler = NULL,
        .gpio_handler = NULL,
        .available_flag = MACHINE_AVAILABLE,
        .gpio_acpi_handler = NULL,
        .cpu = {
            .package = CPU_PKG_SOCKET5_7,
            .block = CPU_BLOCK_NONE,
            .min_bus = 50000000,
            .max_bus = 66666667,
            .min_voltage = 3380,
            .max_voltage = 3600,
            .min_multi = 1.5,
            .max_multi = 3.0
        },
        .bus_flags = MACHINE_PS2_PCI,
        .flags = MACHINE_IDE_DUAL | MACHINE_APM,
        .ram = {
            .min = 8192,
            .max = 131072,
            .step = 8192
        },
        .nvrmask = 127,
        .kbc_device = NULL,
        .kbc_p1 = 0xff,
        .gpio = 0xffffffff,
        .gpio_acpi = 0xffffffff,
        .device = NULL,
        .fdc_device = NULL,
        .sio_device = NULL,
        .vid_device = NULL,
        .snd_device = NULL,
        .net_device = NULL
    },
    /* Has AMIKey H KBC firmware. The KBC itself seems to differ between an AMIKEY-2 and a Winbond W83C42. */
    {
        .name = "[i430FX] DataExpert EXP8551",
        .internal_name = "exp8551",
        .type = MACHINE_TYPE_SOCKET7_3V,
        .chipset = MACHINE_CHIPSET_INTEL_430FX,
        .init = machine_at_exp8551_init,
        .p1_handler = NULL,
        .gpio_handler = NULL,
        .available_flag = MACHINE_AVAILABLE,
        .gpio_acpi_handler = NULL,
        .cpu = {
            .package = CPU_PKG_SOCKET5_7,
            .block = CPU_BLOCK_NONE,
            .min_bus = 50000000,
            .max_bus = 66666667,
            .min_voltage = 3380,
            .max_voltage = 3520,
            .min_multi = 1.5,
            .max_multi = 3.0
        },
        .bus_flags = MACHINE_PS2_PCI,
        .flags = MACHINE_IDE_DUAL | MACHINE_APM,
        .ram = {
            .min = 8192,
            .max = 131072,
            .step = 8192
        },
        .nvrmask = 127,
        .kbc_device = NULL,
        .kbc_p1 = 0xff,
        .gpio = 0xffffffff,
        .gpio_acpi = 0xffffffff,
        .device = NULL,
        .fdc_device = NULL,
        .sio_device = NULL,
        .vid_device = NULL,
        .snd_device = NULL,
        .net_device = NULL
    },
    /* According to tests from real hardware: This has AMI MegaKey KBC firmware on the
       PC87306 Super I/O chip, command 0xA1 returns '5'.
       Command 0xA0 copyright string: (C)1994 AMI . */
    {
        .name = "[i430FX] Gateway 2000 Thor",
        .internal_name = "gw2katx",
        .type = MACHINE_TYPE_SOCKET7_3V,
        .chipset = MACHINE_CHIPSET_INTEL_430FX,
        .init = machine_at_gw2katx_init,
        .p1_handler = NULL,
        .gpio_handler = NULL,
        .available_flag = MACHINE_AVAILABLE,
        .gpio_acpi_handler = NULL,
        .cpu = {
            .package = CPU_PKG_SOCKET5_7,
            .block = CPU_BLOCK_NONE,
            .min_bus = 50000000,
            .max_bus = 66666667,
            .min_voltage = 3380,
            .max_voltage = 3520,
            .min_multi = 1.5,
            .max_multi = 3.0
        },
        .bus_flags = MACHINE_PS2_PCI,
        .flags = MACHINE_IDE_DUAL | MACHINE_APM | MACHINE_GAMEPORT,
        .ram = {
            .min = 8192,
            .max = 131072,
            .step = 8192
        },
        .nvrmask = 255,
        .kbc_device = NULL,
        .kbc_p1 = 0xff,
        .gpio = 0xffffffff,
        .gpio_acpi = 0xffffffff,
        .device = NULL,
        .fdc_device = NULL,
        .sio_device = NULL,
        .vid_device = NULL,
        .snd_device = NULL,
        .net_device = NULL
    },
    /* Has a SM(S)C FDC37C932 Super I/O chip with on-chip KBC with AMI
       MegaKey (revision '5') KBC firmware. */
    {
        .name = "[i430FX] HP Vectra VL 5 Series 4",
        .internal_name = "vectra54",
        .type = MACHINE_TYPE_SOCKET7_3V,
        .chipset = MACHINE_CHIPSET_INTEL_430FX,
        .init = machine_at_vectra54_init,
        .p1_handler = NULL,
        .gpio_handler = NULL,
        .available_flag = MACHINE_AVAILABLE,
        .gpio_acpi_handler = NULL,
        .cpu = {
            .package = CPU_PKG_SOCKET5_7,
            .block = CPU_BLOCK_NONE,
            .min_bus = 50000000,
            .max_bus = 66666667,
            .min_voltage = 3380,
            .max_voltage = 3520,
            .min_multi = 1.5,
            .max_multi = 2.0
        },
        .bus_flags = MACHINE_PS2_PCI | MACHINE_BUS_USB,
        .flags = MACHINE_IDE_DUAL | MACHINE_VIDEO | MACHINE_APM | MACHINE_ACPI | MACHINE_USB,
        .ram = {
            .min = 8192,
            .max = 131072,
            .step = 8192
        },
        .nvrmask = 511,
        .kbc_device = NULL,
        .kbc_p1 = 0xff,
        .gpio = 0xffffffff,
        .gpio_acpi = 0xffffffff,
        .device = NULL,
        .fdc_device = NULL,
        .sio_device = NULL,
        .vid_device = &s3_phoenix_trio64_onboard_pci_device,
        .snd_device = NULL,
        .net_device = NULL
    },
    /* According to tests from real hardware: This has AMI MegaKey KBC firmware on the
       PC87306 Super I/O chip, command 0xA1 returns '5'.
       Command 0xA0 copyright string: (C)1994 AMI . */
    {
        .name = "[i430FX] Intel Advanced/ATX",
        .internal_name = "thor",
        .type = MACHINE_TYPE_SOCKET7_3V,
        .chipset = MACHINE_CHIPSET_INTEL_430FX,
        .init = machine_at_thor_init,
        .p1_handler = NULL,
        .gpio_handler = NULL,
        .available_flag = MACHINE_AVAILABLE,
        .gpio_acpi_handler = NULL,
        .cpu = {
            .package = CPU_PKG_SOCKET5_7,
            .block = CPU_BLOCK_NONE,
            .min_bus = 50000000,
            .max_bus = 66666667,
            .min_voltage = 3380,
            .max_voltage = 3520,
            .min_multi = 1.5,
            .max_multi = 3.0
        },
        .bus_flags = MACHINE_PS2_PCI,
        .flags = MACHINE_IDE_DUAL | MACHINE_VIDEO | MACHINE_APM | MACHINE_GAMEPORT,
        .ram = {
            .min = 8192,
            .max = 131072,
            .step = 8192
        },
        .nvrmask = 255,
        .kbc_device = NULL,
        .kbc_p1 = 0xff,
        .gpio = 0xffffffff,
        .gpio_acpi = 0xffffffff,
        .device = NULL,
        .fdc_device = NULL,
        .sio_device = NULL,
        .vid_device = &s3_phoenix_trio64vplus_onboard_pci_device,
        .snd_device = NULL,
        .net_device = NULL
    },
    /* According to tests from real hardware: This has AMI MegaKey KBC firmware on the
       PC87306 Super I/O chip, command 0xA1 returns '5'.
       Command 0xA0 copyright string: (C)1994 AMI . */
    {
        .name = "[i430FX] Intel Advanced/ATX (MR BIOS)",
        .internal_name = "mrthor",
        .type = MACHINE_TYPE_SOCKET7_3V,
        .chipset = MACHINE_CHIPSET_INTEL_430FX,
        .init = machine_at_mrthor_init,
        .p1_handler = NULL,
        .gpio_handler = NULL,
        .available_flag = MACHINE_AVAILABLE,
        .gpio_acpi_handler = NULL,
        .cpu = {
            .package = CPU_PKG_SOCKET5_7,
            .block = CPU_BLOCK_NONE,
            .min_bus = 50000000,
            .max_bus = 66666667,
            .min_voltage = 3380,
            .max_voltage = 3520,
            .min_multi = 1.5,
            .max_multi = 3.0
        },
        .bus_flags = MACHINE_PS2_PCI,
        .flags = MACHINE_IDE_DUAL | MACHINE_APM | MACHINE_GAMEPORT,
        .ram = {
            .min = 8192,
            .max = 131072,
            .step = 8192
        },
        .nvrmask = 255,
        .kbc_device = NULL,
        .kbc_p1 = 0xff,
        .gpio = 0xffffffff,
        .gpio_acpi = 0xffffffff,
        .device = NULL,
        .fdc_device = NULL,
        .sio_device = NULL,
        .vid_device = NULL,
        .snd_device = NULL,
        .net_device = NULL
    },
    /* According to tests from real hardware: This has AMI MegaKey KBC firmware on the
       PC87306 Super I/O chip, command 0xA1 returns '5'.
       Command 0xA0 copyright string: (C)1994 AMI . */
    {
        .name = "[i430FX] Intel Advanced/EV",
        .internal_name = "endeavor",
        .type = MACHINE_TYPE_SOCKET7_3V,
        .chipset = MACHINE_CHIPSET_INTEL_430FX,
        .init = machine_at_endeavor_init,
        .p1_handler = NULL,
        .gpio_handler = machine_at_endeavor_gpio_handler,
        .available_flag = MACHINE_AVAILABLE,
        .gpio_acpi_handler = NULL,
        .cpu = {
            .package = CPU_PKG_SOCKET5_7,
            .block = CPU_BLOCK_NONE,
            .min_bus = 50000000,
            .max_bus = 66666667,
            .min_voltage = 3380,
            .max_voltage = 3520,
            .min_multi = 1.5,
            .max_multi = 3.0
        },
        .bus_flags = MACHINE_PS2_PCI,
        .flags = MACHINE_IDE_DUAL | MACHINE_VIDEO | MACHINE_SOUND | MACHINE_APM,
        .ram = {
            .min = 8192,
            .max = 131072,
            .step = 8192
        },
        .nvrmask = 255,
        .kbc_device = NULL,
        .kbc_p1 = 0xff,
        .gpio = 0xffffffff,
        .gpio_acpi = 0xffffffff,
        .device = NULL,
        .fdc_device = NULL,
        .sio_device = NULL,
        .vid_device = &s3_phoenix_trio64_onboard_pci_device,
        .snd_device = &sb_vibra16s_onboard_device,
        .net_device = NULL
    },
    /* This has an AMIKey-2, which is an updated version of type 'H'. */
    {
        .name = "[i430FX] MSI MS-5119",
        .internal_name = "ms5119",
        .type = MACHINE_TYPE_SOCKET7_3V,
        .chipset = MACHINE_CHIPSET_INTEL_430FX,
        .init = machine_at_ms5119_init,
        .p1_handler = NULL,
        .gpio_handler = NULL,
        .available_flag = MACHINE_AVAILABLE,
        .gpio_acpi_handler = NULL,
        .cpu = {
            .package = CPU_PKG_SOCKET5_7,
            .block = CPU_BLOCK_NONE,
            .min_bus = 50000000,
            .max_bus = 66666667,
            .min_voltage = 3380,
            .max_voltage = 3520,
            .min_multi = 1.5,
            .max_multi = 3.0
        },
        .bus_flags = MACHINE_PS2_PCI,
        .flags = MACHINE_IDE_DUAL | MACHINE_APM,
        .ram = {
            .min = 8192,
            .max = 131072,
            .step = 8192
        },
        .nvrmask = 127,
        .kbc_device = NULL,
        .kbc_p1 = 0xff,
        .gpio = 0xffffffff,
        .gpio_acpi = 0xffffffff,
        .device = NULL,
        .fdc_device = NULL,
        .sio_device = NULL,
        .vid_device = NULL,
        .snd_device = NULL,
        .net_device = NULL
    },
    /* This most likely uses AMI MegaKey KBC firmware as well due to having the same
       Super I/O chip (that has the KBC firmware on it) as eg. the Advanced/EV. */
    {
        .name = "[i430FX] Packard Bell PB640",
        .internal_name = "pb640",
        .type = MACHINE_TYPE_SOCKET7_3V,
        .chipset = MACHINE_CHIPSET_INTEL_430FX,
        .init = machine_at_pb640_init,
        .p1_handler = NULL,
        .gpio_handler = NULL,
        .available_flag = MACHINE_AVAILABLE,
        .gpio_acpi_handler = NULL,
        .cpu = {
            .package = CPU_PKG_SOCKET5_7,
            .block = CPU_BLOCK_NONE,
            .min_bus = 50000000,
            .max_bus = 66666667,
            .min_voltage = 3380,
            .max_voltage = 3520,
            .min_multi = 1.5,
            .max_multi = 3.0
        },
        .bus_flags = MACHINE_PS2_PCI,
        .flags = MACHINE_IDE_DUAL | MACHINE_VIDEO | MACHINE_APM,
        .ram = {
            .min = 8192,
            .max = 131072,
            .step = 8192
        },
        .nvrmask = 255,
        .kbc_device = NULL,
        .kbc_p1 = 0xff,
        .gpio = 0xffffffff,
        .gpio_acpi = 0xffffffff,
        .device = NULL,
        .fdc_device = NULL,
        .sio_device = NULL,
        .vid_device = &gd5440_onboard_pci_device,
        .snd_device = NULL,
        .net_device = NULL
    },
    /* Has a VIA VT82C42N KBC. */
    {
        .name = "[i430FX] PC Partner MB500N",
        .internal_name = "mb500n",
        .type = MACHINE_TYPE_SOCKET7_3V,
        .chipset = MACHINE_CHIPSET_INTEL_430FX,
        .init = machine_at_mb500n_init,
        .p1_handler = NULL,
        .gpio_handler = NULL,
        .available_flag = MACHINE_AVAILABLE,
        .gpio_acpi_handler = NULL,
        .cpu = {
            .package = CPU_PKG_SOCKET5_7,
            .block = CPU_BLOCK_NONE,
            .min_bus = 50000000,
            .max_bus = 66666667,
            .min_voltage = 3380,
            .max_voltage = 3520,
            .min_multi = 1.5,
            .max_multi = 3.0
        },
        .bus_flags = MACHINE_PCI,
        .flags = MACHINE_IDE_DUAL | MACHINE_APM,
        .ram = {
            .min = 8192,
            .max = 131072,
            .step = 8192
        },
        .nvrmask = 127,
        .kbc_device = NULL,
        .kbc_p1 = 0xff,
        .gpio = 0xffffffff,
        .gpio_acpi = 0xffffffff,
        .device = NULL,
        .fdc_device = NULL,
        .sio_device = NULL,
        .vid_device = NULL,
        .snd_device = NULL,
        .net_device = NULL
    },
    /* Has an AMI MegaKey 'H' KBC firmware (1992). */
    {
        .name = "[i430FX] QDI FMB",
        .internal_name = "fmb",
        .type = MACHINE_TYPE_SOCKET7_3V,
        .chipset = MACHINE_CHIPSET_INTEL_430FX,
        .init = machine_at_fmb_init,
        .p1_handler = NULL,
        .gpio_handler = NULL,
        .available_flag = MACHINE_AVAILABLE,
        .gpio_acpi_handler = NULL,
        .cpu = {
            .package = CPU_PKG_SOCKET5_7,
            .block = CPU_BLOCK(CPU_WINCHIP, CPU_WINCHIP2, CPU_Cx6x86, CPU_Cx6x86L, CPU_Cx6x86MX),
            .min_bus = 50000000,
            .max_bus = 66666667,
            .min_voltage = 3380,
            .max_voltage = 3520,
            .min_multi = 1.5,
            .max_multi = 3.0
        },
        .bus_flags = MACHINE_PCI,
        .flags = MACHINE_IDE_DUAL | MACHINE_APM | MACHINE_GAMEPORT,
        .ram = {
            .min = 8192,
            .max = 131072,
            .step = 8192
        },
        .nvrmask = 127,
        .kbc_device = NULL,
        .kbc_p1 = 0xff,
        .gpio = 0xffffffff,
        .gpio_acpi = 0xffffffff,
        .device = NULL,
        .fdc_device = NULL,
        .sio_device = NULL,
        .vid_device = NULL,
        .snd_device = NULL,
        .net_device = NULL
    },

    /* 430HX */
    /* Has SST Flash. */
    /* Has a SM(S)C FDC37C935 Super I/O chip with on-chip KBC with Phoenix
       MultiKey/42 (version 1.38) KBC firmware. */
    {
        .name = "[i430HX] Acer V35N",
        .internal_name = "acerv35n",
        .type = MACHINE_TYPE_SOCKET7_3V,
        .chipset = MACHINE_CHIPSET_INTEL_430HX,
        .init = machine_at_acerv35n_init,
        .p1_handler = NULL,
        .gpio_handler = NULL,
        .available_flag = MACHINE_AVAILABLE,
        .gpio_acpi_handler = NULL,
        .cpu = {
            .package = CPU_PKG_SOCKET5_7,
            .block = CPU_BLOCK_NONE,
            .min_bus = 50000000,
            .max_bus = 66666667,
            .min_voltage = 3450,
            .max_voltage = 3520,
            .min_multi = 1.5,
            .max_multi = 3.0
        },
        .bus_flags = MACHINE_PS2_PCI,
        .flags = MACHINE_IDE_DUAL | MACHINE_APM,
        .ram = {
            .min = 8192,
            .max = 196608,
            .step = 8192
        },
        .nvrmask = 511,
        .kbc_device = NULL,
        .kbc_p1 = 0xff,
        .gpio = 0xffffffff,
        .gpio_acpi = 0xffffffff,
        .device = NULL,
        .fdc_device = NULL,
        .sio_device = NULL,
        .vid_device = NULL,
        .snd_device = NULL,
        .net_device = NULL
    },
    /* Has AMIKey-2 or VIA VT82C42N KBC (depending on the revision) with AMIKEY 'F' KBC firmware. */
    {
        .name = "[i430HX] AOpen AP53",
        .internal_name = "ap53",
        .type = MACHINE_TYPE_SOCKET7_3V,
        .chipset = MACHINE_CHIPSET_INTEL_430HX,
        .init = machine_at_ap53_init,
        .p1_handler = NULL,
        .gpio_handler = NULL,
        .available_flag = MACHINE_AVAILABLE,
        .gpio_acpi_handler = NULL,
        .cpu = {
            .package = CPU_PKG_SOCKET5_7,
            .block = CPU_BLOCK_NONE,
            .min_bus = 50000000,
            .max_bus = 66666667,
            .min_voltage = 3450,
            .max_voltage = 3520,
            .min_multi = 1.5,
            .max_multi = 3.0
        },
        .bus_flags = MACHINE_PS2_PCI,
        .flags = MACHINE_IDE_DUAL | MACHINE_APM,
        .ram = {
            .min = 8192,
            .max = 524288,
            .step = 8192
        },
        .nvrmask = 127,
        .kbc_device = NULL,
        .kbc_p1 = 0xff,
        .gpio = 0xffffffff,
        .gpio_acpi = 0xffffffff,
        .device = NULL,
        .fdc_device = NULL,
        .sio_device = NULL,
        .vid_device = NULL,
        .snd_device = NULL,
        .net_device = NULL
    },
    /* [TEST] Has a VIA 82C42N KBC, with AMIKey F KBC firmware. */
    {
        .name = "[i430HX] Biostar MB-8500TUC-A",
        .internal_name = "8500tuc",
        .type = MACHINE_TYPE_SOCKET7_3V,
        .chipset = MACHINE_CHIPSET_INTEL_430HX,
        .init = machine_at_8500tuc_init,
        .p1_handler = NULL,
        .gpio_handler = NULL,
        .available_flag = MACHINE_AVAILABLE,
        .gpio_acpi_handler = NULL,
        .cpu = {
            .package = CPU_PKG_SOCKET5_7,
            .block = CPU_BLOCK_NONE,
            .min_bus = 50000000,
            .max_bus = 66666667,
            .min_voltage = 3380,
            .max_voltage = 3520,
            .min_multi = 1.5,
            .max_multi = 3.0
        },
        .bus_flags = MACHINE_PS2_PCI | MACHINE_BUS_USB,
        .flags = MACHINE_IDE_DUAL | MACHINE_APM | MACHINE_USB,
        .ram = {
            .min = 8192,
            .max = 524288,
            .step = 8192
        },
        .nvrmask = 127,
        .kbc_device = NULL,
        .kbc_p1 = 0xff,
        .gpio = 0xffffffff,
        .gpio_acpi = 0xffffffff,
        .device = NULL,
        .fdc_device = NULL,
        .sio_device = NULL,
        .vid_device = NULL,
        .snd_device = NULL,
        .net_device = NULL
    },

    /* SiS 5501 */
    /* Has the Lance LT38C41 KBC. */
    {
<<<<<<< HEAD
        .name = "[SiS 5501] Chaintech 5SBM2 (M103)",
        .internal_name = "5sbm2",
        .type = MACHINE_TYPE_SOCKET7_3V,
        .chipset = MACHINE_CHIPSET_SIS_5501,
        .init = machine_at_5sbm2_init,
=======
        .name = "[i430VX] Gateway 2000 Mailman",
        .internal_name = "gw2kma",
        .type = MACHINE_TYPE_SOCKET7_3V,
        .chipset = MACHINE_CHIPSET_INTEL_430VX,
        .init = machine_at_gw2kma_init,
>>>>>>> 19a3097e
        .p1_handler = NULL,
        .gpio_handler = NULL,
        .available_flag = MACHINE_AVAILABLE,
        .gpio_acpi_handler = NULL,
        .cpu = {
            .package = CPU_PKG_SOCKET5_7,
            .block = CPU_BLOCK_NONE,
            .min_bus = 50000000,
            .max_bus = 66666667,
            .min_voltage = 3380,
            .max_voltage = 3520,
            .min_multi = 1.5,
            .max_multi = 3.0
        },
        .bus_flags = MACHINE_PCI,
        .flags = MACHINE_IDE_DUAL | MACHINE_APM,
        .ram = {
            .min = 8192,
            .max = 262144,
            .step = 8192
        },
        .nvrmask = 255,
        .kbc_device = NULL,
        .kbc_p1 = 0xff,
        .gpio = 0xffffffff,
        .gpio_acpi = 0xffffffff,
        .device = NULL,
        .fdc_device = NULL,
        .sio_device = NULL,
        .vid_device = NULL,
        .snd_device = NULL,
        .net_device = NULL
    },

    /* SiS 5511 */
    /* Has Megakey 'R' KBC */
    {
        .name = "[SiS 5511] AMI Atlas PCI-II",
        .internal_name = "amis727",
        .type = MACHINE_TYPE_SOCKET7_3V,
        .chipset = MACHINE_CHIPSET_SIS_5511,
        .init = machine_at_amis727_init,
        .p1_handler = NULL,
        .gpio_handler = NULL,
        .available_flag = MACHINE_AVAILABLE,
        .gpio_acpi_handler = NULL,
        .cpu = {
            .package = CPU_PKG_SOCKET5_7,
            .block = CPU_BLOCK_NONE,
            .min_bus = 50000000,
            .max_bus = 66666667,
            .min_voltage = 3380,
            .max_voltage = 3520,
            .min_multi = 1.5,
            .max_multi = 3.0
        },
        .bus_flags = MACHINE_PS2_PCI,
        .flags = MACHINE_IDE_DUAL | MACHINE_APM,
        .ram = {
            .min = 8192,
            .max = 524288,
            .step = 8192
        },
        .nvrmask = 127,
        .kbc_device = NULL,
        .kbc_p1 = 0xff,
        .gpio = 0xffffffff,
        .gpio_acpi = 0xffffffff,
        .device = NULL,
        .fdc_device = NULL,
        .sio_device = NULL,
        .vid_device = NULL,
        .snd_device = NULL,
        .net_device = NULL
    },
    /* Has AMIKey H KBC firmware (AMIKey-2). */
    {
        .name = "[SiS 5511] AOpen AP5S",
        .internal_name = "ap5s",
        .type = MACHINE_TYPE_SOCKET7_3V,
        .chipset = MACHINE_CHIPSET_SIS_5511,
        .init = machine_at_ap5s_init,
        .p1_handler = NULL,
        .gpio_handler = NULL,
        .available_flag = MACHINE_AVAILABLE,
        .gpio_acpi_handler = NULL,
        .cpu = {
            .package = CPU_PKG_SOCKET5_7,
            .block = CPU_BLOCK_NONE,
            .min_bus = 50000000,
            .max_bus = 66666667,
            .min_voltage = 3380,
            .max_voltage = 3520,
            .min_multi = 1.5,
            .max_multi = 3.0
        },
        .bus_flags = MACHINE_PS2_PCI,
        .flags = MACHINE_IDE_DUAL | MACHINE_APM,
        .ram = {
            .min = 8192,
            .max = 524288,
            .step = 8192
        },
        .nvrmask = 127,
        .kbc_device = NULL,
        .kbc_p1 = 0xff,
        .gpio = 0xffffffff,
        .gpio_acpi = 0xffffffff,
        .device = NULL,
        .fdc_device = NULL,
        .sio_device = NULL,
        .vid_device = NULL,
        .snd_device = NULL,
        .net_device = NULL
    },
    /* Has an SMC FDC37C669QF Super I/O. */
    {
        .name = "[SiS 5511] IBM PC 140 (type 6260)",
        .internal_name = "pc140_6260",
        .type = MACHINE_TYPE_SOCKET7_3V,
        .chipset = MACHINE_CHIPSET_SIS_5511,
        .init = machine_at_pc140_6260_init,
        .p1_handler = NULL,
        .gpio_handler = NULL,
        .available_flag = MACHINE_AVAILABLE,
        .gpio_acpi_handler = NULL,
        .cpu = {
            .package = CPU_PKG_SOCKET5_7,
            .block = CPU_BLOCK(CPU_WINCHIP, CPU_WINCHIP2, CPU_Cx6x86, CPU_Cx6x86L, CPU_Cx6x86MX, CPU_PENTIUMMMX),
            .min_bus = 50000000,
            .max_bus = 66666667,
            .min_voltage = 3380,
            .max_voltage = 3520,
            .min_multi = 1.5,
            .max_multi = 3.0
        },
        .bus_flags = MACHINE_PS2_PCI,
        .flags = MACHINE_IDE_DUAL | MACHINE_VIDEO | MACHINE_APM,
        .ram = {
            .min = 8192,
            .max = 131072,
            .step = 8192
        },
        .nvrmask = 127,
        .kbc_device = NULL,
        .kbc_p1 = 0xff,
        .gpio = 0xffffffff,
        .gpio_acpi = 0xffffffff,
        .device = NULL,
        .fdc_device = NULL,
        .sio_device = NULL,
        .vid_device = &gd5436_onboard_pci_device,
        .snd_device = NULL,
        .net_device = NULL
    },
    /* Has AMIKey H KBC firmware (AMIKey-2). */
    {
        .name = "[SiS 5511] MSI MS-5124",
        .internal_name = "ms5124",
        .type = MACHINE_TYPE_SOCKET7_3V,
        .chipset = MACHINE_CHIPSET_SIS_5511,
        .init = machine_at_ms5124_init,
        .p1_handler = NULL,
        .gpio_handler = NULL,
        .available_flag = MACHINE_AVAILABLE,
        .gpio_acpi_handler = NULL,
        .cpu = {
            .package = CPU_PKG_SOCKET5_7,
            .block = CPU_BLOCK_NONE,
            .min_bus = 50000000,
            .max_bus = 66666667,
            .min_voltage = 3380,
            .max_voltage = 3520,
            .min_multi = 1.5,
            .max_multi = 3.0
        },
        .bus_flags = MACHINE_PS2_PCI,
        .flags = MACHINE_IDE_DUAL | MACHINE_APM,
        .ram = {
            .min = 8192,
            .max = 524288,
            .step = 8192
        },
        .nvrmask = 127,
        .kbc_device = NULL,
        .kbc_p1 = 0xff,
        .gpio = 0xffffffff,
        .gpio_acpi = 0xffffffff,
        .device = NULL,
        .fdc_device = NULL,
        .sio_device = NULL,
        .vid_device = NULL,
        .snd_device = NULL,
        .net_device = NULL
    },

    /* Socket 7 (Dual Voltage) machines */
    /* 430HX */
    /* Has a SM(S)C FDC37C935 Super I/O chip with on-chip KBC with Phoenix
       MultiKey/42 (version 1.38) KBC firmware. */
    {
        .name = "[i430HX] Acer M3A",
        .internal_name = "acerm3a",
        .type = MACHINE_TYPE_SOCKET7,
        .chipset = MACHINE_CHIPSET_INTEL_430HX,
        .init = machine_at_acerm3a_init,
        .p1_handler = NULL,
        .gpio_handler = NULL,
        .available_flag = MACHINE_AVAILABLE,
        .gpio_acpi_handler = NULL,
        .cpu = {
            .package = CPU_PKG_SOCKET5_7,
            .block = CPU_BLOCK(CPU_Cx6x86MX),
            .min_bus = 50000000,
            .max_bus = 66666667,
            .min_voltage = 2800,
            .max_voltage = 3520,
            .min_multi = 1.5,
            .max_multi = 3.0
        },
        .bus_flags = MACHINE_PS2_PCI | MACHINE_BUS_USB,
        .flags = MACHINE_IDE_DUAL | MACHINE_APM | MACHINE_GAMEPORT | MACHINE_USB, /* Machine has internal SCSI */
        .ram = {
            .min = 8192,
            .max = 196608,
            .step = 8192
        },
        .nvrmask = 511,
        .kbc_device = NULL,
        .kbc_p1 = 0xff,
        .gpio = 0xffffffff,
        .gpio_acpi = 0xffffffff,
        .device = NULL,
        .fdc_device = NULL,
        .sio_device = NULL,
        .vid_device = NULL,
        .snd_device = NULL,
        .net_device = NULL
    },
    /* Has AMIKey H KBC firmware (AMIKey-2). */
    {
        .name = "[i430HX] ASUS P/I-P55T2P4",
        .internal_name = "p55t2p4",
        .type = MACHINE_TYPE_SOCKET7,
        .chipset = MACHINE_CHIPSET_INTEL_430HX,
        .init = machine_at_p55t2p4_init,
        .p1_handler = NULL,
        .gpio_handler = NULL,
        .available_flag = MACHINE_AVAILABLE,
        .gpio_acpi_handler = NULL,
        .cpu = {
            .package = CPU_PKG_SOCKET5_7,
            .block = CPU_BLOCK_NONE,
            .min_bus = 50000000,
            .max_bus = 83333333,
            .min_voltage = 2500,
            .max_voltage = 3520,
            .min_multi = 1.5,
            .max_multi = 3.0
        },
        .bus_flags = MACHINE_PS2_PCI,
        .flags = MACHINE_IDE_DUAL | MACHINE_APM,
        .ram = {
            .min = 8192,
            .max = 262144,
            .step = 8192
        },
        .nvrmask = 127,
        .kbc_device = NULL,
        .kbc_p1 = 0xff,
        .gpio = 0xffffffff,
        .gpio_acpi = 0xffffffff,
        .device = NULL,
        .fdc_device = NULL,
        .sio_device = NULL,
        .vid_device = NULL,
        .snd_device = NULL,
        .net_device = NULL
    },
    /* The base board has a Holtek HT6542B with the AMIKey-2 (updated 'H') KBC firmware. */
    {
        .name = "[i430HX] ASUS P/I-P65UP5 (C-P55T2D)",
        .internal_name = "p65up5_cp55t2d",
        .type = MACHINE_TYPE_SOCKET7,
        .chipset = MACHINE_CHIPSET_INTEL_430HX,
        .init = machine_at_p65up5_cp55t2d_init,
        .p1_handler = NULL,
        .gpio_handler = NULL,
        .available_flag = MACHINE_AVAILABLE,
        .gpio_acpi_handler = NULL,
        .cpu = {
            .package = CPU_PKG_SOCKET5_7,
            .block = CPU_BLOCK_NONE,
            .min_bus = 50000000,
            .max_bus = 66666667,
            .min_voltage = 2500,
            .max_voltage = 3520,
            .min_multi = 1.5,
            .max_multi = 3.0
        },
        .bus_flags = MACHINE_PS2_PCI | MACHINE_BUS_USB, /* Machine has AMB */
        .flags = MACHINE_IDE_DUAL | MACHINE_APM | MACHINE_USB,
        .ram = {
            .min = 8192,
            .max = 524288,
            .step = 8192
        },
        .nvrmask = 127,
        .kbc_device = NULL,
        .kbc_p1 = 0xff,
        .gpio = 0xffffffff,
        .gpio_acpi = 0xffffffff,
        .device = NULL,
        .fdc_device = NULL,
        .sio_device = NULL,
        .vid_device = NULL,
        .snd_device = NULL,
        .net_device = NULL
    },
    /* OEM-only Intel CU430HX, has AMI MegaKey KBC firmware on the PC87306 Super I/O chip. */
    {
        .name = "[i430HX] Intel CU430HX",
        .internal_name = "cu430hx",
        .type = MACHINE_TYPE_SOCKET7,
        .chipset = MACHINE_CHIPSET_INTEL_430HX,
        .init = machine_at_cu430hx_init,
        .p1_handler = NULL,
        .gpio_handler = NULL,
        .available_flag = MACHINE_AVAILABLE,
        .gpio_acpi_handler = NULL,
        .cpu = {
            .package = CPU_PKG_SOCKET5_7,
            .block = CPU_BLOCK_NONE,
            .min_bus = 50000000,
            .max_bus = 66666667,
            .min_voltage = 2800,
            .max_voltage = 3520,
            .min_multi = 1.5,
            .max_multi = 3.0
        },
        .bus_flags = MACHINE_PS2_PCI | MACHINE_BUS_USB,
        .flags = MACHINE_IDE_DUAL | MACHINE_SOUND | MACHINE_APM | MACHINE_USB,
        .ram = {
            .min = 8192,
            .max = 196608,
            .step = 8192
        },
        .nvrmask = 255,
        .kbc_device = NULL,
        .kbc_p1 = 0xff,
        .gpio = 0xffffffff,
        .gpio_acpi = 0xffffffff,
        .device = NULL,
        .fdc_device = NULL,
        .sio_device = NULL,
        .vid_device = NULL,
        .snd_device = &sb_vibra16c_onboard_device,
        .net_device = NULL
    },
    /* According to tests from real hardware: This has AMI MegaKey KBC firmware on the
       PC87306 Super I/O chip, command 0xA1 returns '5'.
       Command 0xA0 copyright string: (C)1994 AMI . */
    {
        .name = "[i430HX] Intel TC430HX",
        .internal_name = "tc430hx",
        .type = MACHINE_TYPE_SOCKET7,
        .chipset = MACHINE_CHIPSET_INTEL_430HX,
        .init = machine_at_tc430hx_init,
        .p1_handler = NULL,
        .gpio_handler = NULL,
        .available_flag = MACHINE_AVAILABLE,
        .gpio_acpi_handler = NULL,
        .cpu = {
            .package = CPU_PKG_SOCKET5_7,
            .block = CPU_BLOCK_NONE,
            .min_bus = 50000000,
            .max_bus = 66666667,
            .min_voltage = 2800,
            .max_voltage = 3520,
            .min_multi = 1.5,
            .max_multi = 3.0
        },
        .bus_flags = MACHINE_PS2_PCI | MACHINE_BUS_USB,
        .flags = MACHINE_VIDEO | MACHINE_IDE_DUAL | MACHINE_APM | MACHINE_GAMEPORT | MACHINE_USB, /* Has internal sound: Yamaha YMF701-S */
        .ram = {
            .min = 8192,
            .max = 131072,
            .step = 8192
        },
        .nvrmask = 255,
        .kbc_device = NULL,
        .kbc_p1 = 0xff,
        .gpio = 0xffffffff,
        .gpio_acpi = 0xffffffff,
        .device = NULL,
        .fdc_device = NULL,
        .sio_device = NULL,
        .vid_device = &s3_virge_375_pci_device,
        .snd_device = NULL,
        .net_device = NULL
    },
    /* Has a SM(S)C FDC37C935 Super I/O chip with on-chip KBC with Phoenix
       MultiKey/42 (version 1.38) KBC firmware. */
    {
        .name = "[i430HX] Micronics M7S-Hi",
        .internal_name = "m7shi",
        .type = MACHINE_TYPE_SOCKET7,
        .chipset = MACHINE_CHIPSET_INTEL_430HX,
        .init = machine_at_m7shi_init,
        .p1_handler = NULL,
        .gpio_handler = NULL,
        .available_flag = MACHINE_AVAILABLE,
        .gpio_acpi_handler = NULL,
        .cpu = {
            .package = CPU_PKG_SOCKET5_7,
            .block = CPU_BLOCK_NONE,
            .min_bus = 50000000,
            .max_bus = 66666667,
            .min_voltage = 2800,
            .max_voltage = 3520,
            .min_multi = 1.5,
            .max_multi = 3.0
        },
        .bus_flags = MACHINE_PS2_PCI | MACHINE_BUS_USB,
        .flags = MACHINE_IDE_DUAL | MACHINE_APM | MACHINE_GAMEPORT | MACHINE_USB,
        .ram = {
            .min = 8192,
            .max = 131072,
            .step = 8192
        },
        .nvrmask = 511,
        .kbc_device = NULL,
        .kbc_p1 = 0xff,
        .gpio = 0xffffffff,
        .gpio_acpi = 0xffffffff,
        .device = NULL,
        .fdc_device = NULL,
        .sio_device = NULL,
        .vid_device = NULL,
        .snd_device = NULL,
        .net_device = NULL
    },
    /* Unknown PS/2 KBC. */
    {
        .name = "[i430HX] Radisys EPC-2102",
        .internal_name = "epc2102",
        .type = MACHINE_TYPE_SOCKET7,
        .chipset = MACHINE_CHIPSET_INTEL_430HX,
        .init = machine_at_epc2102_init,
        .p1_handler = NULL,
        .gpio_handler = NULL,
        .available_flag = MACHINE_AVAILABLE,
        .gpio_acpi_handler = NULL,
        .cpu = {
            .package = CPU_PKG_SOCKET5_7,
            .block = CPU_BLOCK_NONE,
            .min_bus = 50000000,
            .max_bus = 83333333,
            .min_voltage = 2500,
            .max_voltage = 3520,
            .min_multi = 1.5,
            .max_multi = 3.0
        },
        .bus_flags = MACHINE_PS2_PCI,
        .flags = MACHINE_IDE_DUAL | MACHINE_APM,
        .ram = {
            .min = 8192,
            .max = 262144,
            .step = 8192
        },
        .nvrmask = 127,
        .kbc_device = NULL,
        .kbc_p1 = 0xff,
        .gpio = 0xffffffff,
        .gpio_acpi = 0xffffffff,
        .device = NULL,
        .fdc_device = NULL,
        .sio_device = NULL,
        .vid_device = NULL,
        .snd_device = NULL,
        .net_device = NULL
    },
    /* According to tests from real hardware: This has AMI MegaKey KBC firmware on the
       PC87306 Super I/O chip, command 0xA1 returns '5'.
       Command 0xA0 copyright string: (C)1994 AMI .
       Yes, this is an Intel AMI BIOS with a fancy splash screen. */
    {
        .name = "[i430HX] Sony Vaio PCV-90",
        .internal_name = "pcv90",
        .type = MACHINE_TYPE_SOCKET7,
        .chipset = MACHINE_CHIPSET_INTEL_430HX,
        .init = machine_at_pcv90_init,
        .p1_handler = NULL,
        .gpio_handler = NULL,
        .available_flag = MACHINE_AVAILABLE,
        .gpio_acpi_handler = NULL,
        .cpu = {
            .package = CPU_PKG_SOCKET5_7,
            .block = CPU_BLOCK_NONE,
            .min_bus = 50000000,
            .max_bus = 66666667,
            .min_voltage = 2800,
            .max_voltage = 3520,
            .min_multi = 1.5,
            .max_multi = 3.0
        },
        .bus_flags = MACHINE_PS2_PCI,
        .flags = MACHINE_IDE_DUAL | MACHINE_APM,
        .ram = {
            .min = 8192,
            .max = 196608,
            .step = 8192
        },
        .nvrmask = 255,
        .kbc_device = NULL,
        .kbc_p1 = 0xff,
        .gpio = 0xffffffff,
        .gpio_acpi = 0xffffffff,
        .device = NULL,
        .fdc_device = NULL,
        .sio_device = NULL,
        .vid_device = NULL,
        .snd_device = NULL,
        .net_device = NULL
    },
    /* [TEST] The board doesn't seem to have a KBC at all, which probably means it's an on-chip one on the PC87306 SIO.
       A list on a Danish site shows the BIOS as having a -0 string, indicating non-AMI KBC firmware. */
    {
        .name = "[i430HX] Supermicro P55T2S",
        .internal_name = "p55t2s",
        .type = MACHINE_TYPE_SOCKET7,
        .chipset = MACHINE_CHIPSET_INTEL_430HX,
        .init = machine_at_p55t2s_init,
        .p1_handler = NULL,
        .gpio_handler = NULL,
        .available_flag = MACHINE_AVAILABLE,
        .gpio_acpi_handler = NULL,
        .cpu = {
            .package = CPU_PKG_SOCKET5_7,
            .block = CPU_BLOCK_NONE,
            .min_bus = 50000000,
            .max_bus = 66666667,
            .min_voltage = 2800,
            .max_voltage = 3520,
            .min_multi = 1.5,
            .max_multi = 3.0
        },
        .bus_flags = MACHINE_PS2_PCI | MACHINE_BUS_USB,
        .flags = MACHINE_IDE_DUAL | MACHINE_APM | MACHINE_USB,
        .ram = {
            .min = 8192,
            .max = 786432,
            .step = 8192
        },
        .nvrmask = 255,
        .kbc_device = NULL,
        .kbc_p1 = 0xff,
        .gpio = 0xffffffff,
        .gpio_acpi = 0xffffffff,
        .device = NULL,
        .fdc_device = NULL,
        .sio_device = NULL,
        .vid_device = NULL,
        .snd_device = NULL,
        .net_device = NULL
    },
    /* OEM-only Intel CU430HX, has AMI MegaKey KBC firmware on the PC87306 Super I/O chip. */
    {
        .name = "[i430HX] Toshiba Equium 5200D",
        .internal_name = "equium5200",
        .type = MACHINE_TYPE_SOCKET7,
        .chipset = MACHINE_CHIPSET_INTEL_430HX,
        .init = machine_at_equium5200_init,
        .p1_handler = NULL,
        .gpio_handler = NULL,
        .available_flag = MACHINE_AVAILABLE,
        .gpio_acpi_handler = NULL,
        .cpu = {
            .package = CPU_PKG_SOCKET5_7,
            .block = CPU_BLOCK_NONE,
            .min_bus = 50000000,
            .max_bus = 66666667,
            .min_voltage = 2800,
            .max_voltage = 3520,
            .min_multi = 1.5,
            .max_multi = 3.0
        },
        .bus_flags = MACHINE_PS2_PCI | MACHINE_BUS_USB,
        .flags = MACHINE_IDE_DUAL | MACHINE_SOUND | MACHINE_APM | MACHINE_USB,
        .ram = {
            .min = 8192,
            .max = 196608,
            .step = 8192
        },
        .nvrmask = 255,
        .kbc_device = NULL,
        .kbc_p1 = 0xff,
        .gpio = 0xffffffff,
        .gpio_acpi = 0xffffffff,
        .device = NULL,
        .fdc_device = NULL,
        .sio_device = NULL,
        .vid_device = NULL,
        .snd_device = &sb_vibra16c_onboard_device,
        .net_device = NULL
    },
    /* OEM version of Intel TC430HX, has AMI MegaKey KBC firmware on the PC87306 Super I/O chip. */
    {
        .name = "[i430HX] Toshiba Infinia 7200",
        .internal_name = "infinia7200",
        .type = MACHINE_TYPE_SOCKET7,
        .chipset = MACHINE_CHIPSET_INTEL_430HX,
        .init = machine_at_infinia7200_init,
        .p1_handler = NULL,
        .gpio_handler = NULL,
        .available_flag = MACHINE_AVAILABLE,
        .gpio_acpi_handler = NULL,
        .cpu = {
            .package = CPU_PKG_SOCKET5_7,
            .block = CPU_BLOCK_NONE,
            .min_bus = 50000000,
            .max_bus = 66666667,
            .min_voltage = 2800,
            .max_voltage = 3520,
            .min_multi = 1.5,
            .max_multi = 3.0
        },
        .bus_flags = MACHINE_PS2_PCI | MACHINE_BUS_USB,
        .flags = MACHINE_VIDEO | MACHINE_IDE_DUAL | MACHINE_APM | MACHINE_GAMEPORT | MACHINE_USB, /* Has internal sound: Yamaha YMF701-S */
        .ram = {
            .min = 8192,
            .max = 131072,
            .step = 8192
        },
        .nvrmask = 255,
        .kbc_device = NULL,
        .kbc_p1 = 0xff,
        .gpio = 0xffffffff,
        .gpio_acpi = 0xffffffff,
        .device = NULL,
        .fdc_device = NULL,
        .sio_device = NULL,
        .vid_device = &s3_virge_375_pci_device,
        .snd_device = NULL,
        .net_device = NULL
    },

    /* 430VX */
    /* This has the VIA VT82C42N or Holtek HT6542B KBC. */
    {
        .name = "[i430VX] AOpen AP5VM",
        .internal_name = "ap5vm",
        .type = MACHINE_TYPE_SOCKET7,
        .chipset = MACHINE_CHIPSET_INTEL_430VX,
        .init = machine_at_ap5vm_init,
        .p1_handler = NULL,
        .gpio_handler = NULL,
        .available_flag = MACHINE_AVAILABLE,
        .gpio_acpi_handler = NULL,
        .cpu = {
            .package = CPU_PKG_SOCKET5_7,
            .block = CPU_BLOCK_NONE,
            .min_bus = 50000000,
            .max_bus = 66666667,
            .min_voltage = 2600,
            .max_voltage = 3520,
            .min_multi = 1.5,
            .max_multi = 3.0
        },
        .bus_flags = MACHINE_PS2_PCI | MACHINE_BUS_USB,
        .flags = MACHINE_IDE_DUAL | MACHINE_SCSI | MACHINE_APM | MACHINE_USB,
        .ram = {
            .min = 8192,
            .max = 131072,
            .step = 8192
        },
        .nvrmask = 127,
        .kbc_device = NULL,
        .kbc_p1 = 0xff,
        .gpio = 0xffffffff,
        .gpio_acpi = 0xffffffff,
        .device = NULL,
        .fdc_device = NULL,
        .sio_device = NULL,
        .vid_device = NULL,
        .snd_device = NULL,
        .net_device = NULL
    },
    /* Has AMIKey H KBC firmware (AMIKey-2) on a BestKey KBC. */
    {
        .name = "[i430VX] ASUS P/I-P55TVP4",
        .internal_name = "p55tvp4",
        .type = MACHINE_TYPE_SOCKET7,
        .chipset = MACHINE_CHIPSET_INTEL_430VX,
        .init = machine_at_p55tvp4_init,
        .p1_handler = NULL,
        .gpio_handler = NULL,
        .available_flag = MACHINE_AVAILABLE,
        .gpio_acpi_handler = NULL,
        .cpu = {
            .package = CPU_PKG_SOCKET5_7,
            .block = CPU_BLOCK_NONE,
            .min_bus = 50000000,
            .max_bus = 66666667,
            .min_voltage = 2500,
            .max_voltage = 3520,
            .min_multi = 1.5,
            .max_multi = 3.0
        },
        .bus_flags = MACHINE_PS2_PCI | MACHINE_BUS_USB, /* Machine has AMB */
        .flags = MACHINE_IDE_DUAL | MACHINE_APM | MACHINE_USB,
        .ram = {
            .min = 8192,
            .max = 131072,
            .step = 8192
        },
        .nvrmask = 127,
        .kbc_device = NULL,
        .kbc_p1 = 0xff,
        .gpio = 0xffffffff,
        .gpio_acpi = 0xffffffff,
        .device = NULL,
        .fdc_device = NULL,
        .sio_device = NULL,
        .vid_device = NULL,
        .snd_device = NULL,
        .net_device = NULL
    },
    /* The BIOS does not send a single non-standard KBC command, so it must have a standard IBM
       PS/2 KBC firmware or a clone thereof. */
    {
        .name = "[i430VX] Azza PT-5IV",
        .internal_name = "5ivg",
        .type = MACHINE_TYPE_SOCKET7,
        .chipset = MACHINE_CHIPSET_INTEL_430VX,
        .init = machine_at_5ivg_init,
        .p1_handler = NULL,
        .gpio_handler = NULL,
        .available_flag = MACHINE_AVAILABLE,
        .gpio_acpi_handler = NULL,
        .cpu = {
            .package = CPU_PKG_SOCKET5_7,
            .block = CPU_BLOCK_NONE,
            .min_bus = 50000000,
            .max_bus = 66666667,
            .min_voltage = 2500,
            .max_voltage = 3520,
            .min_multi = 1.5,
            .max_multi = 3.0
        },
        .bus_flags = MACHINE_PS2_PCI | MACHINE_BUS_USB,
        .flags = MACHINE_IDE_DUAL | MACHINE_APM | MACHINE_USB,
        .ram = {
            .min = 8192,
            .max = 131072,
            .step = 8192
        },
        .nvrmask = 127,
        .kbc_device = NULL,
        .kbc_p1 = 0xff,
        .gpio = 0xffffffff,
        .gpio_acpi = 0xffffffff,
        .device = NULL,
        .fdc_device = NULL,
        .sio_device = NULL,
        .vid_device = NULL,
        .snd_device = NULL,
        .net_device = NULL
    },
    /* [TEST] Has AMIKey 'F' KBC firmware on a VIA VT82C42N KBC. */
    {
        .name = "[i430VX] Biostar MB-8500TVX-A",
        .internal_name = "8500tvxa",
        .type = MACHINE_TYPE_SOCKET7,
        .chipset = MACHINE_CHIPSET_INTEL_430VX,
        .init = machine_at_8500tvxa_init,
        .p1_handler = NULL,
        .gpio_handler = NULL,
        .available_flag = MACHINE_AVAILABLE,
        .gpio_acpi_handler = NULL,
        .cpu = {
            .package = CPU_PKG_SOCKET5_7,
            .block = CPU_BLOCK_NONE,
            .min_bus = 50000000,
            .max_bus = 66666667,
            .min_voltage = 3380,
            .max_voltage = 3520,
            .min_multi = 1.5,
            .max_multi = 3.0
        },
        .bus_flags = MACHINE_PS2_PCI | MACHINE_BUS_USB,
        .flags = MACHINE_IDE_DUAL | MACHINE_APM | MACHINE_USB,
        .ram = {
            .min = 8192,
            .max = 131072,
            .step = 8192
        },
        .nvrmask = 127,
        .kbc_device = NULL,
        .kbc_p1 = 0xff,
        .gpio = 0xffffffff,
        .gpio_acpi = 0xffffffff,
        .device = NULL,
        .fdc_device = NULL,
        .sio_device = NULL,
        .vid_device = NULL,
        .snd_device = NULL,
        .net_device = NULL
    },
    /* Has a SM(S)C FDC37C932QF Super I/O chip with on-chip KBC with AMI
       MegaKey (revision '5') KBC firmware. */
    {
        .name = "[i430VX] Compaq Presario 2240",
        .internal_name = "presario2240",
        .type = MACHINE_TYPE_SOCKET7,
        .chipset = MACHINE_CHIPSET_INTEL_430VX,
        .init = machine_at_presario2240_init,
        .p1_handler = NULL,
        .gpio_handler = NULL,
        .available_flag = MACHINE_AVAILABLE,
        .gpio_acpi_handler = NULL,
        .cpu = {
            .package = CPU_PKG_SOCKET5_7,
            .block = CPU_BLOCK_NONE,
            .min_bus = 50000000,
            .max_bus = 66666667,
            .min_voltage = 2800,
            .max_voltage = 3520,
            .min_multi = 1.5,
            .max_multi = 3.0
        },
        .bus_flags = MACHINE_PS2_PCI,
        .flags = MACHINE_IDE_DUAL | MACHINE_VIDEO | MACHINE_APM | MACHINE_ACPI,
        .ram = {
            .min = 8192,
            .max = 131072,
            .step = 8192
        },
        .nvrmask = 511,
        .kbc_device = NULL,
        .kbc_p1 = 0xff,
        .gpio = 0xffffffff,
        .gpio_acpi = 0xffffffff,
        .device = NULL,
        .fdc_device = NULL,
        .sio_device = NULL,
        .vid_device = &s3_trio64v2_dx_onboard_pci_device,
        .snd_device = NULL,
        .net_device = NULL
    },
    /* Has a SM(S)C FDC37C931APM Super I/O chip with on-chip KBC with Compaq
       KBC firmware. */
    {
        .name = "[i430VX] Compaq Presario 4500",
        .internal_name = "presario4500",
        .type = MACHINE_TYPE_SOCKET7,
        .chipset = MACHINE_CHIPSET_INTEL_430VX,
        .init = machine_at_presario4500_init,
        .p1_handler = NULL,
        .gpio_handler = NULL,
        .available_flag = MACHINE_AVAILABLE,
        .gpio_acpi_handler = NULL,
        .cpu = {
            .package = CPU_PKG_SOCKET5_7,
            .block = CPU_BLOCK_NONE,
            .min_bus = 50000000,
            .max_bus = 66666667,
            .min_voltage = 2800,
            .max_voltage = 3520,
            .min_multi = 1.5,
            .max_multi = 3.0
        },
        .bus_flags = MACHINE_PS2_PCI,
        .flags = MACHINE_IDE_DUAL | MACHINE_VIDEO | MACHINE_APM | MACHINE_ACPI,
        .ram = {
            .min = 8192,
            .max = 131072,
            .step = 8192
        },
        .nvrmask = 511,
        .kbc_device = NULL,
        .kbc_p1 = 0xff,
        .gpio = 0xffffffff,
        .gpio_acpi = 0xffffffff,
        .device = NULL,
        .fdc_device = NULL,
        .sio_device = NULL,
        .vid_device = &s3_trio64v2_dx_onboard_pci_device,
        .snd_device = NULL,
        .net_device = NULL
    },
    /* Has a SM(S)C FDC37C932FR Super I/O chip with on-chip KBC with AMI
       MegaKey (revision '5') KBC firmware. */
    {
        .name = "[i430VX] Dell Hannibal+",
        .internal_name = "dellhannibalp",
        .type = MACHINE_TYPE_SOCKET7,
        .chipset = MACHINE_CHIPSET_INTEL_430VX,
        .init = machine_at_dellhannibalp_init,
        .p1_handler = NULL,
        .gpio_handler = NULL,
        .available_flag = MACHINE_AVAILABLE,
        .gpio_acpi_handler = NULL,
        .cpu = {
            .package = CPU_PKG_SOCKET5_7,
            .block = CPU_BLOCK_NONE,
            .min_bus = 50000000,
            .max_bus = 66666667,
            .min_voltage = 2500,
            .max_voltage = 3520,
            .min_multi = 1.5,
            .max_multi = 3.0
        },
        .bus_flags = MACHINE_PS2_PCI | MACHINE_BUS_USB,
        .flags = MACHINE_IDE_DUAL | MACHINE_APM | MACHINE_USB,
        .ram = {
            .min = 8192,
            .max = 131072,
            .step = 8192
        },
        .nvrmask = 511,
        .kbc_device = NULL,
        .kbc_p1 = 0xff,
        .gpio = 0xffffffff,
        .gpio_acpi = 0xffffffff,
        .device = NULL,
        .fdc_device = NULL,
        .sio_device = NULL,
        .vid_device = NULL,
        .snd_device = NULL,
        .net_device = NULL
    },
    /* Has AMIKey H KBC firmware (AMIKey-2). */
    {
        .name = "[i430VX] ECS P5VX-B",
        .internal_name = "p5vxb",
        .type = MACHINE_TYPE_SOCKET7,
        .chipset = MACHINE_CHIPSET_INTEL_430VX,
        .init = machine_at_p5vxb_init,
        .p1_handler = NULL,
        .gpio_handler = NULL,
        .available_flag = MACHINE_AVAILABLE,
        .gpio_acpi_handler = NULL,
        .cpu = {
            .package = CPU_PKG_SOCKET5_7,
            .block = CPU_BLOCK_NONE,
            .min_bus = 50000000,
            .max_bus = 66666667,
            .min_voltage = 2500,
            .max_voltage = 3520,
            .min_multi = 1.5,
            .max_multi = 3.0
        },
        .bus_flags = MACHINE_PS2_PCI | MACHINE_BUS_USB,
        .flags = MACHINE_IDE_DUAL | MACHINE_APM | MACHINE_USB,
        .ram = {
            .min = 8192,
            .max = 131072,
            .step = 8192
        },
        .nvrmask = 127,
        .kbc_device = NULL,
        .kbc_p1 = 0xff,
        .gpio = 0xffffffff,
        .gpio_acpi = 0xffffffff,
        .device = NULL,
        .fdc_device = NULL,
        .sio_device = NULL,
        .vid_device = NULL,
        .snd_device = NULL,
        .net_device = NULL
    },
    /* Has a SM(S)C FDC37C932FR Super I/O chip with on-chip KBC with AMI
       MegaKey (revision '5') KBC firmware. */
    {
        .name = "[i430VX] Epox P55-VA",
        .internal_name = "p55va",
        .type = MACHINE_TYPE_SOCKET7,
        .chipset = MACHINE_CHIPSET_INTEL_430VX,
        .init = machine_at_p55va_init,
        .p1_handler = NULL,
        .gpio_handler = NULL,
        .available_flag = MACHINE_AVAILABLE,
        .gpio_acpi_handler = NULL,
        .cpu = {
            .package = CPU_PKG_SOCKET5_7,
            .block = CPU_BLOCK_NONE,
            .min_bus = 50000000,
            .max_bus = 66666667,
            .min_voltage = 2500,
            .max_voltage = 3520,
            .min_multi = 1.5,
            .max_multi = 3.0
        },
        .bus_flags = MACHINE_PS2_PCI | MACHINE_BUS_USB,
        .flags = MACHINE_IDE_DUAL | MACHINE_APM | MACHINE_USB,
        .ram = {
            .min = 8192,
            .max = 131072,
            .step = 8192
        },
        .nvrmask = 511,
        .kbc_device = NULL,
        .kbc_p1 = 0xff,
        .gpio = 0xffffffff,
        .gpio_acpi = 0xffffffff,
        .device = NULL,
        .fdc_device = NULL,
        .sio_device = NULL,
        .vid_device = NULL,
        .snd_device = NULL,
        .net_device = NULL
    },
<<<<<<< HEAD
    /* Has a SM(S)C FDC37C932FR Super I/O chip with on-chip KBC with AMI
       MegaKey (revision '5') KBC firmware. */
    {
        .name = "[i430VX] Gateway 2000 Tigereye",
        .internal_name = "gw2kte",
        .type = MACHINE_TYPE_SOCKET7,
        .chipset = MACHINE_CHIPSET_INTEL_430VX,
        .init = machine_at_gw2kte_init,
=======

/* 430VX */
    /* Has a SM(S)C FDC37C932FR Super I/O chip with on-chip KBC with AMI
       MegaKey (revision '5') KBC firmware. */
    {
        .name = "[i430VX] Gateway 2000 Hitman",
        .internal_name = "hitman",
        .type = MACHINE_TYPE_SOCKET7,
        .chipset = MACHINE_CHIPSET_INTEL_430VX,
        .init = machine_at_hitman_init,
>>>>>>> 19a3097e
        .p1_handler = NULL,
        .gpio_handler = NULL,
        .available_flag = MACHINE_AVAILABLE,
        .gpio_acpi_handler = NULL,
        .cpu = {
            .package = CPU_PKG_SOCKET5_7,
            .block = CPU_BLOCK_NONE,
            .min_bus = 50000000,
            .max_bus = 66666667,
<<<<<<< HEAD
            .min_voltage = 2800,
=======
            .min_voltage = 2200,
>>>>>>> 19a3097e
            .max_voltage = 3520,
            .min_multi = 1.5,
            .max_multi = 3.0
        },
        .bus_flags = MACHINE_PS2_PCI | MACHINE_BUS_USB,
<<<<<<< HEAD
        .flags = MACHINE_IDE_DUAL | MACHINE_SOUND | MACHINE_APM | MACHINE_GAMEPORT | MACHINE_USB,
=======
        .flags = MACHINE_IDE_DUAL | MACHINE_APM | MACHINE_GAMEPORT | MACHINE_USB,
>>>>>>> 19a3097e
        .ram = {
            .min = 8192,
            .max = 131072,
            .step = 8192
        },
        .nvrmask = 511,
        .kbc_device = NULL,
        .kbc_p1 = 0xff,
        .gpio = 0xffffffff,
        .gpio_acpi = 0xffffffff,
        .device = NULL,
        .fdc_device = NULL,
        .sio_device = NULL,
        .vid_device = NULL,
<<<<<<< HEAD
        .snd_device = &sb_vibra16c_onboard_device,
        .net_device = NULL
    },
=======
        .snd_device = NULL,
        .net_device = NULL
    },


>>>>>>> 19a3097e
    /* Has a SM(S)C FDC37C935 Super I/O chip with on-chip KBC with Phoenix
       MultiKey/42 (version 1.38) KBC firmware. */
    {
        .name = "[i430VX] HP Brio 80xx",
        .internal_name = "brio80xx",
        .type = MACHINE_TYPE_SOCKET7,
        .chipset = MACHINE_CHIPSET_INTEL_430VX,
        .init = machine_at_brio80xx_init,
        .p1_handler = NULL,
        .gpio_handler = NULL,
        .available_flag = MACHINE_AVAILABLE,
        .gpio_acpi_handler = NULL,
        .cpu = {
            .package = CPU_PKG_SOCKET5_7,
            .block = CPU_BLOCK_NONE,
            .min_bus = 66666667,
            .max_bus = 66666667,
            .min_voltage = 2200,
            .max_voltage = 3520,
            .min_multi = 1.5,
            .max_multi = 3.0
        },
        .bus_flags = MACHINE_PS2_PCI,
        .flags = MACHINE_IDE_DUAL | MACHINE_APM,
        .ram = {
            .min = 16384,
            .max = 131072,
            .step = 8192
        },
        .nvrmask = 511,
        .kbc_device = NULL,
        .kbc_p1 = 0xff,
        .gpio = 0xffffffff,
        .gpio_acpi = 0xffffffff,
        .device = NULL,
        .fdc_device = NULL,
        .sio_device = NULL,
        .vid_device = NULL,
        .snd_device = NULL,
        .net_device = NULL
    },
    /* According to tests from real hardware: This has AMI MegaKey KBC firmware on the
       PC87306 Super I/O chip, command 0xA1 returns '5'.
       Command 0xA0 copyright string: (C)1994 AMI . */
    {
        .name = "[i430VX] Packard Bell PB680",
        .internal_name = "pb680",
        .type = MACHINE_TYPE_SOCKET7,
        .chipset = MACHINE_CHIPSET_INTEL_430VX,
        .init = machine_at_pb680_init,
        .p1_handler = NULL,
        .gpio_handler = NULL,
        .available_flag = MACHINE_AVAILABLE,
        .gpio_acpi_handler = NULL,
        .cpu = {
            .package = CPU_PKG_SOCKET5_7,
            .block = CPU_BLOCK_NONE,
            .min_bus = 50000000,
            .max_bus = 66666667,
            .min_voltage = 2800,
            .max_voltage = 3520,
            .min_multi = 1.5,
            .max_multi = 3.0
        },
        .bus_flags = MACHINE_PS2_PCI | MACHINE_BUS_USB,
        .flags = MACHINE_VIDEO | MACHINE_IDE_DUAL | MACHINE_APM | MACHINE_USB,
        .ram = {
            .min = 8192,
            .max = 131072,
            .step = 8192
        },
        .nvrmask = 255,
        .kbc_device = NULL,
        .kbc_p1 = 0xff,
        .gpio = 0xffffffff,
        .gpio_acpi = 0xffffffff,
        .device = NULL,
        .fdc_device = NULL,
        .sio_device = NULL,
        .vid_device = &s3_phoenix_trio64vplus_onboard_pci_device,
        .snd_device = NULL,
        .net_device = NULL
    },
    /* Has a SM(S)C FDC37C935 Super I/O chip with on-chip KBC with Phoenix
       MultiKey/42 (version 1.38) KBC firmware. */
    {
        .name = "[i430VX] Packard Bell PB810",
        .internal_name = "pb810",
        .type = MACHINE_TYPE_SOCKET7,
        .chipset = MACHINE_CHIPSET_INTEL_430VX,
        .init = machine_at_pb810_init,
        .p1_handler = NULL,
        .gpio_handler = NULL,
        .available_flag = MACHINE_AVAILABLE,
        .gpio_acpi_handler = NULL,
        .cpu = {
            .package = CPU_PKG_SOCKET5_7,
            .block = CPU_BLOCK_NONE,
            .min_bus = 50000000,
            .max_bus = 66666667,
            .min_voltage = 2500,
            .max_voltage = 3520,
            .min_multi = 1.5,
            .max_multi = 3.0
        },
        .bus_flags = MACHINE_PS2_PCI,
        .flags = MACHINE_IDE_DUAL | MACHINE_SOUND | MACHINE_APM,
        .ram = {
            .min = 8192,
            .max = 131072,
            .step = 8192
        },
        .nvrmask = 511,
        .kbc_device = NULL,
        .kbc_p1 = 0xff,
        .gpio = 0xffffffff,
        .gpio_acpi = 0xffffffff,
        .device = NULL,
        .fdc_device = NULL,
        .sio_device = NULL,
        .vid_device = NULL,
        .snd_device = NULL,
        .net_device = NULL
    },
    /* This has the AMIKey 'H' firmware, possibly AMIKey-2. Photos show it with a BestKey, so it
       likely clones the behavior of AMIKey 'H'. */
    {
        .name = "[i430VX] PC Partner MB520N",
        .internal_name = "mb520n",
        .type = MACHINE_TYPE_SOCKET7,
        .chipset = MACHINE_CHIPSET_INTEL_430VX,
        .init = machine_at_mb520n_init,
        .p1_handler = NULL,
        .gpio_handler = NULL,
        .available_flag = MACHINE_AVAILABLE,
        .gpio_acpi_handler = NULL,
        .cpu = {
            .package = CPU_PKG_SOCKET5_7,
            .block = CPU_BLOCK_NONE,
            .min_bus = 50000000,
            .max_bus = 66666667,
            .min_voltage = 2600,
            .max_voltage = 3520,
            .min_multi = 1.5,
            .max_multi = 3.0
        },
        .bus_flags = MACHINE_PS2_PCI | MACHINE_BUS_USB,
        .flags = MACHINE_IDE_DUAL | MACHINE_APM | MACHINE_USB,
        .ram = {
            .min = 8192,
            .max = 131072,
            .step = 8192
        },
        .nvrmask = 127,
        .kbc_device = NULL,
        .kbc_p1 = 0xff,
        .gpio = 0xffffffff,
        .gpio_acpi = 0xffffffff,
        .device = NULL,
        .fdc_device = NULL,
        .sio_device = NULL,
        .vid_device = NULL,
        .snd_device = NULL,
        .net_device = NULL
    },
    /* This has a Holtek KBC and the BIOS does not send a single non-standard KBC command, so it
       must be an ASIC that clones the standard IBM PS/2 KBC. */
    {
        .name = "[i430VX] Shuttle HOT-557",
        .internal_name = "430vx",
        .type = MACHINE_TYPE_SOCKET7,
        .chipset = MACHINE_CHIPSET_INTEL_430VX,
        .init = machine_at_i430vx_init,
        .p1_handler = NULL,
        .gpio_handler = NULL,
        .available_flag = MACHINE_AVAILABLE,
        .gpio_acpi_handler = NULL,
        .cpu = {
            .package = CPU_PKG_SOCKET5_7,
            .block = CPU_BLOCK_NONE,
            .min_bus = 50000000,
            .max_bus = 66666667,
            .min_voltage = 2500,
            .max_voltage = 3520,
            .min_multi = 1.5,
            .max_multi = 3.0
        },
        .bus_flags = MACHINE_PS2_PCI | MACHINE_BUS_USB,
        .flags = MACHINE_IDE_DUAL | MACHINE_GAMEPORT | MACHINE_APM | MACHINE_USB,
        .ram = {
            .min = 8192,
            .max = 131072,
            .step = 8192
        },
        .nvrmask = 127,
        .kbc_device = NULL,
        .kbc_p1 = 0xff,
        .gpio = 0xffffffff,
        .gpio_acpi = 0xffffffff,
        .device = NULL,
        .fdc_device = NULL,
        .sio_device = NULL,
        .vid_device = NULL,
        .snd_device = NULL,
        .net_device = NULL
    },

    /* 430TX */
    /* The BIOS sends KBC command B8, CA, and CB, so it has an AMI KBC firmware. */
    {
        .name = "[i430TX] ADLink NuPRO-591/592",
        .internal_name = "nupro592",
        .type = MACHINE_TYPE_SOCKET7,
        .chipset = MACHINE_CHIPSET_INTEL_430TX,
        .init = machine_at_nupro592_init,
        .p1_handler = NULL,
        .gpio_handler = NULL,
        .available_flag = MACHINE_AVAILABLE,
        .gpio_acpi_handler = NULL,
        .cpu = {
            .package = CPU_PKG_SOCKET5_7,
            .block = CPU_BLOCK_NONE,
            .min_bus = 66666667,
            .max_bus = 66666667,
            .min_voltage = 1900,
            .max_voltage = 2800,
            .min_multi = 1.5,
            .max_multi = 5.5
        },
        .bus_flags = MACHINE_PS2_PCI,
        .flags = MACHINE_IDE_DUAL | MACHINE_APM | MACHINE_ACPI | MACHINE_VIDEO,
        .ram = {
            .min = 8192,
            .max = 262144,
            .step = 8192
        },
        .nvrmask = 255,
        .kbc_device = NULL,
        .kbc_p1 = 0xff,
        .gpio = 0xffffffff,
        .gpio_acpi = 0xffffffff,
        .device = NULL,
        .fdc_device = NULL,
        .sio_device = NULL,
        .vid_device = &chips_69000_onboard_device,
        .snd_device = NULL,
        .net_device = NULL
    },
    /* This has the AMIKey KBC firmware, which is an updated 'F' type (YM430TX is based on the TX97). */
    {
        .name = "[i430TX] ASUS TX97",
        .internal_name = "tx97",
        .type = MACHINE_TYPE_SOCKET7,
        .chipset = MACHINE_CHIPSET_INTEL_430TX,
        .init = machine_at_tx97_init,
        .p1_handler = NULL,
        .gpio_handler = NULL,
        .available_flag = MACHINE_AVAILABLE,
        .gpio_acpi_handler = NULL,
        .cpu = {
            .package = CPU_PKG_SOCKET5_7,
            .block = CPU_BLOCK_NONE,
            .min_bus = 50000000,
            .max_bus = 75000000,
            .min_voltage = 2500,
            .max_voltage = 3520,
            .min_multi = 1.5,
            .max_multi = 3.0
        },
        .bus_flags = MACHINE_PS2_PCI | MACHINE_BUS_USB,
        .flags = MACHINE_IDE_DUAL | MACHINE_APM | MACHINE_ACPI | MACHINE_USB,
        .ram = {
            .min = 8192,
            .max = 262144,
            .step = 8192
        },
        .nvrmask = 255,
        .kbc_device = NULL,
        .kbc_p1 = 0xff,
        .gpio = 0xffffffff,
        .gpio_acpi = 0xffffffff,
        .device = NULL,
        .fdc_device = NULL,
        .sio_device = NULL,
        .vid_device = NULL,
        .snd_device = NULL,
        .net_device = NULL
    },
    /* [TEST] Has AMI Megakey '5' KBC firmware on the SM(S)C FDC37C67x Super I/O chip. */
    {
        .name = "[i430TX] Gateway Tomahawk",
        .internal_name = "tomahawk",
        .type = MACHINE_TYPE_SOCKET7,
        .chipset = MACHINE_CHIPSET_INTEL_430TX,
        .init = machine_at_tomahawk_init,
        .p1_handler = NULL,
        .gpio_handler = NULL,
        .available_flag = MACHINE_AVAILABLE,
        .gpio_acpi_handler = NULL,
        .cpu = {
            .package = CPU_PKG_SOCKET5_7,
            .block = CPU_BLOCK_NONE,
            .min_bus = 50000000,
            .max_bus = 66666667,
            .min_voltage = 2100,
            .max_voltage = 3520,
            .min_multi = 1.5,
            .max_multi = 3.0
        },
        .bus_flags = MACHINE_PS2_PCI | MACHINE_BUS_USB,
        .flags = MACHINE_IDE_DUAL | MACHINE_APM | MACHINE_ACPI | MACHINE_AV | MACHINE_NIC | MACHINE_USB,
        .ram = {
            .min = 8192,
            .max = 262144,
            .step = 8192
        },
        .nvrmask = 255,
        .kbc_device = NULL,
        .kbc_p1 = 0xff,
        .gpio = 0xffffffff,
        .gpio_acpi = 0xffffffff,
        .device = NULL,
        .fdc_device = NULL,
        .sio_device = NULL,
        .vid_device = &s3_trio64v2_dx_onboard_pci_device,
        .snd_device = &cs4236b_device,
        .net_device = &pcnet_am79c973_onboard_device
    },
#ifdef USE_AN430TX
    /* This has the Phoenix MultiKey KBC firmware. */
    {
        .name = "[i430TX] Intel AN430TX",
        .internal_name = "an430tx",
        .type = MACHINE_TYPE_SOCKET7,
        .chipset = MACHINE_CHIPSET_INTEL_430TX,
        .init = machine_at_an430tx_init,
        .p1_handler = NULL,
        .gpio_handler = NULL,
        .available_flag = MACHINE_AVAILABLE,
        .gpio_acpi_handler = NULL,
        .cpu = {
            .package = CPU_PKG_SOCKET5_7,
            .block = CPU_BLOCK_NONE,
            .min_bus = 60000000,
            .max_bus = 66666667,
            .min_voltage = 2800,
            .max_voltage = 3520,
            .min_multi = 1.5,
            .max_multi = 3.0
        },
        .bus_flags = MACHINE_PS2_PCI,
        .flags = MACHINE_IDE_DUAL | MACHINE_APM | MACHINE_ACPI,
        .ram = {
            .min = 8192,
            .max = 262144,
            .step = 8192
        },
        .nvrmask = 255,
        .kbc_device = NULL,
        .kbc_p1 = 0xff,
        .gpio = 0xffffffff,
        .gpio_acpi = 0xffffffff,
        .device = NULL,
        .fdc_device = NULL,
        .sio_device = NULL,
        .vid_device = NULL,
        .snd_device = NULL,
        .net_device = NULL
    },
#endif /* USE_AN430TX */
    /* This has the AMIKey KBC firmware, which is an updated 'F' type. */
    {
        .name = "[i430TX] Intel YM430TX",
        .internal_name = "ym430tx",
        .type = MACHINE_TYPE_SOCKET7,
        .chipset = MACHINE_CHIPSET_INTEL_430TX,
        .init = machine_at_ym430tx_init,
        .p1_handler = NULL,
        .gpio_handler = NULL,
        .available_flag = MACHINE_AVAILABLE,
        .gpio_acpi_handler = NULL,
        .cpu = {
            .package = CPU_PKG_SOCKET5_7,
            .block = CPU_BLOCK_NONE,
            .min_bus = 60000000,
            .max_bus = 66666667,
            .min_voltage = 2800,
            .max_voltage = 3520,
            .min_multi = 1.5,
            .max_multi = 3.0
        },
        .bus_flags = MACHINE_PS2_PCI | MACHINE_BUS_USB,
        .flags = MACHINE_IDE_DUAL | MACHINE_APM | MACHINE_ACPI | MACHINE_USB,
        .ram = {
            .min = 8192,
            .max = 262144,
            .step = 8192
        },
        .nvrmask = 255,
        .kbc_device = NULL,
        .kbc_p1 = 0xff,
        .gpio = 0xffffffff,
        .gpio_acpi = 0xffffffff,
        .device = NULL,
        .fdc_device = NULL,
        .sio_device = NULL,
        .vid_device = NULL,
        .snd_device = NULL,
        .net_device = NULL
    },
	/* PhoenixBIOS 4.0 Rel 6.0 for 430TX, most likely has AMI KBC of some sort. Also has onboard Yamaha YMF701 which can't be emulated yet. */
    /* Has a SM(S)C FDC37C935 Super I/O chip with on-chip KBC with Phoenix
       MultiKey/42 (version 1.38) KBC firmware. */
    {
        .name = "[i430TX] Micronics Thunderbolt",
        .internal_name = "thunderbolt",
        .type = MACHINE_TYPE_SOCKET7,
        .chipset = MACHINE_CHIPSET_INTEL_430TX,
        .init = machine_at_thunderbolt_init,
        .p1_handler = NULL,
        .gpio_handler = NULL,
        .available_flag = MACHINE_AVAILABLE,
        .gpio_acpi_handler = NULL,
        .cpu = {
            .package = CPU_PKG_SOCKET5_7,
            .block = CPU_BLOCK(CPU_WINCHIP, CPU_WINCHIP2),
            .min_bus = 50000000,
            .max_bus = 66666667,
            .min_voltage = 2500,
            .max_voltage = 3520,
            .min_multi = 1.5,
            .max_multi = 3.0
        },
        .bus_flags = MACHINE_PS2_PCI | MACHINE_BUS_USB,
        .flags = MACHINE_IDE_DUAL | MACHINE_APM | MACHINE_ACPI | MACHINE_GAMEPORT | MACHINE_USB, /* Machine has internal sound: Yamaha YMF701-S */
        .ram = {
            .min = 8192,
            .max = 262144,
            .step = 8192
        },
        .nvrmask = 255,
        .kbc_device = NULL,
        .kbc_p1 = 0xff,
        .gpio = 0xffffffff,
        .gpio_acpi = 0xffffffff,
        .device = NULL,
        .fdc_device = NULL,
        .sio_device = NULL,
        .vid_device = NULL,
        .snd_device = NULL,
        .net_device = NULL
    },
    /* Has a SM(S)C FDC37C67x Super I/O chip with on-chip KBC with Phoenix or
       AMIKey-2 KBC firmware. */
    {
        .name = "[i430TX] NEC Mate NX MA23C",
        .internal_name = "ma23c",
        .type = MACHINE_TYPE_SOCKET7,
        .chipset = MACHINE_CHIPSET_INTEL_430TX,
        .init = machine_at_ma23c_init,
        .p1_handler = NULL,
        .gpio_handler = NULL,
        .available_flag = MACHINE_AVAILABLE,
        .gpio_acpi_handler = NULL,
        .cpu = {
            .package = CPU_PKG_SOCKET5_7,
            .block = CPU_BLOCK_NONE,
            .min_bus = 60000000,
            .max_bus = 66666667,
            .min_voltage = 2700,
            .max_voltage = 3520,
            .min_multi = 1.5,
            .max_multi = 3.0
        },
        .bus_flags = MACHINE_PS2_PCI | MACHINE_BUS_USB,
        .flags = MACHINE_IDE_DUAL | MACHINE_APM | MACHINE_ACPI | MACHINE_USB,
        .ram = {
            .min = 8192,
            .max = 786432,
            .step = 8192
        },
        .nvrmask = 255,
        .kbc_device = NULL,
        .kbc_p1 = 0xff,
        .gpio = 0xffffffff,
        .gpio_acpi = 0xffffffff,
        .device = NULL,
        .fdc_device = NULL,
        .sio_device = NULL,
        .vid_device = NULL,
        .snd_device = NULL,
        .net_device = NULL
    },
    /* The BIOS sends KBC command BB and expects it to output a byte, which is AMI KBC behavior.
       A picture shows a VIA VT82C42N KBC though, so it could be a case of that KBC with AMI firmware. */
    {
        .name = "[i430TX] PC Partner MB540N",
        .internal_name = "mb540n",
        .type = MACHINE_TYPE_SOCKET7,
        .chipset = MACHINE_CHIPSET_INTEL_430TX,
        .init = machine_at_mb540n_init,
        .p1_handler = NULL,
        .gpio_handler = NULL,
        .available_flag = MACHINE_AVAILABLE,
        .gpio_acpi_handler = NULL,
        .cpu = {
            .package = CPU_PKG_SOCKET5_7,
            .block = CPU_BLOCK_NONE,
            .min_bus = 60000000,
            .max_bus = 66666667,
            .min_voltage = 2700,
            .max_voltage = 3520,
            .min_multi = 1.5,
            .max_multi = 3.0
        },
        .bus_flags = MACHINE_PS2_PCI | MACHINE_BUS_USB,
        .flags = MACHINE_IDE_DUAL | MACHINE_APM | MACHINE_ACPI | MACHINE_USB,
        .ram = {
            .min = 8192,
            .max = 262144,
            .step = 8192
        },
        .nvrmask = 255,
        .kbc_device = NULL,
        .kbc_p1 = 0xff,
        .gpio = 0xffffffff,
        .gpio_acpi = 0xffffffff,
        .device = NULL,
        .fdc_device = NULL,
        .sio_device = NULL,
        .vid_device = NULL,
        .snd_device = NULL,
        .net_device = NULL
    },
    /* Award BIOS, PS2, EDO, SDRAM, 4 PCI, 4 ISA, VIA VT82C42N KBC */
    {
        .name = "[i430TX] Soltek SL-56A5",
        .internal_name = "56a5",
        .type = MACHINE_TYPE_SOCKET7,
        .chipset = MACHINE_CHIPSET_INTEL_430TX,
        .init = machine_at_56a5_init,
        .p1_handler = NULL,
        .gpio_handler = NULL,
        .available_flag = MACHINE_AVAILABLE,
        .gpio_acpi_handler = NULL,
        .cpu = {
            .package = CPU_PKG_SOCKET5_7,
            .block = CPU_BLOCK_NONE,
            .min_bus = 55000000,
            .max_bus = 75000000,
            .min_voltage = 2800,
            .max_voltage = 3520,
            .min_multi = 1.5,
            .max_multi = 5.5
        },
        .bus_flags = MACHINE_PS2_PCI | MACHINE_BUS_USB,
        .flags = MACHINE_IDE_DUAL | MACHINE_APM | MACHINE_ACPI | MACHINE_USB,
        .ram = {
            .min = 8192,
            .max = 262144,
            .step = 8192
        },
        .nvrmask = 255,
        .kbc_device = NULL,
        .kbc_p1 = 0xff,
        .gpio = 0xffffffff,
        .gpio_acpi = 0xffffffff,
        .device = NULL,
        .fdc_device = NULL,
        .sio_device = NULL,
        .vid_device = NULL,
        .snd_device = NULL,
        .net_device = NULL
    },
    /* [TEST] Has AMIKey 'H' KBC firmware. */
    {
        .name = "[i430TX] Supermicro P5MMS98",
        .internal_name = "p5mms98",
        .type = MACHINE_TYPE_SOCKET7,
        .chipset = MACHINE_CHIPSET_INTEL_430TX,
        .init = machine_at_p5mms98_init,
        .p1_handler = NULL,
        .gpio_handler = NULL,
        .available_flag = MACHINE_AVAILABLE,
        .gpio_acpi_handler = NULL,
        .cpu = {
            .package = CPU_PKG_SOCKET5_7,
            .block = CPU_BLOCK_NONE,
            .min_bus = 50000000,
            .max_bus = 66666667,
            .min_voltage = 2100,
            .max_voltage = 3520,
            .min_multi = 1.5,
            .max_multi = 3.0
        },
        .bus_flags = MACHINE_PS2_PCI | MACHINE_BUS_USB,
        .flags = MACHINE_IDE_DUAL | MACHINE_APM | MACHINE_ACPI | MACHINE_USB,
        .ram = {
            .min = 8192,
            .max = 262144,
            .step = 8192
        },
        .nvrmask = 255,
        .kbc_device = NULL,
        .kbc_p1 = 0xff,
        .gpio = 0xffffffff,
        .gpio_acpi = 0xffffffff,
        .device = NULL,
        .fdc_device = NULL,
        .sio_device = NULL,
        .vid_device = NULL,
        .snd_device = NULL,
        .net_device = NULL
    },
    /* [TEST] Has AMIKey 'H' KBC firmware. */
    {
        .name = "[i430TX] TriGem Richmond",
        .internal_name = "richmond",
        .type = MACHINE_TYPE_SOCKET7,
        .chipset = MACHINE_CHIPSET_INTEL_430TX,
        .init = machine_at_richmond_init,
        .p1_handler = NULL,
        .gpio_handler = NULL,
        .available_flag = MACHINE_AVAILABLE,
        .gpio_acpi_handler = NULL,
        .cpu = {
            .package = CPU_PKG_SOCKET5_7,
            .block = CPU_BLOCK_NONE,
            .min_bus = 50000000,
            .max_bus = 66666667,
            .min_voltage = 2100,
            .max_voltage = 3520,
            .min_multi = 1.5,
            .max_multi = 3.0
        },
        .bus_flags = MACHINE_PS2_PCI | MACHINE_BUS_USB,
        .flags = MACHINE_IDE_DUAL | MACHINE_APM | MACHINE_ACPI | MACHINE_USB,
        .ram = {
            .min = 8192,
            .max = 262144,
            .step = 8192
        },
        .nvrmask = 255,
        .kbc_device = NULL,
        .kbc_p1 = 0xff,
        .gpio = 0xffffffff,
        .gpio_acpi = 0xffffffff,
        .device = NULL,
        .fdc_device = NULL,
        .sio_device = NULL,
        .vid_device = NULL,
        .snd_device = NULL,
        .net_device = NULL
    },

    /* Apollo VPX */
    /* Has the VIA VT82C586B southbridge with on-chip KBC identical to the VIA
       VT82C42N. */
    {
        .name = "[VIA VPX] FIC VA-502",
        .internal_name = "ficva502",
        .type = MACHINE_TYPE_SOCKET7,
        .chipset = MACHINE_CHIPSET_VIA_APOLLO_VPX,
        .init = machine_at_ficva502_init,
        .p1_handler = NULL,
        .gpio_handler = NULL,
        .available_flag = MACHINE_AVAILABLE,
        .gpio_acpi_handler = NULL,
        .cpu = {
            .package = CPU_PKG_SOCKET5_7,
            .block = CPU_BLOCK_NONE,
            .min_bus = 50000000,
            .max_bus = 75000000,
            .min_voltage = 2800,
            .max_voltage = 3520,
            .min_multi = 1.5,
            .max_multi = 3.0
        },
        .bus_flags = MACHINE_PS2_PCI | MACHINE_BUS_USB,
        .flags = MACHINE_IDE_DUAL | MACHINE_APM | MACHINE_ACPI | MACHINE_USB,
        .ram = {
            .min = 8192,
            .max = 524288,
            .step = 8192
        },
        .nvrmask = 127,
        .kbc_device = NULL,
        .kbc_p1 = 0xff,
        .gpio = 0xffffffff,
        .gpio_acpi = 0xffffffff,
        .device = NULL,
        .fdc_device = NULL,
        .sio_device = NULL,
        .vid_device = NULL,
        .snd_device = NULL,
        .net_device = NULL
    },

    /* Apollo VP3 */
    /* Has the VIA VT82C586B southbridge with on-chip KBC identical to the VIA
       VT82C42N. */
    {
        .name = "[VIA VP3] FIC PA-2012",
        .internal_name = "ficpa2012",
        .type = MACHINE_TYPE_SOCKET7,
        .chipset = MACHINE_CHIPSET_VIA_APOLLO_VP3,
        .init = machine_at_ficpa2012_init,
        .p1_handler = NULL,
        .gpio_handler = NULL,
        .available_flag = MACHINE_AVAILABLE,
        .gpio_acpi_handler = NULL,
        .cpu = {
            .package = CPU_PKG_SOCKET5_7,
            .block = CPU_BLOCK_NONE,
            .min_bus = 55000000,
            .max_bus = 75000000,
            .min_voltage = 2100,
            .max_voltage = 3520,
            .min_multi = 1.5,
            .max_multi = 5.5
        },
        .bus_flags = MACHINE_PS2_AGP | MACHINE_BUS_USB,
        .flags = MACHINE_IDE_DUAL | MACHINE_APM | MACHINE_ACPI | MACHINE_USB,
        .ram = {
            .min = 8192,
            .max = 1048576,
            .step = 8192
        },
        .nvrmask = 127,
        .kbc_device = NULL,
        .kbc_p1 = 0xff,
        .gpio = 0xffffffff,
        .gpio_acpi = 0xffffffff,
        .device = NULL,
        .fdc_device = NULL,
        .sio_device = NULL,
        .vid_device = NULL,
        .snd_device = NULL,
        .net_device = NULL
    },

    /* SiS 5571 */
    /* Has the SiS 5571 chipset with on-chip KBC. */
    {
        .name = "[SiS 5571] Daewoo CB52X-SI",
        .internal_name = "cb52xsi",
        .type = MACHINE_TYPE_SOCKET7,
        .chipset = MACHINE_CHIPSET_SIS_5571,
        .init = machine_at_cb52xsi_init,
        .p1_handler = NULL,
        .gpio_handler = NULL,
        .available_flag = MACHINE_AVAILABLE,
        .gpio_acpi_handler = NULL,
        .cpu = {
            .package = CPU_PKG_SOCKET5_7,
            .block = CPU_BLOCK_NONE,
            .min_bus = 50000000,
            .max_bus = 75000000,
            .min_voltage = 2800,
            .max_voltage = 3520,
            .min_multi = 1.5,
            .max_multi = 3.0
        },
        .bus_flags = MACHINE_PS2_PCI | MACHINE_BUS_USB,
        .flags = MACHINE_IDE_DUAL | MACHINE_APM | MACHINE_USB,
        .ram = {
            .min = 8192,
            .max = 262144,
            .step = 8192
        },
        .nvrmask = 255,
        .kbc_device = NULL,
        .kbc_p1 = 0xff,
        .gpio = 0xffffffff,
        .gpio_acpi = 0xffffffff,
        .device = NULL,
        .fdc_device = NULL,
        .sio_device = NULL,
        .vid_device = NULL,
        .snd_device = NULL,
        .net_device = NULL
    },
    /* Has the SiS 5571 chipset with on-chip KBC. */
    {
        .name = "[SiS 5571] MSI MS-5146",
        .internal_name = "ms5146",
        .type = MACHINE_TYPE_SOCKET7,
        .chipset = MACHINE_CHIPSET_SIS_5571,
        .init = machine_at_ms5146_init,
        .p1_handler = NULL,
        .gpio_handler = NULL,
        .available_flag = MACHINE_AVAILABLE,
        .gpio_acpi_handler = NULL,
        .cpu = {
            .package = CPU_PKG_SOCKET5_7,
            .block = CPU_BLOCK_NONE,
            .min_bus = 50000000,
            .max_bus = 75000000,
            .min_voltage = 2800,
            .max_voltage = 3520,
            .min_multi = 1.5,
            .max_multi = 3.0
        },
        .bus_flags = MACHINE_PS2_PCI | MACHINE_BUS_USB,
        .flags = MACHINE_IDE_DUAL | MACHINE_APM | MACHINE_GAMEPORT | MACHINE_USB,
        .ram = {
            .min = 8192,
            .max = 262144,
            .step = 8192
        },
        .nvrmask = 255,
        .kbc_device = NULL,
        .kbc_p1 = 0xff,
        .gpio = 0xffffffff,
        .gpio_acpi = 0xffffffff,
        .device = NULL,
        .fdc_device = NULL,
        .sio_device = NULL,
        .vid_device = NULL,
        .snd_device = NULL,
        .net_device = NULL
    },
    /* Has the SiS 5571 chipset with on-chip KBC. */
    {
        .name = "[SiS 5571] Rise R534F",
        .internal_name = "r534f",
        .type = MACHINE_TYPE_SOCKET7,
        .chipset = MACHINE_CHIPSET_SIS_5571,
        .init = machine_at_r534f_init,
        .p1_handler = NULL,
        .gpio_handler = NULL,
        .available_flag = MACHINE_AVAILABLE,
        .gpio_acpi_handler = NULL,
        .cpu = {
            .package = CPU_PKG_SOCKET5_7,
            .block = CPU_BLOCK_NONE,
            .min_bus = 55000000,
            .max_bus = 83333333,
            .min_voltage = 2500,
            .max_voltage = 3520,
            .min_multi = 1.5,
            .max_multi = 3.0
        },
        .bus_flags = MACHINE_PS2_PCI | MACHINE_BUS_USB,
        .flags = MACHINE_IDE_DUAL | MACHINE_APM | MACHINE_USB,
        .ram = {
            .min = 8192,
            .max = 393216,
            .step = 8192
        },
        .nvrmask = 255,
        .kbc_device = NULL,
        .kbc_p1 = 0xff,
        .gpio = 0xffffffff,
        .gpio_acpi = 0xffffffff,
        .device = NULL,
        .fdc_device = NULL,
        .sio_device = NULL,
        .vid_device = NULL,
        .snd_device = NULL,
        .net_device = NULL
    },

    /* SiS 5581 */
    /* Has the SiS 5581 chipset with on-chip KBC. */
    {
        .name = "[SiS 5581] ASUS SP97-XV",
        .internal_name = "sp97xv",
        .type = MACHINE_TYPE_SOCKET7,
        .chipset = MACHINE_CHIPSET_SIS_5581,
        .init = machine_at_sp97xv_init,
        .p1_handler = NULL,
        .gpio_handler = NULL,
        .available_flag = MACHINE_AVAILABLE,
        .gpio_acpi_handler = NULL,
        .cpu = {
            .package = CPU_PKG_SOCKET5_7,
            .block = CPU_BLOCK_NONE,
            .min_bus = 50000000,
            .max_bus = 75000000,
            .min_voltage = 2500,
            .max_voltage = 3520,
            .min_multi = 1.5,
            .max_multi = 3.0
        },
        .bus_flags = MACHINE_PS2_PCI | MACHINE_BUS_USB,
        .flags = MACHINE_IDE_DUAL | MACHINE_APM | MACHINE_ACPI | MACHINE_USB,
        .ram = {
            .min = 8192,
            .max = 1572864,
            .step = 8192
        },
        .nvrmask = 255,
        .kbc_device = NULL,
        .kbc_p1 = 0xff,
        .gpio = 0xffffffff,
        .gpio_acpi = 0xffffffff,
        .device = NULL,
        .fdc_device = NULL,
        .sio_device = NULL,
        .vid_device = NULL,
        .snd_device = NULL,
        .net_device = NULL
    },
    /* Has the SiS 5581 chipset with on-chip KBC. */
    {
        .name = "[SiS 5581] BCM SQ-578",
        .internal_name = "sq578",
        .type = MACHINE_TYPE_SOCKET7,
        .chipset = MACHINE_CHIPSET_SIS_5581,
        .init = machine_at_sq578_init,
        .p1_handler = NULL,
        .gpio_handler = NULL,
        .available_flag = MACHINE_AVAILABLE,
        .gpio_acpi_handler = NULL,
        .cpu = {
            .package = CPU_PKG_SOCKET5_7,
            .block = CPU_BLOCK_NONE,
            .min_bus = 50000000,
            .max_bus = 75000000,
            .min_voltage = 2500,
            .max_voltage = 3520,
            .min_multi = 1.5,
            .max_multi = 3.0
        },
        .bus_flags = MACHINE_PS2_PCI | MACHINE_BUS_USB,
        .flags = MACHINE_IDE_DUAL | MACHINE_APM | MACHINE_ACPI | MACHINE_USB,
        .ram = {
            .min = 8192,
            .max = 1572864,
            .step = 8192
        },
        .nvrmask = 255,
        .kbc_device = NULL,
        .kbc_p1 = 0xff,
        .gpio = 0xffffffff,
        .gpio_acpi = 0xffffffff,
        .device = NULL,
        .fdc_device = NULL,
        .sio_device = NULL,
        .vid_device = NULL,
        .snd_device = NULL,
        .net_device = NULL
    },

    /* SiS 5591 */
    /* Has the SiS 5591 chipset with on-chip KBC. */
    {
        .name = "[SiS 5591] MSI MS-5172",
        .internal_name = "ms5172",
        .type = MACHINE_TYPE_SOCKET7,
        .chipset = MACHINE_CHIPSET_SIS_5591,
        .init = machine_at_ms5172_init,
        .p1_handler = NULL,
        .gpio_handler = NULL,
        .available_flag = MACHINE_AVAILABLE,
        .gpio_acpi_handler = NULL,
        .cpu = {
            .package = CPU_PKG_SOCKET5_7,
            .block = CPU_BLOCK_NONE,
            .min_bus = 50000000,
            .max_bus = 75000000,
            .min_voltage = 2500,
            .max_voltage = 3520,
            .min_multi = 1.5,
            .max_multi = 3.0
        },
        .bus_flags = MACHINE_PS2_AGP | MACHINE_BUS_USB,
        .flags = MACHINE_IDE_DUAL | MACHINE_APM | MACHINE_ACPI | MACHINE_USB,
        .ram = {
            .min = 8192,
            .max = 786432,
            .step = 8192
        },
        .nvrmask = 255,
        .kbc_device = NULL,
        .kbc_p1 = 0xff,
        .gpio = 0xffffffff,
        .gpio_acpi = 0xffffffff,
        .device = NULL,
        .fdc_device = NULL,
        .sio_device = NULL,
        .vid_device = NULL,
        .snd_device = NULL,
        .net_device = NULL
    },

    /* ALi ALADDiN IV+ */
    /* Has the ALi M1543 southbridge with on-chip KBC. */
    {
        .name = "[ALi ALADDiN IV+] MSI MS-5164",
        .internal_name = "ms5164",
        .type = MACHINE_TYPE_SOCKET7,
        .chipset = MACHINE_CHIPSET_ALI_ALADDIN_IV_PLUS,
        .init = machine_at_ms5164_init,
        .p1_handler = NULL,
        .gpio_handler = NULL,
        .available_flag = MACHINE_AVAILABLE,
        .gpio_acpi_handler = NULL,
        .cpu = {
            .package = CPU_PKG_SOCKET5_7,
            .block = CPU_BLOCK_NONE,
            .min_bus = 60000000,
            .max_bus = 83333333,
            .min_voltage = 2100,
            .max_voltage = 3520,
            .min_multi = 1.5,
            .max_multi = 3.0
        },
        .bus_flags = MACHINE_PS2_PCI | MACHINE_BUS_USB,
        .flags = MACHINE_IDE_DUAL | MACHINE_APM | MACHINE_ACPI | MACHINE_USB,
        .ram = {
            .min = 8192,
            .max = 1048576,
            .step = 8192
        },
        .nvrmask = 255,
        .kbc_device = NULL,
        .kbc_p1 = 0xff,
        .gpio = 0xffffffff,
        .gpio_acpi = 0xffffffff,
        .device = NULL,
        .fdc_device = NULL,
        .sio_device = NULL,
        .vid_device = NULL,
        .snd_device = NULL,
        .net_device = NULL
    },
    /* Has the ALi M1543 southbridge with on-chip KBC. */
    {
        .name = "[ALi ALADDiN IV+] PC Chips M560",
        .internal_name = "m560",
        .type = MACHINE_TYPE_SOCKET7,
        .chipset = MACHINE_CHIPSET_ALI_ALADDIN_IV_PLUS,
        .init = machine_at_m560_init,
        .p1_handler = NULL,
        .gpio_handler = NULL,
        .available_flag = MACHINE_AVAILABLE,
        .gpio_acpi_handler = NULL,
        .cpu = {
            .package = CPU_PKG_SOCKET5_7,
            .block = CPU_BLOCK_NONE,
            .min_bus = 50000000,
            .max_bus = 83333333,
            .min_voltage = 2500,
            .max_voltage = 3520,
            .min_multi = 1.5,
            .max_multi = 3.0
        },
        .bus_flags = MACHINE_PS2_PCI | MACHINE_BUS_USB,
        .flags = MACHINE_IDE_DUAL | MACHINE_APM | MACHINE_ACPI | MACHINE_USB,
        .ram = {
            .min = 8192,
            .max = 786432,
            .step = 8192
        },
        .nvrmask = 255,
        .kbc_device = NULL,
        .kbc_p1 = 0xff,
        .gpio = 0xffffffff,
        .gpio_acpi = 0xffffffff,
        .device = NULL,
        .fdc_device = NULL,
        .sio_device = NULL,
        .vid_device = NULL,
        .snd_device = NULL,
        .net_device = NULL
    },

    /* Super Socket 7 machines */
    /* ALi ALADDiN V */
    /* Has the ALi M1543C southbridge with on-chip KBC. */
    {
        .name = "[ALi ALADDiN V] ASUS P5A",
        .internal_name = "p5a",
        .type = MACHINE_TYPE_SOCKETS7,
        .chipset = MACHINE_CHIPSET_ALI_ALADDIN_V,
        .init = machine_at_p5a_init,
        .p1_handler = NULL,
        .gpio_handler = NULL,
        .available_flag = MACHINE_AVAILABLE,
        .gpio_acpi_handler = NULL,
        .cpu = {
            .package = CPU_PKG_SOCKET5_7,
            .block = CPU_BLOCK_NONE,
            .min_bus = 60000000,
            .max_bus = 120000000,
            .min_voltage = 2000,
            .max_voltage = 3520,
            .min_multi = 1.5,
            .max_multi = 5.5
        },
        .bus_flags = MACHINE_PS2_AGP | MACHINE_BUS_USB,
        .flags = MACHINE_IDE_DUAL | MACHINE_APM | MACHINE_ACPI | MACHINE_GAMEPORT | MACHINE_USB,
        .ram = {
            .min = 8192,
            .max = 1572864,
            .step = 8192
        },
        .nvrmask = 255,
        .kbc_device = NULL,
        .kbc_p1 = 0xff,
        .gpio = 0xffffffff,
        .gpio_acpi = 0xffffffff,
        .device = NULL,
        .fdc_device = NULL,
        .sio_device = NULL,
        .vid_device = NULL,
        .snd_device = NULL,
        .net_device = NULL
    },
    /* M1534c kbc */
    {
        .name = "[ALi ALADDiN V] Gateway Lucas",
        .internal_name = "gwlucas",
        .type = MACHINE_TYPE_SOCKETS7,
        .chipset = MACHINE_CHIPSET_ALI_ALADDIN_V,
        .init = machine_at_gwlucas_init,
        .p1_handler = NULL,
        .gpio_handler = NULL,
        .available_flag = MACHINE_AVAILABLE,
        .gpio_acpi_handler = NULL,
        .cpu = {
            .package = CPU_PKG_SOCKET5_7,
            .block = CPU_BLOCK_NONE,
            .min_bus = 66666667,
            .max_bus = 100000000,
            .min_voltage = 2000,
            .max_voltage = 3520,
            .min_multi = 1.5,
            .max_multi = 5.5
        },
        .bus_flags = MACHINE_PS2_PCIONLY | MACHINE_BUS_USB,
        .flags = MACHINE_IDE_DUAL | MACHINE_SOUND | MACHINE_APM | MACHINE_ACPI | MACHINE_GAMEPORT | MACHINE_USB, /* Has internal video: ATI 3D Rage Pro Turbo AGP and sound: Ensoniq ES1373 */
        .ram = {
            .min = 8192,
            .max = 262144,
            .step = 8192
        },
        .nvrmask = 255,
        .kbc_device = NULL,
        .kbc_p1 = 0xff,
        .gpio = 0xffffffff,
        .gpio_acpi = 0xffffffff,
        .device = NULL,
        .fdc_device = NULL,
        .sio_device = NULL,
        .vid_device = NULL,
        .snd_device = &es1373_onboard_device,
        .net_device = NULL
    },
    /* Has the ALi M1543C southbridge with on-chip KBC. */
    {
        .name = "[ALi ALADDiN V] Gigabyte GA-5AA",
        .internal_name = "5aa",
        .type = MACHINE_TYPE_SOCKETS7,
        .chipset = MACHINE_CHIPSET_ALI_ALADDIN_V,
        .init = machine_at_5aa_init,
        .p1_handler = NULL,
        .gpio_handler = NULL,
        .available_flag = MACHINE_AVAILABLE,
        .gpio_acpi_handler = NULL,
        .cpu = {
            .package = CPU_PKG_SOCKET5_7,
            .block = CPU_BLOCK_NONE,
            .min_bus = 66666667,
            .max_bus = 140000000,
            .min_voltage = 1300,
            .max_voltage = 3520,
            .min_multi = 1.5,
            .max_multi = 5.5
        },
        .bus_flags = MACHINE_PS2_AGP | MACHINE_BUS_USB,
        .flags = MACHINE_IDE_DUAL | MACHINE_APM | MACHINE_ACPI | MACHINE_USB,
        .ram = {
            .min = 8192,
            .max = 1572864,
            .step = 8192
        },
        .nvrmask = 255,
        .kbc_device = NULL,
        .kbc_p1 = 0xff,
        .gpio = 0xffffffff,
        .gpio_acpi = 0xffffffff,
        .device = NULL,
        .fdc_device = NULL,
        .sio_device = NULL,
        .vid_device = NULL,
        .snd_device = NULL,
        .net_device = NULL
    },
    /* Has the ALi M1543C southbridge with on-chip KBC. */
    {
        .name = "[ALi ALADDiN V] Gigabyte GA-5AX",
        .internal_name = "5ax",
        .type = MACHINE_TYPE_SOCKETS7,
        .chipset = MACHINE_CHIPSET_ALI_ALADDIN_V,
        .init = machine_at_5ax_init,
        .p1_handler = NULL,
        .gpio_handler = NULL,
        .available_flag = MACHINE_AVAILABLE,
        .gpio_acpi_handler = NULL,
        .cpu = {
            .package = CPU_PKG_SOCKET5_7,
            .block = CPU_BLOCK_NONE,
            .min_bus = 66666667,
            .max_bus = 140000000,
            .min_voltage = 1300,
            .max_voltage = 3520,
            .min_multi = 1.5,
            .max_multi = 5.5
        },
        .bus_flags = MACHINE_PS2_AGP | MACHINE_BUS_USB,
        .flags = MACHINE_IDE_DUAL | MACHINE_APM | MACHINE_ACPI | MACHINE_USB,
        .ram = {
            .min = 8192,
            .max = 1572864,
            .step = 8192
        },
        .nvrmask = 255,
        .kbc_device = NULL,
        .kbc_p1 = 0xff,
        .gpio = 0xffffffff,
        .gpio_acpi = 0xffffffff,
        .device = NULL,
        .fdc_device = NULL,
        .sio_device = NULL,
        .vid_device = NULL,
        .snd_device = NULL,
        .net_device = NULL
    },
    /* Is the exact same as the Matsonic MS6260S. Has the ALi M1543C southbridge
       with on-chip KBC. */
    {
        .name = "[ALi ALADDiN V] PC Chips M579",
        .internal_name = "m579",
        .type = MACHINE_TYPE_SOCKETS7,
        .chipset = MACHINE_CHIPSET_ALI_ALADDIN_V,
        .init = machine_at_m579_init,
        .p1_handler = NULL,
        .gpio_handler = NULL,
        .available_flag = MACHINE_AVAILABLE,
        .gpio_acpi_handler = NULL,
        .cpu = {
            .package = CPU_PKG_SOCKET5_7,
            .block = CPU_BLOCK_NONE,
            .min_bus = 66666667,
            .max_bus = 100000000,
            .min_voltage = 2000,
            .max_voltage = 3520,
            .min_multi = 1.5,
            .max_multi = 5.5
        },
        .bus_flags = MACHINE_PS2_AGP | MACHINE_BUS_USB,
        .flags = MACHINE_IDE_DUAL | MACHINE_APM | MACHINE_ACPI | MACHINE_USB,
        .ram = {
            .min = 8192,
            .max = 1572864,
            .step = 8192
        },
        .nvrmask = 255,
        .kbc_device = NULL,
        .kbc_p1 = 0xff,
        .gpio = 0xffffffff,
        .gpio_acpi = 0xffffffff,
        .device = NULL,
        .fdc_device = NULL,
        .sio_device = NULL,
        .vid_device = NULL,
        .snd_device = NULL,
        .net_device = NULL
    },
    /* Apollo MVP3 */
    /* Has the VIA VT82C586B southbridge with on-chip KBC identical to the VIA
       VT82C42N. */
    {
        .name = "[VIA MVP3] AOpen AX59 Pro",
        .internal_name = "ax59pro",
        .type = MACHINE_TYPE_SOCKETS7,
        .chipset = MACHINE_CHIPSET_VIA_APOLLO_MVP3,
        .init = machine_at_ax59pro_init,
        .p1_handler = NULL,
        .gpio_handler = NULL,
        .available_flag = MACHINE_AVAILABLE,
        .gpio_acpi_handler = NULL,
        .cpu = {
            .package = CPU_PKG_SOCKET5_7,
            .block = CPU_BLOCK_NONE,
            .min_bus = 66666667,
            .max_bus = 124242424,
            .min_voltage = 1300,
            .max_voltage = 3520,
            .min_multi = 1.5,
            .max_multi = 5.5
        },
        .bus_flags = MACHINE_PS2_AGP | MACHINE_BUS_USB,
        .flags = MACHINE_IDE_DUAL | MACHINE_APM | MACHINE_ACPI | MACHINE_USB,
        .ram = {
            .min = 8192,
            .max = 1048576,
            .step = 8192
        },
        .nvrmask = 255,
        .kbc_device = NULL,
        .kbc_p1 = 0xff,
        .gpio = 0xffffffff,
        .gpio_acpi = 0xffffffff,
        .device = NULL,
        .fdc_device = NULL,
        .sio_device = NULL,
        .vid_device = NULL,
        .snd_device = NULL,
        .net_device = NULL
    },
    /* Has the VIA VT82C586B southbridge with on-chip KBC identical to the VIA
       VT82C42N. */
    {
        .name = "[VIA MVP3] FIC VA-503+",
        .internal_name = "ficva503p",
        .type = MACHINE_TYPE_SOCKETS7,
        .chipset = MACHINE_CHIPSET_VIA_APOLLO_MVP3,
        .init = machine_at_mvp3_init,
        .p1_handler = NULL,
        .gpio_handler = NULL,
        .available_flag = MACHINE_AVAILABLE,
        .gpio_acpi_handler = NULL,
        .cpu = {
            .package = CPU_PKG_SOCKET5_7,
            .block = CPU_BLOCK_NONE,
            .min_bus = 66666667,
            .max_bus = 124242424,
            .min_voltage = 2000,
            .max_voltage = 3200,
            .min_multi = 1.5,
            .max_multi = 5.5
        },
        .bus_flags = MACHINE_PS2_AGP | MACHINE_BUS_USB,
        .flags = MACHINE_IDE_DUAL | MACHINE_APM | MACHINE_ACPI | MACHINE_USB,
        .ram = {
            .min = 8192,
            .max = 1048576,
            .step = 8192
        },
        .nvrmask = 255,
        .kbc_device = NULL,
        .kbc_p1 = 0xff,
        .gpio = 0xffffffff,
        .gpio_acpi = 0xffffffff,
        .device = NULL,
        .fdc_device = NULL,
        .sio_device = NULL,
        .vid_device = NULL,
        .snd_device = NULL,
        .net_device = NULL
    },
    /* Has the VIA VT82C686A southbridge with on-chip KBC identical to the VIA
       VT82C42N. */
    {
        .name = "[VIA MVP3] FIC VA-503A",
        .internal_name = "ficva503a",
        .type = MACHINE_TYPE_SOCKETS7,
        .chipset = MACHINE_CHIPSET_VIA_APOLLO_MVP3,
        .init = machine_at_ficva503a_init,
        .p1_handler = NULL,
        .gpio_handler = NULL,
        .available_flag = MACHINE_AVAILABLE,
        .gpio_acpi_handler = NULL,
        .cpu = {
            .package = CPU_PKG_SOCKET5_7,
            .block = CPU_BLOCK_NONE,
            .min_bus = 66666667,
            .max_bus = 124242424,
            .min_voltage = 1800,
            .max_voltage = 3100,
            .min_multi = 1.5,
            .max_multi = 5.5
        },
        .bus_flags = MACHINE_PS2_A97 | MACHINE_BUS_USB,
        .flags = MACHINE_IDE_DUAL | MACHINE_SOUND | MACHINE_APM | MACHINE_ACPI | MACHINE_GAMEPORT | MACHINE_USB,
        .ram = {
            .min = 8192,
            .max = 786432,
            .step = 8192
        },
        .nvrmask = 255,
        .kbc_device = NULL,
        .kbc_p1 = 0xff,
        .gpio = 0xffffffff,
        .gpio_acpi = 0xffffffff,
        .device = NULL,
        .fdc_device = NULL,
        .sio_device = NULL,
        .vid_device = NULL,
        .snd_device = NULL,
        .net_device = NULL
    },
    /* Has the VIA VT82C686A southbridge with on-chip KBC identical to the VIA
       VT82C42N. */
    {
        .name = "[VIA MVP3] Soyo 5EMA PRO",
        .internal_name = "5emapro",
        .type = MACHINE_TYPE_SOCKETS7,
        .chipset = MACHINE_CHIPSET_VIA_APOLLO_MVP3,
        .init = machine_at_5emapro_init,
        .p1_handler = NULL,
        .gpio_handler = NULL,
        .available_flag = MACHINE_AVAILABLE,
        .gpio_acpi_handler = NULL,
        .cpu = {
            .package = CPU_PKG_SOCKET5_7,
            .block = CPU_BLOCK_NONE,
            .min_bus = 66666667,
            .max_bus = 124242424,
            .min_voltage = 2000,
            .max_voltage = 3520,
            .min_multi = 1.5,
            .max_multi = 5.5
        },
        .bus_flags = MACHINE_PS2_AGP | MACHINE_BUS_USB,
        .flags = MACHINE_IDE_DUAL | MACHINE_APM | MACHINE_ACPI | MACHINE_USB,
        .ram = {
            .min = 8192,
            .max = 786432,
            .step = 8192
        },
        .nvrmask = 255,
        .kbc_device = NULL,
        .kbc_p1 = 0xff,
        .gpio = 0xffffffff,
        .gpio_acpi = 0xffffffff,
        .device = NULL,
        .fdc_device = NULL,
        .sio_device = NULL,
        .vid_device = NULL,
        .snd_device = NULL,
        .net_device = NULL
    },

    /* SiS 5591 */
    /* Has the SiS 5591 chipset with on-chip KBC. */
    {
        .name = "[SiS 5591] Gigabyte GA-5SG100",
        .internal_name = "5sg100",
        .type = MACHINE_TYPE_SOCKETS7,
        .chipset = MACHINE_CHIPSET_SIS_5591,
        .init = machine_at_5sg100_init,
        .p1_handler = NULL,
        .gpio_handler = NULL,
        .available_flag = MACHINE_AVAILABLE,
        .gpio_acpi_handler = NULL,
        .cpu = {
            .package = CPU_PKG_SOCKET5_7,
            .block = CPU_BLOCK_NONE,
            .min_bus = 66666667,
            .max_bus = 100000000,
            .min_voltage = 2000,
            .max_voltage = 3520,
            .min_multi = 1.5,
            .max_multi = 5.5
        },
        .bus_flags = MACHINE_PS2_AGP | MACHINE_BUS_USB,
        .flags = MACHINE_IDE_DUAL | MACHINE_APM | MACHINE_ACPI | MACHINE_USB,
        .ram = {
            .min = 8192,
            .max = 786432,
            .step = 8192
        },
        .nvrmask = 255,
        .kbc_device = NULL,
        .kbc_p1 = 0xff,
        .gpio = 0xffffffff,
        .gpio_acpi = 0xffffffff,
        .device = NULL,
        .fdc_device = NULL,
        .sio_device = NULL,
        .vid_device = NULL,
        .snd_device = NULL,
        .net_device = NULL
    },

    /* Socket 8 machines */
    /* 450KX */
    /* This has an AMIKey-2, which is an updated version of type 'H'. */
    {
        .name = "[i450KX] AOpen AP61",
        .internal_name = "ap61",
        .type = MACHINE_TYPE_SOCKET8,
        .chipset = MACHINE_CHIPSET_INTEL_450KX,
        .init = machine_at_ap61_init,
        .p1_handler = NULL,
        .gpio_handler = NULL,
        .available_flag = MACHINE_AVAILABLE,
        .gpio_acpi_handler = NULL,
        .cpu = {
            .package = CPU_PKG_SOCKET8,
            .block = CPU_BLOCK_NONE,
            .min_bus = 60000000,
            .max_bus = 66666667,
            .min_voltage = 2100,
            .max_voltage = 3500,
            .min_multi = 1.5,
            .max_multi = 8.0
        },
        .bus_flags = MACHINE_PS2_PCI,
        .flags = MACHINE_IDE_DUAL | MACHINE_APM,
        .ram = {
            .min = 8192,
            .max = 524288,
            .step = 8192
        },
        .nvrmask = 127,
        .kbc_device = NULL,
        .kbc_p1 = 0xff,
        .gpio = 0xffffffff,
        .gpio_acpi = 0xffffffff,
        .device = NULL,
        .fdc_device = NULL,
        .sio_device = NULL,
        .vid_device = NULL,
        .snd_device = NULL,
        .net_device = NULL
    },
    /* This has an AMIKey-2, which is an updated version of type 'H'. */
    {
        .name = "[i450KX] ASUS P/I-P6RP4",
        .internal_name = "p6rp4",
        .type = MACHINE_TYPE_SOCKET8,
        .chipset = MACHINE_CHIPSET_INTEL_450KX,
        .init = machine_at_p6rp4_init,
        .p1_handler = NULL,
        .gpio_handler = NULL,
        .available_flag = MACHINE_AVAILABLE,
        .gpio_acpi_handler = NULL,
        .cpu = {
            .package = CPU_PKG_SOCKET8,
            .block = CPU_BLOCK_NONE,
            .min_bus = 60000000,
            .max_bus = 66666667,
            .min_voltage = 2100,
            .max_voltage = 3500,
            .min_multi = 1.5,
            .max_multi = 8.0
        },
        .bus_flags = MACHINE_PS2_PCI, /* Machine has AMB */
        .flags = MACHINE_IDE_DUAL | MACHINE_APM,
        .ram = {
            .min = 8192,
            .max = 524288,
            .step = 8192
        },
        .nvrmask = 127,
        .kbc_device = NULL,
        .kbc_p1 = 0xff,
        .gpio = 0xffffffff,
        .gpio_acpi = 0xffffffff,
        .device = NULL,
        .fdc_device = NULL,
        .sio_device = NULL,
        .vid_device = NULL,
        .snd_device = NULL,
        .net_device = NULL
    },

    /* 440FX */
    /* Has a SM(S)C FDC37C935 Super I/O chip with on-chip KBC with Phoenix
       MultiKey/42 (version 1.38) KBC firmware. */
    {
        .name = "[i440FX] Acer V60N",
        .internal_name = "acerv60n",
        .type = MACHINE_TYPE_SOCKET8,
        .chipset = MACHINE_CHIPSET_INTEL_440FX,
        .init = machine_at_acerv60n_init,
        .p1_handler = NULL,
        .gpio_handler = NULL,
        .available_flag = MACHINE_AVAILABLE,
        .gpio_acpi_handler = NULL,
        .cpu = {
            .package = CPU_PKG_SOCKET8,
            .block = CPU_BLOCK_NONE,
            .min_bus = 60000000,
            .max_bus = 66666667,
            .min_voltage = 2500,
            .max_voltage = 3500,
            .min_multi = 1.5,
            .max_multi = 8.0
        },
        .bus_flags = MACHINE_PS2_PCI | MACHINE_BUS_USB,
        .flags = MACHINE_IDE_DUAL | MACHINE_APM | MACHINE_USB,
        .ram = {
            .min = 8192,
            .max = 786432,
            .step = 8192
        },
        .nvrmask = 511,
        .kbc_device = NULL,
        .kbc_p1 = 0xff,
        .gpio = 0xffffffff,
        .gpio_acpi = 0xffffffff,
        .device = NULL,
        .fdc_device = NULL,
        .sio_device = NULL,
        .vid_device = NULL,
        .snd_device = NULL,
        .net_device = NULL
    },
    /* The base board has a Holtek HT6542B with AMIKey-2 (updated 'H') KBC firmware. */
    {
        .name = "[i440FX] ASUS P/I-P65UP5 (C-P6ND)",
        .internal_name = "p65up5_cp6nd",
        .type = MACHINE_TYPE_SOCKET8,
        .chipset = MACHINE_CHIPSET_INTEL_440FX,
        .init = machine_at_p65up5_cp6nd_init,
        .p1_handler = NULL,
        .gpio_handler = NULL,
        .available_flag = MACHINE_AVAILABLE,
        .gpio_acpi_handler = NULL,
        .cpu = {
            .package = CPU_PKG_SOCKET8,
            .block = CPU_BLOCK_NONE,
            .min_bus = 60000000,
            .max_bus = 66666667,
            .min_voltage = 2100,
            .max_voltage = 3500,
            .min_multi = 1.5,
            .max_multi = 8.0
        },
        .bus_flags = MACHINE_PS2_PCI | MACHINE_BUS_USB, /* Machine has AMB */
        .flags = MACHINE_IDE_DUAL | MACHINE_APM | MACHINE_USB,
        .ram = {
            .min = 8192,
            .max = 1048576,
            .step = 8192
        },
        .nvrmask = 127,
        .kbc_device = NULL,
        .kbc_p1 = 0xff,
        .gpio = 0xffffffff,
        .gpio_acpi = 0xffffffff,
        .device = NULL,
        .fdc_device = NULL,
        .sio_device = NULL,
        .vid_device = NULL,
        .snd_device = NULL,
        .net_device = NULL
    },
    /* Has a VIA VT82C42N with likely AMIKey 'F' KBC firmware. */
    {
        .name = "[i440FX] Biostar MB-8600TTC",
        .internal_name = "8600ttc",
        .type = MACHINE_TYPE_SOCKET8,
        .chipset = MACHINE_CHIPSET_INTEL_440FX,
        .init = machine_at_8600ttc_init,
        .p1_handler = NULL,
        .gpio_handler = NULL,
        .available_flag = MACHINE_AVAILABLE,
        .gpio_acpi_handler = NULL,
        .cpu = {
            .package = CPU_PKG_SOCKET8,
            .block = CPU_BLOCK_NONE,
            .min_bus = 50000000,
            .max_bus = 66666667,
            .min_voltage = 2900,
            .max_voltage = 3300,
            .min_multi = 1.5,
            .max_multi = 5.5
        },
        .bus_flags = MACHINE_PS2_PCI | MACHINE_BUS_USB,
        .flags = MACHINE_IDE_DUAL | MACHINE_APM | MACHINE_USB,
        .ram = {
            .min = 8192,
            .max = 524288,
            .step = 8192
        },
        .nvrmask = 127,
        .kbc_device = NULL,
        .kbc_p1 = 0xff,
        .gpio = 0xffffffff,
        .gpio_acpi = 0xffffffff,
        .device = NULL,
        .fdc_device = NULL,
        .sio_device = NULL,
        .vid_device = NULL,
        .snd_device = NULL,
        .net_device = NULL
    },
    /* It's a Intel VS440FX with a Gateway 2000 OEM BIOS */
    {
        .name = "[i440FX] Gateway 2000 Venus",
        .internal_name = "gw2kvenus",
        .type = MACHINE_TYPE_SOCKET8,
        .chipset = MACHINE_CHIPSET_INTEL_440FX,
        .init = machine_at_gw2kvenus_init,
        .p1_handler = NULL,
        .gpio_handler = NULL,
        .available_flag = MACHINE_AVAILABLE,
        .gpio_acpi_handler = NULL,
        .cpu = {
            .package = CPU_PKG_SOCKET8,
            .block = CPU_BLOCK_NONE,
            .min_bus = 60000000,
            .max_bus = 66666667,
            .min_voltage = 2100,
            .max_voltage = 3500,
            .min_multi = 2.0,
            .max_multi = 3.5
        },
        .bus_flags = MACHINE_PS2_PCI | MACHINE_BUS_USB,
        .flags = MACHINE_IDE_DUAL | MACHINE_APM | MACHINE_GAMEPORT | MACHINE_USB,
        .ram = {
            .min = 8192,
            .max = 524288,
            .step = 8192
        },
        .nvrmask = 127,
        .kbc_device = NULL,
        .kbc_p1 = 0xff,
        .gpio = 0xffffffff,
        .gpio_acpi = 0xffffffff,
        .device = NULL,
        .fdc_device = NULL,
        .sio_device = NULL,
        .vid_device = NULL,
        .snd_device = NULL,
        .net_device = NULL
    },
    /* Has the AMIKey-2 (updated 'H') KBC firmware. */
    {
        .name = "[i440FX] Gigabyte GA-686NX",
        .internal_name = "686nx",
        .type = MACHINE_TYPE_SOCKET8,
        .chipset = MACHINE_CHIPSET_INTEL_440FX,
        .init = machine_at_686nx_init,
        .p1_handler = NULL,
        .gpio_handler = NULL,
        .available_flag = MACHINE_AVAILABLE,
        .gpio_acpi_handler = NULL,
        .cpu = {
            .package = CPU_PKG_SOCKET8,
            .block = CPU_BLOCK_NONE,
            .min_bus = 60000000,
            .max_bus = 66666667,
            .min_voltage = 2100,
            .max_voltage = 3500,
            .min_multi = 1.5,
            .max_multi = 5.5
        },
        .bus_flags = MACHINE_PS2_PCI | MACHINE_BUS_USB,
        .flags = MACHINE_IDE_DUAL | MACHINE_APM | MACHINE_USB,
        .ram = {
            .min = 8192,
            .max = 524288,
            .step = 8192
        },
        .nvrmask = 127,
        .kbc_device = NULL,
        .kbc_p1 = 0xff,
        .gpio = 0xffffffff,
        .gpio_acpi = 0xffffffff,
        .device = NULL,
        .fdc_device = NULL,
        .sio_device = NULL,
        .vid_device = NULL,
        .snd_device = NULL,
        .net_device = NULL
    },
    /* According to tests from real hardware: This has AMI MegaKey KBC firmware on the
       PC87306 Super I/O chip, command 0xA1 returns '5'.
       Command 0xA0 copyright string: (C)1994 AMI . */
    {
        .name = "[i440FX] Intel AP440FX",
        .internal_name = "ap440fx",
        .type = MACHINE_TYPE_SOCKET8,
        .chipset = MACHINE_CHIPSET_INTEL_440FX,
        .init = machine_at_ap440fx_init,
        .p1_handler = NULL,
        .gpio_handler = NULL,
        .available_flag = MACHINE_AVAILABLE,
        .gpio_acpi_handler = NULL,
        .cpu = {
            .package = CPU_PKG_SOCKET8,
            .block = CPU_BLOCK_NONE,
            .min_bus = 60000000,
            .max_bus = 66666667,
            .min_voltage = 2100,
            .max_voltage = 3500,
            .min_multi = 2.0,
            .max_multi = 3.5
        },
        .bus_flags = MACHINE_PS2_PCI | MACHINE_BUS_USB,
        .flags = MACHINE_IDE_DUAL | MACHINE_APM | MACHINE_AV | MACHINE_USB, /* Machine has internal video: S3 ViRGE/DX and sound: Crystal CS4236B */
        .ram = {
            .min = 8192,
            .max = 524288,
            .step = 8192
        },
        .nvrmask = 127,
        .kbc_device = NULL,
        .kbc_p1 = 0xff,
        .gpio = 0xffffffff,
        .gpio_acpi = 0xffffffff,
        .device = NULL,
        .fdc_device = NULL,
        .sio_device = NULL,
        .vid_device = &s3_virge_325_onboard_pci_device,
        .snd_device = &cs4236b_device,
        .net_device = NULL
    },
    /* According to tests from real hardware: This has AMI MegaKey KBC firmware on the
       PC87306 Super I/O chip, command 0xA1 returns '5'.
       Command 0xA0 copyright string: (C)1994 AMI . */
    {
        .name = "[i440FX] Intel VS440FX",
        .internal_name = "vs440fx",
        .type = MACHINE_TYPE_SOCKET8,
        .chipset = MACHINE_CHIPSET_INTEL_440FX,
        .init = machine_at_vs440fx_init,
        .p1_handler = NULL,
        .gpio_handler = NULL,
        .available_flag = MACHINE_AVAILABLE,
        .gpio_acpi_handler = NULL,
        .cpu = {
            .package = CPU_PKG_SOCKET8,
            .block = CPU_BLOCK_NONE,
            .min_bus = 60000000,
            .max_bus = 66666667,
            .min_voltage = 2100,
            .max_voltage = 3500,
            .min_multi = 2.0,
            .max_multi = 3.5
        },
        .bus_flags = MACHINE_PS2_PCI | MACHINE_BUS_USB,
        .flags = MACHINE_IDE_DUAL | MACHINE_APM | MACHINE_SOUND | MACHINE_GAMEPORT | MACHINE_USB,
        .ram = {
            .min = 8192,
            .max = 524288,
            .step = 8192
        },
        .nvrmask = 127,
        .kbc_device = NULL,
        .kbc_p1 = 0xff,
        .gpio = 0xffffffff,
        .gpio_acpi = 0xffffffff,
        .device = NULL,
        .fdc_device = NULL,
        .sio_device = NULL,
        .vid_device = NULL,
        .snd_device = &cs4236b_device,
        .net_device = NULL
    },
    /* Has the AMIKey-2 (updated 'H') KBC firmware. */
    {
        .name = "[i440FX] LG IBM Multinet x61 (MSI MS-6106)",
        .internal_name = "lgibmx61",
        .type = MACHINE_TYPE_SOCKET8,
        .chipset = MACHINE_CHIPSET_INTEL_440FX,
        .init = machine_at_lgibmx61_init,
        .p1_handler = NULL,
        .gpio_handler = NULL,
        .available_flag = MACHINE_AVAILABLE,
        .gpio_acpi_handler = NULL,
        .cpu = {
            .package = CPU_PKG_SOCKET8,
            .block = CPU_BLOCK_NONE,
            .min_bus = 60000000,
            .max_bus = 66666667,
            .min_voltage = 2500,
            .max_voltage = 3500,
            .min_multi = 1.5,
            .max_multi = 8.0
        },
        .bus_flags = MACHINE_PS2_PCI | MACHINE_BUS_USB,
        .flags = MACHINE_IDE_DUAL | MACHINE_APM | MACHINE_USB, /* Machine has internal SCSI: Adaptec AIC-78xx */
        .ram = {
            .min = 40960,
            .max = 524288,
            .step = 8192
        },
        .nvrmask = 127,
        .kbc_device = NULL,
        .kbc_p1 = 0xff,
        .gpio = 0xffffffff,
        .gpio_acpi = 0xffffffff,
        .device = NULL,
        .fdc_device = NULL,
        .sio_device = NULL,
        .vid_device = NULL,
        .snd_device = NULL,
        .net_device = NULL
    },
    /* Has a SM(S)C FDC37C935 Super I/O chip with on-chip KBC with Phoenix
       MultiKey/42 (version 1.38) KBC firmware. */
    {
        .name = "[i440FX] Micronics M6Mi",
        .internal_name = "m6mi",
        .type = MACHINE_TYPE_SOCKET8,
        .chipset = MACHINE_CHIPSET_INTEL_440FX,
        .init = machine_at_m6mi_init,
        .p1_handler = NULL,
        .gpio_handler = NULL,
        .available_flag = MACHINE_AVAILABLE,
        .gpio_acpi_handler = NULL,
        .cpu = {
            .package = CPU_PKG_SOCKET8,
            .block = CPU_BLOCK_NONE,
            .min_bus = 60000000,
            .max_bus = 66666667,
            .min_voltage = 2900,
            .max_voltage = 3300,
            .min_multi = 1.5,
            .max_multi = 8.0
        },
        .bus_flags = MACHINE_PS2_PCI | MACHINE_BUS_USB,
        .flags = MACHINE_IDE_DUAL | MACHINE_APM | MACHINE_GAMEPORT | MACHINE_USB,
        .ram = {
            .min = 8192,
            .max = 786432,
            .step = 8192
        },
        .nvrmask = 511,
        .kbc_device = NULL,
        .kbc_p1 = 0xff,
        .gpio = 0xffffffff,
        .gpio_acpi = 0xffffffff,
        .device = NULL,
        .fdc_device = NULL,
        .sio_device = NULL,
        .vid_device = NULL,
        .snd_device = NULL,
        .net_device = NULL
    },
    /* Has a VIA VT82C42N KBC with likely AMI MegaKey firmware. */
    {
        .name = "[i440FX] PC Partner MB600N",
        .internal_name = "mb600n",
        .type = MACHINE_TYPE_SOCKET8,
        .chipset = MACHINE_CHIPSET_INTEL_440FX,
        .init = machine_at_mb600n_init,
        .p1_handler = NULL,
        .gpio_handler = NULL,
        .available_flag = MACHINE_AVAILABLE,
        .gpio_acpi_handler = NULL,
        .cpu = {
            .package = CPU_PKG_SOCKET8,
            .block = CPU_BLOCK_NONE,
            .min_bus = 60000000,
            .max_bus = 66666667,
            .min_voltage = 2100,
            .max_voltage = 3500,
            .min_multi = 1.5,
            .max_multi = 8.0
        },
        .bus_flags = MACHINE_PS2_PCI | MACHINE_BUS_USB,
        .flags = MACHINE_IDE_DUAL | MACHINE_APM | MACHINE_USB,
        .ram = {
            .min = 8192,
            .max = 524288,
            .step = 8192
        },
        .nvrmask = 127,
        .kbc_device = NULL,
        .kbc_p1 = 0xff,
        .gpio = 0xffffffff,
        .gpio_acpi = 0xffffffff,
        .device = NULL,
        .fdc_device = NULL,
        .sio_device = NULL,
        .vid_device = NULL,
        .snd_device = NULL,
        .net_device = NULL
    },

    /* Slot 1 machines */
    /* ALi ALADDiN V */
    /* Has the ALi M1543C southbridge with on-chip KBC. */
    {
        .name = "[ALi ALADDiN-PRO II] PC Chips M729",
        .internal_name = "m729",
        .type = MACHINE_TYPE_SLOT1,
        .chipset = MACHINE_CHIPSET_ALI_ALADDIN_PRO_II,
        .init = machine_at_m729_init,
        .p1_handler = NULL,
        .gpio_handler = NULL,
        .available_flag = MACHINE_AVAILABLE,
        .gpio_acpi_handler = NULL,
        .cpu = {
            .package = CPU_PKG_SLOT1,
            .block = CPU_BLOCK_NONE,
            .min_bus = 66666667,
            .max_bus = 100000000,
            .min_voltage = 1800,
            .max_voltage = 3500,
            .min_multi = 1.5,
            .max_multi = 8.0
        },
        .bus_flags = MACHINE_PS2_AGP | MACHINE_BUS_USB,
        .flags = MACHINE_IDE_DUAL | MACHINE_APM | MACHINE_ACPI | MACHINE_GAMEPORT | MACHINE_USB, /* Machine has internal sound: C-Media CMI8330 */
        .ram = {
            .min = 8192,
            .max = 1572864,
            .step = 8192
        },
        .nvrmask = 255,
        .kbc_device = NULL,
        .kbc_p1 = 0xff,
        .gpio = 0xffffffff,
        .gpio_acpi = 0xffffffff,
        .device = NULL,
        .fdc_device = NULL,
        .sio_device = NULL,
        .vid_device = NULL,
        .snd_device = NULL,
        .net_device = NULL
    },

    /* 440FX */
    /* The base board has a Holtek HT6542B KBC with AMIKey-2 (updated 'H') KBC firmware. */
    {
        .name = "[i440FX] ASUS P/I-P65UP5 (C-PKND)",
        .internal_name = "p65up5_cpknd",
        .type = MACHINE_TYPE_SLOT1,
        .chipset = MACHINE_CHIPSET_INTEL_440FX,
        .init = machine_at_p65up5_cpknd_init,
        .p1_handler = NULL,
        .gpio_handler = NULL,
        .available_flag = MACHINE_AVAILABLE,
        .gpio_acpi_handler = NULL,
        .cpu = {
            .package = CPU_PKG_SLOT1,
            .block = CPU_BLOCK_NONE,
            .min_bus = 50000000,
            .max_bus = 66666667,
            .min_voltage = 1800,
            .max_voltage = 3500,
            .min_multi = 1.5,
            .max_multi = 8.0
        },
        .bus_flags = MACHINE_PS2_PCI | MACHINE_BUS_USB,
        .flags = MACHINE_IDE_DUAL | MACHINE_APM | MACHINE_USB,
        .ram = {
            .min = 8192,
            .max = 1048576,
            .step = 8192
        },
        .nvrmask = 127,
        .kbc_device = NULL,
        .kbc_p1 = 0xff,
        .gpio = 0xffffffff,
        .gpio_acpi = 0xffffffff,
        .device = NULL,
        .fdc_device = NULL,
        .sio_device = NULL,
        .vid_device = NULL,
        .snd_device = NULL,
        .net_device = NULL
    },
    /* This has a Holtek KBC and the BIOS does not send a single non-standard KBC command, so it
       must be an ASIC that clones the standard IBM PS/2 KBC. */
    {
        .name = "[i440FX] ASUS KN97",
        .internal_name = "kn97",
        .type = MACHINE_TYPE_SLOT1,
        .chipset = MACHINE_CHIPSET_INTEL_440FX,
        .init = machine_at_kn97_init,
        .p1_handler = NULL,
        .gpio_handler = NULL,
        .available_flag = MACHINE_AVAILABLE,
        .gpio_acpi_handler = NULL,
        .cpu = {
            .package = CPU_PKG_SLOT1,
            .block = CPU_BLOCK_NONE,
            .min_bus = 60000000,
            .max_bus = 83333333,
            .min_voltage = 1800,
            .max_voltage = 3500,
            .min_multi = 1.5,
            .max_multi = 8.0
        },
        .bus_flags = MACHINE_PS2_PCI | MACHINE_BUS_USB,
        .flags = MACHINE_IDE_DUAL | MACHINE_APM | MACHINE_USB,
        .ram = {
            .min = 8192,
            .max = 786432,
            .step = 8192
        },
        .nvrmask = 127,
        .kbc_device = NULL,
        .kbc_p1 = 0xff,
        .gpio = 0xffffffff,
        .gpio_acpi = 0xffffffff,
        .device = NULL,
        .fdc_device = NULL,
        .sio_device = NULL,
        .vid_device = NULL,
        .snd_device = NULL,
        .net_device = NULL
    },

    /* 440LX */
    /* Has a Winbond W83977TF Super I/O chip with on-chip KBC with AMIKey-2 KBC
       firmware. */
    {
        .name = "[i440LX] ABIT LX6",
        .internal_name = "lx6",
        .type = MACHINE_TYPE_SLOT1,
        .chipset = MACHINE_CHIPSET_INTEL_440LX,
        .init = machine_at_lx6_init,
        .p1_handler = NULL,
        .gpio_handler = NULL,
        .available_flag = MACHINE_AVAILABLE,
        .gpio_acpi_handler = NULL,
        .cpu = {
            .package = CPU_PKG_SLOT1,
            .block = CPU_BLOCK_NONE,
            .min_bus = 60000000,
            .max_bus = 83333333,
            .min_voltage = 1500,
            .max_voltage = 3500,
            .min_multi = 2.0,
            .max_multi = 5.5
        },
        .bus_flags = MACHINE_PS2_AGP | MACHINE_BUS_USB,
        .flags = MACHINE_IDE_DUAL | MACHINE_APM | MACHINE_ACPI | MACHINE_USB,
        .ram = {
            .min = 8192,
            .max = 1048576,
            .step = 8192
        },
        .nvrmask = 255,
        .kbc_device = NULL,
        .kbc_p1 = 0xff,
        .gpio = 0xffffffff,
        .gpio_acpi = 0xffffffff,
        .device = NULL,
        .fdc_device = NULL,
        .sio_device = NULL,
        .vid_device = NULL,
        .snd_device = NULL,
        .net_device = NULL
    },
    /* Has a SM(S)C FDC37C935 Super I/O chip with on-chip KBC with Phoenix
       MultiKey/42 (version 1.38) KBC firmware. */
    {
        .name = "[i440LX] Micronics Spitfire",
        .internal_name = "spitfire",
        .type = MACHINE_TYPE_SLOT1,
        .chipset = MACHINE_CHIPSET_INTEL_440LX,
        .init = machine_at_spitfire_init,
        .p1_handler = NULL,
        .gpio_handler = NULL,
        .available_flag = MACHINE_AVAILABLE,
        .gpio_acpi_handler = NULL,
        .cpu = {
            .package = CPU_PKG_SLOT1,
            .block = CPU_BLOCK_NONE,
            .min_bus = 66666667,
            .max_bus = 66666667,
            .min_voltage = 1800,
            .max_voltage = 3500,
            .min_multi = 1.5,
            .max_multi = 8.0
        },
        .bus_flags = MACHINE_PS2_AGP | MACHINE_BUS_USB,
        .flags = MACHINE_IDE_DUAL | MACHINE_APM | MACHINE_ACPI | MACHINE_USB,
        .ram = {
            .min = 8192,
            .max = 1048576,
            .step = 8192
        },
        .nvrmask = 255,
        .kbc_device = NULL,
        .kbc_p1 = 0xff,
        .gpio = 0xffffffff,
        .gpio_acpi = 0xffffffff,
        .device = NULL,
        .fdc_device = NULL,
        .sio_device = NULL,
        .vid_device = NULL,
        .snd_device = NULL,
        .net_device = NULL
    },
    /* Has a SM(S)C FDC37C67x Super I/O chip with on-chip KBC with Phoenix or
       AMIKey-2 KBC firmware. */
    {
        .name = "[i440LX] NEC Mate NX MA30D/23D",
        .internal_name = "ma30d",
        .type = MACHINE_TYPE_SLOT1,
        .chipset = MACHINE_CHIPSET_INTEL_440LX,
        .init = machine_at_ma30d_init,
        .p1_handler = NULL,
        .gpio_handler = NULL,
        .available_flag = MACHINE_AVAILABLE,
        .gpio_acpi_handler = NULL,
        .cpu = {
            .package = CPU_PKG_SLOT1,
            .block = CPU_BLOCK_NONE,
            .min_bus = 66666667,
            .max_bus = 66666667,
            .min_voltage = 1800,
            .max_voltage = 3500,
            .min_multi = 1.5,
            .max_multi = 8.0
        },
        .bus_flags = MACHINE_PS2_PCI | MACHINE_BUS_USB,
        .flags = MACHINE_IDE_DUAL | MACHINE_APM | MACHINE_ACPI | MACHINE_USB,
        .ram = {
            .min = 8192,
            .max = 786432,
            .step = 8192
        },
        .nvrmask = 255,
        .kbc_device = NULL,
        .kbc_p1 = 0xff,
        .gpio = 0xffffffff,
        .gpio_acpi = 0xffffffff,
        .device = NULL,
        .fdc_device = NULL,
        .sio_device = NULL,
        .vid_device = NULL,
        .snd_device = NULL,
        .net_device = NULL
    },

    /* 440EX */
    /* Has a Winbond W83977TF Super I/O chip with on-chip KBC with AMIKey-2 KBC
       firmware. */
    {
        .name = "[i440EX] QDI EXCELLENT II",
        .internal_name = "p6i440e2",
        .type = MACHINE_TYPE_SLOT1,
        .chipset = MACHINE_CHIPSET_INTEL_440EX,
        .init = machine_at_p6i440e2_init,
        .p1_handler = NULL,
        .gpio_handler = NULL,
        .available_flag = MACHINE_AVAILABLE,
        .gpio_acpi_handler = NULL,
        .cpu = {
            .package = CPU_PKG_SLOT1,
            .block = CPU_BLOCK_NONE,
            .min_bus = 66666667,
            .max_bus = 83333333,
            .min_voltage = 1800,
            .max_voltage = 3500,
            .min_multi = 3.0,
            .max_multi = 8.0
        },
        .bus_flags = MACHINE_PS2_AGP | MACHINE_BUS_USB,
        .flags = MACHINE_IDE_DUAL | MACHINE_APM | MACHINE_ACPI | MACHINE_USB,
        .ram = {
            .min = 8192,
            .max = 524288,
            .step = 8192
        },
        .nvrmask = 255,
        .kbc_device = NULL,
        .kbc_p1 = 0xff,
        .gpio = 0xffffffff,
        .gpio_acpi = 0xffffffff,
        .device = NULL,
        .fdc_device = NULL,
        .sio_device = NULL,
        .vid_device = NULL,
        .snd_device = NULL,
        .net_device = NULL
    },

    /* 440BX */
    /* Has a Winbond W83977EF Super I/O chip with on-chip KBC with AMIKey-2 KBC
       firmware. */
    {
        .name = "[i440BX] ASUS P2B-LS",
        .internal_name = "p2bls",
        .type = MACHINE_TYPE_SLOT1,
        .chipset = MACHINE_CHIPSET_INTEL_440BX,
        .init = machine_at_p2bls_init,
        .p1_handler = NULL,
        .gpio_handler = NULL,
        .available_flag = MACHINE_AVAILABLE,
        .gpio_acpi_handler = NULL,
        .cpu = {
            .package = CPU_PKG_SLOT1,
            .block = CPU_BLOCK_NONE,
            .min_bus = 50000000,
            .max_bus = 112121212,
            .min_voltage = 1300,
            .max_voltage = 3500,
            .min_multi = 1.5,
            .max_multi = 8.0
        },
        .bus_flags = MACHINE_PS2_AGP | MACHINE_BUS_USB,
        .flags = MACHINE_IDE_DUAL | MACHINE_APM | MACHINE_ACPI | MACHINE_USB, /* Machine has internal SCSI: Adaptec AIC-7890AB */
        .ram = {
            .min = 8192,
            .max = 1048576,
            .step = 8192
        },
        .nvrmask = 255,
        .kbc_device = NULL,
        .kbc_p1 = 0xff,
        .gpio = 0xffffffff,
        .gpio_acpi = 0xffffffff,
        .device = NULL,
        .fdc_device = NULL,
        .sio_device = NULL,
        .vid_device = NULL,
        .snd_device = NULL,
        .net_device = NULL
    },
    /* Has a Winbond W83977EF Super I/O chip with on-chip KBC with AMIKey-2 KBC
       firmware. */
    {
        .name = "[i440BX] ASUS P3B-F",
        .internal_name = "p3bf",
        .type = MACHINE_TYPE_SLOT1,
        .chipset = MACHINE_CHIPSET_INTEL_440BX,
        .init = machine_at_p3bf_init,
        .p1_handler = NULL,
        .gpio_handler = NULL,
        .available_flag = MACHINE_AVAILABLE,
        .gpio_acpi_handler = NULL,
        .cpu = {
            .package = CPU_PKG_SLOT1,
            .block = CPU_BLOCK_NONE,
            .min_bus = 66666667,
            .max_bus = 150000000,
            .min_voltage = 1300,
            .max_voltage = 3500,
            .min_multi = 1.5,
            .max_multi = 8.0
        },
        .bus_flags = MACHINE_PS2_AGP | MACHINE_BUS_USB,
        .flags = MACHINE_IDE_DUAL | MACHINE_APM | MACHINE_ACPI | MACHINE_USB,
        .ram = {
            .min = 8192,
            .max = 1048576,
            .step = 8192
        },
        .nvrmask = 255,
        .kbc_device = NULL,
        .kbc_p1 = 0xff,
        .gpio = 0xffffffff,
        .gpio_acpi = 0xffffffff,
        .device = NULL,
        .fdc_device = NULL,
        .sio_device = NULL,
        .vid_device = NULL,
        .snd_device = NULL,
        .net_device = NULL
    },
    /* Has a Winbond W83977EF Super I/O chip with on-chip KBC with AMIKey-2 KBC
       firmware. */
    {
        .name = "[i440BX] ABIT BF6",
        .internal_name = "bf6",
        .type = MACHINE_TYPE_SLOT1,
        .chipset = MACHINE_CHIPSET_INTEL_440BX,
        .init = machine_at_bf6_init,
        .p1_handler = NULL,
        .gpio_handler = NULL,
        .available_flag = MACHINE_AVAILABLE,
        .gpio_acpi_handler = NULL,
        .cpu = {
            .package = CPU_PKG_SLOT1,
            .block = CPU_BLOCK_NONE,
            .min_bus = 66666667,
            .max_bus = 133333333,
            .min_voltage = 1800,
            .max_voltage = 3500,
            .min_multi = 1.5,
            .max_multi = 8.0
        },
        .bus_flags = MACHINE_PS2_AGP | MACHINE_BUS_USB,
        .flags = MACHINE_IDE_DUAL | MACHINE_APM | MACHINE_ACPI | MACHINE_USB,
        .ram = {
            .min = 8192,
            .max = 786432,
            .step = 8192
        },
        .nvrmask = 255,
        .kbc_device = NULL,
        .kbc_p1 = 0xff,
        .gpio = 0xffffffff,
        .gpio_acpi = 0xffffffff,
        .device = NULL,
        .fdc_device = NULL,
        .sio_device = NULL,
        .vid_device = NULL,
        .snd_device = NULL,
        .net_device = NULL
    },
    /* Has a Winbond W83977TF Super I/O chip with on-chip KBC with AMIKey-2 KBC
       firmware. */
    {
        .name = "[i440BX] AOpen AX6BC",
        .internal_name = "ax6bc",
        .type = MACHINE_TYPE_SLOT1,
        .chipset = MACHINE_CHIPSET_INTEL_440BX,
        .init = machine_at_ax6bc_init,
        .p1_handler = NULL,
        .gpio_handler = NULL,
        .available_flag = MACHINE_AVAILABLE,
        .gpio_acpi_handler = NULL,
        .cpu = {
            .package = CPU_PKG_SLOT1,
            .block = CPU_BLOCK_NONE,
            .min_bus = 66666667,
            .max_bus = 112121212,
            .min_voltage = 1800,
            .max_voltage = 3500,
            .min_multi = 1.5,
            .max_multi = 8.0
        },
        .bus_flags = MACHINE_PS2_AGP | MACHINE_BUS_USB,
        .flags = MACHINE_IDE_DUAL | MACHINE_APM | MACHINE_ACPI | MACHINE_USB,
        .ram = {
            .min = 8192,
            .max = 786432,
            .step = 8192
        },
        .nvrmask = 255,
        .kbc_device = NULL,
        .kbc_p1 = 0xff,
        .gpio = 0xffffffff,
        .gpio_acpi = 0xffffffff,
        .device = NULL,
        .fdc_device = NULL,
        .sio_device = NULL,
        .vid_device = NULL,
        .snd_device = NULL,
        .net_device = NULL
    },
    /* Has a Winbond W83977TF Super I/O chip with on-chip KBC with AMIKey-2 KBC
       firmware. */
    {
        .name = "[i440BX] Gigabyte GA-686BX",
        .internal_name = "686bx",
        .type = MACHINE_TYPE_SLOT1,
        .chipset = MACHINE_CHIPSET_INTEL_440BX,
        .init = machine_at_686bx_init,
        .p1_handler = NULL,
        .gpio_handler = NULL,
        .available_flag = MACHINE_AVAILABLE,
        .gpio_acpi_handler = NULL,
        .cpu = {
            .package = CPU_PKG_SLOT1,
            .block = CPU_BLOCK_NONE,
            .min_bus = 66666667,
            .max_bus = 100000000,
            .min_voltage = 1800,
            .max_voltage = 3500,
            .min_multi = 1.5,
            .max_multi = 8.0
        },
        .bus_flags = MACHINE_PS2_AGP | MACHINE_BUS_USB,
        .flags = MACHINE_IDE_DUAL | MACHINE_APM | MACHINE_ACPI | MACHINE_USB,
        .ram = {
            .min = 8192,
            .max = 1048576,
            .step = 8192
        },
        .nvrmask = 255,
        .kbc_device = NULL,
        .kbc_p1 = 0xff,
        .gpio = 0xffffffff,
        .gpio_acpi = 0xffffffff,
        .device = NULL,
        .fdc_device = NULL,
        .sio_device = NULL,
        .vid_device = NULL,
        .snd_device = NULL,
        .net_device = NULL
    },
    /* Has a SM(S)C FDC37M60x Super I/O chip with on-chip KBC with most likely
       AMIKey-2 KBC firmware. */
    {
        .name = "[i440BX] HP Vectra VEi 8",
        .internal_name = "vei8",
        .type = MACHINE_TYPE_SLOT1,
        .chipset = MACHINE_CHIPSET_INTEL_440BX,
        .init = machine_at_vei8_init,
        .p1_handler = NULL,
        .gpio_handler = NULL,
        .available_flag = MACHINE_AVAILABLE,
        .gpio_acpi_handler = NULL,
        .cpu = {
            .package = CPU_PKG_SLOT1,
            .block = CPU_BLOCK_NONE,
            .min_bus = 66666667,
            .max_bus = 100000000,
            .min_voltage = 1800,
            .max_voltage = 3500,
            .min_multi = 1.5,
            .max_multi = 8.0
        },
        .bus_flags = MACHINE_PS2_PCI | MACHINE_BUS_USB,
        .flags = MACHINE_IDE_DUAL | MACHINE_APM | MACHINE_ACPI | MACHINE_GAMEPORT | MACHINE_USB, /* Machine has internal video: Matrox MGA-G200 and sound: Crystal CS4820 */
        .ram = {
            .min = 8192,
            .max = 524288,
            .step = 8192
        },
        .nvrmask = 255,
        .kbc_device = NULL,
        .kbc_p1 = 0xff,
        .gpio = 0xffffffff,
        .gpio_acpi = 0xffffffff,
        .device = NULL,
        .fdc_device = NULL,
        .sio_device = NULL,
        .vid_device = NULL,
        .snd_device = NULL,
        .net_device = NULL
    },
    /* Has a Winbond W83977TF Super I/O chip with on-chip KBC with AMIKey-2 (updated 'H') KBC firmware. */
    {
        .name = "[i440BX] LG IBM Multinet i x7G (MSI MS-6119)",
        .internal_name = "lgibmx7g",
        .type = MACHINE_TYPE_SLOT1,
        .chipset = MACHINE_CHIPSET_INTEL_440BX,
        .init = machine_at_lgibmx7g_init,
        .p1_handler = NULL,
        .gpio_handler = NULL,
        .available_flag = MACHINE_AVAILABLE,
        .gpio_acpi_handler = NULL,
        .cpu = {
            .package = CPU_PKG_SLOT1,
            .block = CPU_BLOCK_NONE,
            .min_bus = 66666667,
            .max_bus = 100000000,
            .min_voltage = 1800,
            .max_voltage = 3500,
            .min_multi = 1.5,
            .max_multi = 8.0
        },
        .bus_flags = MACHINE_PS2_AGP | MACHINE_BUS_USB,
        .flags = MACHINE_IDE_DUAL | MACHINE_APM | MACHINE_ACPI | MACHINE_USB,
        .ram = {
            .min = 8192,
            .max = 786432,
            .step = 8192
        },
        .nvrmask = 255,
        .kbc_device = NULL,
        .kbc_p1 = 0xff,
        .gpio = 0xffffffff,
        .gpio_acpi = 0xffffffff,
        .device = NULL,
        .fdc_device = NULL,
        .sio_device = NULL,
        .vid_device = NULL,
        .snd_device = NULL,
        .net_device = NULL
    },
    /* Has a Winbond W83977TF Super I/O chip with on-chip KBC with AMIKey-2 KBC
       firmware. */
    {
        .name = "[i440BX] Supermicro P6SBA",
        .internal_name = "p6sba",
        .type = MACHINE_TYPE_SLOT1,
        .chipset = MACHINE_CHIPSET_INTEL_440BX,
        .init = machine_at_p6sba_init,
        .p1_handler = NULL,
        .gpio_handler = NULL,
        .available_flag = MACHINE_AVAILABLE,
        .gpio_acpi_handler = NULL,
        .cpu = {
            .package = CPU_PKG_SLOT1,
            .block = CPU_BLOCK_NONE,
            .min_bus = 66666667,
            .max_bus = 100000000,
            .min_voltage = 1800,
            .max_voltage = 3500,
            .min_multi = 1.5,
            .max_multi = 8.0
        },
        .bus_flags = MACHINE_PS2_AGP | MACHINE_BUS_USB,
        .flags = MACHINE_IDE_DUAL | MACHINE_APM | MACHINE_ACPI | MACHINE_USB,
        .ram = {
            .min = 8192,
            .max = 786432,
            .step = 8192
        },
        .nvrmask = 255,
        .kbc_device = NULL,
        .kbc_p1 = 0xff,
        .gpio = 0xffffffff,
        .gpio_acpi = 0xffffffff,
        .device = NULL,
        .fdc_device = NULL,
        .sio_device = NULL,
        .vid_device = NULL,
        .snd_device = NULL,
        .net_device = NULL
    },
    /* Has a National Semiconductors PC87309 Super I/O chip with on-chip KBC
       with most likely AMIKey-2 KBC firmware. */
    {
        .name = "[i440BX] Tyan Tsunami ATX",
        .internal_name = "s1846",
        .type = MACHINE_TYPE_SLOT1,
        .chipset = MACHINE_CHIPSET_INTEL_440BX,
        .init = machine_at_s1846_init,
        .p1_handler = NULL,
        .gpio_handler = NULL,
        .available_flag = MACHINE_AVAILABLE,
        .gpio_acpi_handler = NULL,
        .cpu = {
            .package = CPU_PKG_SLOT1,
            .block = CPU_BLOCK_NONE,
            .min_bus = 66666667,
            .max_bus = 112121212,
            .min_voltage = 1800,
            .max_voltage = 3500,
            .min_multi = 1.5,
            .max_multi = 8.0
        },
        .bus_flags = MACHINE_PS2_AGP | MACHINE_BUS_USB,
        .flags = MACHINE_IDE_DUAL | MACHINE_SOUND | MACHINE_APM | MACHINE_ACPI | MACHINE_USB, /* Machine has internal sound: Ensoniq ES1371 */
        .ram = {
            .min = 8192,
            .max = 1048576,
            .step = 8192
        },
        .nvrmask = 255,
        .kbc_device = NULL,
        .kbc_p1 = 0xff,
        .gpio = 0xffffffff,
        .gpio_acpi = 0xffffffff,
        .device = NULL,
        .fdc_device = NULL,
        .sio_device = NULL,
        .vid_device = NULL,
        .snd_device = &es1371_onboard_device,
        .net_device = NULL
    },

    /* 440ZX */
    /* Has a Winbond W83977EF Super I/O chip with on-chip KBC with AMIKey-2 KBC
       firmware. */
    {
        .name = "[i440ZX] MSI MS-6168",
        .internal_name = "ms6168",
        .type = MACHINE_TYPE_SLOT1,
        .chipset = MACHINE_CHIPSET_INTEL_440ZX,
        .init = machine_at_ms6168_init,
        .p1_handler = NULL,
        .gpio_handler = NULL,
        .available_flag = MACHINE_AVAILABLE,
        .gpio_acpi_handler = NULL,
        .cpu = {
            .package = CPU_PKG_SLOT1,
            .block = CPU_BLOCK_NONE,
            .min_bus = 66666667,
            .max_bus = 100000000,
            .min_voltage = 1800,
            .max_voltage = 3500,
            .min_multi = 1.5,
            .max_multi = 8.0
        },
        .bus_flags = MACHINE_PS2_PCI | MACHINE_BUS_USB, /* AGP is reserved for the internal video */
        .flags = MACHINE_IDE_DUAL | MACHINE_AV | MACHINE_APM | MACHINE_ACPI | MACHINE_USB,
        .ram = {
            .min = 8192,
            .max = 524288,
            .step = 8192
        },
        .nvrmask = 255,
        .kbc_device = NULL,
        .kbc_p1 = 0xff,
        .gpio = 0xffffffff,
        .gpio_acpi = 0xffffffff,
        .device = NULL,
        .fdc_device = NULL,
        .sio_device = NULL,
        .vid_device = &voodoo_3_2000_agp_onboard_8m_device,
        .snd_device = &es1373_onboard_device,
        .net_device = NULL
    },
    /* Has a Winbond W83977EF Super I/O chip with on-chip KBC with AMIKey-2 KBC
       firmware. */
    {
        .name = "[i440ZX] Packard Bell Bora Pro",
        .internal_name = "borapro",
        .type = MACHINE_TYPE_SLOT1,
        .chipset = MACHINE_CHIPSET_INTEL_440ZX,
        .init = machine_at_borapro_init,
        .p1_handler = NULL,
        .gpio_handler = NULL,
        .available_flag = MACHINE_AVAILABLE,
        .gpio_acpi_handler = NULL,
        .cpu = {
            .package = CPU_PKG_SLOT1,
            .block = CPU_BLOCK_NONE,
            .min_bus = 66666667,
            .max_bus = 100000000,
            .min_voltage = 1800,
            .max_voltage = 3500,
            .min_multi = 1.5,
            .max_multi = 8.0
        },
        .bus_flags = MACHINE_PS2_PCI | MACHINE_BUS_USB, /* AGP is reserved for the internal video */
        .flags = MACHINE_IDE_DUAL | MACHINE_AV | MACHINE_APM | MACHINE_ACPI | MACHINE_USB,
        .ram = {
            .min = 8192,
            .max = 524288,
            .step = 8192
        },
        .nvrmask = 255,
        .kbc_device = NULL,
        .kbc_p1 = 0xff,
        .gpio = 0xffffffff,
        .gpio_acpi = 0xffffffff,
        .device = NULL,
        .fdc_device = NULL,
        .sio_device = NULL,
        .vid_device = &voodoo_3_2000_agp_onboard_8m_device,
        .snd_device = &es1373_onboard_device,
        .net_device = NULL
    },

    /* SMSC VictoryBX-66 */
    /* Has a Winbond W83977EF Super I/O chip with on-chip KBC with AMIKey-2 KBC
       firmware. */
    {
        .name = "[SMSC VictoryBX-66] A-Trend ATC6310BXII",
        .internal_name = "atc6310bxii",
        .type = MACHINE_TYPE_SLOT1,
        .chipset = MACHINE_CHIPSET_SMSC_VICTORYBX_66,
        .init = machine_at_atc6310bxii_init,
        .p1_handler = NULL,
        .gpio_handler = NULL,
        .available_flag = MACHINE_AVAILABLE,
        .gpio_acpi_handler = NULL,
        .cpu = {
            .package = CPU_PKG_SLOT1,
            .block = CPU_BLOCK_NONE,
            .min_bus = 66666667,
            .max_bus = 133333333,
            .min_voltage = 1300,
            .max_voltage = 3500,
            .min_multi = 1.5,
            .max_multi = 8.0
        },
        .bus_flags = MACHINE_PS2_AGP | MACHINE_BUS_USB,
        .flags = MACHINE_IDE_DUAL | MACHINE_APM | MACHINE_ACPI | MACHINE_USB,
        .ram = {
            .min = 8192,
            .max = 786432,
            .step = 8192
        },
        .nvrmask = 255,
        .kbc_device = NULL,
        .kbc_p1 = 0xff,
        .gpio = 0xffffffff,
        .gpio_acpi = 0xffffffff,
        .device = NULL,
        .fdc_device = NULL,
        .sio_device = NULL,
        .vid_device = NULL,
        .snd_device = NULL,
        .net_device = NULL
    },

    /* VIA Apollo Pro */
    /* Has the VIA VT82C596B southbridge with on-chip KBC identical to the VIA
       VT82C42N. */
    {
        .name = "[VIA Apollo Pro] FIC KA-6130",
        .internal_name = "ficka6130",
        .type = MACHINE_TYPE_SLOT1,
        .chipset = MACHINE_CHIPSET_VIA_APOLLO_PRO,
        .init = machine_at_ficka6130_init,
        .p1_handler = NULL,
        .gpio_handler = NULL,
        .available_flag = MACHINE_AVAILABLE,
        .gpio_acpi_handler = NULL,
        .cpu = {
            .package = CPU_PKG_SLOT1,
            .block = CPU_BLOCK_NONE,
            .min_bus = 66666667,
            .max_bus = 100000000,
            .min_voltage = 1800,
            .max_voltage = 3500,
            .min_multi = 1.5,
            .max_multi = 8.0
        },
        .bus_flags = MACHINE_PS2_AGP | MACHINE_BUS_USB,
        .flags = MACHINE_IDE_DUAL | MACHINE_APM | MACHINE_ACPI | MACHINE_GAMEPORT | MACHINE_USB, /* Machine has internal sound: ESS ES1938S */
        .ram = {
            .min = 8192,
            .max = 524288,
            .step = 8192
        },
        .nvrmask = 255,
        .kbc_device = NULL,
        .kbc_p1 = 0xff,
        .gpio = 0xffffffff,
        .gpio_acpi = 0xffffffff,
        .device = NULL,
        .fdc_device = NULL,
        .sio_device = NULL,
        .vid_device = NULL,
        .snd_device = NULL,
        .net_device = NULL
    },
    /* Has a Winbond W83977EF Super I/O chip with on-chip KBC with AMIKey-2 KBC
       firmware. */
    {
        .name = "[VIA Apollo Pro 133] ASUS P3V133",
        .internal_name = "p3v133",
        .type = MACHINE_TYPE_SLOT1,
        .chipset = MACHINE_CHIPSET_VIA_APOLLO_PRO_133,
        .init = machine_at_p3v133_init,
        .p1_handler = NULL,
        .gpio_handler = NULL,
        .available_flag = MACHINE_AVAILABLE,
        .gpio_acpi_handler = NULL,
        .cpu = {
            .package = CPU_PKG_SLOT1,
            .block = CPU_BLOCK_NONE,
            .min_bus = 66666667,
            .max_bus = 150000000,
            .min_voltage = 1300,
            .max_voltage = 3500,
            .min_multi = 1.5,
            .max_multi = 8.0
        },
        .bus_flags = MACHINE_PS2_AGP | MACHINE_BUS_USB,
        .flags = MACHINE_IDE_DUAL | MACHINE_APM | MACHINE_ACPI | MACHINE_USB,
        .ram = {
            .min = 8192,
            .max = 1572864,
            .step = 8192
        },
        .nvrmask = 255,
        .kbc_device = NULL,
        .kbc_p1 = 0xff,
        .gpio = 0xffffffff,
        .gpio_acpi = 0xffffffff,
        .device = NULL,
        .fdc_device = NULL,
        .sio_device = NULL,
        .vid_device = NULL,
        .snd_device = NULL,
        .net_device = NULL
    },
    /* Has a Winbond W83977EF Super I/O chip with on-chip KBC with AMIKey-2 KBC
       firmware. */
    {
        .name = "[VIA Apollo Pro 133A] ASUS P3V4X",
        .internal_name = "p3v4x",
        .type = MACHINE_TYPE_SLOT1,
        .chipset = MACHINE_CHIPSET_VIA_APOLLO_PRO_133A,
        .init = machine_at_p3v4x_init,
        .p1_handler = NULL,
        .gpio_handler = NULL,
        .available_flag = MACHINE_AVAILABLE,
        .gpio_acpi_handler = NULL,
        .cpu = {
            .package = CPU_PKG_SLOT1,
            .block = CPU_BLOCK_NONE,
            .min_bus = 66666667,
            .max_bus = 150000000,
            .min_voltage = 1300,
            .max_voltage = 3500,
            .min_multi = 1.5,
            .max_multi = 8.0
        },
        .bus_flags = MACHINE_PS2_AGP | MACHINE_BUS_USB,
        .flags = MACHINE_IDE_DUAL | MACHINE_APM | MACHINE_ACPI | MACHINE_USB,
        .ram = {
            .min = 8192,
            .max = 2097152,
            .step = 8192
        },
        .nvrmask = 255,
        .kbc_device = NULL,
        .kbc_p1 = 0xff,
        .gpio = 0xffffffff,
        .gpio_acpi = 0xffffffff,
        .device = NULL,
        .fdc_device = NULL,
        .sio_device = NULL,
        .vid_device = NULL,
        .snd_device = NULL,
        .net_device = NULL
    },
    /* Has a Winbond W83977EF Super I/O chip with on-chip KBC with AMIKey-2 KBC
       firmware. */
    {
        .name = "[VIA Apollo Pro 133A] BCM GT694VA",
        .internal_name = "gt694va",
        .type = MACHINE_TYPE_SLOT1,
        .chipset = MACHINE_CHIPSET_VIA_APOLLO_PRO_133A,
        .init = machine_at_gt694va_init,
        .p1_handler = NULL,
        .gpio_handler = NULL,
        .available_flag = MACHINE_AVAILABLE,
        .gpio_acpi_handler = NULL,
        .cpu = {
            .package = CPU_PKG_SLOT1,
            .block = CPU_BLOCK_NONE,
            .min_bus = 66666667,
            .max_bus = 133333333,
            .min_voltage = 1300,
            .max_voltage = 3500,
            .min_multi = 1.5,
            .max_multi = 8.0
        },
        .bus_flags = MACHINE_PS2_AGP | MACHINE_BUS_USB,
        .flags = MACHINE_IDE_DUAL | MACHINE_SOUND | MACHINE_APM | MACHINE_ACPI | MACHINE_GAMEPORT | MACHINE_USB, /* Machine has internal sound: Ensoniq ES1373 */
        .ram = {
            .min = 8192,
            .max = 3145728,
            .step = 8192
        },
        .nvrmask = 255,
        .kbc_device = NULL,
        .kbc_p1 = 0xff,
        .gpio = 0xffffffff,
        .gpio_acpi = 0xffffffff,
        .device = NULL,
        .fdc_device = NULL,
        .sio_device = NULL,
        .vid_device = NULL,
        .snd_device = &es1373_onboard_device,
        .net_device = NULL
    },

    /* SiS (5)600 */
    /* Has the SiS (5)600 chipset with on-chip KBC. */
    {
        .name = "[SiS 5600] Freetech/Flexus P6F99",
        .internal_name = "p6f99",
        .type = MACHINE_TYPE_SLOT1,
        .chipset = MACHINE_CHIPSET_SIS_5600,
        .init = machine_at_p6f99_init,
        .p1_handler = NULL,
        .gpio_handler = NULL,
        .available_flag = MACHINE_AVAILABLE,
        .gpio_acpi_handler = NULL,
        .cpu = {
            .package = CPU_PKG_SLOT1,
            .block = CPU_BLOCK_NONE,
            .min_bus = 66666667,
            .max_bus = 100000000,
            .min_voltage = 1300,
            .max_voltage = 3500,
            .min_multi = 1.5,
            .max_multi = 8.0
        },
        .bus_flags = MACHINE_PS2_AGP | MACHINE_BUS_USB,
        .flags = MACHINE_IDE_DUAL | MACHINE_SOUND | MACHINE_APM | MACHINE_ACPI | MACHINE_GAMEPORT | MACHINE_USB, /* Machine has internal sound: Ensoniq ES1373 */
        .ram = {
            .min = 8192,
            .max = 1572864,
            .step = 1024
        },
        .nvrmask = 255,
        .kbc_device = NULL,
        .kbc_p1 = 0xff,
        .gpio = 0xffffffff,
        .gpio_acpi = 0xffffffff,
        .device = NULL,
        .fdc_device = NULL,
        .sio_device = NULL,
        .vid_device = NULL,
        .snd_device = &es1373_onboard_device,
        .net_device = NULL
    },
    /* Has the SiS (5)600 chipset with on-chip KBC. */
    {
        .name = "[SiS 5600] PC Chips M747",
        .internal_name = "m747",
        .type = MACHINE_TYPE_SLOT1,
        .chipset = MACHINE_CHIPSET_SIS_5600,
        .init = machine_at_m747_init,
        .p1_handler = NULL,
        .gpio_handler = NULL,
        .available_flag = MACHINE_AVAILABLE,
        .gpio_acpi_handler = NULL,
        .cpu = {
            .package = CPU_PKG_SLOT1,
            .block = CPU_BLOCK_NONE,
            .min_bus = 66666667,
            .max_bus = 100000000,
            .min_voltage = 1300,
            .max_voltage = 3500,
            .min_multi = 1.5,
            .max_multi = 8.0
        },
        .bus_flags = MACHINE_PS2_PCI | MACHINE_BUS_USB,
        .flags = MACHINE_IDE_DUAL | MACHINE_APM | MACHINE_ACPI | MACHINE_GAMEPORT | MACHINE_USB,
        .ram = {
            .min = 8192,
            .max = 1572864,
            .step = 8192
        },
        .nvrmask = 255,
        .kbc_device = NULL,
        .kbc_p1 = 0xff,
        .gpio = 0xffffffff,
        .gpio_acpi = 0xffffffff,
        .device = NULL,
        .fdc_device = NULL,
        .sio_device = NULL,
        .vid_device = NULL,
        .snd_device = NULL,
        .net_device = NULL
    },

    /* Slot 1/2 machines */
    /* 440GX */
    /* Has a National Semiconductors PC87309 Super I/O chip with on-chip KBC
       with most likely AMIKey-2 KBC firmware. */
    {
        .name = "[i440GX] Freeway FW-6400GX",
        .internal_name = "fw6400gx",
        .type = MACHINE_TYPE_SLOT1_2,
        .chipset = MACHINE_CHIPSET_INTEL_440GX,
        .init = machine_at_fw6400gx_init,
        .p1_handler = NULL,
        .gpio_handler = NULL,
        .available_flag = MACHINE_AVAILABLE,
        .gpio_acpi_handler = NULL,
        .cpu = {
            .package = CPU_PKG_SLOT1 | CPU_PKG_SLOT2,
            .block = CPU_BLOCK_NONE,
            .min_bus = 100000000,
            .max_bus = 150000000,
            .min_voltage = 1800,
            .max_voltage = 3500,
            .min_multi = 3.0,
            .max_multi = 8.0
        },
        .bus_flags = MACHINE_PS2_NOISA | MACHINE_BUS_USB,
        .flags = MACHINE_IDE_DUAL | MACHINE_APM | MACHINE_ACPI | MACHINE_USB,
        .ram = {
            .min = 16384,
            .max = 2097152,
            .step = 16384
        },
        .nvrmask = 511,
        .kbc_device = NULL,
        .kbc_p1 = 0xff,
        .gpio = 0xffffffff,
        .gpio_acpi = 0xffffffff,
        .device = NULL,
        .fdc_device = NULL,
        .sio_device = NULL,
        .vid_device = NULL,
        .snd_device = NULL,
        .net_device = NULL
    },

    /* Slot 1/Socket 370 machines */
    /* 440BX */
    /* Has a Winbond W83977EF Super I/O chip with on-chip KBC with AMIKey-2 KBC
       firmware. */
    {
        .name = "[i440BX] Tyan Trinity 371",
        .internal_name = "s1857",
        .type = MACHINE_TYPE_SLOT1_370,
        .chipset = MACHINE_CHIPSET_INTEL_440BX,
        .init = machine_at_s1857_init,
        .p1_handler = NULL,
        .gpio_handler = NULL,
        .available_flag = MACHINE_AVAILABLE,
        .gpio_acpi_handler = NULL,
        .cpu = {
            .package = CPU_PKG_SLOT1 | CPU_PKG_SOCKET370,
            .block = CPU_BLOCK_NONE,
            .min_bus = 66666667,
            .max_bus = 133333333,
            .min_voltage = 1300,
            .max_voltage = 3500,
            .min_multi = 1.5,
            .max_multi = 8.0
        },
        .bus_flags = MACHINE_PS2_AGP | MACHINE_BUS_USB,
        .flags = MACHINE_IDE_DUAL | MACHINE_SOUND | MACHINE_APM | MACHINE_ACPI | MACHINE_USB,
        .ram = {
            .min = 8192,
            .max = 786432,
            .step = 8192
        },
        .nvrmask = 255,
        .kbc_device = NULL,
        .kbc_p1 = 0xff,
        .gpio = 0xffffffff,
        .gpio_acpi = 0xffffffff,
        .device = NULL,
        .fdc_device = NULL,
        .sio_device = NULL,
        .vid_device = NULL,
        .snd_device = &es1373_onboard_device,
        .net_device = NULL
    },
    /* VIA Apollo Pro */
    /* Has a Winbond W83977EF Super I/O chip with on-chip KBC with AMIKey-2 KBC
       firmware. */
    {
        .name = "[VIA Apollo Pro 133] ECS P6BAT-A+",
        .internal_name = "p6bat",
        .type = MACHINE_TYPE_SLOT1_370,
        .chipset = MACHINE_CHIPSET_VIA_APOLLO_PRO_133,
        .init = machine_at_p6bat_init,
        .p1_handler = NULL,
        .gpio_handler = NULL,
        .available_flag = MACHINE_AVAILABLE,
        .gpio_acpi_handler = NULL,
        .cpu = {
            .package = CPU_PKG_SLOT1 | CPU_PKG_SOCKET370,
            .block = CPU_BLOCK_NONE,
            .min_bus = 66666667,
            .max_bus = 133333333,
            .min_voltage = 1300,
            .max_voltage = 3500,
            .min_multi = 1.5,
            .max_multi = 8.0
        },
        .bus_flags = MACHINE_PS2_AGP | MACHINE_BUS_USB,
        .flags = MACHINE_IDE_DUAL | MACHINE_SOUND | MACHINE_APM | MACHINE_ACPI | MACHINE_USB,
        .ram = {
            .min = 8192,
            .max = 1572864,
            .step = 8192
        },
        .nvrmask = 255,
        .kbc_device = NULL,
        .kbc_p1 = 0xff,
        .gpio = 0xffffffff,
        .gpio_acpi = 0xffffffff,
        .device = NULL,
        .fdc_device = NULL,
        .sio_device = NULL,
        .vid_device = NULL,
        .snd_device = &cmi8738_onboard_device,
        .net_device = NULL
    },

    /* Slot 2 machines */
    /* 440GX */
    /* Has a Winbond W83977EF Super I/O chip with on-chip KBC with AMIKey-2 KBC
       firmware. */
    {
        .name = "[i440GX] Gigabyte GA-6GXU",
        .internal_name = "6gxu",
        .type = MACHINE_TYPE_SLOT2,
        .chipset = MACHINE_CHIPSET_INTEL_440GX,
        .init = machine_at_6gxu_init,
        .p1_handler = NULL,
        .gpio_handler = NULL,
        .available_flag = MACHINE_AVAILABLE,
        .gpio_acpi_handler = NULL,
        .cpu = {
            .package = CPU_PKG_SLOT2,
            .block = CPU_BLOCK_NONE,
            .min_bus = 100000000,
            .max_bus = 100000000,
            .min_voltage = 1800,
            .max_voltage = 3500,
            .min_multi = 1.5,
            .max_multi = 8.0
        },
        .bus_flags = MACHINE_PS2_AGP | MACHINE_BUS_USB,
        .flags = MACHINE_IDE_DUAL | MACHINE_APM | MACHINE_ACPI | MACHINE_USB, /* Machine has internal SCSI */
        .ram = {
            .min = 16384,
            .max = 2097152,
            .step = 16384
        },
        .nvrmask = 511,
        .kbc_device = NULL,
        .kbc_p1 = 0xff,
        .gpio = 0xffffffff,
        .gpio_acpi = 0xffffffff,
        .device = NULL,
        .fdc_device = NULL,
        .sio_device = NULL,
        .vid_device = NULL,
        .snd_device = NULL,
        .net_device = NULL
    },
    /* Has a Winbond W83977TF Super I/O chip with on-chip KBC with AMIKey-2 KBC
       firmware. */
    {
        .name = "[i440GX] Supermicro S2DGE",
        .internal_name = "s2dge",
        .type = MACHINE_TYPE_SLOT2,
        .chipset = MACHINE_CHIPSET_INTEL_440GX,
        .init = machine_at_s2dge_init,
        .p1_handler = NULL,
        .gpio_handler = NULL,
        .available_flag = MACHINE_AVAILABLE,
        .gpio_acpi_handler = NULL,
        .cpu = {
            .package = CPU_PKG_SLOT2,
            .block = CPU_BLOCK_NONE,
            .min_bus = 66666667,
            .max_bus = 100000000,
            .min_voltage = 1800,
            .max_voltage = 3500,
            .min_multi = 1.5,
            .max_multi = 8.0
        },
        .bus_flags = MACHINE_PS2_AGP | MACHINE_BUS_USB,
        .flags = MACHINE_IDE_DUAL | MACHINE_APM | MACHINE_ACPI | MACHINE_USB,
        .ram = {
            .min = 16384,
            .max = 2097152,
            .step = 16384
        },
        .nvrmask = 511,
        .kbc_device = NULL,
        .kbc_p1 = 0xff,
        .gpio = 0xffffffff,
        .gpio_acpi = 0xffffffff,
        .device = NULL,
        .fdc_device = NULL,
        .sio_device = NULL,
        .vid_device = NULL,
        .snd_device = NULL,
        .net_device = NULL
    },

    /* PGA370 machines */
    /* 440LX */
    /* Has a Winbond W83977TF Super I/O chip with on-chip KBC with AMIKey-2 KBC
       firmware. */
    {
        .name = "[i440LX] Supermicro 370SLM",
        .internal_name = "s370slm",
        .type = MACHINE_TYPE_SOCKET370,
        .chipset = MACHINE_CHIPSET_INTEL_440LX,
        .init = machine_at_s370slm_init,
        .p1_handler = NULL,
        .gpio_handler = NULL,
        .available_flag = MACHINE_AVAILABLE,
        .gpio_acpi_handler = NULL,
        .cpu = {
            .package = CPU_PKG_SOCKET370,
            .block = CPU_BLOCK_NONE,
            .min_bus = 66666667,
            .max_bus = 100000000,
            .min_voltage = 1800,
            .max_voltage = 3500,
            .min_multi = MACHINE_MULTIPLIER_FIXED,
            .max_multi = MACHINE_MULTIPLIER_FIXED,
        },
        .bus_flags = MACHINE_PS2_AGP | MACHINE_BUS_USB,
        .flags = MACHINE_IDE_DUAL | MACHINE_APM | MACHINE_ACPI | MACHINE_USB,
        .ram = {
            .min = 8192,
            .max = 786432,
            .step = 8192
        },
        .nvrmask = 255,
        .kbc_device = NULL,
        .kbc_p1 = 0xff,
        .gpio = 0xffffffff,
        .gpio_acpi = 0xffffffff,
        .device = NULL,
        .fdc_device = NULL,
        .sio_device = NULL,
        .vid_device = NULL,
        .snd_device = NULL,
        .net_device = NULL
    },

    /* 440BX */
    /* Has a Winbond W83977EF Super I/O chip with on-chip KBC with AMIKey-2 KBC
       firmware. */
    {
        .name = "[i440BX] AEWIN AW-O671R",
        .internal_name = "awo671r",
        .type = MACHINE_TYPE_SOCKET370,
        .chipset = MACHINE_CHIPSET_INTEL_440BX,
        .init = machine_at_awo671r_init,
        .p1_handler = NULL,
        .gpio_handler = NULL,
        .available_flag = MACHINE_AVAILABLE,
        .gpio_acpi_handler = NULL,
        .cpu = {
            .package = CPU_PKG_SOCKET370,
            .block = CPU_BLOCK_NONE,
            .min_bus = 66666667,
            .max_bus = 133333333,
            .min_voltage = 1300,
            .max_voltage = 3500,
            .min_multi = 1.5,
            .max_multi = 8.0 /* limits assumed */
        },
        .bus_flags = MACHINE_PS2_PCI | MACHINE_BUS_USB, /* Machine has EISA, possibly for a riser? */
                                                        /* Yes, that's a rise slot, not EISA. */
        .flags = MACHINE_IDE_DUAL | MACHINE_APM | MACHINE_ACPI | MACHINE_USB | MACHINE_VIDEO, /* Machine has internal video: C&T B69000, sound: ESS ES1938S and NIC: Realtek RTL8139C */
        .ram = {
            .min = 8192,
            .max = 524288,
            .step = 8192
        },
        .nvrmask = 255,
        .kbc_device = NULL,
        .kbc_p1 = 0xff,
        .gpio = 0xffffffff,
        .gpio_acpi = 0xffffffff,
        .device = NULL,
        .fdc_device = NULL,
        .sio_device = NULL,
        .vid_device = NULL,
        .snd_device = NULL,
        .net_device = NULL
    },
    /* Has a Winbond W83977EF Super I/O chip with on-chip KBC with AMIKey-2 KBC
       firmware. */
    {
        .name = "[i440BX] AmazePC AM-BX133",
        .internal_name = "ambx133",
        .type = MACHINE_TYPE_SOCKET370,
        .chipset = MACHINE_CHIPSET_INTEL_440BX,
        .init = machine_at_ambx133_init,
        .p1_handler = NULL,
        .gpio_handler = NULL,
        .available_flag = MACHINE_AVAILABLE,
        .gpio_acpi_handler = NULL,
        .cpu = {
            .package = CPU_PKG_SOCKET370,
            .block = CPU_BLOCK_NONE,
            .min_bus = 66666667,
            .max_bus = 133333333,
            .min_voltage = 1300,
            .max_voltage = 3500,
            .min_multi = 1.5,
            .max_multi = 8.0 /* limits assumed */
        },
        .bus_flags = MACHINE_PS2_AGP | MACHINE_BUS_USB,
        .flags = MACHINE_IDE_DUAL | MACHINE_APM | MACHINE_ACPI | MACHINE_USB,
        .ram = {
            .min = 8192,
            .max = 786432,
            .step = 8192
        },
        .nvrmask = 255,
        .kbc_device = NULL,
        .kbc_p1 = 0xff,
        .gpio = 0xffffffff,
        .gpio_acpi = 0xffffffff,
        .device = NULL,
        .fdc_device = NULL,
        .sio_device = NULL,
        .vid_device = NULL,
        .snd_device = NULL,
        .net_device = NULL
    },
    /* Has a Winbond W83977EF Super I/O chip with on-chip KBC with AMIKey-2 KBC
       firmware. */
    {
        .name = "[i440BX] ASUS CUBX",
        .internal_name = "cubx",
        .type = MACHINE_TYPE_SOCKET370,
        .chipset = MACHINE_CHIPSET_INTEL_440BX,
        .init = machine_at_cubx_init,
        .p1_handler = NULL,
        .gpio_handler = NULL,
        .available_flag = MACHINE_AVAILABLE,
        .gpio_acpi_handler = NULL,
        .cpu = {
            .package = CPU_PKG_SOCKET370,
            .block = CPU_BLOCK_NONE,
            .min_bus = 66666667,
            .max_bus = 150000000,
            .min_voltage = 1300,
            .max_voltage = 3500,
            .min_multi = 1.5,
            .max_multi = 8.0
        },
        .bus_flags = MACHINE_PS2_AGP | MACHINE_BUS_USB,
        .flags = MACHINE_IDE_DUAL | MACHINE_APM | MACHINE_ACPI | MACHINE_USB, /* Machine has quad channel IDE with internal controller: CMD PCI-0648 */
        .ram = {
            .min = 8192,
            .max = 1048576,
            .step = 8192
        },
        .nvrmask = 255,
        .kbc_device = NULL,
        .kbc_p1 = 0xff,
        .gpio = 0xffffffff,
        .gpio_acpi = 0xffffffff,
        .device = NULL,
        .fdc_device = NULL,
        .sio_device = NULL,
        .vid_device = NULL,
        .snd_device = NULL,
        .net_device = NULL
    },

    /* 440ZX */
    /* Has a Winbond W83977TF Super I/O chip with on-chip KBC with AMIKey-2 KBC
       firmware. */
    {
        .name = "[i440ZX] Soltek SL-63A1",
        .internal_name = "63a1",
        .type = MACHINE_TYPE_SOCKET370,
        .chipset = MACHINE_CHIPSET_INTEL_440ZX,
        .init = machine_at_63a1_init,
        .p1_handler = NULL,
        .gpio_handler = NULL,
        .available_flag = MACHINE_AVAILABLE,
        .gpio_acpi_handler = NULL,
        .cpu = {
            .package = CPU_PKG_SOCKET370,
            .block = CPU_BLOCK_NONE,
            .min_bus = 66666667,
            .max_bus = 100000000,
            .min_voltage = 1800,
            .max_voltage = 3500,
            .min_multi = 1.5,
            .max_multi = 8.0
        },
        .bus_flags = MACHINE_PS2_AGP | MACHINE_BUS_USB,
        .flags = MACHINE_IDE_DUAL | MACHINE_APM | MACHINE_ACPI | MACHINE_USB,
        .ram = {
            .min = 8192,
            .max = 524288,
            .step = 8192
        },
        .nvrmask = 255,
        .kbc_device = NULL,
        .kbc_p1 = 0xff,
        .gpio = 0xffffffff,
        .gpio_acpi = 0xffffffff,
        .device = NULL,
        .fdc_device = NULL,
        .sio_device = NULL,
        .vid_device = NULL,
        .snd_device = NULL,
        .net_device = NULL
    },

    /* SMSC VictoryBX-66 */
    /* Has a Winbond W83977EF Super I/O chip with on-chip KBC with AMIKey-2 KBC
       firmware. */
    {
        .name = "[SMSC VictoryBX-66] A-Trend ATC7020BXII",
        .internal_name = "atc7020bxii",
        .type = MACHINE_TYPE_SOCKET370,
        .chipset = MACHINE_CHIPSET_SMSC_VICTORYBX_66,
        .init = machine_at_atc7020bxii_init,
        .p1_handler = NULL,
        .gpio_handler = NULL,
        .available_flag = MACHINE_AVAILABLE,
        .gpio_acpi_handler = NULL,
        .cpu = {
            .package = CPU_PKG_SOCKET370,
            .block = CPU_BLOCK_NONE,
            .min_bus = 66666667,
            .max_bus = 133333333,
            .min_voltage = 1300,
            .max_voltage = 3500,
            .min_multi = 1.5,
            .max_multi = 8.0
        },
        .bus_flags = MACHINE_PS2_AGP | MACHINE_BUS_USB,
        .flags = MACHINE_IDE_DUAL | MACHINE_APM | MACHINE_ACPI | MACHINE_USB,
        .ram = {
            .min = 8192,
            .max = 1048576,
            .step = 8192
        },
        .nvrmask = 255,
        .kbc_device = NULL,
        .kbc_p1 = 0xff,
        .gpio = 0xffffffff,
        .gpio_acpi = 0xffffffff,
        .device = NULL,
        .fdc_device = NULL,
        .sio_device = NULL,
        .vid_device = NULL,
        .snd_device = NULL,
        .net_device = NULL
    },
    /* Has an ITE IT8671F Super I/O chip with on-chip KBC with AMIKey-2 KBC
       firmware. */
    {
        .name = "[SMSC VictoryBX-66] PC Chips M773",
        .internal_name = "m773",
        .type = MACHINE_TYPE_SOCKET370,
        .chipset = MACHINE_CHIPSET_SMSC_VICTORYBX_66,
        .init = machine_at_m773_init,
        .p1_handler = NULL,
        .gpio_handler = NULL,
        .available_flag = MACHINE_AVAILABLE,
        .gpio_acpi_handler = NULL,
        .cpu = {
            .package = CPU_PKG_SOCKET370,
            .block = CPU_BLOCK_NONE,
            .min_bus = 66666667,
            .max_bus = 133333333,
            .min_voltage = 1300,
            .max_voltage = 3500,
            .min_multi = 1.5,
            .max_multi = 8.0
        },
        .bus_flags = MACHINE_PS2_AGP | MACHINE_BUS_USB,
        .flags = MACHINE_IDE_DUAL | MACHINE_SOUND | MACHINE_APM | MACHINE_ACPI | MACHINE_GAMEPORT | MACHINE_USB,
        .ram = {
            .min = 8192,
            .max = 524288,
            .step = 8192
        },
        .nvrmask = 255,
        .kbc_device = NULL,
        .kbc_p1 = 0xff,
        .gpio = 0xffffffff,
        .gpio_acpi = 0xffffffff,
        .device = NULL,
        .fdc_device = NULL,
        .sio_device = NULL,
        .vid_device = NULL,
        .snd_device = &cmi8738_onboard_device,
        .net_device = NULL
    },

    /* VIA Apollo Pro */
    /* Has the VIA VT82C586B southbridge with on-chip KBC identical to the VIA
       VT82C42N. */
    {
        .name = "[VIA Apollo Pro] PC Partner APAS3",
        .internal_name = "apas3",
        .type = MACHINE_TYPE_SOCKET370,
        .chipset = MACHINE_CHIPSET_VIA_APOLLO_PRO,
        .init = machine_at_apas3_init,
        .p1_handler = NULL,
        .gpio_handler = NULL,
        .available_flag = MACHINE_AVAILABLE,
        .gpio_acpi_handler = NULL,
        .cpu = {
            .package = CPU_PKG_SOCKET370,
            .block = CPU_BLOCK_NONE,
            .min_bus = 66666667,
            .max_bus = 100000000,
            .min_voltage = 1800,
            .max_voltage = 3500,
            .min_multi = 1.5,
            .max_multi = 8.0
        },
        .bus_flags = MACHINE_PS2_AGP | MACHINE_BUS_USB,
        .flags = MACHINE_IDE_DUAL | MACHINE_APM | MACHINE_ACPI | MACHINE_USB,
        .ram = {
            .min = 8192,
            .max = 786432,
            .step = 8192
        },
        .nvrmask = 255,
        .kbc_device = NULL,
        .kbc_p1 = 0xff,
        .gpio = 0xffffffff,
        .gpio_acpi = 0xffffffff,
        .device = NULL,
        .fdc_device = NULL,
        .sio_device = NULL,
        .vid_device = NULL,
        .snd_device = NULL,
        .net_device = NULL
    },
    /* Has a Winbond W83977EF Super I/O chip with on-chip KBC with AMIKey-2 KBC
       firmware. */
    {
        .name = "[VIA Apollo Pro 133] ECS P6BAP-A+",
        .internal_name = "p6bap",
        .type = MACHINE_TYPE_SOCKET370,
        .chipset = MACHINE_CHIPSET_VIA_APOLLO_PRO_133,
        .init = machine_at_p6bap_init,
        .p1_handler = NULL,
        .gpio_handler = NULL,
        .available_flag = MACHINE_AVAILABLE,
        .gpio_acpi_handler = NULL,
        .cpu = {
            .package = CPU_PKG_SOCKET370,
            .block = CPU_BLOCK_NONE,
            .min_bus = 66666667,
            .max_bus = 150000000,
            .min_voltage = 1300,
            .max_voltage = 3500,
            .min_multi = 1.5,
            .max_multi = 8.0
        },
        .bus_flags = MACHINE_PS2_AGP | MACHINE_BUS_USB,
        .flags = MACHINE_IDE_DUAL | MACHINE_APM | MACHINE_ACPI | MACHINE_GAMEPORT | MACHINE_USB | MACHINE_SOUND,
        .ram = {
            .min = 8192,
            .max = 1572864,
            .step = 8192
        },
        .nvrmask = 255,
        .kbc_device = NULL,
        .kbc_p1 = 0xff,
        .gpio = 0xffffffff,
        .gpio_acpi = 0xffffffff,
        .device = NULL,
        .fdc_device = NULL,
        .sio_device = NULL,
        .vid_device = NULL,
        .snd_device = &cmi8738_onboard_device,
        .net_device = NULL
    },
    /* Has the VIA VT82C686B southbridge with on-chip KBC identical to the VIA
       VT82C42N. */
    {
        .name = "[VIA Apollo Pro 133A] Acorp 6VIA90AP",
        .internal_name = "6via90ap",
        .type = MACHINE_TYPE_SOCKET370,
        .chipset = MACHINE_CHIPSET_VIA_APOLLO_PRO_133A,
        .init = machine_at_6via90ap_init,
        .p1_handler = NULL,
        .gpio_handler = NULL,
        .available_flag = MACHINE_AVAILABLE,
        .gpio_acpi_handler = NULL,
        .cpu = {
            .package = CPU_PKG_SOCKET370,
            .block = CPU_BLOCK_NONE,
            .min_bus = 66666667,
            .max_bus = 150000000,
            .min_voltage = 1300,
            .max_voltage = 3500,
            .min_multi = MACHINE_MULTIPLIER_FIXED,
            .max_multi = MACHINE_MULTIPLIER_FIXED
        },
        .bus_flags = MACHINE_PS2_A97 | MACHINE_BUS_USB,
        .flags = MACHINE_IDE_DUAL | MACHINE_AG | MACHINE_APM | MACHINE_ACPI | MACHINE_GAMEPORT | MACHINE_USB,
        .ram = {
            .min = 16384,
            .max = 3145728,
            .step = 8192
        },
        .nvrmask = 255,
        .kbc_device = NULL,
        .kbc_p1 = 0xff,
        .gpio = 0xffffffff,
        .gpio_acpi = 0xffffffff,
        .device = NULL,
        .fdc_device = NULL,
        .sio_device = NULL,
        .vid_device = NULL,
        .snd_device = NULL,
        .net_device = NULL
    },
    /* Has the VIA VT82C686B southbridge with on-chip KBC identical to the VIA
       VT82C42N. */
    {
        .name = "[VIA Apollo Pro 133A] ASUS CUV4X-LS",
        .internal_name = "cuv4xls",
        .type = MACHINE_TYPE_SOCKET370,
        .chipset = MACHINE_CHIPSET_VIA_APOLLO_PRO_133A,
        .init = machine_at_cuv4xls_init,
        .p1_handler = NULL,
        .gpio_handler = NULL,
        .available_flag = MACHINE_AVAILABLE,
        .gpio_acpi_handler = NULL,
        .cpu = {
            .package = CPU_PKG_SOCKET370,
            .block = CPU_BLOCK_NONE,
            .min_bus = 66666667,
            .max_bus = 150000000,
            .min_voltage = 1300,
            .max_voltage = 3500,
            .min_multi = 1.5,
            .max_multi = 8.0
        },
        .bus_flags = MACHINE_PS2_NOI97 | MACHINE_BUS_USB, /* Has Asus-proprietary LAN/SCSI slot */
        .flags = MACHINE_IDE_DUAL | MACHINE_SOUND | MACHINE_APM | MACHINE_ACPI | MACHINE_GAMEPORT | MACHINE_USB,
        .ram = {
            .min = 16384,
            .max = 4194304,
            .step = 8192
        },
        .nvrmask = 255,
        .kbc_device = NULL,
        .kbc_p1 = 0xff,
        .gpio = 0xffffffff,
        .gpio_acpi = 0xffffffff,
        .device = NULL,
        .fdc_device = NULL,
        .sio_device = NULL,
        .vid_device = NULL,
        .snd_device = &cmi8738_onboard_device,
        .net_device = NULL
    },

    /* Miscellaneous/Fake/Hypervisor machines */
    /* Has a Winbond W83977F Super I/O chip with on-chip KBC with AMIKey-2 KBC
       firmware. */
    {
        .name = "[i440BX] Microsoft Virtual PC 2007",
        .internal_name = "vpc2007",
        .type = MACHINE_TYPE_MISC,
        .chipset = MACHINE_CHIPSET_INTEL_440BX,
        .init = machine_at_vpc2007_init,
        .p1_handler = NULL,
        .gpio_handler = NULL,
        .available_flag = MACHINE_AVAILABLE,
        .gpio_acpi_handler = NULL,
        .cpu = {
            .package = CPU_PKG_SLOT1,
            .block = CPU_BLOCK(CPU_PENTIUM2, CPU_CYRIX3S),
            .min_bus = 0,
            .max_bus = 66666667,
            .min_voltage = 0,
            .max_voltage = 0,
            .min_multi = 0,
            .max_multi = 0
        },
        .bus_flags = MACHINE_PS2_PCI | MACHINE_BUS_USB,
        .flags = MACHINE_IDE_DUAL | MACHINE_APM | MACHINE_ACPI | MACHINE_USB,
        .ram = {
            .min = 8192,
            .max = 1048576,
            .step = 8192
        },
        .nvrmask = 255,
        .kbc_device = NULL,
        .kbc_p1 = 0xff,
        .gpio = 0xffffffff,
        .gpio_acpi = 0xffffffff,
        .device = NULL,
        .fdc_device = NULL,
        .sio_device = NULL,
        .vid_device = NULL,
        .snd_device = NULL,
        .net_device = NULL
    },

    {
        .name = NULL,
        .internal_name = NULL,
        .type = MACHINE_TYPE_NONE,
        .chipset = MACHINE_CHIPSET_NONE,
        .init = NULL,
        .p1_handler = NULL,
        .gpio_handler = NULL,
        .available_flag = MACHINE_AVAILABLE,
        .gpio_acpi_handler = NULL,
        .cpu = {
            .package = 0,
            .block = CPU_BLOCK_NONE,
            .min_bus = 0,
            .max_bus = 0,
            .min_voltage = 0,
            .max_voltage = 0,
            .min_multi = 0,
            .max_multi = 0
        },
        .bus_flags = MACHINE_BUS_NONE,
        .flags = MACHINE_FLAGS_NONE,
        .ram = {
            .min = 0,
            .max = 0,
            .step = 0
        },
        .nvrmask = 0,
        .kbc_device = NULL,
        .kbc_p1 = 0xff,
        .gpio = 0xffffffff,
        .gpio_acpi = 0xffffffff,
        .device = NULL,
        .fdc_device = NULL,
        .sio_device = NULL,
        .vid_device = NULL,
        .snd_device = NULL,
        .net_device = NULL
    }
  // clang-format on
};

/* Saved copies - jumpers get applied to these.
   We use also machine_gpio to store IBM PC/XT jumpers as they need more than one byte. */
static uint8_t machine_p1_default;
static uint8_t machine_p1;

static uint32_t machine_gpio_default;
static uint32_t machine_gpio;

static uint32_t machine_gpio_acpi_default;
static uint32_t machine_gpio_acpi;

void *machine_snd = NULL;

uint8_t
machine_get_p1_default(void)
{
    return machine_p1_default;
}

uint8_t
machine_get_p1(void)
{
    return machine_p1;
}

void
machine_set_p1_default(uint8_t val)
{
    machine_p1 = machine_p1_default = val;
}

void
machine_set_p1(uint8_t val)
{
    machine_p1 = val;
}

void
machine_and_p1(uint8_t val)
{
    machine_p1 = machine_p1_default & val;
}

uint8_t
machine_handle_p1(uint8_t write, uint8_t val)
{
    uint8_t ret = 0xff;

    if (machines[machine].p1_handler)
        ret = machines[machine].p1_handler(write, val);
    else {
        if (write)
            machine_p1 = machine_p1_default & val;
        else
            ret = machine_p1;
    }

    return ret;
}

void
machine_init_p1(void)
{
    machine_p1 = machine_p1_default = machines[machine].kbc_p1;
}

uint32_t
machine_get_gpio_default(void)
{
    return machine_gpio_default;
}

uint32_t
machine_get_gpio(void)
{
    return machine_gpio;
}

void
machine_set_gpio_default(uint32_t val)
{
    machine_gpio = machine_gpio_default = val;
}

void
machine_set_gpio(uint32_t val)
{
    machine_gpio = val;
}

void
machine_and_gpio(uint32_t val)
{
    machine_gpio = machine_gpio_default & val;
}

uint32_t
machine_handle_gpio(uint8_t write, uint32_t val)
{
    uint32_t ret = 0xffffffff;

    if (machines[machine].gpio_handler)
        ret = machines[machine].gpio_handler(write, val);
    else {
        if (write)
            machine_gpio = machine_gpio_default & val;
        else
            ret = machine_gpio;
    }

    return ret;
}

void
machine_init_gpio(void)
{
    machine_gpio = machine_gpio_default = machines[machine].gpio;
}

uint32_t
machine_get_gpio_acpi_default(void)
{
    return machine_gpio_acpi_default;
}

uint32_t
machine_get_gpio_acpi(void)
{
    return machine_gpio_acpi;
}

void
machine_set_gpio_acpi_default(uint32_t val)
{
    machine_gpio_acpi = machine_gpio_acpi_default = val;
}

void
machine_set_gpio_acpi(uint32_t val)
{
    machine_gpio_acpi = val;
}

void
machine_and_gpio_acpi(uint32_t val)
{
    machine_gpio_acpi = machine_gpio_acpi_default & val;
}

uint32_t
machine_handle_gpio_acpi(uint8_t write, uint32_t val)
{
    uint32_t ret = 0xffffffff;

    if (machines[machine].gpio_acpi_handler)
        ret = machines[machine].gpio_acpi_handler(write, val);
    else {
        if (write)
            machine_gpio_acpi = machine_gpio_acpi_default & val;
        else
            ret = machine_gpio_acpi;
    }

    return ret;
}

void
machine_init_gpio_acpi(void)
{
    machine_gpio_acpi = machine_gpio_acpi_default = machines[machine].gpio_acpi;
}

int
machine_count(void)
{
    return ((sizeof(machines) / sizeof(machine_t)) - 1);
}

const char *
machine_getname(void)
{
    return (machines[machine].name);
}

const char *
machine_getname_ex(int m)
{
    return (machines[m].name);
}

const device_t *
machine_get_kbc_device(int m)
{
    if (machines[m].kbc_device)
        return (machines[m].kbc_device);

    return (NULL);
}

const device_t *
machine_get_device(int m)
{
    if (machines[m].device)
        return (machines[m].device);

    return (NULL);
}

const device_t *
machine_get_fdc_device(int m)
{
    if (machines[m].fdc_device)
        return (machines[m].fdc_device);

    return (NULL);
}

const device_t *
machine_get_sio_device(int m)
{
    if (machines[m].sio_device)
        return (machines[m].sio_device);

    return (NULL);
}

const device_t *
machine_get_vid_device(int m)
{
    if (machines[m].vid_device)
        return (machines[m].vid_device);

    return (NULL);
}

const device_t *
machine_get_snd_device(int m)
{
    if (machines[m].snd_device)
        return (machines[m].snd_device);

    return (NULL);
}

const device_t *
machine_get_net_device(int m)
{
    if (machines[m].net_device)
        return (machines[m].net_device);

    return (NULL);
}

const char *
machine_get_internal_name(void)
{
    return (machines[machine].internal_name);
}

const char *
machine_get_internal_name_ex(int m)
{
    return (machines[m].internal_name);
}

int
machine_get_nvrmask(int m)
{
    return (machines[m].nvrmask);
}

int
machine_has_flags(int m, int flags)
{
    return (machines[m].flags & flags);
}

int
machine_has_bus(int m, int bus_flags)
{
    return (machines[m].bus_flags & bus_flags);
}

int
machine_has_cartridge(int m)
{
    return (machine_has_bus(m, MACHINE_CARTRIDGE) ? 1 : 0);
}

int
machine_get_min_ram(int m)
{
    return (machines[m].ram.min);
}

int
machine_get_max_ram(int m)
{
#if (!(defined __amd64__ || defined _M_X64 || defined __aarch64__ || defined _M_ARM64))
    return MIN(((int) machines[m].ram.max), 2097152);
#else
    return MIN(((int) machines[m].ram.max), 3145728);
#endif
}

int
machine_get_ram_granularity(int m)
{
    return (machines[m].ram.step);
}

int
machine_get_type(int m)
{
    return (machines[m].type);
}

int
machine_get_machine_from_internal_name(const char *s)
{
    int c = 0;

    while (machines[c].init != NULL) {
        if (!strcmp(machines[c].internal_name, s))
            return c;
        c++;
    }

    return 0;
}

int
machine_has_mouse(void)
{
    return (machines[machine].flags & MACHINE_MOUSE);
}

int
machine_is_sony(void)
{
    return (!strcmp(machines[machine].internal_name, "pcv90"));
}<|MERGE_RESOLUTION|>--- conflicted
+++ resolved
@@ -10929,22 +10929,57 @@
         .net_device = NULL
     },
 
+    /* 430VX */
+    /* Has a SM(S)C FDC37C932FR Super I/O chip with on-chip KBC with AMI
+       MegaKey (revision '5') KBC firmware. */
+    {
+        .name = "[i430VX] Gateway 2000 Mailman",
+        .internal_name = "gw2kma",
+        .type = MACHINE_TYPE_SOCKET7_3V,
+        .chipset = MACHINE_CHIPSET_INTEL_430VX,
+        .init = machine_at_gw2kma_init,
+        .p1_handler = NULL,
+        .gpio_handler = NULL,
+        .available_flag = MACHINE_AVAILABLE,
+        .gpio_acpi_handler = NULL,
+        .cpu = {
+            .package = CPU_PKG_SOCKET5_7,
+            .block = CPU_BLOCK_NONE,
+            .min_bus = 50000000,
+            .max_bus = 66666667,
+            .min_voltage = 3380,
+            .max_voltage = 3520,
+            .min_multi = 1.5,
+            .max_multi = 3.0
+        },
+        .bus_flags = MACHINE_PS2_PCI | MACHINE_BUS_USB,
+        .flags = MACHINE_IDE_DUAL | MACHINE_APM | MACHINE_GAMEPORT | MACHINE_USB,
+        .ram = {
+            .min = 8192,
+            .max = 131072,
+            .step = 8192
+        },
+        .nvrmask = 511,
+        .kbc_device = NULL,
+        .kbc_p1 = 0xff,
+        .gpio = 0xffffffff,
+        .gpio_acpi = 0xffffffff,
+        .device = NULL,
+        .fdc_device = NULL,
+        .sio_device = NULL,
+        .vid_device = NULL,
+        .snd_device = NULL,
+        .net_device = NULL
+    },
+
     /* SiS 5501 */
     /* Has the Lance LT38C41 KBC. */
     {
-<<<<<<< HEAD
         .name = "[SiS 5501] Chaintech 5SBM2 (M103)",
         .internal_name = "5sbm2",
         .type = MACHINE_TYPE_SOCKET7_3V,
         .chipset = MACHINE_CHIPSET_SIS_5501,
         .init = machine_at_5sbm2_init,
-=======
-        .name = "[i430VX] Gateway 2000 Mailman",
-        .internal_name = "gw2kma",
-        .type = MACHINE_TYPE_SOCKET7_3V,
-        .chipset = MACHINE_CHIPSET_INTEL_430VX,
-        .init = machine_at_gw2kma_init,
->>>>>>> 19a3097e
         .p1_handler = NULL,
         .gpio_handler = NULL,
         .available_flag = MACHINE_AVAILABLE,
@@ -11958,16 +11993,6 @@
         .snd_device = NULL,
         .net_device = NULL
     },
-<<<<<<< HEAD
-    /* Has a SM(S)C FDC37C932FR Super I/O chip with on-chip KBC with AMI
-       MegaKey (revision '5') KBC firmware. */
-    {
-        .name = "[i430VX] Gateway 2000 Tigereye",
-        .internal_name = "gw2kte",
-        .type = MACHINE_TYPE_SOCKET7,
-        .chipset = MACHINE_CHIPSET_INTEL_430VX,
-        .init = machine_at_gw2kte_init,
-=======
 
 /* 430VX */
     /* Has a SM(S)C FDC37C932FR Super I/O chip with on-chip KBC with AMI
@@ -11978,7 +12003,6 @@
         .type = MACHINE_TYPE_SOCKET7,
         .chipset = MACHINE_CHIPSET_INTEL_430VX,
         .init = machine_at_hitman_init,
->>>>>>> 19a3097e
         .p1_handler = NULL,
         .gpio_handler = NULL,
         .available_flag = MACHINE_AVAILABLE,
@@ -11988,21 +12012,13 @@
             .block = CPU_BLOCK_NONE,
             .min_bus = 50000000,
             .max_bus = 66666667,
-<<<<<<< HEAD
-            .min_voltage = 2800,
-=======
             .min_voltage = 2200,
->>>>>>> 19a3097e
             .max_voltage = 3520,
             .min_multi = 1.5,
             .max_multi = 3.0
         },
         .bus_flags = MACHINE_PS2_PCI | MACHINE_BUS_USB,
-<<<<<<< HEAD
-        .flags = MACHINE_IDE_DUAL | MACHINE_SOUND | MACHINE_APM | MACHINE_GAMEPORT | MACHINE_USB,
-=======
         .flags = MACHINE_IDE_DUAL | MACHINE_APM | MACHINE_GAMEPORT | MACHINE_USB,
->>>>>>> 19a3097e
         .ram = {
             .min = 8192,
             .max = 131072,
@@ -12017,17 +12033,11 @@
         .fdc_device = NULL,
         .sio_device = NULL,
         .vid_device = NULL,
-<<<<<<< HEAD
-        .snd_device = &sb_vibra16c_onboard_device,
-        .net_device = NULL
-    },
-=======
         .snd_device = NULL,
         .net_device = NULL
     },
 
 
->>>>>>> 19a3097e
     /* Has a SM(S)C FDC37C935 Super I/O chip with on-chip KBC with Phoenix
        MultiKey/42 (version 1.38) KBC firmware. */
     {
