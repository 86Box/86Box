/*
 * 86Box    A hypervisor and IBM PC system emulator that specializes in
 *          running old operating systems and software designed for IBM
 *          PC systems and compatibles from 1981 through fairly recent
 *          system designs based on the PCI bus.
 *
 *          This file is part of the 86Box distribution.
 *
 *          Handling of the emulated machines.
 *
 * NOTES:   OpenAT wip for 286-class machine with open BIOS.
 *          PS2_M80-486 wip, pending receipt of TRM's for machine.
 *
 *
 *
 * Authors: Miran Grca, <mgrca8@gmail.com>
 *          Fred N. van Kempen, <decwiz@yahoo.com>
 *          Jasmine Iwanek, <jriwanek@gmail.com>
 *
 *          Copyright 2016-2020 Miran Grca.
 *          Copyright 2017-2020 Fred N. van Kempen.
 *          Copyright 2025      Jasmine Iwanek.
 */
#include <stdio.h>
#include <stdint.h>
#include <string.h>
#include <wchar.h>
#include <86box/86box.h>
#include "cpu.h"
#include <86box/mem.h>
#include <86box/rom.h>
#include <86box/device.h>
#include <86box/machine.h>
#include <86box/keyboard.h>
#include <86box/sound.h>
#include <86box/video.h>
#include <86box/plat_unused.h>
#include <86box/thread.h>
#include <86box/timer.h>
#include <86box/network.h>

// Temporarily here till we move everything out into the right files
extern const device_t pcjr_device;
extern const device_t m19_vid_device;
extern const device_t vid_device;
extern const device_t vid_device_hx;
extern const device_t t1000_video_device;
extern const device_t xi8088_device;
extern const device_t cga_device;
extern const device_t vid_1512_device;
extern const device_t vid_1640_device;
extern const device_t vid_pc2086_device;
extern const device_t vid_pc3086_device;
extern const device_t vid_200_device;
extern const device_t vid_ppc512_device;
extern const device_t vid_device_sl;
extern const device_t t1200_video_device;
extern const device_t compaq_plasma_device;
extern const device_t ps1_2011_device;
extern const device_t ibmpc_device;
extern const device_t ibmpc82_device;
extern const device_t ibmxt_device;
extern const device_t ibmxt86_device;
extern const device_t ibmat_device;
extern const device_t ibmxt286_device;

const machine_filter_t machine_types[] = {
    { "None",                             MACHINE_TYPE_NONE       },
    { "[1979] 8088",                      MACHINE_TYPE_8088       },
    { "[1978] 8086",                      MACHINE_TYPE_8086       },
    { "[1982] 80286",                     MACHINE_TYPE_286        },
    { "[1988] i386SX",                    MACHINE_TYPE_386SX      },
    { "[1992] 486SLC",                    MACHINE_TYPE_486SLC     },
    { "[1985] i386DX",                    MACHINE_TYPE_386DX      },
    { "[1989] i386DX/i486",               MACHINE_TYPE_386DX_486  },
    { "[1989] i486 (Socket 168 and 1)",   MACHINE_TYPE_486        },
    { "[1992] i486 (Socket 2)",           MACHINE_TYPE_486_S2     },
    { "[1994] i486 (Socket 3)",           MACHINE_TYPE_486_S3     },
    { "[1992] i486 (Miscellaneous)",      MACHINE_TYPE_486_MISC   },
    { "[1993] Socket 4",                  MACHINE_TYPE_SOCKET4    },
    { "[1994] Socket 5",                  MACHINE_TYPE_SOCKET5    },
    { "[1995] Socket 7 (Single Voltage)", MACHINE_TYPE_SOCKET7_3V },
    { "[1996] Socket 7 (Dual Voltage)",   MACHINE_TYPE_SOCKET7    },
    { "[1998] Super Socket 7",            MACHINE_TYPE_SOCKETS7   },
    { "[1995] Socket 8",                  MACHINE_TYPE_SOCKET8    },
    { "[1997] Slot 1",                    MACHINE_TYPE_SLOT1      },
    { "[1998] Slot 1/2",                  MACHINE_TYPE_SLOT1_2    },
    { "[1998] Slot 1/Socket 370",         MACHINE_TYPE_SLOT1_370  },
    { "[1998] Slot 2",                    MACHINE_TYPE_SLOT2      },
    { "[1998] Socket 370",                MACHINE_TYPE_SOCKET370  },
    { "Miscellaneous",                    MACHINE_TYPE_MISC       }
};

const machine_filter_t machine_chipsets[] = {
    { "None",                       MACHINE_CHIPSET_NONE                },
    { "Discrete",                   MACHINE_CHIPSET_DISCRETE            },
    { "Proprietary",                MACHINE_CHIPSET_PROPRIETARY         },
    { "Headland GC100A",            MACHINE_CHIPSET_GC100A              },
    { "Headland GC103",             MACHINE_CHIPSET_GC103               },
    { "Headland HT18",              MACHINE_CHIPSET_HT18                },
    { "ACC 2168",                   MACHINE_CHIPSET_ACC_2168            },
    { "ALi M1217",                  MACHINE_CHIPSET_ALI_M1217           },
    { "ALi M6117",                  MACHINE_CHIPSET_ALI_M6117           },
    { "ALi M1409",                  MACHINE_CHIPSET_ALI_M1409           },
    { "ALi M1429",                  MACHINE_CHIPSET_ALI_M1429           },
    { "ALi M1429G",                 MACHINE_CHIPSET_ALI_M1429G          },
    { "ALi M1489",                  MACHINE_CHIPSET_ALI_M1489           },
    { "ALi ALADDiN IV+",            MACHINE_CHIPSET_ALI_ALADDIN_IV_PLUS },
    { "ALi ALADDiN V",              MACHINE_CHIPSET_ALI_ALADDIN_V       },
    { "ALi ALADDiN-PRO II",         MACHINE_CHIPSET_ALI_ALADDIN_PRO_II  },
    { "C&T 82C235 SCAT",            MACHINE_CHIPSET_SCAT                },
    { "C&T CS8121 NEAT",            MACHINE_CHIPSET_NEAT                },
    { "C&T 386",                    MACHINE_CHIPSET_CT_386              },
    { "C&T CS4031",                 MACHINE_CHIPSET_CT_CS4031           },
    { "Contaq 82C596",              MACHINE_CHIPSET_CONTAQ_82C596       },
    { "Contaq 82C597",              MACHINE_CHIPSET_CONTAQ_82C597       },
    { "IMS 8848",                   MACHINE_CHIPSET_IMS_8848            },
    { "Intel 82335",                MACHINE_CHIPSET_INTEL_82335         },
    { "Intel 420TX",                MACHINE_CHIPSET_INTEL_420TX         },
    { "Intel 420ZX",                MACHINE_CHIPSET_INTEL_420ZX         },
    { "Intel 420EX",                MACHINE_CHIPSET_INTEL_420EX         },
    { "Intel 430LX",                MACHINE_CHIPSET_INTEL_430LX         },
    { "Intel 430NX",                MACHINE_CHIPSET_INTEL_430NX         },
    { "Intel 430FX",                MACHINE_CHIPSET_INTEL_430FX         },
    { "Intel 430HX",                MACHINE_CHIPSET_INTEL_430HX         },
    { "Intel 430VX",                MACHINE_CHIPSET_INTEL_430VX         },
    { "Intel 430TX",                MACHINE_CHIPSET_INTEL_430TX         },
    { "Intel 450KX",                MACHINE_CHIPSET_INTEL_450KX         },
    { "Intel 440FX",                MACHINE_CHIPSET_INTEL_440FX         },
    { "Intel 440LX",                MACHINE_CHIPSET_INTEL_440LX         },
    { "Intel 440EX",                MACHINE_CHIPSET_INTEL_440EX         },
    { "Intel 440BX",                MACHINE_CHIPSET_INTEL_440BX         },
    { "Intel 440ZX",                MACHINE_CHIPSET_INTEL_440ZX         },
    { "Intel 440GX",                MACHINE_CHIPSET_INTEL_440GX         },
    { "OPTi 283",                   MACHINE_CHIPSET_OPTI_283            },
    { "OPTi 291",                   MACHINE_CHIPSET_OPTI_291            },
    { "OPTi 381",                   MACHINE_CHIPSET_OPTI_381            },
    { "OPTi 391",                   MACHINE_CHIPSET_OPTI_391            },
    { "OPTi 481",                   MACHINE_CHIPSET_OPTI_481            },
    { "OPTi 493",                   MACHINE_CHIPSET_OPTI_493            },
    { "OPTi 495",                   MACHINE_CHIPSET_OPTI_495            },
    { "OPTi 499",                   MACHINE_CHIPSET_OPTI_499            },
    { "OPTi 895/802G",              MACHINE_CHIPSET_OPTI_895_802G       },
    { "OPTi 547/597",               MACHINE_CHIPSET_OPTI_547_597        },
    { "SARC RC2016A",               MACHINE_CHIPSET_SARC_RC2016A        },
    { "SiS 310",                    MACHINE_CHIPSET_SIS_310             },
    { "SiS 401",                    MACHINE_CHIPSET_SIS_401             },
    { "SiS 460",                    MACHINE_CHIPSET_SIS_460             },
    { "SiS 461",                    MACHINE_CHIPSET_SIS_461             },
    { "SiS 471",                    MACHINE_CHIPSET_SIS_471             },
    { "SiS 496",                    MACHINE_CHIPSET_SIS_496             },
    { "SiS 501",                    MACHINE_CHIPSET_SIS_501             },
    { "SiS 5501",                   MACHINE_CHIPSET_SIS_5501            },
    { "SiS 5511",                   MACHINE_CHIPSET_SIS_5511            },
    { "SiS 5571",                   MACHINE_CHIPSET_SIS_5571            },
    { "SiS 5581",                   MACHINE_CHIPSET_SIS_5581            },
    { "SiS 5591",                   MACHINE_CHIPSET_SIS_5591            },
    { "SiS (5)600",                 MACHINE_CHIPSET_SIS_5600            },
    { "SMSC VictoryBX-66",          MACHINE_CHIPSET_SMSC_VICTORYBX_66   },
    { "STPC Client",                MACHINE_CHIPSET_STPC_CLIENT         },
    { "STPC Consumer-II",           MACHINE_CHIPSET_STPC_CONSUMER_II    },
    { "STPC Elite",                 MACHINE_CHIPSET_STPC_ELITE          },
    { "STPC Atlas",                 MACHINE_CHIPSET_STPC_ATLAS          },
    { "Symphony SL82C460 Haydn II", MACHINE_CHIPSET_SYMPHONY_SL82C460   },
    { "UMC UM82C480",               MACHINE_CHIPSET_UMC_UM82C480        },
    { "UMC UM82C491",               MACHINE_CHIPSET_UMC_UM82C491        },
    { "UMC UM8881",                 MACHINE_CHIPSET_UMC_UM8881          },
    { "UMC UM8890BF",               MACHINE_CHIPSET_UMC_UM8890BF        },
    { "VIA VT82C495",               MACHINE_CHIPSET_VIA_VT82C495        },
    { "VIA VT82C496G",              MACHINE_CHIPSET_VIA_VT82C496G       },
    { "VIA Apollo VPX",             MACHINE_CHIPSET_VIA_APOLLO_VPX      },
    { "VIA Apollo VP3",             MACHINE_CHIPSET_VIA_APOLLO_VP3      },
    { "VIA Apollo MVP3",            MACHINE_CHIPSET_VIA_APOLLO_MVP3     },
    { "VIA Apollo Pro",             MACHINE_CHIPSET_VIA_APOLLO_PRO      },
    { "VIA Apollo Pro 133",         MACHINE_CHIPSET_VIA_APOLLO_PRO_133  },
    { "VIA Apollo Pro 133A",        MACHINE_CHIPSET_VIA_APOLLO_PRO_133A },
    { "VLSI SCAMP",                 MACHINE_CHIPSET_VLSI_SCAMP          },
    { "VLSI VL82C480",              MACHINE_CHIPSET_VLSI_VL82C480       },
    { "VLSI VL82C481",              MACHINE_CHIPSET_VLSI_VL82C481       },
    { "VLSI VL82C486",              MACHINE_CHIPSET_VLSI_VL82C486       },
    { "WD76C10",                    MACHINE_CHIPSET_WD76C10             }
};

/* Machines to add before machine freeze:
   - TMC Mycomp PCI54ST;
   - Zeos Quadtel 486.

   NOTE: The AMI MegaKey tests were done on a real Intel Advanced/ATX
     (thanks, MrKsoft for running my AMIKEY.COM on it), but the
     technical specifications of the other Intel machines confirm
     that the other boards also have the MegaKey.

   NOTE: The later (ie. not AMI Color) Intel AMI BIOS'es execute a
     sequence of commands (B8, BA, BB) during one of the very first
     phases of POST, in a way that is only valid on the AMIKey-3
     KBC firmware, that includes the Classic PCI/ED (Ninja) BIOS
     which otherwise does not execute any AMI KBC commands, which
     indicates that the sequence is a leftover of whatever AMI
     BIOS (likely a laptop one since the AMIKey-3 is a laptop KBC
     firmware!) Intel forked.

   NOTE: The VIA VT82C42N returns 0x46 ('F') in command 0xA1 (so it
     emulates the AMI KF/AMIKey KBC firmware), and 0x42 ('B') in
     command 0xAF.
     The version on the VIA VT82C686B southbridge also returns
     'F' in command 0xA1, but 0x45 ('E') in command 0xAF.
     The version on the VIA VT82C586B southbridge also returns
     'F' in command 0xA1, but 0x44 ('D') in command 0xAF.
     The version on the VIA VT82C586A southbridge also returns
     'F' in command 0xA1, but 0x43 ('C') in command 0xAF.

   NOTE: The AMI MegaKey commands blanked in the technical reference
     are CC and and C4, which are Set P14 High and Set P14 Low,
     respectively. Also, AMI KBC command C1, mysteriously missing
     from the technical references of AMI MegaKey and earlier, is
     Write Input Port, same as on AMIKey-3.
*/

const machine_t machines[] = {
  // clang-format off
    /* 8088 Machines */
    {
        .name = "[8088] IBM PC (1981)",
        .internal_name = "ibmpc",
        .type = MACHINE_TYPE_8088,
        .chipset = MACHINE_CHIPSET_DISCRETE,
        .init = machine_pc_init,
        .p1_handler = NULL,
        .gpio_handler = NULL,
        .available_flag = MACHINE_AVAILABLE,
        .gpio_acpi_handler = NULL,
        .cpu = {
            .package = CPU_PKG_8088,
            .block = CPU_BLOCK_NONE,
            .min_bus = 0,
            .max_bus = 0,
            .min_voltage = 0,
            .max_voltage = 0,
            .min_multi = 0,
            .max_multi = 0
        },
        .bus_flags = MACHINE_PC5150,
        .flags = MACHINE_FLAGS_NONE,
        .ram = {
            .min = 16,
            .max = 64,
            .step = 16
        },
        .nvrmask = 0,
        .kbc_device = &keyboard_pc_device,
        .kbc_p1 = 0xff,
        .gpio = 0xffffffff,
        .gpio_acpi = 0xffffffff,
        .device = &ibmpc_device,
        .fdc_device = NULL,
        .sio_device = NULL,
        .vid_device = NULL,
        .snd_device = NULL,
        .net_device = NULL
    },
    {
        .name = "[8088] IBM PC (1982)",
        .internal_name = "ibmpc82",
        .type = MACHINE_TYPE_8088,
        .chipset = MACHINE_CHIPSET_DISCRETE,
        .init = machine_pc82_init,
        .p1_handler = NULL,
        .gpio_handler = NULL,
        .available_flag = MACHINE_AVAILABLE,
        .gpio_acpi_handler = NULL,
        .cpu = {
            .package = CPU_PKG_8088,
            .block = CPU_BLOCK_NONE,
            .min_bus = 0,
            .max_bus = 0,
            .min_voltage = 0,
            .max_voltage = 0,
            .min_multi = 0,
            .max_multi = 0
        },
        .bus_flags = MACHINE_PC5150,
        .flags = MACHINE_FLAGS_NONE,
        .ram = {
            .min = 64,
            .max = 256,
            .step = 64
        },
        .nvrmask = 0,
        .kbc_device = &keyboard_pc82_device,
        .kbc_p1 = 0xff,
        .gpio = 0xffffffff,
        .gpio_acpi = 0xffffffff,
        .device = &ibmpc82_device,
        .fdc_device = NULL,
        .sio_device = NULL,
        .vid_device = NULL,
        .snd_device = NULL,
        .net_device = NULL
    },
    {
        .name = "[8088] IBM PCjr",
        .internal_name = "ibmpcjr",
        .type = MACHINE_TYPE_8088,
        .chipset = MACHINE_CHIPSET_DISCRETE,
        .init = machine_pcjr_init,
        .p1_handler = NULL,
        .gpio_handler = NULL,
        .available_flag = MACHINE_AVAILABLE,
        .gpio_acpi_handler = NULL,
        .cpu = {
            .package = CPU_PKG_8088,
            .block = CPU_BLOCK_NONE,
            .min_bus = 4772728,
            .max_bus = 4772728,
            .min_voltage = 0,
            .max_voltage = 0,
            .min_multi = 0,
            .max_multi = 0
        },
        .bus_flags = MACHINE_PCJR,
        .flags = MACHINE_VIDEO_FIXED,
        .ram = {
            .min = 64,
            .max = 640,
            .step = 64
        },
        .nvrmask = 0,
        .kbc_device = NULL, /* TODO: No specific kbd_device yet */
        .kbc_p1 = 0xff,
        .gpio = 0xffffffff,
        .gpio_acpi = 0xffffffff,
        .device = NULL,
        .fdc_device = NULL,
        .sio_device = NULL,
        .vid_device = &pcjr_device,
        .snd_device = NULL,
        .net_device = NULL
    },
    {
        .name = "[8088] IBM XT (1982)",
        .internal_name = "ibmxt",
        .type = MACHINE_TYPE_8088,
        .chipset = MACHINE_CHIPSET_DISCRETE,
        .init = machine_xt_init,
        .p1_handler = NULL,
        .gpio_handler = NULL,
        .available_flag = MACHINE_AVAILABLE,
        .gpio_acpi_handler = NULL,
        .cpu = {
            .package = CPU_PKG_8088,
            .block = CPU_BLOCK_NONE,
            .min_bus = 0,
            .max_bus = 0,
            .min_voltage = 0,
            .max_voltage = 0,
            .min_multi = 0,
            .max_multi = 0
        },
        .bus_flags = MACHINE_PC,
        .flags = MACHINE_FLAGS_NONE,
        .ram = {
            .min = 64,
            .max = 256,
            .step = 64
        },
        .nvrmask = 0,
        .kbc_device = &keyboard_xt_device,
        .kbc_p1 = 0xff,
        .gpio = 0xffffffff,
        .gpio_acpi = 0xffffffff,
        .device = &ibmxt_device,
        .fdc_device = NULL,
        .sio_device = NULL,
        .vid_device = NULL,
        .snd_device = NULL,
        .net_device = NULL
    },
    {
        .name = "[8088] IBM XT (1986)",
        .internal_name = "ibmxt86",
        .type = MACHINE_TYPE_8088,
        .chipset = MACHINE_CHIPSET_DISCRETE,
        .init = machine_xt86_init,
        .p1_handler = NULL,
        .gpio_handler = NULL,
        .available_flag = MACHINE_AVAILABLE,
        .gpio_acpi_handler = NULL,
        .cpu = {
            .package = CPU_PKG_8088,
            .block = CPU_BLOCK_NONE,
            .min_bus = 0,
            .max_bus = 0,
            .min_voltage = 0,
            .max_voltage = 0,
            .min_multi = 0,
            .max_multi = 0
        },
        .bus_flags = MACHINE_PC,
        .flags = MACHINE_FLAGS_NONE,
        .ram = {
            .min = 256,
            .max = 640,
            .step = 64
        },
        .nvrmask = 0,
        .kbc_device = &keyboard_xt86_device,
        .kbc_p1 = 0xff,
        .gpio = 0xffffffff,
        .gpio_acpi = 0xffffffff,
        .device = &ibmxt86_device,
        .fdc_device = NULL,
        .sio_device = NULL,
        .vid_device = NULL,
        .snd_device = NULL,
        .net_device = NULL
    },
    {
        .name = "[8088] American XT Computer",
        .internal_name = "americxt",
        .type = MACHINE_TYPE_8088,
        .chipset = MACHINE_CHIPSET_DISCRETE,
        .init = machine_xt_americxt_init,
        .p1_handler = NULL,
        .gpio_handler = NULL,
        .available_flag = MACHINE_AVAILABLE,
        .gpio_acpi_handler = NULL,
        .cpu = {
            .package = CPU_PKG_8088,
            .block = CPU_BLOCK_NONE,
            .min_bus = 0,
            .max_bus = 0,
            .min_voltage = 0,
            .max_voltage = 0,
            .min_multi = 0,
            .max_multi = 0
        },
        .bus_flags = MACHINE_PC,
        .flags = MACHINE_FLAGS_NONE,
        .ram = {
            .min = 64,
            .max = 640,
            .step = 64
        },
        .nvrmask = 0,
        .kbc_device = &keyboard_xtclone_device,
        .kbc_p1 = 0xff,
        .gpio = 0xffffffff,
        .gpio_acpi = 0xffffffff,
        .device = NULL,
        .fdc_device = NULL,
        .sio_device = NULL,
        .vid_device = NULL,
        .snd_device = NULL,
        .net_device = NULL
    },
    {
        .name = "[8088] AMI XT clone",
        .internal_name = "amixt",
        .type = MACHINE_TYPE_8088,
        .chipset = MACHINE_CHIPSET_DISCRETE,
        .init = machine_xt_amixt_init,
        .p1_handler = NULL,
        .gpio_handler = NULL,
        .available_flag = MACHINE_AVAILABLE,
        .gpio_acpi_handler = NULL,
        .cpu = {
            .package = CPU_PKG_8088,
            .block = CPU_BLOCK_NONE,
            .min_bus = 0,
            .max_bus = 0,
            .min_voltage = 0,
            .max_voltage = 0,
            .min_multi = 0,
            .max_multi = 0
        },
        .bus_flags = MACHINE_PC,
        .flags = MACHINE_FLAGS_NONE,
        .ram = {
            .min = 64,
            .max = 640,
            .step = 64
        },
        .nvrmask = 0,
        .kbc_device = &keyboard_xtclone_device,
        .kbc_p1 = 0xff,
        .gpio = 0xffffffff,
        .gpio_acpi = 0xffffffff,
        .device = NULL,
        .fdc_device = NULL,
        .sio_device = NULL,
        .vid_device = NULL,
        .snd_device = NULL,
        .net_device = NULL
    },
    {
        .name = "[8088] Atari PC 3",
        .internal_name = "ataripc3",
        .type = MACHINE_TYPE_8088,
        .chipset = MACHINE_CHIPSET_DISCRETE,
        .init = machine_xt_ataripc3_init,
        .p1_handler = NULL,
        .gpio_handler = NULL,
        .available_flag = MACHINE_AVAILABLE,
        .gpio_acpi_handler = NULL,
        .cpu = {
            .package = CPU_PKG_8088,
            .block = CPU_BLOCK_NONE,
            .min_bus = 0,
            .max_bus = 0,
            .min_voltage = 0,
            .max_voltage = 0,
            .min_multi = 0,
            .max_multi = 0
        },
        .bus_flags = MACHINE_PC,
        .flags = MACHINE_FDC,
        .ram = {
            .min = 64,
            .max = 640,
            .step = 64
        },
        .nvrmask = 0,
        .kbc_device = &keyboard_xtclone_device,
        .kbc_p1 = 0xff,
        .gpio = 0xffffffff,
        .gpio_acpi = 0xffffffff,
        .device = NULL,
        .fdc_device = NULL, //&fdc_xt_device,
        .sio_device = NULL,
        .vid_device = NULL,
        .snd_device = NULL,
        .net_device = NULL
    },
    {
        .name = "[8088] Bondwell BW230",
        .internal_name = "bw230",
        .type = MACHINE_TYPE_8088,
        .chipset = MACHINE_CHIPSET_DISCRETE,
        .init = machine_xt_bw230_init,
        .p1_handler = NULL,
        .gpio_handler = NULL,
        .available_flag = MACHINE_AVAILABLE,
        .gpio_acpi_handler = NULL,
        .cpu = {
            .package = CPU_PKG_8088,
            .block = CPU_BLOCK_NONE,
            .min_bus = 0,
            .max_bus = 0,
            .min_voltage = 0,
            .max_voltage = 0,
            .min_multi = 0,
            .max_multi = 0
        },
        .bus_flags = MACHINE_PC,
        .flags = MACHINE_FLAGS_NONE,
        .ram = {
            .min = 64,
            .max = 640,
            .step = 64
        },
        .nvrmask = 0,
        .kbc_device = &keyboard_xtclone_device,
        .kbc_p1 = 0xff,
        .gpio = 0xffffffff,
        .gpio_acpi = 0xffffffff,
        .device = NULL,
        .fdc_device = NULL,
        .sio_device = NULL,
        .vid_device = NULL,
        .snd_device = NULL,
        .net_device = NULL
    },
    {
        .name = "[8088] Columbia Data Products MPC-1600",
        .internal_name = "mpc1600",
        .type = MACHINE_TYPE_8088,
        .chipset = MACHINE_CHIPSET_DISCRETE,
        .init = machine_xt_mpc1600_init,
        .p1_handler = NULL,
        .gpio_handler = NULL,
        .available_flag = MACHINE_AVAILABLE,
        .gpio_acpi_handler = NULL,
        .cpu = {
            .package = CPU_PKG_8088,
            .block = CPU_BLOCK_NONE,
            .min_bus = 0,
            .max_bus = 0,
            .min_voltage = 0,
            .max_voltage = 0,
            .min_multi = 0,
            .max_multi = 0
        },
        .bus_flags = MACHINE_PC,
        .flags = MACHINE_FLAGS_NONE,
        .ram = {
            .min = 128,
            .max = 512,
            .step = 64
        },
        .nvrmask = 0,
        .kbc_device = &keyboard_pc82_device,
        .kbc_p1 = 0xff,
        .gpio = 0xffffffff,
        .gpio_acpi = 0xffffffff,
        .device = NULL,
        .fdc_device = NULL,
        .sio_device = NULL,
        .vid_device = NULL,
        .snd_device = NULL,
        .net_device = NULL
    },
    {
        .name = "[8088] Compaq Portable",
        .internal_name = "portable",
        .type = MACHINE_TYPE_8088,
        .chipset = MACHINE_CHIPSET_DISCRETE,
        .init = machine_xt_compaq_portable_init,
        .p1_handler = NULL,
        .gpio_handler = NULL,
        .available_flag = MACHINE_AVAILABLE,
        .gpio_acpi_handler = NULL,
        .cpu = {
            .package = CPU_PKG_8088,
            .block = CPU_BLOCK_NONE,
            .min_bus = 0,
            .max_bus = 0,
            .min_voltage = 0,
            .max_voltage = 0,
            .min_multi = 0,
            .max_multi = 0
        },
        .bus_flags = MACHINE_PC,
        .flags = MACHINE_FLAGS_NONE,
        .ram = {
            .min = 128,
            .max = 640,
            .step = 128
        },
        .nvrmask = 0,
        .kbc_device = &keyboard_xt_compaq_device,
        .kbc_p1 = 0xff,
        .gpio = 0xffffffff,
        .gpio_acpi = 0xffffffff,
        .device = NULL,
        .fdc_device = NULL,
        .sio_device = NULL,
        .vid_device = NULL,
        .snd_device = NULL,
        .net_device = NULL
    },
    {
        .name = "[8088] DTK PIM-TB10-Z",
        .internal_name = "dtk",
        .type = MACHINE_TYPE_8088,
        .chipset = MACHINE_CHIPSET_DISCRETE,
        .init = machine_xt_dtk_init,
        .p1_handler = NULL,
        .gpio_handler = NULL,
        .available_flag = MACHINE_AVAILABLE,
        .gpio_acpi_handler = NULL,
        .cpu = {
            .package = CPU_PKG_8088,
            .block = CPU_BLOCK_NONE,
            .min_bus = 0,
            .max_bus = 0,
            .min_voltage = 0,
            .max_voltage = 0,
            .min_multi = 0,
            .max_multi = 0
        },
        .bus_flags = MACHINE_PC,
        .flags = MACHINE_FLAGS_NONE,
        .ram = {
            .min = 64,
            .max = 640,
            .step = 64
        },
        .nvrmask = 0,
        .kbc_device = &keyboard_xtclone_device,
        .kbc_p1 = 0xff,
        .gpio = 0xffffffff,
        .gpio_acpi = 0xffffffff,
        .device = NULL,
        .fdc_device = NULL,
        .sio_device = NULL,
        .vid_device = NULL,
        .snd_device = NULL,
        .net_device = NULL
    },
    {
        .name = "[8088] Eagle PC Spirit",
        .internal_name = "pcspirit",
        .type = MACHINE_TYPE_8088,
        .chipset = MACHINE_CHIPSET_DISCRETE,
        .init = machine_xt_pcspirit_init,
        .p1_handler = NULL,
        .gpio_handler = NULL,
        .available_flag = MACHINE_AVAILABLE,
        .gpio_acpi_handler = NULL,
        .cpu = {
            .package = CPU_PKG_8088,
            .block = CPU_BLOCK_NONE,
            .min_bus = 0,
            .max_bus = 0,
            .min_voltage = 0,
            .max_voltage = 0,
            .min_multi = 0,
            .max_multi = 0
        },
        .bus_flags = MACHINE_PC,
        .flags = MACHINE_FLAGS_NONE,
        .ram = {
            .min = 128,
            .max = 640,
            .step = 64
        },
        .nvrmask = 0,
        .kbc_device = &keyboard_pc82_device,
        .kbc_p1 = 0xff,
        .gpio = 0xffffffff,
        .gpio_acpi = 0xffffffff,
        .device = NULL,
        .fdc_device = NULL,
        .sio_device = NULL,
        .vid_device = NULL,
        .snd_device = NULL,
        .net_device = NULL
    },
    {
        .name = "[8088] Generic XT clone",
        .internal_name = "genxt",
        .type = MACHINE_TYPE_8088,
        .chipset = MACHINE_CHIPSET_DISCRETE,
        .init = machine_genxt_init,
        .p1_handler = NULL,
        .gpio_handler = NULL,
        .available_flag = MACHINE_AVAILABLE,
        .gpio_acpi_handler = NULL,
        .cpu = {
            .package = CPU_PKG_8088,
            .block = CPU_BLOCK_NONE,
            .min_bus = 0,
            .max_bus = 0,
            .min_voltage = 0,
            .max_voltage = 0,
            .min_multi = 0,
            .max_multi = 0
        },
        .bus_flags = MACHINE_PC,
        .flags = MACHINE_FLAGS_NONE,
        .ram = {
            .min = 64,
            .max = 640,
            .step = 64
        },
        .nvrmask = 0,
        .kbc_device = &keyboard_xt_device,
        .kbc_p1 = 0xff,
        .gpio = 0xffffffff,
        .gpio_acpi = 0xffffffff,
        .device = NULL,
        .fdc_device = NULL,
        .sio_device = NULL,
        .vid_device = NULL,
        .snd_device = NULL,
        .net_device = NULL
    },
    {
        .name = "[8088] GLaBIOS",
        .internal_name = "glabios",
        .type = MACHINE_TYPE_8088,
        .chipset = MACHINE_CHIPSET_DISCRETE,
        .init = machine_xt_glabios_init,
        .p1_handler = NULL,
        .gpio_handler = NULL,
        .available_flag = MACHINE_AVAILABLE,
        .gpio_acpi_handler = NULL,
        .cpu = {
            .package = CPU_PKG_8088,
            .block = CPU_BLOCK_NONE,
            .min_bus = 0,
            .max_bus = 0,
            .min_voltage = 0,
            .max_voltage = 0,
            .min_multi = 0,
            .max_multi = 0
        },
        .bus_flags = MACHINE_PC,
        .flags = MACHINE_FLAGS_NONE,
        .ram = {
            .min = 64,
            .max = 640,
            .step = 64
        },
        .nvrmask = 0,
        .kbc_device = &keyboard_xt_device,
        .kbc_p1 = 0xff,
        .gpio = 0xffffffff,
        .gpio_acpi = 0xffffffff,
        .device = NULL,
        .fdc_device = NULL,
        .sio_device = NULL,
        .vid_device = NULL,
        .snd_device = NULL,
        .net_device = NULL
    },
    {
        .name = "[8088] Hyosung Topstar 88T",
        .internal_name = "top88",
        .type = MACHINE_TYPE_8088,
        .chipset = MACHINE_CHIPSET_DISCRETE,
        .init = machine_xt_top88_init,
        .p1_handler = NULL,
        .gpio_handler = NULL,
        .available_flag = MACHINE_AVAILABLE,
        .gpio_acpi_handler = NULL,
        .cpu = {
            .package = CPU_PKG_8088,
            .block = CPU_BLOCK_NONE,
            .min_bus = 0,
            .max_bus = 0,
            .min_voltage = 0,
            .max_voltage = 0,
            .min_multi = 0,
            .max_multi = 0
        },
        .bus_flags = MACHINE_PC,
        .flags = MACHINE_FLAGS_NONE,
        .ram = {
            .min = 128,
            .max = 640,
            .step = 64
        },
        .nvrmask = 0,
        .kbc_device = &keyboard_xtclone_device,
        .kbc_p1 = 0xff,
        .gpio = 0xffffffff,
        .gpio_acpi = 0xffffffff,
        .device = NULL,
        .fdc_device = NULL,
        .sio_device = NULL,
        .vid_device = NULL,
        .snd_device = NULL,
        .net_device = NULL
    },
    {
        .name = "[8088] Hyundai SUPER-16T",
        .internal_name = "super16t",
        .type = MACHINE_TYPE_8088,
        .chipset = MACHINE_CHIPSET_DISCRETE,
        .init = machine_xt_super16t_init,
        .p1_handler = NULL,
        .gpio_handler = NULL,
        .available_flag = MACHINE_AVAILABLE,
        .gpio_acpi_handler = NULL,
        .cpu = {
            .package = CPU_PKG_8088,
            .block = CPU_BLOCK_NONE,
            .min_bus = 4772728,
            .max_bus = 8000000,
            .min_voltage = 0,
            .max_voltage = 0,
            .min_multi = 0,
            .max_multi = 0
        },
        .bus_flags = MACHINE_PC,
        .flags = MACHINE_FLAGS_NONE,
        .ram = {
            .min = 128,
            .max = 640,
            .step = 64
        },
        .nvrmask = 0,
        .kbc_device = &keyboard_xtclone_device,
        .kbc_p1 = 0xff,
        .gpio = 0xffffffff,
        .gpio_acpi = 0xffffffff,
        .device = NULL,
        .fdc_device = NULL,
        .sio_device = NULL,
        .vid_device = NULL,
        .snd_device = NULL,
        .net_device = NULL
    },
    {
        .name = "[8088] Hyundai SUPER-16TE",
        .internal_name = "super16te",
        .type = MACHINE_TYPE_8088,
        .chipset = MACHINE_CHIPSET_DISCRETE,
        .init = machine_xt_super16te_init,
        .p1_handler = NULL,
        .gpio_handler = NULL,
        .available_flag = MACHINE_AVAILABLE,
        .gpio_acpi_handler = NULL,
        .cpu = {
            .package = CPU_PKG_8088,
            .block = CPU_BLOCK_NONE,
            .min_bus = 0,
            .max_bus = 10000000,
            .min_voltage = 0,
            .max_voltage = 0,
            .min_multi = 0,
            .max_multi = 0
        },
        .bus_flags = MACHINE_PC,
        .flags = MACHINE_FLAGS_NONE,
        .ram = {
            .min = 128,
            .max = 640,
            .step = 64
        },
        .nvrmask = 0,
        .kbc_device = &keyboard_xtclone_device,
        .kbc_p1 = 0xff,
        .gpio = 0xffffffff,
        .gpio_acpi = 0xffffffff,
        .device = NULL,
        .fdc_device = NULL,
        .sio_device = NULL,
        .vid_device = NULL,
        .snd_device = NULL,
        .net_device = NULL
    },
    {
        .name = "[8088] Juko ST",
        .internal_name = "jukopc",
        .type = MACHINE_TYPE_8088,
        .chipset = MACHINE_CHIPSET_DISCRETE,
        .init = machine_xt_jukopc_init,
        .p1_handler = NULL,
        .gpio_handler = NULL,
        .available_flag = MACHINE_AVAILABLE,
        .gpio_acpi_handler = NULL,
        .cpu = {
            .package = CPU_PKG_8088,
            .block = CPU_BLOCK_NONE,
            .min_bus = 0,
            .max_bus = 0,
            .min_voltage = 0,
            .max_voltage = 0,
            .min_multi = 0,
            .max_multi = 0
        },
        .bus_flags = MACHINE_PC,
        .flags = MACHINE_FLAGS_NONE,
        .ram = {
            .min = 64,
            .max = 640,
            .step = 64
        },
        .nvrmask = 0,
        .kbc_device = &keyboard_xtclone_device,
        .kbc_p1 = 0xff,
        .gpio = 0xffffffff,
        .gpio_acpi = 0xffffffff,
        .device = NULL,
        .fdc_device = NULL,
        .sio_device = NULL,
        .vid_device = NULL,
        .snd_device = NULL,
        .net_device = NULL
    },
    {
        .name = "[8088] Kaypro PC",
        .internal_name = "kaypropc",
        .type = MACHINE_TYPE_8088,
        .chipset = MACHINE_CHIPSET_DISCRETE,
        .init = machine_xt_kaypropc_init,
        .p1_handler = NULL,
        .gpio_handler = NULL,
        .available_flag = MACHINE_AVAILABLE,
        .gpio_acpi_handler = NULL,
        .cpu = {
            .package = CPU_PKG_8088,
            .block = CPU_BLOCK_NONE,
            .min_bus = 0,
            .max_bus = 0,
            .min_voltage = 0,
            .max_voltage = 0,
            .min_multi = 0,
            .max_multi = 0
        },
        .bus_flags = MACHINE_PC,
        .flags = MACHINE_FLAGS_NONE,
        .ram = {
            .min = 128,
            .max = 640,
            .step = 64
        },
        .nvrmask = 0,
        .kbc_device = &keyboard_xtclone_device,
        .kbc_p1 = 0xff,
        .gpio = 0xffffffff,
        .gpio_acpi = 0xffffffff,
        .device = NULL,
        .fdc_device = NULL,
        .sio_device = NULL,
        .vid_device = NULL,
        .snd_device = NULL,
        .net_device = NULL
    },
    {
        .name = "[8088] Micoms XL-7 Turbo",
        .internal_name = "mxl7t",
        .type = MACHINE_TYPE_8088,
        .chipset = MACHINE_CHIPSET_DISCRETE,
        .init = machine_xt_micoms_xl7turbo_init,
        .p1_handler = NULL,
        .gpio_handler = NULL,
        .available_flag = MACHINE_AVAILABLE,
        .gpio_acpi_handler = NULL,
        .cpu = {
            .package = CPU_PKG_8088,
            .block = CPU_BLOCK_NONE,
            .min_bus = 0,
            .max_bus = 0,
            .min_voltage = 0,
            .max_voltage = 0,
            .min_multi = 0,
            .max_multi = 0
        },
        .bus_flags = MACHINE_PC,
        .flags = MACHINE_FLAGS_NONE,
        .ram = {
            .min = 64,
            .max = 640,
            .step = 64
        },
        .nvrmask = 0,
        .kbc_device = &keyboard_xt_device,
        .kbc_p1 = 0xff,
        .gpio = 0xffffffff,
        .gpio_acpi = 0xffffffff,
        .device = NULL,
        .fdc_device = NULL,
        .sio_device = NULL,
        .vid_device = NULL,
        .snd_device = NULL,
        .net_device = NULL
    },
    {
        .name = "[8088] Multitech PC-500",
        .internal_name = "pc500",
        .type = MACHINE_TYPE_8088,
        .chipset = MACHINE_CHIPSET_DISCRETE,
        .init = machine_xt_pc500_init,
        .p1_handler = NULL,
        .gpio_handler = NULL,
        .available_flag = MACHINE_AVAILABLE,
        .gpio_acpi_handler = NULL,
        .cpu = {
            .package = CPU_PKG_8088,
            .block = CPU_BLOCK_NONE,
            .min_bus = 0,
            .max_bus = 0,
            .min_voltage = 0,
            .max_voltage = 0,
            .min_multi = 0,
            .max_multi = 0
        },
        .bus_flags = MACHINE_PC,
        .flags = MACHINE_FLAGS_NONE,
        .ram = {
            .min = 128,
            .max = 640,
            .step = 64
        },
        .nvrmask = 0,
        .kbc_device = &keyboard_pc_device,
        .kbc_p1 = 0xff,
        .gpio = 0xffffffff,
        .gpio_acpi = 0xffffffff,
        .device = NULL,
        .fdc_device = NULL,
        .sio_device = NULL,
        .vid_device = NULL,
        .snd_device = NULL,
        .net_device = NULL
    },
    {
        .name = "[8088] Multitech PC-700",
        .internal_name = "pc700",
        .type = MACHINE_TYPE_8088,
        .chipset = MACHINE_CHIPSET_DISCRETE,
        .init = machine_xt_pc700_init,
        .p1_handler = NULL,
        .gpio_handler = NULL,
        .available_flag = MACHINE_AVAILABLE,
        .gpio_acpi_handler = NULL,
        .cpu = {
            .package = CPU_PKG_8088,
            .block = CPU_BLOCK_NONE,
            .min_bus = 0,
            .max_bus = 0,
            .min_voltage = 0,
            .max_voltage = 0,
            .min_multi = 0,
            .max_multi = 0
        },
        .bus_flags = MACHINE_PC,
        .flags = MACHINE_FLAGS_NONE,
        .ram = {
            .min = 128,
            .max = 640,
            .step = 64
        },
        .nvrmask = 0,
        .kbc_device = &keyboard_pc_device,
        .kbc_p1 = 0xff,
        .gpio = 0xffffffff,
        .gpio_acpi = 0xffffffff,
        .device = NULL,
        .fdc_device = NULL,
        .sio_device = NULL,
        .vid_device = NULL,
        .snd_device = NULL,
        .net_device = NULL
    },
    {
        .name = "[8088] NCR PC4i",
        .internal_name = "pc4i",
        .type = MACHINE_TYPE_8088,
        .chipset = MACHINE_CHIPSET_DISCRETE,
        .init = machine_xt_pc4i_init,
        .p1_handler = NULL,
        .gpio_handler = NULL,
        .available_flag = MACHINE_AVAILABLE,
        .gpio_acpi_handler = NULL,
        .cpu = {
            .package = CPU_PKG_8088,
            .block = CPU_BLOCK_NONE,
            .min_bus = 0,
            .max_bus = 0,
            .min_voltage = 0,
            .max_voltage = 0,
            .min_multi = 0,
            .max_multi = 0
        },
        .bus_flags = MACHINE_PC,
        .flags = MACHINE_FLAGS_NONE,
        .ram = {
            .min = 256,
            .max = 640,
            .step = 128
        },
        .nvrmask = 0,
        .kbc_device = &keyboard_xtclone_device,
        .kbc_p1 = 0xff,
        .gpio = 0xffffffff,
        .gpio_acpi = 0xffffffff,
        .device = NULL,
        .fdc_device = NULL,
        .sio_device = NULL,
        .vid_device = NULL,
        .snd_device = NULL,
        .net_device = NULL
    },
    {
        .name = "[8088] Olivetti M19",
        .internal_name = "m19",
        .type = MACHINE_TYPE_8088,
        .chipset = MACHINE_CHIPSET_PROPRIETARY,
        .init = machine_xt_m19_init,
        .p1_handler = NULL,
        .gpio_handler = NULL,
        .available_flag = MACHINE_AVAILABLE,
        .gpio_acpi_handler = NULL,
        .cpu = {
            .package = CPU_PKG_8088,
            .block = CPU_BLOCK_NONE,
            .min_bus = 4772728,
            .max_bus = 7159092,
            .min_voltage = 0,
            .max_voltage = 0,
            .min_multi = 0,
            .max_multi = 0
        },
        .bus_flags = MACHINE_PC,
        .flags = MACHINE_VIDEO_FIXED,
        .ram = {
            .min = 256,
            .max = 640,
            .step = 128
        },
        .nvrmask = 0,
        .kbc_device = &keyboard_xt_olivetti_device,
        .kbc_p1 = 0xff,
        .gpio = 0xffffffff,
        .gpio_acpi = 0xffffffff,
        .device = NULL,
        .fdc_device = NULL,
        .sio_device = NULL,
        .vid_device = &m19_vid_device,
        .snd_device = NULL,
        .net_device = NULL
    },
    {
        .name = "[8088] OpenXT",
        .internal_name = "openxt",
        .type = MACHINE_TYPE_8088,
        .chipset = MACHINE_CHIPSET_DISCRETE,
        .init = machine_xt_openxt_init,
        .p1_handler = NULL,
        .gpio_handler = NULL,
        .available_flag = MACHINE_AVAILABLE,
        .gpio_acpi_handler = NULL,
        .cpu = {
            .package = CPU_PKG_8088,
            .block = CPU_BLOCK_NONE,
            .min_bus = 0,
            .max_bus = 0,
            .min_voltage = 0,
            .max_voltage = 0,
            .min_multi = 0,
            .max_multi = 0
        },
        .bus_flags = MACHINE_PC,
        .flags = MACHINE_FLAGS_NONE,
        .ram = {
            .min = 64,
            .max = 640,
            .step = 64
        },
        .nvrmask = 0,
        .kbc_device = &keyboard_xtclone_device,
        .kbc_p1 = 0xff,
        .gpio = 0xffffffff,
        .gpio_acpi = 0xffffffff,
        .device = NULL,
        .fdc_device = NULL,
        .sio_device = NULL,
        .vid_device = NULL,
        .snd_device = NULL,
        .net_device = NULL
    },
    {
        .name = "[8088] Packard Bell PB8810",
        .internal_name = "pb8810",
        .type = MACHINE_TYPE_8088,
        .chipset = MACHINE_CHIPSET_DISCRETE,
        .init = machine_xt_pb8810_init,
        .p1_handler = NULL,
        .gpio_handler = NULL,
        .available_flag = MACHINE_AVAILABLE,
        .gpio_acpi_handler = NULL,
        .cpu = {
            .package = CPU_PKG_8088,
            .block = CPU_BLOCK_NONE,
            .min_bus = 0,
            .max_bus = 0,
            .min_voltage = 0,
            .max_voltage = 0,
            .min_multi = 0,
            .max_multi = 0
        },
        .bus_flags = MACHINE_PC,
        .flags = MACHINE_FLAGS_NONE,
        .ram = {
            .min = 256,
            .max = 640,
            .step = 128
        },
        .nvrmask = 0,
        .kbc_device = &keyboard_xtclone_device,
        .kbc_p1 = 0xff,
        .gpio = 0xffffffff,
        .gpio_acpi = 0xffffffff,
        .device = NULL,
        .fdc_device = NULL,
        .sio_device = NULL,
        .vid_device = NULL,
        .snd_device = NULL,
        .net_device = NULL
    },
    {
        .name = "[8088] Philips P3105/NMS9100",
        .internal_name = "p3105",
        .type = MACHINE_TYPE_8088,
        .chipset = MACHINE_CHIPSET_DISCRETE,
        .init = machine_xt_p3105_init,
        .p1_handler = NULL,
        .gpio_handler = NULL,
        .available_flag = MACHINE_AVAILABLE,
        .gpio_acpi_handler = NULL,
        .cpu = {
            .package = CPU_PKG_8088,
            .block = CPU_BLOCK_NONE,
            .min_bus = 0,
            .max_bus = 0,
            .min_voltage = 0,
            .max_voltage = 0,
            .min_multi = 0,
            .max_multi = 0
        },
        .bus_flags = MACHINE_PC,
        .flags = MACHINE_XTA,
        .ram = {
            .min = 256,
            .max = 768,
            .step = 256
        },
        .nvrmask = 0,
        .kbc_device = &keyboard_pc_device,
        .kbc_p1 = 0xff,
        .gpio = 0xffffffff,
        .gpio_acpi = 0xffffffff,
        .device = NULL,
        .fdc_device = NULL,
        .sio_device = NULL,
        .vid_device = NULL,
        .snd_device = NULL,
        .net_device = NULL
    },
    {
        .name = "[8088] Phoenix XT clone",
        .internal_name = "pxxt",
        .type = MACHINE_TYPE_8088,
        .chipset = MACHINE_CHIPSET_DISCRETE,
        .init = machine_xt_pxxt_init,
        .p1_handler = NULL,
        .gpio_handler = NULL,
        .available_flag = MACHINE_AVAILABLE,
        .gpio_acpi_handler = NULL,
        .cpu = {
            .package = CPU_PKG_8088,
            .block = CPU_BLOCK_NONE,
            .min_bus = 0,
            .max_bus = 0,
            .min_voltage = 0,
            .max_voltage = 0,
            .min_multi = 0,
            .max_multi = 0
        },
        .bus_flags = MACHINE_PC,
        .flags = MACHINE_FLAGS_NONE,
        .ram = {
            .min = 64,
            .max = 640,
            .step = 64
        },
        .nvrmask = 0,
        .kbc_device = &keyboard_xtclone_device,
        .kbc_p1 = 0xff,
        .gpio = 0xffffffff,
        .gpio_acpi = 0xffffffff,
        .device = NULL,
        .fdc_device = NULL,
        .sio_device = NULL,
        .vid_device = NULL,
        .snd_device = NULL,
        .net_device = NULL
    },
    {
        .name = "[8088] Pravetz 16 / IMKO-4",
        .internal_name = "pravetz16",
        .type = MACHINE_TYPE_8088,
        .chipset = MACHINE_CHIPSET_DISCRETE,
        .init = machine_xt_pravetz16_imko4_init,
        .p1_handler = NULL,
        .gpio_handler = NULL,
        .available_flag = MACHINE_AVAILABLE,
        .gpio_acpi_handler = NULL,
        .cpu = {
            .package = CPU_PKG_8088,
            .block = CPU_BLOCK_NONE,
            .min_bus = 0,
            .max_bus = 0,
            .min_voltage = 0,
            .max_voltage = 0,
            .min_multi = 0,
            .max_multi = 0
        },
        .bus_flags = MACHINE_PC,
        .flags = MACHINE_FLAGS_NONE,
        .ram = {
            .min = 64,
            .max = 640,
            .step = 64
        },
        .nvrmask = 0,
        .kbc_device = &keyboard_pravetz_device,
        .kbc_p1 = 0xff,
        .gpio = 0xffffffff,
        .gpio_acpi = 0xffffffff,
        .device = NULL,
        .fdc_device = NULL,
        .sio_device = NULL,
        .vid_device = NULL,
        .snd_device = NULL,
        .net_device = NULL
    },
    {
        .name = "[8088] Pravetz 16S / CPU12 Plus",
        .internal_name = "pravetz16s",
        .type = MACHINE_TYPE_8088,
        .chipset = MACHINE_CHIPSET_DISCRETE,
        .init = machine_xt_pravetz16s_cpu12p_init,
        .p1_handler = NULL,
        .gpio_handler = NULL,
        .available_flag = MACHINE_AVAILABLE,
        .gpio_acpi_handler = NULL,
        .cpu = {
            .package = CPU_PKG_8088,
            .block = CPU_BLOCK_NONE,
            .min_bus = 4772728,
            .max_bus = 12000000,
            .min_voltage = 0,
            .max_voltage = 0,
            .min_multi = 0,
            .max_multi = 0
        },
        .bus_flags = MACHINE_PC,
        .flags = MACHINE_FLAGS_NONE,
        .ram = {
            .min = 512,
            .max = 1024,
            .step = 128
        },
        .nvrmask = 0,
        .kbc_device = &keyboard_xt_device,
        .kbc_p1 = 0xff,
        .gpio = 0xffffffff,
        .gpio_acpi = 0xffffffff,
        .device = NULL,
        .fdc_device = NULL,
        .sio_device = NULL,
        .vid_device = NULL,
        .snd_device = NULL,
        .net_device = NULL
    },
    {
        .name = "[8088] Sanyo SX-16",
        .internal_name = "sansx16",
        .type = MACHINE_TYPE_8088,
        .chipset = MACHINE_CHIPSET_DISCRETE,
        .init = machine_xt_sansx16_init,
        .p1_handler = NULL,
        .gpio_handler = NULL,
        .available_flag = MACHINE_AVAILABLE,
        .gpio_acpi_handler = NULL,
        .cpu = {
            .package = CPU_PKG_8088,
            .block = CPU_BLOCK_NONE,
            .min_bus = 0,
            .max_bus = 0,
            .min_voltage = 0,
            .max_voltage = 0,
            .min_multi = 0,
            .max_multi = 0
        },
        .bus_flags = MACHINE_PC,
        .flags = MACHINE_FLAGS_NONE,
        .ram = {
            .min = 256,
            .max = 640,
            .step = 128
        },
        .nvrmask = 0,
        .kbc_device = &keyboard_xtclone_device,
        .kbc_p1 = 0xff,
        .gpio = 0xffffffff,
        .gpio_acpi = 0xffffffff,
        .device = NULL,
        .fdc_device = NULL,
        .sio_device = NULL,
        .vid_device = NULL,
        .snd_device = NULL,
        .net_device = NULL
    },
    {
        .name = "[8088] Schneider EuroPC",
        .internal_name = "europc",
        .type = MACHINE_TYPE_8088,
        .chipset = MACHINE_CHIPSET_PROPRIETARY,
        .init = machine_europc_init,
        .p1_handler = NULL,
        .gpio_handler = NULL,
        .available_flag = MACHINE_AVAILABLE,
        .gpio_acpi_handler = NULL,
        .cpu = {
            .package = CPU_PKG_8088_EUROPC,
            .block = CPU_BLOCK_NONE,
            .min_bus = 0,
            .max_bus = 0,
            .min_voltage = 0,
            .max_voltage = 0,
            .min_multi = 0,
            .max_multi = 0
        },
        .bus_flags = MACHINE_PC,
        .flags = MACHINE_XTA | MACHINE_MOUSE,
        .ram = {
            .min = 512,
            .max = 640,
            .step = 128
        },
        .nvrmask = 15,
        .kbc_device = &keyboard_xt_device,
        .kbc_p1 = 0xff,
        .gpio = 0xffffffff,
        .gpio_acpi = 0xffffffff,
        .device = NULL,
        .fdc_device = NULL,
        .sio_device = NULL,
        .vid_device = NULL,
        .snd_device = NULL,
        .net_device = NULL
    },
    {
        .name = "[8088] Super PC/Turbo XT",
        .internal_name = "pcxt",
        .type = MACHINE_TYPE_8088,
        .chipset = MACHINE_CHIPSET_DISCRETE,
        .init = machine_xt_pcxt_init,
        .p1_handler = NULL,
        .gpio_handler = NULL,
        .available_flag = MACHINE_AVAILABLE,
        .gpio_acpi_handler = NULL,
        .cpu = {
            .package = CPU_PKG_8088,
            .block = CPU_BLOCK_NONE,
            .min_bus = 0,
            .max_bus = 0,
            .min_voltage = 0,
            .max_voltage = 0,
            .min_multi = 0,
            .max_multi = 0
        },
        .bus_flags = MACHINE_PC,
        .flags = MACHINE_FLAGS_NONE,
        .ram = {
            .min = 64,
            .max = 640,
            .step = 64
        },
        .nvrmask = 0,
        .kbc_device = &keyboard_xtclone_device,
        .kbc_p1 = 0xff,
        .gpio = 0xffffffff,
        .gpio_acpi = 0xffffffff,
        .device = NULL,
        .fdc_device = NULL,
        .sio_device = NULL,
        .vid_device = NULL,
        .snd_device = NULL,
        .net_device = NULL
    },
    {
        .name = "[8088] Tandy 1000 SX",
        .internal_name = "tandy",
        .type = MACHINE_TYPE_8088,
        .chipset = MACHINE_CHIPSET_PROPRIETARY,
        .init = machine_tandy1000sx_init,
        .p1_handler = NULL,
        .gpio_handler = NULL,
        .available_flag = MACHINE_AVAILABLE,
        .gpio_acpi_handler = NULL,
        .cpu = {
            .package = CPU_PKG_8088,
            .block = CPU_BLOCK_NONE,
            .min_bus = 0,
            .max_bus = 0,
            .min_voltage = 0,
            .max_voltage = 0,
            .min_multi = 0,
            .max_multi = 0
        },
        .bus_flags = MACHINE_PC,
        .flags = MACHINE_VIDEO_FIXED,
        .ram = {
            .min = 384,
            .max = 640,
            .step = 128
        },
        .nvrmask = 0,
        .kbc_device = &keyboard_tandy_device,
        .kbc_p1 = 0xff,
        .gpio = 0xffffffff,
        .gpio_acpi = 0xffffffff,
        .device = NULL,
        .fdc_device = NULL,
        .sio_device = NULL,
        .vid_device = &vid_device,
        .snd_device = NULL,
        .net_device = NULL
    },
    {
        .name = "[8088] Tandy 1000 HX",
        .internal_name = "tandy1000hx",
        .type = MACHINE_TYPE_8088,
        .chipset = MACHINE_CHIPSET_PROPRIETARY,
        .init = machine_tandy1000hx_init,
        .p1_handler = NULL,
        .gpio_handler = NULL,
        .available_flag = MACHINE_AVAILABLE,
        .gpio_acpi_handler = NULL,
        .cpu = {
            .package = CPU_PKG_8088,
            .block = CPU_BLOCK_NONE,
            .min_bus = 0,
            .max_bus = 0,
            .min_voltage = 0,
            .max_voltage = 0,
            .min_multi = 0,
            .max_multi = 0
        },
        .bus_flags = MACHINE_PC,
        .flags = MACHINE_VIDEO_FIXED,
        .ram = {
            .min = 256,
            .max = 640,
            .step = 128
        },
        .nvrmask = 0,
        .kbc_device = &keyboard_tandy_device,
        .kbc_p1 = 0xff,
        .gpio = 0xffffffff,
        .gpio_acpi = 0xffffffff,
        .device = NULL,
        .fdc_device = NULL,
        .sio_device = NULL,
        .vid_device = &vid_device_hx,
        .snd_device = NULL,
        .net_device = NULL
    },
    {
        .name = "[8088] Toshiba T1000",
        .internal_name = "t1000",
        .type = MACHINE_TYPE_8088,
        .chipset = MACHINE_CHIPSET_PROPRIETARY,
        .init = machine_xt_t1000_init,
        .p1_handler = NULL,
        .gpio_handler = NULL,
        .available_flag = MACHINE_AVAILABLE,
        .gpio_acpi_handler = NULL,
        .cpu = {
            .package = CPU_PKG_8088,
            .block = CPU_BLOCK_NONE,
            .min_bus = 0,
            .max_bus = 0,
            .min_voltage = 0,
            .max_voltage = 0,
            .min_multi = 0,
            .max_multi = 0
        },
        .bus_flags = MACHINE_PC,
        .flags = MACHINE_VIDEO,
        .ram = {
            .min = 512,
            .max = 1280,
            .step = 768
        },
        .nvrmask = 63,
        .kbc_device = &keyboard_xt_t1x00_device,
        .kbc_p1 = 0xff,
        .gpio = 0xffffffff,
        .gpio_acpi = 0xffffffff,
        .device = NULL,
        .fdc_device = NULL,
        .sio_device = NULL,
        .vid_device = &t1000_video_device,
        .snd_device = NULL,
        .net_device = NULL
    },
    {
        .name = "[8088] Vendex HeadStart Turbo 888-XT",
        .internal_name = "vendex",
        .type = MACHINE_TYPE_8088,
        .chipset = MACHINE_CHIPSET_PROPRIETARY,
        .init = machine_xt_vendex_init,
        .p1_handler = NULL,
        .gpio_handler = NULL,
        .available_flag = MACHINE_AVAILABLE,
        .gpio_acpi_handler = NULL,
        .cpu = {
            .package = CPU_PKG_8088,
            .block = CPU_BLOCK_NONE,
            .min_bus = 0,
            .max_bus = 0,
            .min_voltage = 0,
            .max_voltage = 0,
            .min_multi = 0,
            .max_multi = 0
        },
        .bus_flags = MACHINE_PC,
        .flags = MACHINE_FLAGS_NONE,
        .ram = {
            .min = 256,
            .max = 768,
            .step = 256
        },
        .nvrmask = 0,
        .kbc_device = &keyboard_xtclone_device,
        .kbc_p1 = 0xff,
        .gpio = 0xffffffff,
        .gpio_acpi = 0xffffffff,
        .device = NULL,
        .fdc_device = NULL,
        .sio_device = NULL,
        .vid_device = NULL,
        .snd_device = NULL,
        .net_device = NULL
    },
#ifdef USE_LASERXT
    {
        .name = "[8088] VTech Laser Turbo XT",
        .internal_name = "ltxt",
        .type = MACHINE_TYPE_8088,
        .chipset = MACHINE_CHIPSET_DISCRETE,
        .init = machine_xt_laserxt_init,
        .p1_handler = NULL,
        .gpio_handler = NULL,
        .available_flag = MACHINE_AVAILABLE,
        .gpio_acpi_handler = NULL,
        .cpu = {
            .package = CPU_PKG_8088,
            .block = CPU_BLOCK_NONE,
            .min_bus = 0,
            .max_bus = 0,
            .min_voltage = 0,
            .max_voltage = 0,
            .min_multi = 0,
            .max_multi = 0
        },
        .bus_flags = MACHINE_PC,
        .flags = MACHINE_FLAGS_NONE,
        .ram = {
            .min = 256,
            .max = 640,
            .step = 256
        },
        .nvrmask = 0,
        .kbc_device = &keyboard_xt_device,
        .kbc_p1 = 0xff,
        .gpio = 0xffffffff,
        .gpio_acpi = 0xffffffff,
        .device = NULL,
        .fdc_device = NULL,
        .sio_device = NULL,
        .vid_device = NULL,
        .snd_device = NULL,
        .net_device = NULL
    },
#endif /* USE_LASERXT */
    /* Has a standard PS/2 KBC (so, use IBM PS/2 Type 1). */
    {
        .name = "[8088] Xi8088",
        .internal_name = "xi8088",
        .type = MACHINE_TYPE_8088,
        .chipset = MACHINE_CHIPSET_DISCRETE,
        .init = machine_xt_xi8088_init,
        .p1_handler = NULL,
        .gpio_handler = NULL,
        .available_flag = MACHINE_AVAILABLE,
        .gpio_acpi_handler = NULL,
        .cpu = {
            .package = CPU_PKG_8088,
            .block = CPU_BLOCK_NONE,
            .min_bus = 0,
            .max_bus = 0,
            .min_voltage = 0,
            .max_voltage = 0,
            .min_multi = 0,
            .max_multi = 0
        },
        .bus_flags = MACHINE_PS2,
        .flags = MACHINE_FLAGS_NONE,
        .ram = {
            .min = 64,
            .max = 1024,
            .step = 128
        },
        .nvrmask = 127,
        .kbc_device = &keyboard_ps2_xi8088_device,
        .kbc_p1 = 0xff,
        .gpio = 0xffffffff,
        .gpio_acpi = 0xffffffff,
        .device = &xi8088_device,
        .fdc_device = NULL,
        .sio_device = NULL,
        .vid_device = NULL,
        .snd_device = NULL,
        .net_device = NULL
    },
    {
        .name = "[8088] Z-NIX PC-1600",
        .internal_name = "znic",
        .type = MACHINE_TYPE_8088,
        .chipset = MACHINE_CHIPSET_DISCRETE,
        .init = machine_xt_znic_init,
        .p1_handler = NULL,
        .gpio_handler = NULL,
        .available_flag = MACHINE_AVAILABLE,
        .gpio_acpi_handler = NULL,
        .cpu = {
            .package = CPU_PKG_8088,
            .block = CPU_BLOCK_NONE,
            .min_bus = 0,
            .max_bus = 0,
            .min_voltage = 0,
            .max_voltage = 0,
            .min_multi = 0,
            .max_multi = 0
        },
        .bus_flags = MACHINE_PC,
        .flags = MACHINE_FLAGS_NONE,
        .ram = {
            .min = 64,
            .max = 640,
            .step = 64
        },
        .nvrmask = 0,
        .kbc_device = &keyboard_xtclone_device,
        .kbc_p1 = 0xff,
        .gpio = 0xffffffff,
        .gpio_acpi = 0xffffffff,
        .device = NULL,
        .fdc_device = NULL,
        .sio_device = NULL,
        .vid_device = NULL,
        .snd_device = NULL,
        .net_device = NULL
    },
    {
        .name = "[8088] Zenith Data Systems Z-151/152/161",
        .internal_name = "zdsz151",
        .type = MACHINE_TYPE_8088,
        .chipset = MACHINE_CHIPSET_DISCRETE,
        .init = machine_xt_z151_init,
        .p1_handler = NULL,
        .gpio_handler = NULL,
        .available_flag = MACHINE_AVAILABLE,
        .gpio_acpi_handler = NULL,
        .cpu = {
            .package = CPU_PKG_8088,
            .block = CPU_BLOCK_NONE,
            .min_bus = 0,
            .max_bus = 0,
            .min_voltage = 0,
            .max_voltage = 0,
            .min_multi = 0,
            .max_multi = 0
        },
        .bus_flags = MACHINE_PC,
        .flags = MACHINE_FLAGS_NONE,
        .ram = {
            .min = 128,
            .max = 640,
            .step = 64
        },
        .nvrmask = 0,
        .kbc_device = &keyboard_xt_zenith_device,
        .kbc_p1 = 0xff,
        .gpio = 0xffffffff,
        .gpio_acpi = 0xffffffff,
        .device = NULL,
        .fdc_device = NULL,
        .sio_device = NULL,
        .vid_device = NULL,
        .snd_device = NULL,
        .net_device = NULL
    },
    {
        .name = "[8088] Zenith Data Systems Z-159",
        .internal_name = "zdsz159",
        .type = MACHINE_TYPE_8088,
        .chipset = MACHINE_CHIPSET_DISCRETE,
        .init = machine_xt_z159_init,
        .p1_handler = NULL,
        .gpio_handler = NULL,
        .available_flag = MACHINE_AVAILABLE,
        .gpio_acpi_handler = NULL,
        .cpu = {
            .package = CPU_PKG_8088,
            .block = CPU_BLOCK_NONE,
            .min_bus = 0,
            .max_bus = 0,
            .min_voltage = 0,
            .max_voltage = 0,
            .min_multi = 0,
            .max_multi = 0
        },
        .bus_flags = MACHINE_PC,
        .flags = MACHINE_FLAGS_NONE,
        .ram = {
            .min = 128,
            .max = 640,
            .step = 64
        },
        .nvrmask = 0,
        .kbc_device = &keyboard_xt_zenith_device,
        .kbc_p1 = 0xff,
        .gpio = 0xffffffff,
        .gpio_acpi = 0xffffffff,
        .device = NULL,
        .fdc_device = NULL,
        .sio_device = NULL,
        .vid_device = NULL,
        .snd_device = NULL,
        .net_device = NULL
    },
    {
        .name = "[8088] Zenith Data Systems SupersPort (Z-184)",
        .internal_name = "zdsupers",
        .type = MACHINE_TYPE_8088,
        .chipset = MACHINE_CHIPSET_DISCRETE,
        .init = machine_xt_z184_init,
        .p1_handler = NULL,
        .gpio_handler = NULL,
        .available_flag = MACHINE_AVAILABLE,
        .gpio_acpi_handler = NULL,
        .cpu = {
            .package = CPU_PKG_8088,
            .block = CPU_BLOCK_NONE,
            .min_bus = 0,
            .max_bus = 0,
            .min_voltage = 0,
            .max_voltage = 0,
            .min_multi = 0,
            .max_multi = 0
        },
        .bus_flags = MACHINE_PC,
        .flags = MACHINE_VIDEO_FIXED,
        .ram = {
            .min = 128,
            .max = 640,
            .step = 128
        },
        .nvrmask = 0,
        .kbc_device = &keyboard_xt_zenith_device,
        .kbc_p1 = 0xff,
        .gpio = 0xffffffff,
        .gpio_acpi = 0xffffffff,
        .device = NULL,
        .fdc_device = NULL,
        .sio_device = NULL,
        .vid_device = &cga_device,
        .snd_device = NULL,
        .net_device = NULL
    },
    {
        .name = "[GC100A] Philips P3120",
        .internal_name = "p3120",
        .type = MACHINE_TYPE_8088,
        .chipset = MACHINE_CHIPSET_GC100A,
        .init = machine_xt_p3120_init,
        .p1_handler = NULL,
        .gpio_handler = NULL,
        .available_flag = MACHINE_AVAILABLE,
        .gpio_acpi_handler = NULL,
        .cpu = {
            .package = CPU_PKG_8088,
            .block = CPU_BLOCK_NONE,
            .min_bus = 0,
            .max_bus = 0,
            .min_voltage = 0,
            .max_voltage = 0,
            .min_multi = 0,
            .max_multi = 0
        },
        .bus_flags = MACHINE_PC,
        .flags = MACHINE_XTA,
        .ram = {
            .min = 256,
            .max = 768,
            .step = 256
        },
        .nvrmask = 0,
        .kbc_device = &keyboard_pc_device,
        .kbc_p1 = 0xff,
        .gpio = 0xffffffff,
        .gpio_acpi = 0xffffffff,
        .device = NULL,
        .fdc_device = NULL,
        .sio_device = NULL,
        .vid_device = NULL,
        .snd_device = NULL,
        .net_device = NULL
    },
    {
        .name = "[V20] PC-XT",
        .internal_name = "v20xt",
        .type = MACHINE_TYPE_8088,
        .chipset = MACHINE_CHIPSET_DISCRETE,
        .init = machine_xt_v20xt_init,
        .p1_handler = NULL,
        .gpio_handler = NULL,
        .available_flag = MACHINE_AVAILABLE,
        .gpio_acpi_handler = NULL,
        .cpu = {
            .package = CPU_PKG_8088,
            .block = CPU_BLOCK(CPU_8088),
            .min_bus = 0,
            .max_bus = 0,
            .min_voltage = 0,
            .max_voltage = 0,
            .min_multi = 0,
            .max_multi = 0
        },
        .bus_flags = MACHINE_PC,
        .flags = MACHINE_FLAGS_NONE,
        .ram = {
            .min = 64,
            .max = 640,
            .step = 64
        },
        .nvrmask = 0,
        .kbc_device = &keyboard_xtclone_device,
        .kbc_p1 = 0xff,
        .gpio = 0xffffffff,
        .gpio_acpi = 0xffffffff,
        .device = NULL,
        .fdc_device = NULL,
        .sio_device = NULL,
        .vid_device = NULL,
        .snd_device = NULL,
        .net_device = NULL
    },

    /* 8086 Machines */
    {
        .name = "[8086] Amstrad PC1512",
        .internal_name = "pc1512",
        .type = MACHINE_TYPE_8086,
        .chipset = MACHINE_CHIPSET_PROPRIETARY,
        .init = machine_pc1512_init,
        .p1_handler = NULL,
        .gpio_handler = NULL,
        .available_flag = MACHINE_AVAILABLE,
        .gpio_acpi_handler = NULL,
        .cpu = {
            .package = CPU_PKG_8086,
            .block = CPU_BLOCK_NONE,
            .min_bus = 8000000,
            .max_bus = 8000000,
            .min_voltage = 0,
            .max_voltage = 0,
            .min_multi = 0,
            .max_multi = 0
        },
        .bus_flags = MACHINE_PC,
        .flags = MACHINE_VIDEO_FIXED | MACHINE_MOUSE,
        .ram = {
            .min = 512,
            .max = 640,
            .step = 128
        },
        .nvrmask = 63,
        .kbc_device = NULL /* TODO: No specific kbd_device yet */,
        .kbc_p1 = 0xff,
        .gpio = 0xffffffff,
        .gpio_acpi = 0xffffffff,
        .device = NULL,
        .fdc_device = NULL,
        .sio_device = NULL,
        .vid_device = &vid_1512_device,
        .snd_device = NULL,
        .net_device = NULL
    },
    {
        .name = "[8086] Amstrad PC1640",
        .internal_name = "pc1640",
        .type = MACHINE_TYPE_8086,
        .chipset = MACHINE_CHIPSET_PROPRIETARY,
        .init = machine_pc1640_init,
        .p1_handler = NULL,
        .gpio_handler = NULL,
        .available_flag = MACHINE_AVAILABLE,
        .gpio_acpi_handler = NULL,
        .cpu = {
            .package = CPU_PKG_8086,
            .block = CPU_BLOCK_NONE,
            .min_bus = 0,
            .max_bus = 10000000,
            .min_voltage = 0,
            .max_voltage = 0,
            .min_multi = 0,
            .max_multi = 0
        },
        .bus_flags = MACHINE_PC,
        .flags = MACHINE_VIDEO | MACHINE_MOUSE,
        .ram = {
            .min = 640,
            .max = 640,
            .step = 640
        },
        .nvrmask = 63,
        .kbc_device = NULL /* TODO: No specific kbd_device yet */,
        .kbc_p1 = 0xff,
        .gpio = 0xffffffff,
        .gpio_acpi = 0xffffffff,
        .device = NULL,
        .fdc_device = NULL,
        .sio_device = NULL,
        .vid_device = &vid_1640_device,
        .snd_device = NULL,
        .net_device = NULL
    },
    {
        .name = "[8086] Amstrad PC2086",
        .internal_name = "pc2086",
        .type = MACHINE_TYPE_8086,
        .chipset = MACHINE_CHIPSET_PROPRIETARY,
        .init = machine_pc2086_init,
        .p1_handler = NULL,
        .gpio_handler = NULL,
        .available_flag = MACHINE_AVAILABLE,
        .gpio_acpi_handler = NULL,
        .cpu = {
            .package = CPU_PKG_8086,
            .block = CPU_BLOCK_NONE,
            .min_bus = 0,
            .max_bus = 10000000,
            .min_voltage = 0,
            .max_voltage = 0,
            .min_multi = 0,
            .max_multi = 0
        },
        .bus_flags = MACHINE_PC,
        .flags = MACHINE_VIDEO_FIXED | MACHINE_MOUSE,
        .ram = {
            .min = 640,
            .max = 640,
            .step = 640
        },
        .nvrmask = 63,
        .kbc_device = NULL /* TODO: No specific kbd_device yet */,
        .kbc_p1 = 0xff,
        .gpio = 0xffffffff,
        .gpio_acpi = 0xffffffff,
        .device = NULL,
        .fdc_device = NULL,
        .sio_device = NULL,
        .vid_device = &vid_pc2086_device,
        .snd_device = NULL,
        .net_device = NULL
    },
    {
        .name = "[8086] Amstrad PC3086",
        .internal_name = "pc3086",
        .type = MACHINE_TYPE_8086,
        .chipset = MACHINE_CHIPSET_PROPRIETARY,
        .init = machine_pc3086_init,
        .p1_handler = NULL,
        .gpio_handler = NULL,
        .available_flag = MACHINE_AVAILABLE,
        .gpio_acpi_handler = NULL,
        .cpu = {
            .package = CPU_PKG_8086,
            .block = CPU_BLOCK_NONE,
            .min_bus = 0,
            .max_bus = 10000000,
            .min_voltage = 0,
            .max_voltage = 0,
            .min_multi = 0,
            .max_multi = 0
        },
        .bus_flags = MACHINE_PC,
        .flags = MACHINE_VIDEO_FIXED | MACHINE_MOUSE,
        .ram = {
            .min = 640,
            .max = 640,
            .step = 640
        },
        .nvrmask = 63,
        .kbc_device = NULL /* TODO: No specific kbd_device yet */,
        .kbc_p1 = 0xff,
        .gpio = 0xffffffff,
        .gpio_acpi = 0xffffffff,
        .device = NULL,
        .fdc_device = NULL,
        .sio_device = NULL,
        .vid_device = &vid_pc3086_device,
        .snd_device = NULL,
        .net_device = NULL
    },
    {
        .name = "[8086] Amstrad PC20(0)",
        .internal_name = "pc200",
        .type = MACHINE_TYPE_8086,
        .chipset = MACHINE_CHIPSET_PROPRIETARY,
        .init = machine_pc200_init,
        .p1_handler = NULL,
        .gpio_handler = NULL,
        .available_flag = MACHINE_AVAILABLE,
        .gpio_acpi_handler = NULL,
        .cpu = {
            .package = CPU_PKG_8086,
            .block = CPU_BLOCK_NONE,
            .min_bus = 0,
            .max_bus = 10000000,
            .min_voltage = 0,
            .max_voltage = 0,
            .min_multi = 0,
            .max_multi = 0
        },
        .bus_flags = MACHINE_PC,
        .flags = MACHINE_VIDEO | MACHINE_MOUSE,
        .ram = {
            .min = 512,
            .max = 640,
            .step = 128
        },
        .nvrmask = 63,
        .kbc_device = NULL /* TODO: No specific kbd_device yet */,
        .kbc_p1 = 0xff,
        .gpio = 0xffffffff,
        .gpio_acpi = 0xffffffff,
        .device = NULL,
        .fdc_device = NULL,
        .sio_device = NULL,
        .vid_device = &vid_200_device,
        .snd_device = NULL,
        .net_device = NULL
    },
    {
        .name = "[8086] Amstrad PPC512/640",
        .internal_name = "ppc512",
        .type = MACHINE_TYPE_8086,
        .chipset = MACHINE_CHIPSET_PROPRIETARY,
        .init = machine_ppc512_init,
        .p1_handler = NULL,
        .gpio_handler = NULL,
        .available_flag = MACHINE_AVAILABLE,
        .gpio_acpi_handler = NULL,
        .cpu = {
            .package = CPU_PKG_8086,
            .block = CPU_BLOCK_NONE,
            .min_bus = 0,
            .max_bus = 10000000,
            .min_voltage = 0,
            .max_voltage = 0,
            .min_multi = 0,
            .max_multi = 0
        },
        .bus_flags = MACHINE_PC,
        .flags = MACHINE_VIDEO | MACHINE_MOUSE,
        .ram = {
            .min = 512,
            .max = 640,
            .step = 128
        },
        .nvrmask = 63,
        .kbc_device = NULL /* TODO: No specific kbd_device yet */,
        .kbc_p1 = 0xff,
        .gpio = 0xffffffff,
        .gpio_acpi = 0xffffffff,
        .device = NULL,
        .fdc_device = NULL,
        .sio_device = NULL,
        .vid_device = &vid_ppc512_device,
        .snd_device = NULL,
        .net_device = NULL
    },
    {
        .name = "[8086] Compaq Deskpro",
        .internal_name = "deskpro",
        .type = MACHINE_TYPE_8086,
        .chipset = MACHINE_CHIPSET_PROPRIETARY,
        .init = machine_xt_compaq_deskpro_init,
        .p1_handler = NULL,
        .gpio_handler = NULL,
        .available_flag = MACHINE_AVAILABLE,
        .gpio_acpi_handler = NULL,
        .cpu = {
            .package = CPU_PKG_8086,
            .block = CPU_BLOCK_NONE,
            .min_bus = 0,
            .max_bus = 0,
            .min_voltage = 0,
            .max_voltage = 0,
            .min_multi = 0,
            .max_multi = 0
        },
        .bus_flags = MACHINE_PC,
        .flags = MACHINE_FLAGS_NONE,
        .ram = {
            .min = 128,
            .max = 640,
            .step = 128
        },
        .nvrmask = 0,
        .kbc_device = &keyboard_xt_compaq_device,
        .kbc_p1 = 0xff,
        .gpio = 0xffffffff,
        .gpio_acpi = 0xffffffff,
        .device = NULL,
        .fdc_device = NULL,
        .sio_device = NULL,
        .vid_device = NULL,
        .snd_device = NULL,
        .net_device = NULL
    },
    {
        .name = "[8086] Epson Equity LT",
        .internal_name = "elt",
        .type = MACHINE_TYPE_8086,
        .chipset = MACHINE_CHIPSET_PROPRIETARY,
        .init = machine_elt_init,
        .p1_handler = NULL,
        .gpio_handler = NULL,
        .available_flag = MACHINE_AVAILABLE,
        .gpio_acpi_handler = NULL,
        .cpu = {
            .package = CPU_PKG_8086,
            .block = CPU_BLOCK_NONE,
            .min_bus = 0,
            .max_bus = 0,
            .min_voltage = 0,
            .max_voltage = 0,
            .min_multi = 0,
            .max_multi = 0
        },
        .bus_flags = MACHINE_PC,
        .flags = MACHINE_VIDEO,
        .ram = {
            .min = 640,
            .max = 640,
            .step = 640
        },
        .nvrmask = 0x3f,
        .kbc_device = &keyboard_xt_device,
        .kbc_p1 = 0xff,
        .gpio = 0xffffffff,
        .gpio_acpi = 0xffffffff,
        .device = NULL,
        .fdc_device = NULL,
        .sio_device = NULL,
        .vid_device = NULL,
        .snd_device = NULL,
        .net_device = NULL
    },
    {
        .name = "[8086] Mazovia 1016",
        .internal_name = "maz1016",
        .type = MACHINE_TYPE_8086,
        .chipset = MACHINE_CHIPSET_DISCRETE,
        .init = machine_xt_maz1016_init,
        .p1_handler = NULL,
        .gpio_handler = NULL,
        .available_flag = MACHINE_AVAILABLE,
        .gpio_acpi_handler = NULL,
        .cpu = {
            .package = CPU_PKG_8086_MAZOVIA,
            .block = CPU_BLOCK_NONE,
            .min_bus = 0,
            .max_bus = 0,
            .min_voltage = 0,
            .max_voltage = 0,
            .min_multi = 0,
            .max_multi = 0
        },
        .bus_flags = MACHINE_PC,
        .flags = MACHINE_FLAGS_NONE,
        .ram = {
            .min = 256,
            .max = 640,
            .step = 384
        },
        .nvrmask = 0,
        .kbc_device = &keyboard_xtclone_device,
        .kbc_p1 = 0xff,
        .gpio = 0xffffffff,
        .gpio_acpi = 0xffffffff,
        .device = NULL,
        .fdc_device = NULL,
        .sio_device = NULL,
        .vid_device = NULL,
        .snd_device = NULL,
        .net_device = NULL
    },
    {
        .name = "[8086] Olivetti M21/24/24SP",
        .internal_name = "m24",
        .type = MACHINE_TYPE_8086,
        .chipset = MACHINE_CHIPSET_PROPRIETARY,
        .init = machine_xt_m24_init,
        .p1_handler = NULL,
        .gpio_handler = NULL,
        .available_flag = MACHINE_AVAILABLE,
        .gpio_acpi_handler = NULL,
        .cpu = {
            .package = CPU_PKG_8086,
            .block = CPU_BLOCK_NONE,
            .min_bus = 0,
            .max_bus = 0,
            .min_voltage = 0,
            .max_voltage = 0,
            .min_multi = 0,
            .max_multi = 0
        },
        .bus_flags = MACHINE_PC,
        .flags = MACHINE_VIDEO | MACHINE_MOUSE | MACHINE_MFM,
        .ram = {
            .min = 128,
            .max = 640,
            .step = 128
        },
        .nvrmask = 15,
        .kbc_device = NULL /* TODO: No specific kbd_device yet */,
        .kbc_p1 = 0xff,
        .gpio = 0xffffffff,
        .gpio_acpi = 0xffffffff,
        .device = NULL,
        .fdc_device = NULL,
        .sio_device = NULL,
        .vid_device = &ogc_m24_device,
        .snd_device = NULL,
        .net_device = NULL
    },
    /* Has Olivetti KBC firmware. */
    {
        .name = "[8086] Olivetti M240",
        .internal_name = "m240",
        .type = MACHINE_TYPE_8086,
        .chipset = MACHINE_CHIPSET_PROPRIETARY,
        .init = machine_xt_m240_init,
        .p1_handler = NULL,
        .gpio_handler = NULL,
        .available_flag = MACHINE_AVAILABLE,
        .gpio_acpi_handler = NULL,
        .cpu = {
            .package = CPU_PKG_8086,
            .block = CPU_BLOCK_NONE,
            .min_bus = 0,
            .max_bus = 0,
            .min_voltage = 0,
            .max_voltage = 0,
            .min_multi = 0,
            .max_multi = 0
        },
        .bus_flags = MACHINE_PC,
        .flags = MACHINE_MFM,
        .ram = {
            .min = 128,
            .max = 640,
            .step = 128
        },
        .nvrmask = 15,
        .kbc_device = NULL /* TODO: No specific kbd_device yet */,
        .kbc_p1 = 0xff,
        .gpio = 0xffffffff,
        .gpio_acpi = 0xffffffff,
        .device = NULL,
        .fdc_device = NULL,
        .sio_device = NULL,
        .vid_device = NULL,
        .snd_device = NULL,
        .net_device = NULL
    },
    {
        .name = "[8086] Schetmash Iskra-3104",
        .internal_name = "iskra3104",
        .type = MACHINE_TYPE_8086,
        .chipset = MACHINE_CHIPSET_DISCRETE,
        .init = machine_xt_iskra3104_init,
        .p1_handler = NULL,
        .gpio_handler = NULL,
        .available_flag = MACHINE_AVAILABLE,
        .gpio_acpi_handler = NULL,
        .cpu = {
            .package = CPU_PKG_8086,
            .block = CPU_BLOCK_NONE,
            .min_bus = 0,
            .max_bus = 0,
            .min_voltage = 0,
            .max_voltage = 0,
            .min_multi = 0,
            .max_multi = 0
        },
        .bus_flags = MACHINE_PC,
        .flags = MACHINE_FLAGS_NONE,
        .ram = {
            .min = 128,
            .max = 640,
            .step = 128
        },
        .nvrmask = 0,
        .kbc_device = &keyboard_xtclone_device,
        .kbc_p1 = 0xff,
        .gpio = 0xffffffff,
        .gpio_acpi = 0xffffffff,
        .device = NULL,
        .fdc_device = NULL,
        .sio_device = NULL,
        .vid_device = NULL,
        .snd_device = NULL,
        .net_device = NULL
    },
    {
        .name = "[8086] Tandy 1000 SL/2",
        .internal_name = "tandy1000sl2",
        .type = MACHINE_TYPE_8086,
        .chipset = MACHINE_CHIPSET_PROPRIETARY,
        .init = machine_tandy1000sl2_init,
        .p1_handler = NULL,
        .gpio_handler = NULL,
        .available_flag = MACHINE_AVAILABLE,
        .gpio_acpi_handler = NULL,
        .cpu = {
            .package = CPU_PKG_8086,
            .block = CPU_BLOCK_NONE,
            .min_bus = 0,
            .max_bus = 0,
            .min_voltage = 0,
            .max_voltage = 0,
            .min_multi = 0,
            .max_multi = 0
        },
        .bus_flags = MACHINE_PC,
        .flags = MACHINE_VIDEO_FIXED,
        .ram = {
            .min = 512,
            .max = 768,
            .step = 128
        },
        .nvrmask = 0,
        .kbc_device = NULL /* TODO: No specific kbd_device yet */,
        .kbc_p1 = 0xff,
        .gpio = 0xffffffff,
        .gpio_acpi = 0xffffffff,
        .device = NULL,
        .fdc_device = NULL,
        .sio_device = NULL,
        .vid_device = &vid_device_sl,
        .snd_device = NULL,
        .net_device = NULL
    },
    {
        .name = "[8086] Toshiba T1200",
        .internal_name = "t1200",
        .type = MACHINE_TYPE_8086,
        .chipset = MACHINE_CHIPSET_PROPRIETARY,
        .init = machine_xt_t1200_init,
        .p1_handler = NULL,
        .gpio_handler = NULL,
        .available_flag = MACHINE_AVAILABLE,
        .gpio_acpi_handler = NULL,
        .cpu = {
            .package = CPU_PKG_8086,
            .block = CPU_BLOCK_NONE,
            .min_bus = 0,
            .max_bus = 0,
            .min_voltage = 0,
            .max_voltage = 0,
            .min_multi = 0,
            .max_multi = 0
        },
        .bus_flags = MACHINE_PC,
        .flags = MACHINE_VIDEO | MACHINE_MFM,
        .ram = {
            .min = 1024,
            .max = 2048,
            .step = 1024
        },
        .nvrmask = 63,
        .kbc_device = &keyboard_xt_t1x00_device,
        .kbc_p1 = 0xff,
        .gpio = 0xffffffff,
        .gpio_acpi = 0xffffffff,
        .device = NULL,
        .fdc_device = NULL,
        .sio_device = NULL,
        .vid_device = &t1200_video_device,
        .snd_device = NULL,
        .net_device = NULL
    },
    {
        .name = "[8086] Victor V86P",
        .internal_name = "v86p",
        .type = MACHINE_TYPE_8086,
        .chipset = MACHINE_CHIPSET_PROPRIETARY,
        .init = machine_v86p_init,
        .p1_handler = NULL,
        .gpio_handler = NULL,
        .available_flag = MACHINE_AVAILABLE,
        .gpio_acpi_handler = NULL,
        .cpu = {
            .package = CPU_PKG_8086,
            .block = CPU_BLOCK_NONE,
            .min_bus = 0,
            .max_bus = 0,
            .min_voltage = 0,
            .max_voltage = 0,
            .min_multi = 0,
            .max_multi = 0
        },
        .bus_flags = MACHINE_PC,
        .flags = MACHINE_VIDEO | MACHINE_MFM,
        .ram = {
            .min = 512,
            .max = 1024,
            .step = 128
        },
        .nvrmask = 127,
        .kbc_device = &keyboard_xt_device,
        .kbc_p1 = 0xff,
        .gpio = 0xffffffff,
        .gpio_acpi = 0xffffffff,
        .device = NULL,
        .fdc_device = NULL,
        .sio_device = NULL,
        .vid_device = NULL,
        .snd_device = NULL,
        .net_device = NULL
    },

#ifdef USE_LASERXT
    {
        .name = "[8086] VTech Laser XT3",
        .internal_name = "lxt3",
        .type = MACHINE_TYPE_8086,
        .chipset = MACHINE_CHIPSET_DISCRETE,
        .init = machine_xt_lxt3_init,
        .p1_handler = NULL,
        .gpio_handler = NULL,
        .available_flag = MACHINE_AVAILABLE,
        .gpio_acpi_handler = NULL,
        .cpu = {
            .package = CPU_PKG_8086,
            .block = CPU_BLOCK_NONE,
            .min_bus = 0,
            .max_bus = 0,
            .min_voltage = 0,
            .max_voltage = 0,
            .min_multi = 0,
            .max_multi = 0
        },
        .bus_flags = MACHINE_PC,
        .flags = MACHINE_FLAGS_NONE,
        .ram = {
            .min = 256,
            .max = 640,
            .step = 256
        },
        .nvrmask = 0,
        .kbc_device = &keyboard_xt_lxt3_device,
        .kbc_p1 = 0xff,
        .gpio = 0xffffffff,
        .gpio_acpi = 0xffffffff,
        .device = NULL,
        .fdc_device = NULL,
        .sio_device = NULL,
        .vid_device = NULL,
        .snd_device = NULL,
        .net_device = NULL
    },
#endif /* USE_LASERXT */

    /* 286 AT machines */
    /* Has IBM AT KBC firmware. */
    {
        .name = "[ISA] IBM AT",
        .internal_name = "ibmat",
        .type = MACHINE_TYPE_286,
        .chipset = MACHINE_CHIPSET_DISCRETE,
        .init = machine_at_ibm_init,
        .p1_handler = NULL,
        .gpio_handler = NULL,
        .available_flag = MACHINE_AVAILABLE,
        .gpio_acpi_handler = NULL,
        .cpu = {
            .package = CPU_PKG_286,
            .block = CPU_BLOCK_NONE,
            .min_bus = 6000000,
            .max_bus = 8000000,
            .min_voltage = 0,
            .max_voltage = 0,
            .min_multi = 0,
            .max_multi = 0
        },
        .bus_flags = MACHINE_AT,
        .flags = MACHINE_FLAGS_NONE,
        .ram = {
            .min = 256,
            .max = 512,
            .step = 256
        },
        .nvrmask = 63,
        .kbc_device = NULL,
        .kbc_p1 = 0xff,
        .gpio = 0xffffffff,
        .gpio_acpi = 0xffffffff,
        .device = &ibmat_device,
        .fdc_device = NULL,
        .sio_device = NULL,
        .vid_device = NULL,
        .snd_device = NULL,
        .net_device = NULL
    },
    /* Has IBM PS/2 Type 1 KBC firmware. */
    {
        .name = "[ISA] IBM PS/1 model 2011",
        .internal_name = "ibmps1es",
        .type = MACHINE_TYPE_286,
        .chipset = MACHINE_CHIPSET_PROPRIETARY,
        .init = machine_ps1_m2011_init,
        .p1_handler = NULL,
        .gpio_handler = NULL,
        .available_flag = MACHINE_AVAILABLE,
        .gpio_acpi_handler = NULL,
        .cpu = {
            .package = CPU_PKG_286,
            .block = CPU_BLOCK_NONE,
            .min_bus = 10000000,
            .max_bus = 10000000,
            .min_voltage = 0,
            .max_voltage = 0,
            .min_multi = 0,
            .max_multi = 0
        },
        .bus_flags = MACHINE_PS2,
        .flags = MACHINE_XTA | MACHINE_VIDEO_FIXED,
        .ram = {
            .min = 512,
            .max = 15360,
            .step = 512
        },
        .nvrmask = 63,
        .kbc_device = NULL,
        .kbc_p1 = 0xff,
        .gpio = 0xffffffff,
        .gpio_acpi = 0xffffffff,
        .device = &ps1_2011_device,
        .fdc_device = NULL,
        .sio_device = NULL,
        .vid_device = NULL,
        .snd_device = NULL,
        .net_device = NULL
    },
    /* Has IBM PS/2 Type 1 KBC firmware. */
    {
        .name = "[ISA] IBM PS/2 model 30-286",
        .internal_name = "ibmps2_m30_286",
        .type = MACHINE_TYPE_286,
        .chipset = MACHINE_CHIPSET_PROPRIETARY,
        .init = machine_ps2_m30_286_init,
        .p1_handler = NULL,
        .gpio_handler = NULL,
        .available_flag = MACHINE_AVAILABLE,
        .gpio_acpi_handler = NULL,
        .cpu = {
            .package = CPU_PKG_286 | CPU_PKG_486SLC_IBM,
            .block = CPU_BLOCK_NONE,
            .min_bus = 10000000,
            .max_bus = 0,
            .min_voltage = 0,
            .max_voltage = 0,
            .min_multi = 0,
            .max_multi = 0
        },
        .bus_flags = MACHINE_PS2,
        .flags = MACHINE_XTA | MACHINE_VIDEO_FIXED,
        .ram = {
            .min = 1024,
            .max = 16384,
            .step = 1024
        },
        .nvrmask = 127,
        .kbc_device = NULL,
        .kbc_p1 = 0xff,
        .gpio = 0xffffffff,
        .gpio_acpi = 0xffffffff,
        .device = NULL,
        .fdc_device = NULL,
        .sio_device = NULL,
        .vid_device = NULL,
        .snd_device = NULL,
        .net_device = NULL
    },
    /* Has IBM AT KBC firmware. */
    {
        .name = "[ISA] IBM XT Model 286",
        .internal_name = "ibmxt286",
        .type = MACHINE_TYPE_286,
        .chipset = MACHINE_CHIPSET_DISCRETE,
        .init = machine_at_ibmxt286_init,
        .p1_handler = NULL,
        .gpio_handler = NULL,
        .available_flag = MACHINE_AVAILABLE,
        .gpio_acpi_handler = NULL,
        .cpu = {
            .package = CPU_PKG_286,
            .block = CPU_BLOCK_NONE,
            .min_bus = 6000000,
            .max_bus = 6000000,
            .min_voltage = 0,
            .max_voltage = 0,
            .min_multi = 0,
            .max_multi = 0
        },
        .bus_flags = MACHINE_AT,
        .flags = MACHINE_FLAGS_NONE,
        .ram = {
            .min = 256,
            .max = 640,
            .step = 128
        },
        .nvrmask = 127,
        .kbc_device = NULL,
        .kbc_p1 = 0xff,
        .gpio = 0xffffffff,
        .gpio_acpi = 0xffffffff,
        .device = &ibmxt286_device,
        .fdc_device = NULL,
        .sio_device = NULL,
        .vid_device = NULL,
        .snd_device = NULL,
        .net_device = NULL
    },
    /* AMI BIOS for a chipset-less machine, most likely has AMI 'F' KBC firmware. */
    {
        .name = "[ISA] AMI IBM AT",
        .internal_name = "ibmatami",
        .type = MACHINE_TYPE_286,
        .chipset = MACHINE_CHIPSET_DISCRETE,
        .init = machine_at_ibmatami_init,
        .p1_handler = NULL,
        .gpio_handler = NULL,
        .available_flag = MACHINE_AVAILABLE,
        .gpio_acpi_handler = NULL,
        .cpu = {
            .package = CPU_PKG_286,
            .block = CPU_BLOCK_NONE,
            .min_bus = 0,
            .max_bus = 0,
            .min_voltage = 0,
            .max_voltage = 0,
            .min_multi = 0,
            .max_multi = 0
        },
        .bus_flags = MACHINE_AT,
        .flags = MACHINE_FLAGS_NONE,
        .ram = {
            .min = 256,
            .max = 512,
            .step = 256
        },
        .nvrmask = 63,
        .kbc_device = NULL,
        .kbc_p1 = 0xff,
        .gpio = 0xffffffff,
        .gpio_acpi = 0xffffffff,
        .device = NULL,
        .fdc_device = NULL,
        .sio_device = NULL,
        .vid_device = NULL,
        .snd_device = NULL,
        .net_device = NULL
    },
    /* Uses Commodore (CBM) KBC firmware, to be implemented as identical to the
       IBM AT KBC firmware unless evidence emerges of any proprietary commands. */
    {
        .name = "[ISA] Commodore PC 30 III",
        .internal_name = "cmdpc30",
        .type = MACHINE_TYPE_286,
        .chipset = MACHINE_CHIPSET_PROPRIETARY,
        .init = machine_at_cmdpc_init,
        .p1_handler = NULL,
        .gpio_handler = NULL,
        .available_flag = MACHINE_AVAILABLE,
        .gpio_acpi_handler = NULL,
        .cpu = {
            .package = CPU_PKG_286,
            .block = CPU_BLOCK_NONE,
            .min_bus = 6000000,
            .max_bus = 12500000,
            .min_voltage = 0,
            .max_voltage = 0,
            .min_multi = 0,
            .max_multi = 0
        },
        .bus_flags = MACHINE_AT,
        .flags = MACHINE_FLAGS_NONE,
        .ram = {
            .min = 640,
            .max = 14912,
            .step = 64
        },
        .nvrmask = 127,
        .kbc_device = NULL,
        .kbc_p1 = 0xff,
        .gpio = 0xffffffff,
        .gpio_acpi = 0xffffffff,
        .device = NULL,
        .fdc_device = NULL,
        .sio_device = NULL,
        .vid_device = NULL,
        .snd_device = NULL,
        .net_device = NULL
    },
    /* Uses Compaq KBC firmware. */
    {
        .name = "[ISA] Compaq Portable II",
        .internal_name = "portableii",
        .type = MACHINE_TYPE_286,
        .chipset = MACHINE_CHIPSET_PROPRIETARY,
        .init = machine_at_portableii_init,
        .p1_handler = NULL,
        .gpio_handler = NULL,
        .available_flag = MACHINE_AVAILABLE,
        .gpio_acpi_handler = NULL,
        .cpu = {
            .package = CPU_PKG_286,
            .block = CPU_BLOCK_NONE,
            .min_bus = 6000000,
            .max_bus = 16000000,
            .min_voltage = 0,
            .max_voltage = 0,
            .min_multi = 0,
            .max_multi = 0
        },
        .bus_flags = MACHINE_AT,
        .flags = MACHINE_FLAGS_NONE,
        .ram = {
            .min = 640,
            .max = 16384,
            .step = 128
        },
        .nvrmask = 127,
        .kbc_device = NULL,
        .kbc_p1 = 0xff,
        .gpio = 0xffffffff,
        .gpio_acpi = 0xffffffff,
        .device = NULL,
        .fdc_device = NULL,
        .sio_device = NULL,
        .vid_device = NULL,
        .snd_device = NULL,
        .net_device = NULL
    },
    /* Uses Compaq KBC firmware. */
    {
        .name = "[ISA] Compaq Portable III",
        .internal_name = "portableiii",
        .type = MACHINE_TYPE_286,
        .chipset = MACHINE_CHIPSET_PROPRIETARY,
        .init = machine_at_portableiii_init,
        .p1_handler = NULL,
        .gpio_handler = NULL,
        .available_flag = MACHINE_AVAILABLE,
        .gpio_acpi_handler = NULL,
        .cpu = {
            .package = CPU_PKG_286,
            .block = CPU_BLOCK_NONE,
            .min_bus = 6000000,
            .max_bus = 16000000,
            .min_voltage = 0,
            .max_voltage = 0,
            .min_multi = 0,
            .max_multi = 0
        },
        .bus_flags = MACHINE_AT,
        .flags = MACHINE_IDE | MACHINE_VIDEO,
        .ram = {
            .min = 640,
            .max = 16384,
            .step = 128
        },
        .nvrmask = 127,
        .kbc_device = NULL,
        .kbc_p1 = 0xff,
        .gpio = 0xffffffff,
        .gpio_acpi = 0xffffffff,
        .device = NULL,
        .fdc_device = NULL,
        .sio_device = NULL,
        .vid_device = &compaq_plasma_device,
        .snd_device = NULL,
        .net_device = NULL
    },
    {
        .name = "[ISA] GRiD GRiDcase 1520",
        .internal_name = "grid1520",
        .type = MACHINE_TYPE_286,
        .chipset = MACHINE_CHIPSET_PROPRIETARY,
        .init = machine_at_grid1520_init,
        .p1_handler = NULL,
        .gpio_handler = NULL,
        .available_flag = MACHINE_AVAILABLE,
        .gpio_acpi_handler = NULL,
        .cpu = {
            .package = CPU_PKG_286,
            .block = CPU_BLOCK_NONE,
            .min_bus = 6000000,
            .max_bus = 10000000,
            .min_voltage = 0,
            .max_voltage = 0,
            .min_multi = 0,
            .max_multi = 0
        },
        .bus_flags = MACHINE_AT,
        .flags = MACHINE_IDE /*| MACHINE_VIDEO_FIXED*/,
        .ram = {
            .min = 1024,
            .max = 8192,
            .step = 1024
        },
        .nvrmask = 127,
        .kbc_device = NULL,
        .kbc_p1 = 0xff,
        .gpio = 0xffffffff,
        .gpio_acpi = 0xffffffff,
        .device = NULL,
        .fdc_device = NULL,
        .sio_device = NULL,
        .vid_device = NULL,
        .snd_device = NULL,
        .net_device = NULL
    },
    /* Has IBM AT KBC firmware. */
    {
        .name = "[ISA] MR BIOS 286 clone",
        .internal_name = "mr286",
        .type = MACHINE_TYPE_286,
        .chipset = MACHINE_CHIPSET_DISCRETE,
        .init = machine_at_mr286_init,
        .p1_handler = NULL,
        .gpio_handler = NULL,
        .available_flag = MACHINE_AVAILABLE,
        .gpio_acpi_handler = NULL,
        .cpu = {
            .package = CPU_PKG_286,
            .block = CPU_BLOCK_NONE,
            .min_bus = 0,
            .max_bus = 0,
            .min_voltage = 0,
            .max_voltage = 0,
            .min_multi = 0,
            .max_multi = 0
        },
        .bus_flags = MACHINE_AT,
        .flags = MACHINE_IDE,
        .ram = {
            .min = 512,
            .max = 16384,
            .step = 128
        },
        .nvrmask = 127,
        .kbc_device = NULL,
        .kbc_p1 = 0xff,
        .gpio = 0xffffffff,
        .gpio_acpi = 0xffffffff,
        .device = NULL,
        .fdc_device = NULL,
        .sio_device = NULL,
        .vid_device = NULL,
        .snd_device = NULL,
        .net_device = NULL
    },
    /* Has IBM AT KBC firmware. */
    {
        .name = "[ISA] NCR PC8/810/710/3390/3392",
        .internal_name = "pc8",
        .type = MACHINE_TYPE_286,
        .chipset = MACHINE_CHIPSET_DISCRETE,
        .init = machine_at_pc8_init,
        .p1_handler = NULL,
        .gpio_handler = NULL,
        .available_flag = MACHINE_AVAILABLE,
        .gpio_acpi_handler = NULL,
        .cpu = {
            .package = CPU_PKG_286,
            .block = CPU_BLOCK_NONE,
            .min_bus = 0,
            .max_bus = 0,
            .min_voltage = 0,
            .max_voltage = 0,
            .min_multi = 0,
            .max_multi = 0
        },
        .bus_flags = MACHINE_AT,
        .flags = MACHINE_FLAGS_NONE,
        .ram = {
            .min = 512,
            .max = 16384,
            .step = 128
        },
        .nvrmask = 127,
        .kbc_device = NULL,
        .kbc_p1 = 0xff,
        .gpio = 0xffffffff,
        .gpio_acpi = 0xffffffff,
        .device = NULL,
        .fdc_device = NULL,
        .sio_device = NULL,
        .vid_device = NULL,
        .snd_device = NULL,
        .net_device = NULL
    },
#ifdef USE_OLIVETTI
    /* Has Olivetti KBC firmware. */
    {
        .name = "[ISA] Olivetti M290",
        .internal_name = "m290",
        .type = MACHINE_TYPE_286,
        .chipset = MACHINE_CHIPSET_PROPRIETARY,
        .init = machine_at_m290_init,
        .p1_handler = NULL,
        .gpio_handler = NULL,
        .available_flag = MACHINE_AVAILABLE,
        .gpio_acpi_handler = NULL,
        .cpu = {
            .package = CPU_PKG_286,
            .block = CPU_BLOCK_NONE,
            .min_bus = 0,
            .max_bus = 0,
            .min_voltage = 0,
            .max_voltage = 0,
            .min_multi = 0,
            .max_multi = 0
        },
        .bus_flags = MACHINE_AT,
        .flags = MACHINE_FLAGS_NONE,
        .ram = {
            .min = 640,
            .max = 16384,
            .step = 128
        },
        .nvrmask = 127,
        .kbc_device = NULL,
        .kbc_p1 = 0xff,
        .gpio = 0xffffffff,
        .gpio_acpi = 0xffffffff,
        .device = NULL,
        .fdc_device = NULL,
        .sio_device = NULL,
        .vid_device = NULL,
        .snd_device = NULL,
        .net_device = NULL
    },
#endif /* USE_OLIVETTI */
#ifdef USE_OPEN_AT
    /* Has IBM AT KBC firmware. */
    {
        .name = "[ISA] OpenAT",
        .internal_name = "openat",
        .type = MACHINE_TYPE_286,
        .chipset = MACHINE_CHIPSET_DISCRETE,
        .init = machine_at_openat_init,
        .p1_handler = NULL,
        .gpio_handler = NULL,
        .available_flag = MACHINE_AVAILABLE,
        .gpio_acpi_handler = NULL,
        .cpu = {
            .package = CPU_PKG_286,
            .block = CPU_BLOCK_NONE,
            .min_bus = 0,
            .max_bus = 0,
            .min_voltage = 0,
            .max_voltage = 0,
            .min_multi = 0,
            .max_multi = 0
        },
        .bus_flags = MACHINE_AT,
        .flags = MACHINE_FLAGS_NONE,
        .ram = {
            .min = 256,
            .max = 15872,
            .step = 128
        },
        .nvrmask = 63,
        .kbc_device = NULL,
        .kbc_p1 = 0xff,
        .gpio = 0xffffffff,
        .gpio_acpi = 0xffffffff,
        .device = NULL,
        .fdc_device = NULL,
        .sio_device = NULL,
        .vid_device = NULL,
        .snd_device = NULL,
        .net_device = NULL
    },
#endif /* USE_OPEN_AT */
    /* Has IBM AT KBC firmware. */
    {
        .name = "[ISA] Phoenix IBM AT",
        .internal_name = "ibmatpx",
        .type = MACHINE_TYPE_286,
        .chipset = MACHINE_CHIPSET_DISCRETE,
        .init = machine_at_ibmatpx_init,
        .p1_handler = NULL,
        .gpio_handler = NULL,
        .available_flag = MACHINE_AVAILABLE,
        .gpio_acpi_handler = NULL,
        .cpu = {
            .package = CPU_PKG_286,
            .block = CPU_BLOCK_NONE,
            .min_bus = 0,
            .max_bus = 0,
            .min_voltage = 0,
            .max_voltage = 0,
            .min_multi = 0,
            .max_multi = 0
        },
        .bus_flags = MACHINE_AT,
        .flags = MACHINE_FLAGS_NONE,
        .ram = {
            .min = 256,
            .max = 512,
            .step = 256
        },
        .nvrmask = 63,
        .kbc_device = NULL,
        .kbc_p1 = 0xff,
        .gpio = 0xffffffff,
        .gpio_acpi = 0xffffffff,
        .device = NULL,
        .fdc_device = NULL,
        .sio_device = NULL,
        .vid_device = NULL,
        .snd_device = NULL,
        .net_device = NULL
    },
    /* Has Quadtel KBC firmware. */
    {
        .name = "[ISA] Quadtel IBM AT",
        .internal_name = "ibmatquadtel",
        .type = MACHINE_TYPE_286,
        .chipset = MACHINE_CHIPSET_DISCRETE,
        .init = machine_at_ibmatquadtel_init,
        .p1_handler = NULL,
        .gpio_handler = NULL,
        .available_flag = MACHINE_AVAILABLE,
        .gpio_acpi_handler = NULL,
        .cpu = {
            .package = CPU_PKG_286,
            .block = CPU_BLOCK_NONE,
            .min_bus = 0,
            .max_bus = 0,
            .min_voltage = 0,
            .max_voltage = 0,
            .min_multi = 0,
            .max_multi = 0
        },
        .bus_flags = MACHINE_AT,
        .flags = MACHINE_FLAGS_NONE,
        .ram = {
            .min = 256,
            .max = 512,
            .step = 256
        },
        .nvrmask = 63,
        .kbc_device = NULL,
        .kbc_p1 = 0xff,
        .gpio = 0xffffffff,
        .gpio_acpi = 0xffffffff,
        .device = NULL,
        .fdc_device = NULL,
        .sio_device = NULL,
        .vid_device = NULL,
        .snd_device = NULL,
        .net_device = NULL
    },
    /* This has a Siemens proprietary KBC which is completely undocumented. */
    {
        .name = "[ISA] Siemens PCD-2L",
        .internal_name = "siemens",
        .type = MACHINE_TYPE_286,
        .chipset = MACHINE_CHIPSET_DISCRETE,
        .init = machine_at_siemens_init,
        .p1_handler = NULL,
        .gpio_handler = NULL,
        .available_flag = MACHINE_AVAILABLE,
        .gpio_acpi_handler = NULL,
        .cpu = {
            .package = CPU_PKG_286,
            .block = CPU_BLOCK_NONE,
            .min_bus = 6000000,
            .max_bus = 12500000,
            .min_voltage = 0,
            .max_voltage = 0,
            .min_multi = 0,
            .max_multi = 0
        },
        .bus_flags = MACHINE_AT,
        .flags = MACHINE_FLAGS_NONE,
        .ram = {
            .min = 256,
            .max = 15872,
            .step = 128
        },
        .nvrmask = 63,
        .kbc_device = NULL,
        .kbc_p1 = 0xff,
        .gpio = 0xffffffff,
        .gpio_acpi = 0xffffffff,
        .device = NULL,
        .fdc_device = NULL,
        .sio_device = NULL,
        .vid_device = NULL,
        .snd_device = NULL,
        .net_device = NULL
    },
    /* This has Toshiba's proprietary KBC, which is already implemented. */
    {
        .name = "[ISA] Toshiba T3100e",
        .internal_name = "t3100e",
        .type = MACHINE_TYPE_286,
        .chipset = MACHINE_CHIPSET_PROPRIETARY,
        .init = machine_at_t3100e_init,
        .p1_handler = NULL,
        .gpio_handler = NULL,
        .available_flag = MACHINE_AVAILABLE,
        .gpio_acpi_handler = NULL,
        .cpu = {
            .package = CPU_PKG_286,
            .block = CPU_BLOCK_NONE,
            .min_bus = 0,
            .max_bus = 0,
            .min_voltage = 0,
            .max_voltage = 0,
            .min_multi = 0,
            .max_multi = 0
        },
        .bus_flags = MACHINE_AT,
        .flags = MACHINE_IDE | MACHINE_VIDEO_FIXED,
        .ram = {
            .min = 1024,
            .max = 5120,
            .step = 256
        },
        .nvrmask = 63,
        .kbc_device = NULL,
        .kbc_p1 = 0xff,
        .gpio = 0xffffffff,
        .gpio_acpi = 0xffffffff,
        .device = NULL,
        .fdc_device = NULL,
        .sio_device = NULL,
        .vid_device = NULL,
        .snd_device = NULL,
        .net_device = NULL
    },
    /* Has Chips & Technologies KBC firmware. */
    {
        .name = "[ISA] Wells American A*Star",
        .internal_name = "wellamerastar",
        .type = MACHINE_TYPE_286,
        .chipset = MACHINE_CHIPSET_DISCRETE,
        .init = machine_at_wellamerastar_init,
        .p1_handler = NULL,
        .gpio_handler = NULL,
        .available_flag = MACHINE_AVAILABLE,
        .gpio_acpi_handler = NULL,
        .cpu = {
            .package = CPU_PKG_286,
            .block = CPU_BLOCK_NONE,
            .min_bus = 6000000,
            .max_bus = 14000000,
            .min_voltage = 0,
            .max_voltage = 0,
            .min_multi = 0,
            .max_multi = 0
        },
        .bus_flags = MACHINE_AT,
        .flags = MACHINE_FLAGS_NONE,
        .ram = {
            .min = 512,
            .max = 1024,
            .step = 512
        },
        .nvrmask = 63,
        .kbc_device = NULL,
        .kbc_p1 = 0xff,
        .gpio = 0xffffffff,
        .gpio_acpi = 0xffffffff,
        .device = NULL,
        .fdc_device = NULL,
        .sio_device = NULL,
        .vid_device = NULL,
        .snd_device = NULL,
        .net_device = NULL
    },
    /* Has Quadtel KBC firmware. */
    {
        .name = "[GC103] Quadtel 286 clone",
        .internal_name = "quadt286",
        .type = MACHINE_TYPE_286,
        .chipset = MACHINE_CHIPSET_GC103,
        .init = machine_at_quadt286_init,
        .p1_handler = NULL,
        .gpio_handler = NULL,
        .available_flag = MACHINE_AVAILABLE,
        .gpio_acpi_handler = NULL,
        .cpu = {
            .package = CPU_PKG_286,
            .block = CPU_BLOCK_NONE,
            .min_bus = 0,
            .max_bus = 0,
            .min_voltage = 0,
            .max_voltage = 0,
            .min_multi = 0,
            .max_multi = 0
        },
        .bus_flags = MACHINE_AT,
        .flags = MACHINE_SOFTFLOAT_ONLY,
        .ram = {
            .min = 512,
            .max = 16384,
            .step = 128
        },
        .nvrmask = 127,
        .kbc_device = NULL,
        .kbc_p1 = 0xff,
        .gpio = 0xffffffff,
        .gpio_acpi = 0xffffffff,
        .device = NULL,
        .fdc_device = NULL,
        .sio_device = NULL,
        .vid_device = NULL,
        .snd_device = NULL,
        .net_device = NULL
    },
    /* Most likely has AMI 'F' KBC firmware. */
    {
        .name = "[GC103] TriGem 286M",
        .internal_name = "tg286m",
        .type = MACHINE_TYPE_286,
        .chipset = MACHINE_CHIPSET_GC103,
        .init = machine_at_tg286m_init,
        .p1_handler = NULL,
        .gpio_handler = NULL,
        .available_flag = MACHINE_AVAILABLE,
        .gpio_acpi_handler = NULL,
        .cpu = {
            .package = CPU_PKG_286,
            .block = CPU_BLOCK_NONE,
            .min_bus = 0,
            .max_bus = 0,
            .min_voltage = 0,
            .max_voltage = 0,
            .min_multi = 0,
            .max_multi = 0
        },
        .bus_flags = MACHINE_AT,
        .flags = MACHINE_IDE,
        .ram = {
            .min = 512,
            .max = 8192,
            .step = 128
        },
        .nvrmask = 127,
        .kbc_device = NULL,
        .kbc_p1 = 0xff,
        .gpio = 0xffffffff,
        .gpio_acpi = 0xffffffff,
        .device = NULL,
        .fdc_device = NULL,
        .sio_device = NULL,
        .vid_device = NULL,
        .snd_device = NULL,
        .net_device = NULL
    },
<<<<<<< HEAD
    /* Has IBM AT KBC firmware. */
=======
    {
        .name = "[NEAT] Atari PC 4",
        .internal_name = "ataripc4",
        .type = MACHINE_TYPE_286,
        .chipset = MACHINE_CHIPSET_NEAT,
        .init = machine_at_ataripc4_init,
        .p1_handler = NULL,
        .gpio_handler = NULL,
        .available_flag = MACHINE_AVAILABLE,
        .gpio_acpi_handler = NULL,
        .cpu = {
            .package = CPU_PKG_286,
            .block = CPU_BLOCK_NONE,
            .min_bus = 0,
            .max_bus = 0,
            .min_voltage = 0,
            .max_voltage = 0,
            .min_multi = 0,
            .max_multi = 0
        },
        .bus_flags = MACHINE_AT,
        .flags = MACHINE_FDC,
        .ram = {
            .min = 512,
            .max = 8192,
            .step = 128
        },
        .nvrmask = 127,
        .kbc_device = &keyboard_at_ami_device,
        .kbc_p1 = 0xff,
        .gpio = 0xffffffff,
        .gpio_acpi = 0xffffffff,
        .device = NULL,
        .fdc_device = NULL, //&fdc_at_device,
        .sio_device = NULL,
        .vid_device = NULL,
        .snd_device = NULL,
        .net_device = NULL
    },
    /* This has "AMI KEYBOARD BIOS", most likely 'F'. */
>>>>>>> 5d71b81f
    {
        .name = "[NEAT] Arche AMA-2010",
        .internal_name = "px286",
        .type = MACHINE_TYPE_286,
        .chipset = MACHINE_CHIPSET_NEAT,
        .init = machine_at_px286_init,
        .p1_handler = NULL,
        .gpio_handler = NULL,
        .available_flag = MACHINE_AVAILABLE,
        .gpio_acpi_handler = NULL,
        .cpu = {
            .package = CPU_PKG_286,
            .block = CPU_BLOCK_NONE,
            .min_bus = 0,
            .max_bus = 0,
            .min_voltage = 0,
            .max_voltage = 0,
            .min_multi = 0,
            .max_multi = 0
        },
        .bus_flags = MACHINE_AT,
        .flags = MACHINE_FLAGS_NONE,
        .ram = {
            .min = 512,
            .max = 16384,
            .step = 128
        },
        .nvrmask = 127,
        .kbc_device = NULL,
        .kbc_p1 = 0xff,
        .gpio = 0xffffffff,
        .gpio_acpi = 0xffffffff,
        .device = NULL,
        .fdc_device = NULL,
        .sio_device = NULL,
        .vid_device = NULL,
        .snd_device = NULL,
        .net_device = NULL
    },
    /* This has "AMI KEYBOARD BIOS", most likely 'F'. */
    {
        .name = "[NEAT] DataExpert 286",
        .internal_name = "ami286",
        .type = MACHINE_TYPE_286,
        .chipset = MACHINE_CHIPSET_NEAT,
        .init = machine_at_neat_ami_init,
        .p1_handler = NULL,
        .gpio_handler = NULL,
        .available_flag = MACHINE_AVAILABLE,
        .gpio_acpi_handler = NULL,
        .cpu = {
            .package = CPU_PKG_286,
            .block = CPU_BLOCK_NONE,
            .min_bus = 0,
            .max_bus = 0,
            .min_voltage = 0,
            .max_voltage = 0,
            .min_multi = 0,
            .max_multi = 0
        },
        .bus_flags = MACHINE_AT,
        .flags = MACHINE_FLAGS_NONE,
        .ram = {
            .min = 512,
            .max = 8192,
            .step = 128
        },
        .nvrmask = 127,
        .kbc_device = NULL,
        .kbc_p1 = 0xff,
        .gpio = 0xffffffff,
        .gpio_acpi = 0xffffffff,
        .device = NULL,
        .fdc_device = NULL,
        .sio_device = NULL,
        .vid_device = NULL,
        .snd_device = NULL,
        .net_device = NULL
    },
    /* has an Award-branded KBC controller */
    {
        .name = "[NEAT] Hyundai Super-286C",
        .internal_name = "super286c",
        .type = MACHINE_TYPE_286,
        .chipset = MACHINE_CHIPSET_NEAT,
        .init = machine_at_super286c_init,
        .p1_handler = NULL,
        .gpio_handler = NULL,
        .available_flag = MACHINE_AVAILABLE,
        .gpio_acpi_handler = NULL,
        .cpu = {
            .package = CPU_PKG_286,
            .block = CPU_BLOCK_NONE,
            .min_bus = 0,
            .max_bus = 0,
            .min_voltage = 0,
            .max_voltage = 0,
            .min_multi = 0,
            .max_multi = 0
        },
        .bus_flags = MACHINE_AT,
        .flags = MACHINE_FLAGS_NONE,
        .ram = {
            .min = 512,
            .max = 1024,
            .step = 128
        },
        .nvrmask = 127,
        .kbc_device = NULL,
        .kbc_p1 = 0xff,
        .gpio = 0xffffffff,
        .gpio_acpi = 0xffffffff,
        .device = NULL,
        .fdc_device = NULL,
        .sio_device = NULL,
        .vid_device = NULL,
        .snd_device = NULL,
        .net_device = NULL
    },
    /* Has IBM AT KBC firmware. */
    {
        .name = "[NEAT] NCR 3302",
        .internal_name = "3302",
        .type = MACHINE_TYPE_286,
        .chipset = MACHINE_CHIPSET_NEAT,
        .init = machine_at_3302_init,
        .p1_handler = NULL,
        .gpio_handler = NULL,
        .available_flag = MACHINE_AVAILABLE,
        .gpio_acpi_handler = NULL,
        .cpu = {
            .package = CPU_PKG_286,
            .block = CPU_BLOCK_NONE,
            .min_bus = 0,
            .max_bus = 0,
            .min_voltage = 0,
            .max_voltage = 0,
            .min_multi = 0,
            .max_multi = 0
        },
        .bus_flags = MACHINE_AT,
        .flags = MACHINE_IDE | MACHINE_VIDEO,
        .ram = {
            .min = 512,
            .max = 16384,
            .step = 128
        },
        .nvrmask = 127,
        .kbc_device = NULL,
        .kbc_p1 = 0xff,
        .gpio = 0xffffffff,
        .gpio_acpi = 0xffffffff,
        .device = NULL,
        .fdc_device = NULL,
        .sio_device = NULL,
        .vid_device = NULL,
        .snd_device = NULL,
        .net_device = NULL
    },
    /* Has Chips & Technologies KBC firmware. */
    {
        .name = "[SCAT] GW-286CT GEAR",
        .internal_name = "gw286ct",
        .type = MACHINE_TYPE_286,
        .chipset = MACHINE_CHIPSET_SCAT,
        .init = machine_at_gw286ct_init,
        .p1_handler = NULL,
        .gpio_handler = NULL,
        .available_flag = MACHINE_AVAILABLE,
        .gpio_acpi_handler = NULL,
        .cpu = {
            .package = CPU_PKG_286,
            .block = CPU_BLOCK_NONE,
            .min_bus = 0,
            .max_bus = 0,
            .min_voltage = 0,
            .max_voltage = 0,
            .min_multi = 0,
            .max_multi = 0
        },
        .bus_flags = MACHINE_AT,
        .flags = MACHINE_IDE,
        .ram = {
            .min = 512,
            .max = 16384,
            .step = 128
        },
        .nvrmask = 127,
        .kbc_device = NULL,
        .kbc_p1 = 0xff,
        .gpio = 0xffffffff,
        .gpio_acpi = 0xffffffff,
        .device = NULL,
        .fdc_device = NULL,
        .sio_device = NULL,
        .vid_device = NULL,
        .snd_device = NULL,
        .net_device = NULL
    },
    /* Has IBM PS/2 Type 1 KBC firmware. */
    {
        .name = "[SCAT] Goldstar GDC-212M",
        .internal_name = "gdc212m",
        .type = MACHINE_TYPE_286,
        .chipset = MACHINE_CHIPSET_SCAT,
        .init = machine_at_gdc212m_init,
        .p1_handler = NULL,
        .gpio_handler = NULL,
        .available_flag = MACHINE_AVAILABLE,
        .gpio_acpi_handler = NULL,
        .cpu = {
            .package = CPU_PKG_286,
            .block = CPU_BLOCK_NONE,
            .min_bus = 0,
            .max_bus = 0,
            .min_voltage = 0,
            .max_voltage = 0,
            .min_multi = 0,
            .max_multi = 0
        },
        .bus_flags = MACHINE_PS2,
        .flags = MACHINE_IDE,
        .ram = {
            .min = 512,
            .max = 4096,
            .step = 512
        },
        .nvrmask = 127,
        .kbc_device = NULL,
        .kbc_p1 = 0xff,
        .gpio = 0xffffffff,
        .gpio_acpi = 0xffffffff,
        .device = NULL,
        .fdc_device = NULL,
        .sio_device = NULL,
        .vid_device = NULL,
        .snd_device = NULL,
        .net_device = NULL
    },
    /* Has a VIA VT82C42N KBC. */
    {
        .name = "[SCAT] Hyundai Solomon 286KP",
        .internal_name = "award286",
        .type = MACHINE_TYPE_286,
        .chipset = MACHINE_CHIPSET_SCAT,
        .init = machine_at_award286_init,
        .p1_handler = NULL,
        .gpio_handler = NULL,
        .available_flag = MACHINE_AVAILABLE,
        .gpio_acpi_handler = NULL,
        .cpu = {
            .package = CPU_PKG_286,
            .block = CPU_BLOCK_NONE,
            .min_bus = 0,
            .max_bus = 0,
            .min_voltage = 0,
            .max_voltage = 0,
            .min_multi = 0,
            .max_multi = 0
        },
        .bus_flags = MACHINE_AT,
        .flags = MACHINE_IDE,
        .ram = {
            .min = 512,
            .max = 8192,
            .step = 128
        },
        .nvrmask = 127,
        .kbc_device = NULL,
        .kbc_p1 = 0xff,
        .gpio = 0xffffffff,
        .gpio_acpi = 0xffffffff,
        .device = NULL,
        .fdc_device = NULL,
        .sio_device = NULL,
        .vid_device = NULL,
        .snd_device = NULL,
        .net_device = NULL
    },
    /* Has a VIA VT82C42N KBC. */
    {
        .name = "[SCAT] Hyundai Super-286TR",
        .internal_name = "super286tr",
        .type = MACHINE_TYPE_286,
        .chipset = MACHINE_CHIPSET_SCAT,
        .init = machine_at_super286tr_init,
        .p1_handler = NULL,
        .gpio_handler = NULL,
        .available_flag = MACHINE_AVAILABLE,
        .gpio_acpi_handler = NULL,
        .cpu = {
            .package = CPU_PKG_286,
            .block = CPU_BLOCK_NONE,
            .min_bus = 0,
            .max_bus = 0,
            .min_voltage = 0,
            .max_voltage = 0,
            .min_multi = 0,
            .max_multi = 0
        },
        .bus_flags = MACHINE_AT,
        .flags = MACHINE_FLAGS_NONE,
        .ram = {
            .min = 512,
            .max = 8192,
            .step = 128
        },
        .nvrmask = 127,
        .kbc_device = NULL,
        .kbc_p1 = 0xff,
        .gpio = 0xffffffff,
        .gpio_acpi = 0xffffffff,
        .device = NULL,
        .fdc_device = NULL,
        .sio_device = NULL,
        .vid_device = NULL,
        .snd_device = NULL,
        .net_device = NULL
    },
    /* Has IBM AT KBC firmware. */
    {
        .name = "[SCAT] Samsung Deskmaster 286",
        .internal_name = "deskmaster286",
        .type = MACHINE_TYPE_286,
        .chipset = MACHINE_CHIPSET_SCAT,
        .init = machine_at_deskmaster286_init,
        .p1_handler = NULL,
        .gpio_handler = NULL,
        .available_flag = MACHINE_AVAILABLE,
        .gpio_acpi_handler = NULL,
        .cpu = {
            .package = CPU_PKG_286,
            .block = CPU_BLOCK_NONE,
            .min_bus = 0,
            .max_bus = 0,
            .min_voltage = 0,
            .max_voltage = 0,
            .min_multi = 0,
            .max_multi = 0
        },
        .bus_flags = MACHINE_PS2,
        .flags = MACHINE_IDE, /* Has internal video: C&T VGA 411 */
        .ram = {
            .min = 512,
            .max = 8192,
            .step = 128
        },
        .nvrmask = 127,
        .kbc_device = NULL,
        .kbc_p1 = 0xff,
        .gpio = 0xffffffff,
        .gpio_acpi = 0xffffffff,
        .device = NULL,
        .fdc_device = NULL,
        .sio_device = NULL,
        .vid_device = NULL,
        .snd_device = NULL,
        .net_device = NULL
    },
    /* Has IBM PS/2 Type 1 KBC firmware. */
    {
        .name = "[SCAT] Samsung SPC-4200P",
        .internal_name = "spc4200p",
        .type = MACHINE_TYPE_286,
        .chipset = MACHINE_CHIPSET_SCAT,
        .init = machine_at_spc4200p_init,
        .p1_handler = NULL,
        .gpio_handler = NULL,
        .available_flag = MACHINE_AVAILABLE,
        .gpio_acpi_handler = NULL,
        .cpu = {
            .package = CPU_PKG_286,
            .block = CPU_BLOCK_NONE,
            .min_bus = 0,
            .max_bus = 0,
            .min_voltage = 0,
            .max_voltage = 0,
            .min_multi = 0,
            .max_multi = 0
        },
        .bus_flags = MACHINE_PS2,
        .flags = MACHINE_IDE, /* Has internal video: C&T VGA 411 */
        .ram = {
            .min = 512,
            .max = 2048,
            .step = 128
        },
        .nvrmask = 127,
        .kbc_device = NULL,
        .kbc_p1 = 0xff,
        .gpio = 0xffffffff,
        .gpio_acpi = 0xffffffff,
        .device = NULL,
        .fdc_device = NULL,
        .sio_device = NULL,
        .vid_device = NULL,
        .snd_device = NULL,
        .net_device = NULL
    },
    /* Has IBM PS/2 Type 1 KBC firmware. */
    {
        .name = "[SCAT] Samsung SPC-4216P",
        .internal_name = "spc4216p",
        .type = MACHINE_TYPE_286,
        .chipset = MACHINE_CHIPSET_SCAT,
        .init = machine_at_spc4216p_init,
        .p1_handler = NULL,
        .gpio_handler = NULL,
        .available_flag = MACHINE_AVAILABLE,
        .gpio_acpi_handler = NULL,
        .cpu = {
            .package = CPU_PKG_286,
            .block = CPU_BLOCK_NONE,
            .min_bus = 0,
            .max_bus = 0,
            .min_voltage = 0,
            .max_voltage = 0,
            .min_multi = 0,
            .max_multi = 0
        },
        .bus_flags = MACHINE_PS2,
        .flags = MACHINE_FLAGS_NONE,
        .ram = {
            .min = 1024,
            .max = 5120,
            .step = 1024
        },
        .nvrmask = 127,
        .kbc_device = NULL,
        .kbc_p1 = 0xff,
        .gpio = 0xffffffff,
        .gpio_acpi = 0xffffffff,
        .device = NULL,
        .fdc_device = NULL,
        .sio_device = NULL,
        .vid_device = NULL,
        .snd_device = NULL,
        .net_device = NULL
    },
    /* Has IBM PS/2 Type 1 KBC firmware. */
    {
        .name = "[SCAT] Samsung SPC-4620P",
        .internal_name = "spc4620p",
        .type = MACHINE_TYPE_286,
        .chipset = MACHINE_CHIPSET_SCAT,
        .init = machine_at_spc4620p_init,
        .p1_handler = NULL,
        .gpio_handler = NULL,
        .available_flag = MACHINE_AVAILABLE,
        .gpio_acpi_handler = NULL,
        .cpu = {
            .package = CPU_PKG_286,
            .block = CPU_BLOCK_NONE,
            .min_bus = 0,
            .max_bus = 0,
            .min_voltage = 0,
            .max_voltage = 0,
            .min_multi = 0,
            .max_multi = 0
        },
        .bus_flags = MACHINE_PS2,
        .flags = MACHINE_IDE | MACHINE_VIDEO,
        .ram = {
            .min = 1024,
            .max = 5120,
            .step = 1024
        },
        .nvrmask = 127,
        .kbc_device = NULL,
        .kbc_p1 = 0xff,
        .gpio = 0xffffffff,
        .gpio_acpi = 0xffffffff,
        .device = NULL,
        .fdc_device = NULL,
        .sio_device = NULL,
        .vid_device = NULL,
        .snd_device = NULL,
        .net_device = NULL
    },

    {
        .name = "[SCAT] Senor Science Co. SCAT-286-003",
        .internal_name = "senorscat286",
        .type = MACHINE_TYPE_286,
        .chipset = MACHINE_CHIPSET_SCAT,
        .init = machine_at_senor_scat286_init,
        .p1_handler = NULL,
        .gpio_handler = NULL,
        .available_flag = MACHINE_AVAILABLE,
        .gpio_acpi_handler = NULL,
        .cpu = {
            .package = CPU_PKG_286,
            .block = CPU_BLOCK_NONE,
            .min_bus = 0,
            .max_bus = 0,
            .min_voltage = 0,
            .max_voltage = 0,
            .min_multi = 0,
            .max_multi = 0
        },
        .bus_flags = MACHINE_AT,
        .flags = MACHINE_IDE,
        .ram = {
            .min = 1024,
            .max = 4096,
            .step = 1024
        },
        .nvrmask = 127,
        .kbc_device = NULL,
        .kbc_p1 = 0xff,
        .gpio = 0xffffffff,
        .gpio_acpi = 0xffffffff,
        .device = NULL,
        .fdc_device = NULL,
        .sio_device = NULL,
        .vid_device = NULL,
        .snd_device = NULL,
        .net_device = NULL
    },
    /* 286 machines that utilize the MCA bus */
    /* Has IBM PS/2 Type 2 KBC firmware. */
    {
        .name = "[MCA] IBM PS/2 model 50",
        .internal_name = "ibmps2_m50",
        .type = MACHINE_TYPE_286,
        .chipset = MACHINE_CHIPSET_PROPRIETARY,
        .init = machine_ps2_model_50_init,
        .p1_handler = NULL,
        .gpio_handler = NULL,
        .available_flag = MACHINE_AVAILABLE,
        .gpio_acpi_handler = NULL,
        .cpu = {
            .package = CPU_PKG_286 | CPU_PKG_486SLC_IBM,
            .block = CPU_BLOCK_NONE,
            .min_bus = 10000000,
            .max_bus = 0,
            .min_voltage = 0,
            .max_voltage = 0,
            .min_multi = 0,
            .max_multi = 0
        },
        .bus_flags = MACHINE_PS2_MCA,
        .flags = MACHINE_VIDEO,
        .ram = {
            .min = 1024,
            .max = 10240,
            .step = 1024
        },
        .nvrmask = 63,
        .kbc_device = NULL,
        .kbc_p1 = 0xff,
        .gpio = 0xffffffff,
        .gpio_acpi = 0xffffffff,
        .device = NULL,
        .fdc_device = NULL,
        .sio_device = NULL,
        .vid_device = NULL,
        .snd_device = NULL,
        .net_device = NULL
    },
    /* Has IBM PS/2 Type 2 KBC firmware. */
    {
        .name = "[MCA] IBM PS/2 model 60",
        .internal_name = "ibmps2_m60",
        .type = MACHINE_TYPE_286,
        .chipset = MACHINE_CHIPSET_PROPRIETARY,
        .init = machine_ps2_model_60_init,
        .p1_handler = NULL,
        .gpio_handler = NULL,
        .available_flag = MACHINE_AVAILABLE,
        .gpio_acpi_handler = NULL,
        .cpu = {
            .package = CPU_PKG_286 | CPU_PKG_486SLC_IBM,
            .block = CPU_BLOCK_NONE,
            .min_bus = 10000000,
            .max_bus = 0,
            .min_voltage = 0,
            .max_voltage = 0,
            .min_multi = 0,
            .max_multi = 0
        },
        .bus_flags = MACHINE_PS2_MCA,
        .flags = MACHINE_VIDEO,
        .ram = {
            .min = 1024,
            .max = 10240,
            .step = 1024
        },
        .nvrmask = 63,
        .kbc_device = NULL,
        .kbc_p1 = 0xff,
        .gpio = 0xffffffff,
        .gpio_acpi = 0xffffffff,
        .device = NULL,
        .fdc_device = NULL,
        .sio_device = NULL,
        .vid_device = NULL,
        .snd_device = NULL,
        .net_device = NULL
    },

    /* 386SX machines */
    /* ISA slots available because an official IBM expansion for that existed. */
    /* Has IBM PS/2 Type 1 KBC firmware. */
    {
        .name = "[ISA] IBM PS/1 model 2121",
        .internal_name = "ibmps1_2121",
        .type = MACHINE_TYPE_386SX,
        .chipset = MACHINE_CHIPSET_PROPRIETARY,
        .init = machine_ps1_m2121_init,
        .p1_handler = NULL,
        .gpio_handler = NULL,
        .available_flag = MACHINE_AVAILABLE,
        .gpio_acpi_handler = NULL,
        .cpu = {
            .package = CPU_PKG_386SX,
            .block = CPU_BLOCK_NONE,
            .min_bus = 0,
            .max_bus = 0,
            .min_voltage = 0,
            .max_voltage = 0,
            .min_multi = 0,
            .max_multi = 0
        },
        .bus_flags = MACHINE_PS2,
        .flags = MACHINE_IDE | MACHINE_VIDEO,
        .ram = {
            .min = 2048,
            .max = 6144,
            .step = 1024
        },
        .nvrmask = 63,
        .kbc_device = NULL,
        .kbc_p1 = 0xff,
        .gpio = 0xffffffff,
        .gpio_acpi = 0xffffffff,
        .device = NULL,
        .fdc_device = NULL,
        .sio_device = NULL,
        .vid_device = NULL,
        .snd_device = NULL,
        .net_device = NULL
    },
    /* Has IBM AT KBC firmware. */
    {
        .name = "[ISA] NCR PC916SX",
        .internal_name = "pc916sx",
        .type = MACHINE_TYPE_386SX,
        .chipset = MACHINE_CHIPSET_DISCRETE,
        .init = machine_at_pc916sx_init,
        .p1_handler = NULL,
        .gpio_handler = NULL,
        .available_flag = MACHINE_AVAILABLE,
        .gpio_acpi_handler = NULL,
        .cpu = {
            .package = CPU_PKG_386SX,
            .block = CPU_BLOCK_NONE,
            .min_bus = 0,
            .max_bus = 0,
            .min_voltage = 0,
            .max_voltage = 0,
            .min_multi = 0,
            .max_multi = 0
        },
        .bus_flags = MACHINE_AT,
        .flags = MACHINE_FLAGS_NONE,
        .ram = {
            .min = 1024,
            .max = 16384,
            .step = 128
        },
        .nvrmask = 127,
        .kbc_device = NULL,
        .kbc_p1 = 0xff,
        .gpio = 0xffffffff,
        .gpio_acpi = 0xffffffff,
        .device = NULL,
        .fdc_device = NULL,
        .sio_device = NULL,
        .vid_device = NULL,
        .snd_device = NULL,
        .net_device = NULL
    },
    /* Has Quadtel KBC firmware. */
    {
        .name = "[ISA] QTC-SXM KT X20T02/HI",
        .internal_name = "quadt386sx",
        .type = MACHINE_TYPE_386SX,
        .chipset = MACHINE_CHIPSET_DISCRETE,
        .init = machine_at_quadt386sx_init,
        .p1_handler = NULL,
        .gpio_handler = NULL,
        .available_flag = MACHINE_AVAILABLE,
        .gpio_acpi_handler = NULL,
        .cpu = {
            .package = CPU_PKG_386SX,
            .block = CPU_BLOCK_NONE,
            .min_bus = 0,
            .max_bus = 0,
            .min_voltage = 0,
            .max_voltage = 0,
            .min_multi = 0,
            .max_multi = 0
        },
        .bus_flags = MACHINE_AT,
        .flags = MACHINE_FLAGS_NONE,
        .ram = {
            .min = 1024,
            .max = 16384,
            .step = 128
        },
        .nvrmask = 127,
        .kbc_device = NULL,
        .kbc_p1 = 0xff,
        .gpio = 0xffffffff,
        .gpio_acpi = 0xffffffff,
        .device = NULL,
        .fdc_device = NULL,
        .sio_device = NULL,
        .vid_device = NULL,
        .snd_device = NULL,
        .net_device = NULL
    },
    /* Has the AMIKey-2 KBC. */
    {
        .name = "[ALi M1217] AAEON SBC-350A",
        .internal_name = "sbc350a",
        .type = MACHINE_TYPE_386SX,
        .chipset = MACHINE_CHIPSET_ALI_M1217,
        .init = machine_at_sbc350a_init,
        .p1_handler = NULL,
        .gpio_handler = NULL,
        .available_flag = MACHINE_AVAILABLE,
        .gpio_acpi_handler = NULL,
        .cpu = {
            .package = CPU_PKG_386SX,
            .block = CPU_BLOCK_NONE,
            .min_bus = 0,
            .max_bus = 0,
            .min_voltage = 0,
            .max_voltage = 0,
            .min_multi = 0,
            .max_multi = 0
        },
        .bus_flags = MACHINE_AT,
        .flags = MACHINE_IDE,
        .ram = {
            .min = 1024,
            .max = 16384,
            .step = 1024
        },
        .nvrmask = 127,
        .kbc_device = NULL,
        .kbc_p1 = 0xff,
        .gpio = 0xffffffff,
        .gpio_acpi = 0xffffffff,
        .device = NULL,
        .fdc_device = NULL,
        .sio_device = NULL,
        .vid_device = NULL,
        .snd_device = NULL,
        .net_device = NULL
    },
    /* This has an AMIKey-2, which is an updated version of type 'H'. */
    {
        .name = "[ALi M1217] Acrosser AR-B1374",
        .internal_name = "arb1374",
        .type = MACHINE_TYPE_386SX,
        .chipset = MACHINE_CHIPSET_ALI_M1217,
        .init = machine_at_arb1374_init,
        .p1_handler = NULL,
        .gpio_handler = NULL,
        .available_flag = MACHINE_AVAILABLE,
        .gpio_acpi_handler = NULL,
        .cpu = {
            .package = CPU_PKG_386SX,
            .block = CPU_BLOCK_NONE,
            .min_bus = 0,
            .max_bus = 0,
            .min_voltage = 0,
            .max_voltage = 0,
            .min_multi = 0,
            .max_multi = 0
        },
        .bus_flags = MACHINE_AT,
        .flags = MACHINE_IDE,
        .ram = {
            .min = 1024,
            .max = 32768,
            .step = 1024
        },
        .nvrmask = 127,
        .kbc_device = NULL,
        .kbc_p1 = 0xff,
        .gpio = 0xffffffff,
        .gpio_acpi = 0xffffffff,
        .device = NULL,
        .fdc_device = NULL,
        .sio_device = NULL,
        .vid_device = NULL,
        .snd_device = NULL,
        .net_device = NULL
    },
    /* Has a JetKey KBC without version, shows up as a 'H'. */
    {
        .name = "[ALi M1217] Chaintech 325AX",
        .internal_name = "325ax",
        .type = MACHINE_TYPE_386SX,
        .chipset = MACHINE_CHIPSET_ALI_M1217,
        .init = machine_at_325ax_init,
        .p1_handler = NULL,
        .gpio_handler = NULL,
        .available_flag = MACHINE_AVAILABLE,
        .gpio_acpi_handler = NULL,
        .cpu = {
            .package = CPU_PKG_386SX,
            .block = CPU_BLOCK_NONE,
            .min_bus = 0,
            .max_bus = 0,
            .min_voltage = 0,
            .max_voltage = 0,
            .min_multi = 0,
            .max_multi = 0
        },
        .bus_flags = MACHINE_AT,
        .flags = MACHINE_FLAGS_NONE,
        .ram = {
            .min = 1024,
            .max = 16384,
            .step = 1024
        },
        .nvrmask = 127,
        .kbc_device = NULL,
        .kbc_p1 = 0xff,
        .gpio = 0xffffffff,
        .gpio_acpi = 0xffffffff,
        .device = NULL,
        .fdc_device = NULL,
        .sio_device = NULL,
        .vid_device = NULL,
        .snd_device = NULL,
        .net_device = NULL
    },
    /* Has a JetKey KBC without version, shows up as a 'H'. */
    {
        .name = "[ALi M1217] Chaintech 325AX (MR BIOS)",
        .internal_name = "mr1217",
        .type = MACHINE_TYPE_386SX,
        .chipset = MACHINE_CHIPSET_ALI_M1217,
        .init = machine_at_mr1217_init,
        .p1_handler = NULL,
        .gpio_handler = NULL,
        .available_flag = MACHINE_AVAILABLE,
        .gpio_acpi_handler = NULL,
        .cpu = {
            .package = CPU_PKG_386SX,
            .block = CPU_BLOCK_NONE,
            .min_bus = 0,
            .max_bus = 0,
            .min_voltage = 0,
            .max_voltage = 0,
            .min_multi = 0,
            .max_multi = 0
        },
        .bus_flags = MACHINE_AT,
        .flags = MACHINE_FLAGS_NONE,
        .ram = {
            .min = 1024,
            .max = 16384,
            .step = 1024
        },
        .nvrmask = 127,
        .kbc_device = NULL,
        .kbc_p1 = 0xff,
        .gpio = 0xffffffff,
        .gpio_acpi = 0xffffffff,
        .device = NULL,
        .fdc_device = NULL,
        .sio_device = NULL,
        .vid_device = NULL,
        .snd_device = NULL,
        .net_device = NULL
    },
    /* Has a VIA VT82C42N KBC. */
    {
        .name = "[ALi M1217] Flytech A36",
        .internal_name = "flytech386",
        .type = MACHINE_TYPE_386SX,
        .chipset = MACHINE_CHIPSET_ALI_M1217,
        .init = machine_at_flytech386_init,
        .p1_handler = NULL,
        .gpio_handler = NULL,
        .available_flag = MACHINE_AVAILABLE,
        .gpio_acpi_handler = NULL,
        .cpu = {
            .package = CPU_PKG_386SX,
            .block = CPU_BLOCK_NONE,
            .min_bus = 0,
            .max_bus = 0,
            .min_voltage = 0,
            .max_voltage = 0,
            .min_multi = 0,
            .max_multi = 0
        },
        .bus_flags = MACHINE_AT,
        .flags = MACHINE_IDE | MACHINE_VIDEO,
        .ram = {
            .min = 1024,
            .max = 16384,
            .step = 1024
        },
        .nvrmask = 127,
        .kbc_device = NULL,
        .kbc_p1 = 0xff,
        .gpio = 0xffffffff,
        .gpio_acpi = 0xffffffff,
        .device = NULL,
        .fdc_device = NULL,
        .sio_device = NULL,
        .vid_device = &tvga8900dr_device,
        .snd_device = NULL,
        .net_device = NULL
    },
    {
        .name = "[ALi M1409] Acer 100T",
        .internal_name = "acer100t",
        .type = MACHINE_TYPE_386SX,
        .chipset = MACHINE_CHIPSET_ALI_M1409,
        .init = machine_at_acer100t_init,
        .p1_handler = NULL,
        .gpio_handler = NULL,
        .available_flag = MACHINE_AVAILABLE,
        .gpio_acpi_handler = NULL,
        .cpu = {
            .package = CPU_PKG_386SX,
            .block = CPU_BLOCK_NONE,
            .min_bus = 16000000,
            .max_bus = 25000000, /* Limited to 25 due a inaccurate cpu speed */
            .min_voltage = 0,
            .max_voltage = 0,
            .min_multi = 0,
            .max_multi = 0,

        },
        .bus_flags = MACHINE_PS2,
        .flags = MACHINE_IDE | MACHINE_VIDEO , /* Machine has internal OTI 077 Video card*/
        .ram = {
            .min = 2048,
            .max = 16256,
            .step = 128
        },
        .nvrmask = 127,
        .kbc_device = NULL,
        .kbc_p1 = 0xff,
        .gpio = 0xffffffff,
        .gpio_acpi = 0xffffffff,
        .device = NULL,
        .fdc_device = NULL,
        .sio_device = NULL,
        .vid_device = &oti077_acer100t_device,
        .snd_device = NULL,
        .net_device = NULL
    },
    /* Has IBM PS/2 Type 1 KBC firmware. */
    {
        .name = "[ALi M6117] Acrosser PJ-A511M",
        .internal_name = "pja511m",
        .type = MACHINE_TYPE_386SX,
        .chipset = MACHINE_CHIPSET_ALI_M6117,
        .init = machine_at_pja511m_init,
        .p1_handler = NULL,
        .gpio_handler = NULL,
        .available_flag = MACHINE_AVAILABLE,
        .gpio_acpi_handler = NULL,
        .cpu = {
            .package = CPU_PKG_M6117,
            .block = CPU_BLOCK_NONE,
            .min_bus = 0,
            .max_bus = 0,
            .min_voltage = 0,
            .max_voltage = 0,
            .min_multi = 0,
            .max_multi = 0
        },
        .bus_flags = MACHINE_PS2,
        .flags = MACHINE_IDE,
        .ram = {
            .min = 1024,
            .max = 32768,
            .step = 1024
        },
        .nvrmask = 127,
        .kbc_device = NULL,
        .kbc_p1 = 0xff,
        .gpio = 0xffffffff,
        .gpio_acpi = 0xffffffff,
        .device = NULL,
        .fdc_device = NULL,
        .sio_device = NULL,
        .vid_device = NULL,
        .snd_device = NULL,
        .net_device = NULL
    },
    /* Has IBM PS/2 Type 1 KBC firmware. */
    {
        .name = "[ALi M6117] Protech ProX-1332",
        .internal_name = "prox1332",
        .type = MACHINE_TYPE_386SX,
        .chipset = MACHINE_CHIPSET_ALI_M6117,
        .init = machine_at_prox1332_init,
        .p1_handler = NULL,
        .gpio_handler = NULL,
        .available_flag = MACHINE_AVAILABLE,
        .gpio_acpi_handler = NULL,
        .cpu = {
            .package = CPU_PKG_M6117,
            .block = CPU_BLOCK_NONE,
            .min_bus = 0,
            .max_bus = 0,
            .min_voltage = 0,
            .max_voltage = 0,
            .min_multi = 0,
            .max_multi = 0
        },
        .bus_flags = MACHINE_PS2,
        .flags = MACHINE_IDE,
        .ram = {
            .min = 1024,
            .max = 32768,
            .step = 1024
        },
        .nvrmask = 127,
        .kbc_device = NULL,
        .kbc_p1 = 0xff,
        .gpio = 0xffffffff,
        .gpio_acpi = 0xffffffff,
        .device = NULL,
        .fdc_device = NULL,
        .sio_device = NULL,
        .vid_device = NULL,
        .snd_device = NULL,
        .net_device = NULL
    },
    /* Has an AMI KBC firmware, the only photo of this is too low resolution
       for me to read what's on the KBC chip, so I'm going to assume AMI 'F'
       based on the other known HT18 AMI BIOS strings. */
    {
        .name = "[HT18] Arche AMA-932J",
        .internal_name = "ama932j",
        .type = MACHINE_TYPE_386SX,
        .chipset = MACHINE_CHIPSET_HT18,
        .init = machine_at_ama932j_init,
        .p1_handler = NULL,
        .gpio_handler = NULL,
        .available_flag = MACHINE_AVAILABLE,
        .gpio_acpi_handler = NULL,
        .cpu = {
            .package = CPU_PKG_386SX,
            .block = CPU_BLOCK_NONE,
            .min_bus = 0,
            .max_bus = 0,
            .min_voltage = 0,
            .max_voltage = 0,
            .min_multi = 0,
            .max_multi = 0
        },
        .bus_flags = MACHINE_AT,
        .flags = MACHINE_IDE | MACHINE_VIDEO,
        .ram = {
            .min = 512,
            .max = 8192,
            .step = 128
        },
        .nvrmask = 127,
        .kbc_device = NULL,
        .kbc_p1 = 0xff,
        .gpio = 0xffffffff,
        .gpio_acpi = 0xffffffff,
        .device = NULL,
        .fdc_device = NULL,
        .sio_device = NULL,
        .vid_device = &oti067_ama932j_device,
        .snd_device = NULL,
        .net_device = NULL
    },
    /* Has an unknown KBC firmware with commands B8 and BB in the style of
       Phoenix MultiKey and AMIKey-3(!), but also commands E1 and EA with
       unknown functions. */
    {
        .name = "[Intel 82335] ADI 386SX",
        .internal_name = "adi386sx",
        .type = MACHINE_TYPE_386SX,
        .chipset = MACHINE_CHIPSET_INTEL_82335,
        .init = machine_at_adi386sx_init,
        .p1_handler = NULL,
        .gpio_handler = NULL,
        .available_flag = MACHINE_AVAILABLE,
        .gpio_acpi_handler = NULL,
        .cpu = {
            .package = CPU_PKG_386SX,
            .block = CPU_BLOCK_NONE,
            .min_bus = 0,
            .max_bus = 0,
            .min_voltage = 0,
            .max_voltage = 0,
            .min_multi = 0,
            .max_multi = 0
        },
        .bus_flags = MACHINE_AT,
        .flags = MACHINE_FLAGS_NONE,
        .ram = {
            .min = 512,
            .max = 8192,
            .step = 128
        },
        .nvrmask = 127,
        .kbc_device = NULL,
        .kbc_p1 = 0xff,
        .gpio = 0xffffffff,
        .gpio_acpi = 0xffffffff,
        .device = NULL,
        .fdc_device = NULL,
        .sio_device = NULL,
        .vid_device = NULL,
        .snd_device = NULL,
        .net_device = NULL
    },
    /* Has an AMI Keyboard BIOS PLUS KBC firmware ('8'). */
    { .name = "[Intel 82335] Shuttle 386SX",
        .internal_name = "shuttle386sx",
        .type = MACHINE_TYPE_386SX,
        .chipset = MACHINE_CHIPSET_INTEL_82335,
        .init = machine_at_shuttle386sx_init,
        .p1_handler = NULL,
        .gpio_handler = NULL,
        .available_flag = MACHINE_AVAILABLE,
        .gpio_acpi_handler = NULL,
        .cpu = {
            .package = CPU_PKG_386SX,
            .block = CPU_BLOCK_NONE,
            .min_bus = 0,
            .max_bus = 0,
            .min_voltage = 0,
            .max_voltage = 0,
            .min_multi = 0,
            .max_multi = 0
        },
        .bus_flags = MACHINE_AT,
        .flags = MACHINE_FLAGS_NONE,
        .ram = {
            .min = 512,
            .max = 8192,
            .step = 128
        },
        .nvrmask = 127,
        .kbc_device = NULL,
        .kbc_p1 = 0xff,
        .gpio = 0xffffffff,
        .gpio_acpi = 0xffffffff,
        .device = NULL,
        .fdc_device = NULL,
        .sio_device = NULL,
        .vid_device = NULL,
        .snd_device = NULL,
        .net_device = NULL
    },
    /* Uses Commodore (CBM) KBC firmware, to be implemented as identical to
       the IBM PS/2 Type 1 KBC firmware unless evidence emerges of any
       proprietary commands. */
    {
        .name = "[NEAT] Commodore SL386SX-16",
        .internal_name = "cmdsl386sx16",
        .type = MACHINE_TYPE_386SX,
        .chipset = MACHINE_CHIPSET_NEAT,
        .init = machine_at_cmdsl386sx16_init,
        .p1_handler = NULL,
        .gpio_handler = NULL,
        .available_flag = MACHINE_AVAILABLE,
        .gpio_acpi_handler = NULL,
        .cpu = {
            .package = CPU_PKG_386SX,
            .block = CPU_BLOCK_NONE,
            .min_bus = 0,
            .max_bus = 0,
            .min_voltage = 0,
            .max_voltage = 0,
            .min_multi = 0,
            .max_multi = 0
        },
        .bus_flags = MACHINE_PS2,
        .flags = MACHINE_IDE,
        .ram = {
            .min = 1024,
            .max = 8192,
            .step = 512
        },
        .nvrmask = 127,
        .kbc_device = NULL,
        .kbc_p1 = 0xff,
        .gpio = 0xffffffff,
        .gpio_acpi = 0xffffffff,
        .device = NULL,
        .fdc_device = NULL,
        .sio_device = NULL,
        .vid_device = NULL,
        .snd_device = NULL,
        .net_device = NULL
    },
    /* Has IBM AT KBC firmware. */
    {
        .name = "[NEAT] DTK PM-1630C",
        .internal_name = "dtk386",
        .type = MACHINE_TYPE_386SX,
        .chipset = MACHINE_CHIPSET_NEAT,
        .init = machine_at_neat_init,
        .p1_handler = NULL,
        .gpio_handler = NULL,
        .available_flag = MACHINE_AVAILABLE,
        .gpio_acpi_handler = NULL,
        .cpu = {
            .package = CPU_PKG_386SX,
            .block = CPU_BLOCK_NONE,
            .min_bus = 0,
            .max_bus = 0,
            .min_voltage = 0,
            .max_voltage = 0,
            .min_multi = 0,
            .max_multi = 0
        },
        .bus_flags = MACHINE_AT,
        .flags = MACHINE_FLAGS_NONE,
        .ram = {
            .min = 512,
            .max = 8192,
            .step = 128
        },
        .nvrmask = 127,
        .kbc_device = NULL,
        .kbc_p1 = 0xff,
        .gpio = 0xffffffff,
        .gpio_acpi = 0xffffffff,
        .device = NULL,
        .fdc_device = NULL,
        .sio_device = NULL,
        .vid_device = NULL,
        .snd_device = NULL,
        .net_device = NULL
    },
    /* Has IBM AT KBC firmware. */
    {
        .name = "[OPTi 291] DTK PPM-3333P",
        .internal_name = "awardsx",
        .type = MACHINE_TYPE_386SX,
        .chipset = MACHINE_CHIPSET_OPTI_291,
        .init = machine_at_awardsx_init,
        .p1_handler = NULL,
        .gpio_handler = NULL,
        .available_flag = MACHINE_AVAILABLE,
        .gpio_acpi_handler = NULL,
        .cpu = {
            .package = CPU_PKG_386SX,
            .block = CPU_BLOCK_NONE,
            .min_bus = 0,
            .max_bus = 0,
            .min_voltage = 0,
            .max_voltage = 0,
            .min_multi = 0,
            .max_multi = 0
        },
        .bus_flags = MACHINE_AT,
        .flags = MACHINE_FLAGS_NONE,
        .ram = {
            .min = 1024,
            .max = 16384,
            .step = 1024
        },
        .nvrmask = 127,
        .kbc_device = NULL,
        .kbc_p1 = 0xff,
        .gpio = 0xffffffff,
        .gpio_acpi = 0xffffffff,
        .device = NULL,
        .fdc_device = NULL,
        .sio_device = NULL,
        .vid_device = NULL,
        .snd_device = NULL,
        .net_device = NULL
    },
    /* Uses Commodore (CBM) KBC firmware, to be implemented as identical to
       the IBM PS/2 Type 1 KBC firmware unless evidence emerges of any
       proprietary commands. */
    {
        .name = "[SCAMP] Commodore SL386SX-25",
        .internal_name = "cmdsl386sx25",
        .type = MACHINE_TYPE_386SX,
        .chipset = MACHINE_CHIPSET_VLSI_SCAMP,
        .init = machine_at_cmdsl386sx25_init,
        .p1_handler = NULL,
        .gpio_handler = NULL,
        .available_flag = MACHINE_AVAILABLE,
        .gpio_acpi_handler = NULL,
        .cpu = {
            .package = CPU_PKG_386SX,
            .block = CPU_BLOCK_NONE,
            .min_bus = 0,
            .max_bus = 0,
            .min_voltage = 0,
            .max_voltage = 0,
            .min_multi = 0,
            .max_multi = 0
        },
        .bus_flags = MACHINE_PS2,
        .flags = MACHINE_IDE | MACHINE_VIDEO,
        .ram = {
            .min = 1024,
            .max = 8192,
            .step = 512
        },
        .nvrmask = 127,
        .kbc_device = NULL,
        .kbc_p1 = 0xff,
        .gpio = 0xffffffff,
        .gpio_acpi = 0xffffffff,
        .device = NULL,
        .fdc_device = NULL,
        .sio_device = NULL,
        .vid_device = &gd5402_onboard_device,
        .snd_device = NULL,
        .net_device = NULL
    },
    /* The closest BIOS string I find to this one's, differs only in one part,
       and ends in -8, so I'm going to assume that this, too, has an AMI '8'
       (AMI Keyboard BIOS Plus) KBC firmware. */
    {
        .name = "[SCAMP] DataExpert 386SX",
        .internal_name = "dataexpert386sx",
        .type = MACHINE_TYPE_386SX,
        .chipset = MACHINE_CHIPSET_VLSI_SCAMP,
        .init = machine_at_dataexpert386sx_init,
        .p1_handler = NULL,
        .gpio_handler = NULL,
        .available_flag = MACHINE_AVAILABLE,
        .gpio_acpi_handler = NULL,
        .cpu = {
            .package = CPU_PKG_386SX,
            .block = CPU_BLOCK_NONE,
            .min_bus = 10000000,
            .max_bus = 25000000,
            .min_voltage = 0,
            .max_voltage = 0,
            .min_multi = 0,
            .max_multi = 0
        },
        .bus_flags = MACHINE_AT,
        .flags = MACHINE_FLAGS_NONE,
        .ram = {
            .min = 1024,
            .max = 16384,
            .step = 1024
        },
        .nvrmask = 127,
        .kbc_device = NULL,
        .kbc_p1 = 0xff,
        .gpio = 0xffffffff,
        .gpio_acpi = 0xffffffff,
        .device = NULL,
        .fdc_device = NULL,
        .sio_device = NULL,
        .vid_device = NULL,
        .snd_device = NULL,
        .net_device = NULL
    },
    /* Has IBM PS/2 Type 1 KBC firmware. */
    {
        .name = "[SCAMP] Samsung SPC-6033P",
        .internal_name = "spc6033p",
        .type = MACHINE_TYPE_386SX,
        .chipset = MACHINE_CHIPSET_VLSI_SCAMP,
        .init = machine_at_spc6033p_init,
        .p1_handler = NULL,
        .gpio_handler = NULL,
        .available_flag = MACHINE_AVAILABLE,
        .gpio_acpi_handler = NULL,
        .cpu = {
            .package = CPU_PKG_386SX,
            .block = CPU_BLOCK_NONE,
            .min_bus = 0,
            .max_bus = 0,
            .min_voltage = 0,
            .max_voltage = 0,
            .min_multi = 0,
            .max_multi = 0
        },
        .bus_flags = MACHINE_PS2,
        .flags = MACHINE_IDE | MACHINE_VIDEO,
        .ram = {
            .min = 2048,
            .max = 12288,
            .step = 2048
        },
        .nvrmask = 127,
        .kbc_device = NULL,
        .kbc_p1 = 0xff,
        .gpio = 0xffffffff,
        .gpio_acpi = 0xffffffff,
        .device = NULL,
        .fdc_device = NULL,
        .sio_device = NULL,
        .vid_device = &ati28800k_spc6033p_device,
        .snd_device = NULL,
        .net_device = NULL
    },
    /* Has an unknown AMI KBC firmware, I'm going to assume 'F' until a
       photo or real hardware BIOS string is found. */
    {
        .name = "[SCAT] Kaimei KMX-C-02",
        .internal_name = "kmxc02",
        .type = MACHINE_TYPE_386SX,
        .chipset = MACHINE_CHIPSET_SCAT,
        .init = machine_at_kmxc02_init,
        .p1_handler = NULL,
        .gpio_handler = NULL,
        .available_flag = MACHINE_AVAILABLE,
        .gpio_acpi_handler = NULL,
        .cpu = {
            .package = CPU_PKG_386SX,
            .block = CPU_BLOCK_NONE,
            .min_bus = 0,
            .max_bus = 0,
            .min_voltage = 0,
            .max_voltage = 0,
            .min_multi = 0,
            .max_multi = 0
        },
        .bus_flags = MACHINE_AT,
        .flags = MACHINE_FLAGS_NONE,
        .ram = {
            .min = 512,
            .max = 16384,
            .step = 512
        },
        .nvrmask = 127,
        .kbc_device = NULL,
        .kbc_p1 = 0xff,
        .gpio = 0xffffffff,
        .gpio_acpi = 0xffffffff,
        .device = NULL,
        .fdc_device = NULL,
        .sio_device = NULL,
        .vid_device = NULL,
        .snd_device = NULL,
        .net_device = NULL
    },
    /* Has Quadtel KBC firmware. */
    {
        .name = "[WD76C10] Amstrad MegaPC",
        .internal_name = "megapc",
        .type = MACHINE_TYPE_386SX,
        .chipset = MACHINE_CHIPSET_WD76C10,
        .init = machine_at_wd76c10_init,
        .p1_handler = NULL,
        .gpio_handler = NULL,
        .available_flag = MACHINE_AVAILABLE,
        .gpio_acpi_handler = NULL,
        .cpu = {
            .package = CPU_PKG_386SX,
            .block = CPU_BLOCK_NONE,
            .min_bus = 16000000,
            .max_bus = 25000000,
            .min_voltage = 0,
            .max_voltage = 0,
            .min_multi = 0,
            .max_multi = 0
        },
        .bus_flags = MACHINE_PS2,
        .flags = MACHINE_IDE | MACHINE_VIDEO,
        .ram = {
            .min = 1024,
            .max = 32768,
            .step = 1024
        },
        .nvrmask = 127,
        .kbc_device = NULL,
        .kbc_p1 = 0xff,
        .gpio = 0xffffffff,
        .gpio_acpi = 0xffffffff,
        .device = NULL,
        .fdc_device = NULL,
        .sio_device = NULL,
        .vid_device = NULL,
        .snd_device = NULL,
        .net_device = NULL
    },

    /* 386SX machines which utilize the MCA bus */
    /* Has IBM PS/2 Type 1 KBC firmware. */
    {
        .name = "[MCA] IBM PS/2 model 55SX",
        .internal_name = "ibmps2_m55sx",
        .type = MACHINE_TYPE_386SX,
        .chipset = MACHINE_CHIPSET_PROPRIETARY,
        .init = machine_ps2_model_55sx_init,
        .p1_handler = NULL,
        .gpio_handler = NULL,
        .available_flag = MACHINE_AVAILABLE,
        .gpio_acpi_handler = NULL,
        .cpu = {
            .package = CPU_PKG_386SX,
            .block = CPU_BLOCK_NONE,
            .min_bus = 0,
            .max_bus = 0,
            .min_voltage = 0,
            .max_voltage = 0,
            .min_multi = 0,
            .max_multi = 0
        },
        .bus_flags = MACHINE_PS2_MCA,
        .flags = MACHINE_VIDEO,
        .ram = {
            .min = 1024,
            .max = 8192,
            .step = 1024
        },
        .nvrmask = 63,
        .kbc_device = NULL,
        .kbc_p1 = 0xff,
        .gpio = 0xffffffff,
        .gpio_acpi = 0xffffffff,
        .device = NULL,
        .fdc_device = NULL,
        .sio_device = NULL,
        .vid_device = NULL,
        .snd_device = NULL,
        .net_device = NULL
    },
    /* Has IBM PS/2 Type 1 KBC firmware. */
    {
        .name = "[MCA] IBM PS/2 model 65SX",
        .internal_name = "ibmps2_m65sx",
        .type = MACHINE_TYPE_386SX,
        .chipset = MACHINE_CHIPSET_PROPRIETARY,
        .init = machine_ps2_model_65sx_init,
        .p1_handler = NULL,
        .gpio_handler = NULL,
        .available_flag = MACHINE_AVAILABLE,
        .gpio_acpi_handler = NULL,
        .cpu = {
            .package = CPU_PKG_386SX,
            .block = CPU_BLOCK_NONE,
            .min_bus = 0,
            .max_bus = 0,
            .min_voltage = 0,
            .max_voltage = 0,
            .min_multi = 0,
            .max_multi = 0
        },
        .bus_flags = MACHINE_PS2_MCA,
        .flags = MACHINE_VIDEO,
        .ram = {
            .min = 1024,
            .max = 8192,
            .step = 1024
        },
        .nvrmask = 63,
        .kbc_device = NULL,
        .kbc_p1 = 0xff,
        .gpio = 0xffffffff,
        .gpio_acpi = 0xffffffff,
        .device = NULL,
        .fdc_device = NULL,
        .sio_device = NULL,
        .vid_device = NULL,
        .snd_device = NULL,
        .net_device = NULL
    },

    /* 486SLC machines */
    /* 486SLC machines with just the ISA slot */
    /* Has AMIKey H KBC firmware. */
    {
        .name = "[OPTi 283] RYC Leopard LX",
        .internal_name = "rycleopardlx",
        .type = MACHINE_TYPE_486SLC,
        .chipset = MACHINE_CHIPSET_OPTI_283,
        .init = machine_at_rycleopardlx_init,
        .p1_handler = NULL,
        .gpio_handler = NULL,
        .available_flag = MACHINE_AVAILABLE,
        .gpio_acpi_handler = NULL,
        .cpu = {
            .package = CPU_PKG_486SLC_IBM,
            .block = CPU_BLOCK_NONE,
            .min_bus = 0,
            .max_bus = 0,
            .min_voltage = 0,
            .max_voltage = 0,
            .min_multi = 0,
            .max_multi = 0
        },
        .bus_flags = MACHINE_AT,
        .flags = MACHINE_APM,
        .ram = {
            .min = 1024,
            .max = 16384,
            .step = 1024
        },
        .nvrmask = 127,
        .kbc_device = NULL,
        .kbc_p1 = 0xff,
        .gpio = 0xffffffff,
        .gpio_acpi = 0xffffffff,
        .device = NULL,
        .fdc_device = NULL,
        .sio_device = NULL,
        .vid_device = NULL,
        .snd_device = NULL,
        .net_device = NULL
    },

    /* 386DX machines */
    /* Has a Jetkey V3, which identifies as a 'B'. */
    {
        .name = "[ACC 2168] Juko AT046DX3",
        .internal_name = "acc386",
        .type = MACHINE_TYPE_386DX,
        .chipset = MACHINE_CHIPSET_ACC_2168,
        .init = machine_at_acc386_init,
        .p1_handler = NULL,
        .gpio_handler = NULL,
        .available_flag = MACHINE_AVAILABLE,
        .gpio_acpi_handler = NULL,
        .cpu = {
            .package = CPU_PKG_386DX,
            .block = CPU_BLOCK_NONE,
            .min_bus = 0,
            .max_bus = 0,
            .min_voltage = 0,
            .max_voltage = 0,
            .min_multi = 0,
            .max_multi = 0
        },
        .bus_flags = MACHINE_AT,
        .flags = MACHINE_APM,
        .ram = {
            .min = 1024,
            .max = 16384,
            .step = 1024
        },
        .nvrmask = 127,
        .kbc_device = NULL,
        .kbc_p1 = 0xff,
        .gpio = 0xffffffff,
        .gpio_acpi = 0xffffffff,
        .device = NULL,
        .fdc_device = NULL,
        .sio_device = NULL,
        .vid_device = NULL,
        .snd_device = NULL,
        .net_device = NULL
    },
    /* Has an AMI Keyboard BIOS PLUS KBC firmware ('8'). */
    {
        .name = "[C&T 386] ECS 386/32",
        .internal_name = "ecs386",
        .type = MACHINE_TYPE_386DX,
        .chipset = MACHINE_CHIPSET_CT_386,
        .init = machine_at_ecs386_init,
        .p1_handler = NULL,
        .gpio_handler = NULL,
        .available_flag = MACHINE_AVAILABLE,
        .gpio_acpi_handler = NULL,
        .cpu = {
            .package = CPU_PKG_386DX,
            .block = CPU_BLOCK_NONE,
            .min_bus = 0,
            .max_bus = 0,
            .min_voltage = 0,
            .max_voltage = 0,
            .min_multi = 0,
            .max_multi = 0
        },
        .bus_flags = MACHINE_AT,
        .flags = MACHINE_APM,
        .ram = {
            .min = 1024,
            .max = 16384,
            .step = 1024
        },
        .nvrmask = 127,
        .kbc_device = NULL,
        .kbc_p1 = 0xff,
        .gpio = 0xffffffff,
        .gpio_acpi = 0xffffffff,
        .device = NULL,
        .fdc_device = NULL,
        .sio_device = NULL,
        .vid_device = NULL,
        .snd_device = NULL,
        .net_device = NULL
    },
    /* Has IBM AT KBC firmware. */
    {
        .name = "[C&T 386] Samsung SPC-6000A",
        .internal_name = "spc6000a",
        .type = MACHINE_TYPE_386DX,
        .chipset = MACHINE_CHIPSET_CT_386,
        .init = machine_at_spc6000a_init,
        .p1_handler = NULL,
        .gpio_handler = NULL,
        .available_flag = MACHINE_AVAILABLE,
        .gpio_acpi_handler = NULL,
        .cpu = {
            .package = CPU_PKG_386DX,
            .block = CPU_BLOCK_NONE,
            .min_bus = 0,
            .max_bus = 0,
            .min_voltage = 0,
            .max_voltage = 0,
            .min_multi = 0,
            .max_multi = 0
        },
        .bus_flags = MACHINE_AT,
        .flags = MACHINE_APM,
        .ram = {
            .min = 1024,
            .max = 32768,
            .step = 1024
        },
        .nvrmask = 127,
        .kbc_device = NULL,
        .kbc_p1 = 0xff,
        .gpio = 0xffffffff,
        .gpio_acpi = 0xffffffff,
        .device = NULL,
        .fdc_device = NULL,
        .sio_device = NULL,
        .vid_device = NULL,
        .snd_device = NULL,
        .net_device = NULL
    },
    /* Uses Compaq KBC firmware. */
    {
        .name = "[ISA] Compaq Deskpro 386 (September 1986)",
        .internal_name = "deskpro386",
        .type = MACHINE_TYPE_386DX,
        .chipset = MACHINE_CHIPSET_DISCRETE,
        .init = machine_at_deskpro386_init,
        .p1_handler = NULL,
        .gpio_handler = NULL,
        .available_flag = MACHINE_AVAILABLE,
        .gpio_acpi_handler = NULL,
        .cpu = {
            .package = CPU_PKG_386DX_DESKPRO386,
            .block = CPU_BLOCK(CPU_486DLC, CPU_RAPIDCAD),
            .min_bus = 16000000,
            .max_bus = 25000000,
            .min_voltage = 0,
            .max_voltage = 0,
            .min_multi = 0,
            .max_multi = 0
        },
        .bus_flags = MACHINE_AT,
        .flags = MACHINE_FLAGS_NONE,
        .ram = {
            .min = 1024,
            .max = 16384,
            .step = 1024
        },
        .nvrmask = 63,
        .kbc_device = NULL,
        .kbc_p1 = 0xff,
        .gpio = 0xffffffff,
        .gpio_acpi = 0xffffffff,
        .device = NULL,
        .fdc_device = NULL,
        .sio_device = NULL,
        .vid_device = NULL,
        .snd_device = NULL,
        .net_device = NULL
    },
    {
        .name = "[ISA] Compaq Deskpro 386 (May 1988)",
        .internal_name = "deskpro386_05_1988",
        .type = MACHINE_TYPE_386DX,
        .chipset = MACHINE_CHIPSET_DISCRETE,
        .init = machine_at_deskpro386_05_1988_init,
        .p1_handler = NULL,
        .gpio_handler = NULL,
        .available_flag = MACHINE_AVAILABLE,
        .gpio_acpi_handler = NULL,
        .cpu = {
            .package = CPU_PKG_386DX_DESKPRO386,
            .block = CPU_BLOCK(CPU_486DLC, CPU_RAPIDCAD),
            .min_bus = 16000000,
            .max_bus = 25000000,
            .min_voltage = 0,
            .max_voltage = 0,
            .min_multi = 0,
            .max_multi = 0
        },
        .bus_flags = MACHINE_AT,
        .flags = MACHINE_FLAGS_NONE,
        .ram = {
            .min = 1024,
            .max = 16384,
            .step = 1024
        },
        .nvrmask = 63,
        .kbc_device = NULL,
        .kbc_p1 = 0xff,
        .gpio = 0xffffffff,
        .gpio_acpi = 0xffffffff,
        .device = NULL,
        .fdc_device = NULL,
        .sio_device = NULL,
        .vid_device = NULL,
        .snd_device = NULL,
        .net_device = NULL
    },
    {
        .name = "[ISA] Compaq Portable III (386)",
        .internal_name = "portableiii386",
        .type = MACHINE_TYPE_386DX,
        .chipset = MACHINE_CHIPSET_DISCRETE,
        .init = machine_at_portableiii386_init,
        .p1_handler = NULL,
        .gpio_handler = NULL,
        .available_flag = MACHINE_AVAILABLE,
        .gpio_acpi_handler = NULL,
        .cpu = {
            .package = CPU_PKG_386DX,
            .block = CPU_BLOCK_NONE,
            .min_bus = 20000000,
            .max_bus = 20000000,
            .min_voltage = 0,
            .max_voltage = 0,
            .min_multi = 0,
            .max_multi = 0
        },
        .bus_flags = MACHINE_AT,
        .flags = MACHINE_IDE | MACHINE_VIDEO,
        .ram = {
            .min = 1024,
            .max = 14336,
            .step = 1024
        },
        .nvrmask = 63,
        .kbc_device = NULL,
        .kbc_p1 = 0xff,
        .gpio = 0xffffffff,
        .gpio_acpi = 0xffffffff,
        .device = NULL,
        .fdc_device = NULL,
        .sio_device = NULL,
        .vid_device = &compaq_plasma_device,
        .snd_device = NULL,
        .net_device = NULL
    },
    /* Has IBM AT KBC firmware. */
    {
        .name = "[ISA] Micronics 09-00021",
        .internal_name = "micronics386",
        .type = MACHINE_TYPE_386DX,
        .chipset = MACHINE_CHIPSET_DISCRETE,
        .init = machine_at_micronics386_init,
        .p1_handler = NULL,
        .gpio_handler = NULL,
        .available_flag = MACHINE_AVAILABLE,
        .gpio_acpi_handler = NULL,
        .cpu = {
            .package = CPU_PKG_386DX,
            .block = CPU_BLOCK_NONE,
            .min_bus = 0,
            .max_bus = 0,
            .min_voltage = 0,
            .max_voltage = 0,
            .min_multi = 0,
            .max_multi = 0
        },
        .bus_flags = MACHINE_AT,
        .flags = MACHINE_APM,
        .ram = {
            .min = 512,
            .max = 8192,
            .step = 128
        },
        .nvrmask = 127,
        .kbc_device = NULL,
        .kbc_p1 = 0xff,
        .gpio = 0xffffffff,
        .gpio_acpi = 0xffffffff,
        .device = NULL,
        .fdc_device = NULL,
        .sio_device = NULL,
        .vid_device = NULL,
        .snd_device = NULL,
        .net_device = NULL
    },
    /* Has IBM AT KBC firmware. */
    {
        .name = "[ISA] Tandy 4000",
        .internal_name = "tandy4000",
        .type = MACHINE_TYPE_386DX,
        .chipset = MACHINE_CHIPSET_DISCRETE,
        .init = machine_at_tandy4000_init,
        .p1_handler = NULL,
        .gpio_handler = NULL,
        .available_flag = MACHINE_AVAILABLE,
        .gpio_acpi_handler = NULL,
        .cpu = {
            .package = CPU_PKG_386DX,
            .block = CPU_BLOCK_NONE,
            .min_bus = 0,
            .max_bus = 0,
            .min_voltage = 0,
            .max_voltage = 0,
            .min_multi = 0,
            .max_multi = 0
        },
        .bus_flags = MACHINE_AT,
        .flags = MACHINE_APM,
        .ram = {
            .min = 1024,
            .max = 16384,
            .step = 1024
        },
        .nvrmask = 63,
        .kbc_device = NULL,
        .kbc_p1 = 0xff,
        .gpio = 0xffffffff,
        .gpio_acpi = 0xffffffff,
        .device = NULL,
        .fdc_device = NULL,
        .sio_device = NULL,
        .vid_device = NULL,
        .snd_device = NULL,
        .net_device = NULL
    },
    /* Has a Lance LT38C41 with AMI Megakey P KBC firmware */
    {
        .name = "[ALi M1429] ECS Panda 386V",
        .internal_name = "ecs386v",
        .type = MACHINE_TYPE_386DX,
        .chipset = MACHINE_CHIPSET_ALI_M1429,
        .init = machine_at_ecs386v_init,
        .p1_handler = NULL,
        .gpio_handler = NULL,
        .available_flag = MACHINE_AVAILABLE,
        .gpio_acpi_handler = NULL,
        .cpu = {
            .package = CPU_PKG_386DX,
            .block = CPU_BLOCK_NONE,
            .min_bus = 0,
            .max_bus = 0,
            .min_voltage = 0,
            .max_voltage = 0,
            .min_multi = 0,
            .max_multi = 0,
        },
        .bus_flags = MACHINE_VLB,
        .flags = MACHINE_FLAGS_NONE,
        .ram = {
            .min = 1024,
            .max = 32768,
            .step = 1024,
        },
        .nvrmask = 127,
        .kbc_device = NULL,
        .kbc_p1 = 0xff,
        .gpio = 0xffffffff,
        .gpio_acpi = 0xffffffff,
        .device = NULL,
        .vid_device = NULL,
        .snd_device = NULL,
        .net_device = NULL
    },
    /* Has AMIKey 'F' KBC firmware. */
    {
        .name = "[OPTi 391] DataExpert 386WB",
        .internal_name = "dataexpert386wb",
        .type = MACHINE_TYPE_386DX,
        .chipset = MACHINE_CHIPSET_OPTI_391,
        .init = machine_at_dataexpert386wb_init,
        .p1_handler = NULL,
        .gpio_handler = NULL,
        .available_flag = MACHINE_AVAILABLE,
        .gpio_acpi_handler = NULL,
        .cpu = {
            .package = CPU_PKG_386DX, /* Actual machine only supports 386DXes */
            .block = CPU_BLOCK_NONE,
            .min_bus = 0,
            .max_bus = 0,
            .min_voltage = 0,
            .max_voltage = 0,
            .min_multi = 0,
            .max_multi = 0
        },
        .bus_flags = MACHINE_AT,
        .flags = MACHINE_FLAGS_NONE,
        .ram = {
            .min = 1024,
            .max = 32768,
            .step = 1024
        },
        .nvrmask = 127,
        .kbc_device = NULL,
        .kbc_p1 = 0xff,
        .gpio = 0xffffffff,
        .gpio_acpi = 0xffffffff,
        .device = NULL,
        .fdc_device = NULL,
        .sio_device = NULL,
        .vid_device = NULL,
        .snd_device = NULL,
        .net_device = NULL
    },
     /* The board has a "ASII KB-100" which I was not able to find any information about,
        but the BIOS sends commands C9 without a parameter and D5, both of which are
        Phoenix MultiKey commands. */
    {
        .name = "[OPTi 495] U-Board OPTi 495SLC",
        .internal_name = "award495",
        .type = MACHINE_TYPE_386DX,
        .chipset = MACHINE_CHIPSET_OPTI_495,
        .init = machine_at_opti495_init,
        .p1_handler = NULL,
        .gpio_handler = NULL,
        .available_flag = MACHINE_AVAILABLE,
        .gpio_acpi_handler = NULL,
        .cpu = {
            .package = CPU_PKG_386DX, /* Actual machine only supports 386DXes */
            .block = CPU_BLOCK_NONE,
            .min_bus = 0,
            .max_bus = 0,
            .min_voltage = 0,
            .max_voltage = 0,
            .min_multi = 0,
            .max_multi = 0
        },
        .bus_flags = MACHINE_AT,
        .flags = MACHINE_APM,
        .ram = {
            .min = 1024,
            .max = 32768,
            .step = 1024
        },
        .nvrmask = 127,
        .kbc_device = NULL,
        .kbc_p1 = 0xff,
        .gpio = 0xffffffff,
        .gpio_acpi = 0xffffffff,
        .device = NULL,
        .fdc_device = NULL,
        .sio_device = NULL,
        .vid_device = NULL,
        .snd_device = NULL,
        .net_device = NULL
    },
    /* Has AMIKey F KBC firmware. */
    {
        .name = "[SiS 310] ASUS ISA-386C",
        .internal_name = "asus386",
        .type = MACHINE_TYPE_386DX,
        .chipset = MACHINE_CHIPSET_SIS_310,
        .init = machine_at_asus386_init,
        .p1_handler = NULL,
        .gpio_handler = NULL,
        .available_flag = MACHINE_AVAILABLE,
        .gpio_acpi_handler = NULL,
        .cpu = {
            .package = CPU_PKG_386DX,
            .block = CPU_BLOCK_NONE,
            .min_bus = 0,
            .max_bus = 0,
            .min_voltage = 0,
            .max_voltage = 0,
            .min_multi = 0,
            .max_multi = 0
        },
        .bus_flags = MACHINE_AT,
        .flags = MACHINE_APM,
        .ram = {
            .min = 1024,
            .max = 65536,
            .step = 1024
        },
        .nvrmask = 127,
        .kbc_device = NULL,
        .kbc_p1 = 0xff,
        .gpio = 0xffffffff,
        .gpio_acpi = 0xffffffff,
        .device = NULL,
        .fdc_device = NULL,
        .sio_device = NULL,
        .vid_device = NULL,
        .snd_device = NULL,
        .net_device = NULL
    },

    /* 386DX machines which utilize the MCA bus */
    /* Has IBM PS/2 Type 1 KBC firmware. */
    {
        .name = "[MCA] IBM PS/2 model 80 (type 2)",
        .internal_name = "ibmps2_m80",
        .type = MACHINE_TYPE_386DX,
        .chipset = MACHINE_CHIPSET_PROPRIETARY,
        .init = machine_ps2_model_80_init,
        .p1_handler = NULL,
        .gpio_handler = NULL,
        .available_flag = MACHINE_AVAILABLE,
        .gpio_acpi_handler = NULL,
        .cpu = {
            .package = CPU_PKG_386DX | CPU_PKG_486BL,
            .block = CPU_BLOCK_NONE,
            .min_bus = 0,
            .max_bus = 0,
            .min_voltage = 0,
            .max_voltage = 0,
            .min_multi = 0,
            .max_multi = 0
        },
        .bus_flags = MACHINE_PS2_MCA,
        .flags = MACHINE_VIDEO | MACHINE_APM,
        .ram = {
            .min = 1024,
            .max = 65536,
            .step = 1024
        },
        .nvrmask = 63,
        .kbc_device = NULL,
        .kbc_p1 = 0xff,
        .gpio = 0xffffffff,
        .gpio_acpi = 0xffffffff,
        .device = NULL,
        .fdc_device = NULL,
        .sio_device = NULL,
        .vid_device = NULL,
        .snd_device = NULL,
        .net_device = NULL
    },

    /* 386DX/486 machines */
    /* Has AMIKey F KBC firmware. */
    {
        .name = "[OPTi 495] DataExpert SX495",
        .internal_name = "ami495",
        .type = MACHINE_TYPE_386DX_486,
        .chipset = MACHINE_CHIPSET_OPTI_495,
        .init = machine_at_opti495_ami_init,
        .p1_handler = NULL,
        .gpio_handler = NULL,
        .available_flag = MACHINE_AVAILABLE,
        .gpio_acpi_handler = NULL,
        .cpu = {
            .package = CPU_PKG_386DX | CPU_PKG_SOCKET1,
            .block = CPU_BLOCK_NONE,
            .min_bus = 0,
            .max_bus = 0,
            .min_voltage = 0,
            .max_voltage = 0,
            .min_multi = 0,
            .max_multi = 0
        },
        .bus_flags = MACHINE_VLB,
        .flags = MACHINE_APM,
        .ram = {
            .min = 1024,
            .max = 32768,
            .step = 1024
        },
        .nvrmask = 127,
        .kbc_device = NULL,
        .kbc_p1 = 0xff,
        .gpio = 0xffffffff,
        .gpio_acpi = 0xffffffff,
        .device = NULL,
        .fdc_device = NULL,
        .sio_device = NULL,
        .vid_device = NULL,
        .snd_device = NULL,
        .net_device = NULL
    },
    /* Has AMIKey F KBC firmware (it's just the MR BIOS for the above machine). */
    {
        .name = "[OPTi 495] DataExpert SX495 (MR BIOS)",
        .internal_name = "mr495",
        .type = MACHINE_TYPE_386DX_486,
        .chipset = MACHINE_CHIPSET_OPTI_495,
        .init = machine_at_opti495_mr_init,
        .p1_handler = NULL,
        .gpio_handler = NULL,
        .available_flag = MACHINE_AVAILABLE,
        .gpio_acpi_handler = NULL,
        .cpu = {
            .package = CPU_PKG_386DX | CPU_PKG_SOCKET1,
            .block = CPU_BLOCK_NONE,
            .min_bus = 0,
            .max_bus = 0,
            .min_voltage = 0,
            .max_voltage = 0,
            .min_multi = 0,
            .max_multi = 0
        },
        .bus_flags = MACHINE_VLB,
        .flags = MACHINE_APM,
        .ram = {
            .min = 1024,
            .max = 32768,
            .step = 1024
        },
        .nvrmask = 127,
        .kbc_device = NULL,
        .kbc_p1 = 0xff,
        .gpio = 0xffffffff,
        .gpio_acpi = 0xffffffff,
        .device = NULL,
        .fdc_device = NULL,
        .sio_device = NULL,
        .vid_device = NULL,
        .snd_device = NULL,
        .net_device = NULL
    },
    /* Winbond W83C42 with unknown firmware. */
    {
        .name = "[ALi M1429G] DataExpert EXP4349",
        .internal_name = "exp4349",
        .type = MACHINE_TYPE_386DX_486,
        .chipset = MACHINE_CHIPSET_ALI_M1429G,
        .init = machine_at_exp4349_init,
        .p1_handler = NULL,
        .gpio_handler = NULL,
        .available_flag = MACHINE_AVAILABLE,
        .gpio_acpi_handler = NULL,
        .cpu = {
            .package = CPU_PKG_386DX | CPU_PKG_SOCKET3,
            .block = CPU_BLOCK_NONE,
            .min_bus = 0,
            .max_bus = 0,
            .min_voltage = 0,
            .max_voltage = 0,
            .min_multi = 0,
            .max_multi = 0
        },
        .bus_flags = MACHINE_VLB,
        .flags = MACHINE_APM,
        .ram = {
            .min = 1024,
            .max = 65536,
            .step = 1024
        },
        .nvrmask = 127,
        .kbc_device = NULL,
        .kbc_p1 = 0xff,
        .gpio = 0xffffffff,
        .gpio_acpi = 0xffffffff,
        .device = NULL,
        .fdc_device = NULL,
        .sio_device = NULL,
        .vid_device = NULL,
        .snd_device = NULL,
        .net_device = NULL
    },
    /* Has IBM PS/2 Type 1 KBC firmware. */
    {
        .name = "[MCA] IBM PS/2 model 70 (type 3)",
        .internal_name = "ibmps2_m70_type3",
        .type = MACHINE_TYPE_386DX_486,
        .chipset = MACHINE_CHIPSET_PROPRIETARY,
        .init = machine_ps2_model_70_type3_init,
        .p1_handler = NULL,
        .gpio_handler = NULL,
        .available_flag = MACHINE_AVAILABLE,
        .gpio_acpi_handler = NULL,
        .cpu = {
            .package = CPU_PKG_386DX | CPU_PKG_486BL | CPU_PKG_SOCKET1,
            .block = CPU_BLOCK_NONE,
            .min_bus = 0,
            .max_bus = 0,
            .min_voltage = 0,
            .max_voltage = 0,
            .min_multi = 0,
            .max_multi = 0
        },
        .bus_flags = MACHINE_PS2_MCA,
        .flags = MACHINE_VIDEO | MACHINE_APM,
        .ram = {
            .min = 2048,
            .max = 65536,
            .step = 2048
        },
        .nvrmask = 63,
        .kbc_device = NULL,
        .kbc_p1 = 0xff,
        .gpio = 0xffffffff,
        .gpio_acpi = 0xffffffff,
        .device = NULL,
        .fdc_device = NULL,
        .sio_device = NULL,
        .vid_device = NULL,
        .snd_device = NULL,
        .net_device = NULL
    },
    /* Has IBM PS/2 Type 1 KBC firmware. */
    {
        .name = "[MCA] IBM PS/2 model 80 (type 3)",
        .internal_name = "ibmps2_m80_type3",
        .type = MACHINE_TYPE_386DX_486,
        .chipset = MACHINE_CHIPSET_PROPRIETARY,
        .init = machine_ps2_model_80_axx_init,
        .p1_handler = NULL,
        .gpio_handler = NULL,
        .available_flag = MACHINE_AVAILABLE,
        .gpio_acpi_handler = NULL,
        .cpu = {
            .package = CPU_PKG_386DX | CPU_PKG_486BL | CPU_PKG_SOCKET1,
            .block = CPU_BLOCK_NONE,
            .min_bus = 0,
            .max_bus = 0,
            .min_voltage = 0,
            .max_voltage = 0,
            .min_multi = 0,
            .max_multi = 0
        },
        .bus_flags = MACHINE_PS2_MCA,
        .flags = MACHINE_VIDEO | MACHINE_APM,
        .ram = {
            .min = 2048,
            .max = 65536,
            .step = 2048
        },
        .nvrmask = 63,
        .kbc_device = NULL,
        .kbc_p1 = 0xff,
        .gpio = 0xffffffff,
        .gpio_acpi = 0xffffffff,
        .device = NULL,
        .fdc_device = NULL,
        .sio_device = NULL,
        .vid_device = NULL,
        .snd_device = NULL,
        .net_device = NULL
    },

    /* 486 machines - Socket 1 */
    /* Has AMI KF KBC firmware. */
    {
        .name = "[ZyMOS Poach] Genoa Unknown 486",
        .internal_name = "genoa486",
        .type = MACHINE_TYPE_486,
        .chipset = MACHINE_CHIPSET_ZYMOS_POACH,
        .init = machine_at_genoa486_init,
        .p1_handler = NULL,
        .gpio_handler = NULL,
        .available_flag = MACHINE_AVAILABLE,
        .gpio_acpi_handler = NULL,
        .cpu = {
            .package = CPU_PKG_SOCKET1,
            .block = CPU_BLOCK_NONE,
            .min_bus = 0,
            .max_bus = 0,
            .min_voltage = 0,
            .max_voltage = 0,
            .min_multi = 0,
            .max_multi = 0
        },
        .bus_flags = MACHINE_AT,
        .flags = MACHINE_APM,
        .ram = {
            .min = 1024,
            .max = 16384,
            .step = 1024
        },
        .nvrmask = 127,
        .kbc_device = NULL,
        .kbc_p1 = 0xff,
        .gpio = 0xffffffff,
        .gpio_acpi = 0xffffffff,
        .device = NULL,
        .fdc_device = NULL,
        .sio_device = NULL,
        .vid_device = NULL,
        .snd_device = NULL,
        .net_device = NULL
    },
    /* Has AMI KF KBC firmware. */
    {
        .name = "[OPTi 381] Gigabyte GA-486L",
        .internal_name = "ga486l",
        .type = MACHINE_TYPE_486,
        .chipset = MACHINE_CHIPSET_OPTI_381,
        .init = machine_at_ga486l_init,
        .p1_handler = NULL,
        .gpio_handler = NULL,
        .available_flag = MACHINE_AVAILABLE,
        .gpio_acpi_handler = NULL,
        .cpu = {
            .package = CPU_PKG_SOCKET1,
            .block = CPU_BLOCK_NONE,
            .min_bus = 0,
            .max_bus = 0,
            .min_voltage = 0,
            .max_voltage = 0,
            .min_multi = 0,
            .max_multi = 0
        },
        .bus_flags = MACHINE_AT,
        .flags = MACHINE_APM,
        .ram = {
            .min = 1024,
            .max = 16384,
            .step = 1024
        },
        .nvrmask = 127,
        .kbc_device = NULL,
        .kbc_p1 = 0xff,
        .gpio = 0xffffffff,
        .gpio_acpi = 0xffffffff,
        .device = NULL,
        .fdc_device = NULL,
        .sio_device = NULL,
        .vid_device = NULL,
        .snd_device = NULL,
        .net_device = NULL
    },
    /* Has JetKey 5 KBC Firmware - but the BIOS string ends in a hardcoded -F, and
       the BIOS also explicitly expects command A1 to return a 'F', so it looks like
       the JetKey 5 is a clone of AMIKey type F. */
    {
        .name = "[CS4031] AMI 486 CS4031",
        .internal_name = "cs4031",
        .type = MACHINE_TYPE_486,
        .chipset = MACHINE_CHIPSET_CT_CS4031,
        .init = machine_at_cs4031_init,
        .p1_handler = NULL,
        .gpio_handler = NULL,
        .available_flag = MACHINE_AVAILABLE,
        .gpio_acpi_handler = NULL,
        .cpu = {
            .package = CPU_PKG_SOCKET1,
            .block = CPU_BLOCK_NONE,
            .min_bus = 0,
            .max_bus = 0,
            .min_voltage = 0,
            .max_voltage = 0,
            .min_multi = 0,
            .max_multi = 0
        },
        .bus_flags = MACHINE_VLB,
        .flags = MACHINE_APM,
        .ram = {
            .min = 1024,
            .max = 65536,
            .step = 1024
        },
        .nvrmask = 127,
        .kbc_device = NULL,
        .kbc_p1 = 0xff,
        .gpio = 0xffffffff,
        .gpio_acpi = 0xffffffff,
        .device = NULL,
        .fdc_device = NULL,
        .sio_device = NULL,
        .vid_device = NULL,
        .snd_device = NULL,
        .net_device = NULL
    },
    /* Uses some variant of Phoenix MultiKey/42 as the Intel 8242 chip has a Phoenix
       copyright. */
    {
        .name = "[OPTi 895] Mylex MVI486",
        .internal_name = "mvi486",
        .type = MACHINE_TYPE_486,
        .chipset = MACHINE_CHIPSET_OPTI_895_802G,
        .init = machine_at_mvi486_init,
        .p1_handler = NULL,
        .gpio_handler = NULL,
        .available_flag = MACHINE_AVAILABLE,
        .gpio_acpi_handler = NULL,
        .cpu = {
            .package = CPU_PKG_SOCKET1,
            .block = CPU_BLOCK_NONE,
            .min_bus = 0,
            .max_bus = 0,
            .min_voltage = 0,
            .max_voltage = 0,
            .min_multi = 0,
            .max_multi = 0
        },
        .bus_flags = MACHINE_VLB,
        .flags = MACHINE_IDE | MACHINE_APM,
        .ram = {
            .min = 1024,
            .max = 65536,
            .step = 1024
        },
        .nvrmask = 127,
        .kbc_device = NULL,
        .kbc_p1 = 0xff,
        .gpio = 0xffffffff,
        .gpio_acpi = 0xffffffff,
        .device = NULL,
        .fdc_device = NULL,
        .sio_device = NULL,
        .vid_device = NULL,
        .snd_device = NULL,
        .net_device = NULL
    },
    /* Has AMI KF KBC firmware. */
    {
        .name = "[SiS 401] ASUS ISA-486",
        .internal_name = "isa486",
        .type = MACHINE_TYPE_486,
        .chipset = MACHINE_CHIPSET_SIS_401,
        .init = machine_at_isa486_init,
        .p1_handler = NULL,
        .gpio_handler = NULL,
        .available_flag = MACHINE_AVAILABLE,
        .gpio_acpi_handler = NULL,
        .cpu = {
            .package = CPU_PKG_SOCKET1,
            .block = CPU_BLOCK_NONE,
            .min_bus = 0,
            .max_bus = 0,
            .min_voltage = 0,
            .max_voltage = 0,
            .min_multi = 0,
            .max_multi = 0
        },
        .bus_flags = MACHINE_AT,
        .flags = MACHINE_APM,
        .ram = {
            .min = 1024,
            .max = 65536,
            .step = 1024
        },
        .nvrmask = 127,
        .kbc_device = NULL,
        .kbc_p1 = 0xff,
        .gpio = 0xffffffff,
        .gpio_acpi = 0xffffffff,
        .device = NULL,
        .fdc_device = NULL,
        .sio_device = NULL,
        .vid_device = NULL,
        .snd_device = NULL,
        .net_device = NULL
    },
    /* Has AMIKey H KBC firmware, per the screenshot in "How computers & MS-DOS work". */
    {
        .name = "[SiS 401] Chaintech 433SC",
        .internal_name = "sis401",
        .type = MACHINE_TYPE_486,
        .chipset = MACHINE_CHIPSET_SIS_401,
        .init = machine_at_sis401_init,
        .p1_handler = NULL,
        .gpio_handler = NULL,
        .available_flag = MACHINE_AVAILABLE,
        .gpio_acpi_handler = NULL,
        .cpu = {
            .package = CPU_PKG_SOCKET1,
            .block = CPU_BLOCK_NONE,
            .min_bus = 0,
            .max_bus = 0,
            .min_voltage = 0,
            .max_voltage = 0,
            .min_multi = 0,
            .max_multi = 0
        },
        .bus_flags = MACHINE_AT,
        .flags = MACHINE_APM,
        .ram = {
            .min = 1024,
            .max = 65536,
            .step = 1024
        },
        .nvrmask = 127,
        .kbc_device = NULL,
        .kbc_p1 = 0xff,
        .gpio = 0xffffffff,
        .gpio_acpi = 0xffffffff,
        .device = NULL,
        .fdc_device = NULL,
        .sio_device = NULL,
        .vid_device = NULL,
        .snd_device = NULL,
        .net_device = NULL
    },
    /* Has AMIKey F KBC firmware, per a photo of a monitor with the BIOS screen on
       eBay. */
    {
        .name = "[SiS 460] ABIT AV4",
        .internal_name = "av4",
        .type = MACHINE_TYPE_486,
        .chipset = MACHINE_CHIPSET_SIS_460,
        .init = machine_at_av4_init,
        .p1_handler = NULL,
        .gpio_handler = NULL,
        .available_flag = MACHINE_AVAILABLE,
        .gpio_acpi_handler = NULL,
        .cpu = {
            .package = CPU_PKG_SOCKET1,
            .block = CPU_BLOCK_NONE,
            .min_bus = 0,
            .max_bus = 0,
            .min_voltage = 0,
            .max_voltage = 0,
            .min_multi = 0,
            .max_multi = 0
        },
        .bus_flags = MACHINE_VLB,
        .flags = MACHINE_APM,
        .ram = {
            .min = 1024,
            .max = 65536,
            .step = 1024
        },
        .nvrmask = 127,
        .kbc_device = NULL,
        .kbc_p1 = 0xff,
        .gpio = 0xffffffff,
        .gpio_acpi = 0xffffffff,
        .device = NULL,
        .fdc_device = NULL,
        .sio_device = NULL,
        .vid_device = NULL,
        .snd_device = NULL,
        .net_device = NULL
    },
    /* Uses an Intel KBC with Phoenix MultiKey KBC firmware. */
    {
        .name = "[SiS 461] DEC DECpc LPV",
        .internal_name = "decpclpv",
        .type = MACHINE_TYPE_486,
        .chipset = MACHINE_CHIPSET_SIS_461,
        .init = machine_at_decpclpv_init,
        .p1_handler = NULL,
        .gpio_handler = NULL,
        .available_flag = MACHINE_AVAILABLE,
        .gpio_acpi_handler = NULL,
        .cpu = {
            .package = CPU_PKG_SOCKET1,
            .block = CPU_BLOCK_NONE,
            .min_bus = 0,
            .max_bus = 0,
            .min_voltage = 0,
            .max_voltage = 0,
            .min_multi = 0,
            .max_multi = 0
        },
        .bus_flags = MACHINE_PS2,
        .flags = MACHINE_IDE | MACHINE_VIDEO | MACHINE_APM,
        .ram = {
            .min = 1024,
            .max = 65536,
            .step = 1024
        },
        .nvrmask = 127,
        .kbc_device = NULL,
        .kbc_p1 = 0xff,
        .gpio = 0xffffffff,
        .gpio_acpi = 0xffffffff,
        .device = NULL,
        .fdc_device = NULL,
        .sio_device = NULL,
        .vid_device = &s3_86c805_onboard_vlb_device,
        .snd_device = NULL,
        .net_device = NULL
    },
    /* The chip is a Lance LT38C41, a clone of the Intel 8041, and the BIOS sends
       commands BC, BD, and C9 which exist on both AMIKey and Phoenix MultiKey/42,
       but it does not write a byte after C9, which is consistent with AMIKey, so
       this must have some form of AMIKey. */
    {
        .name = "[VIA VT82C495] FIC 486-VC-HD",
        .internal_name = "486vchd",
        .type = MACHINE_TYPE_486,
        .chipset = MACHINE_CHIPSET_VIA_VT82C495,
        .init = machine_at_486vchd_init,
        .p1_handler = NULL,
        .gpio_handler = NULL,
        .available_flag = MACHINE_AVAILABLE,
        .gpio_acpi_handler = NULL,
        .cpu = {
            .package = CPU_PKG_SOCKET1,
            .block = CPU_BLOCK_NONE,
            .min_bus = 0,
            .max_bus = 0,
            .min_voltage = 0,
            .max_voltage = 0,
            .min_multi = 0,
            .max_multi = 0
        },
        .bus_flags = MACHINE_AT,
        .flags = MACHINE_APM,
        .ram = {
            .min = 1024,
            .max = 64512,
            .step = 1024
        },
        .nvrmask = 127,
        .kbc_device = NULL,
        .kbc_p1 = 0xff,
        .gpio = 0xffffffff,
        .gpio_acpi = 0xffffffff,
        .device = NULL,
        .fdc_device = NULL,
        .sio_device = NULL,
        .vid_device = NULL,
        .snd_device = NULL,
        .net_device = NULL
    },
    /* Has a VLSI VL82C113A SCAMP Combination I/O which holds the KBC. */
    {
        .name = "[VLSI 82C480] HP Vectra 486VL",
        .internal_name = "vect486vl",
        .type = MACHINE_TYPE_486,
        .chipset = MACHINE_CHIPSET_VLSI_VL82C480,
        .init = machine_at_vect486vl_init,
        .p1_handler = NULL,
        .gpio_handler = NULL,
        .available_flag = MACHINE_AVAILABLE,
        .gpio_acpi_handler = NULL,
        .cpu = {
            .package = CPU_PKG_SOCKET1,
            .block = CPU_BLOCK_NONE,
            .min_bus = 0,
            .max_bus = 0,
            .min_voltage = 0,
            .max_voltage = 0,
            .min_multi = 0,
            .max_multi = 0
        },
        .bus_flags = MACHINE_PS2,
        .flags = MACHINE_IDE | MACHINE_VIDEO | MACHINE_APM,
        .ram = {
            .min = 2048,
            .max = 32768,
            .step = 2048
        },
        .nvrmask = 127,
        .kbc_device = NULL,
        .kbc_p1 = 0xff,
        .gpio = 0xffffffff,
        .gpio_acpi = 0xffffffff,
        .device = NULL,
        .fdc_device = NULL,
        .sio_device = NULL, /*Has SIO (sorta): VLSI VL82C113A SCAMP Combination I/O*/
        .vid_device = &gd5428_onboard_device,
        .snd_device = NULL,
        .net_device = NULL
    },
    /* Has a standard IBM PS/2 KBC firmware or a clone thereof. */
    {
        .name = "[VLSI 82C481] Siemens Nixdorf D824",
        .internal_name = "d824",
        .type = MACHINE_TYPE_486,
        .chipset = MACHINE_CHIPSET_VLSI_VL82C481,
        .init = machine_at_d824_init,
        .p1_handler = NULL,
        .gpio_handler = NULL,
        .available_flag = MACHINE_AVAILABLE,
        .gpio_acpi_handler = NULL,
        .cpu = {
            .package = CPU_PKG_SOCKET1,
            .block = CPU_BLOCK_NONE,
            .min_bus = 0,
            .max_bus = 0,
            .min_voltage = 0,
            .max_voltage = 0,
            .min_multi = 0,
            .max_multi = 0
        },
        .bus_flags = MACHINE_PS2,
        .flags = MACHINE_IDE | MACHINE_VIDEO | MACHINE_APM,
        .ram = {
            .min = 2048,
            .max = 32768,
            .step = 2048
        },
        .nvrmask = 127,
        .kbc_device = NULL,
        .kbc_p1 = 0xff,
        .gpio = 0xffffffff,
        .gpio_acpi = 0xffffffff,
        .device = NULL,
        .fdc_device = NULL,
        .sio_device = NULL,
        .vid_device = &gd5428_onboard_device,
        .snd_device = NULL,
        .net_device = NULL
    },
    /* Has IBM PS/2 Type 1 KBC firmware. */
    {
        .name = "[MCA] IBM PS/2 model 70 (type 4)",
        .internal_name = "ibmps2_m70_type4",
        .type = MACHINE_TYPE_486,
        .chipset = MACHINE_CHIPSET_PROPRIETARY,
        .init = machine_ps2_model_70_type4_init,
        .p1_handler = NULL,
        .gpio_handler = NULL,
        .available_flag = MACHINE_AVAILABLE,
        .gpio_acpi_handler = NULL,
        .cpu = {
            .package = CPU_PKG_SOCKET1,
            .block = CPU_BLOCK(CPU_i486SX, CPU_i486SX_SLENH, CPU_Am486SX, CPU_Cx486S),
            .min_bus = 0,
            .max_bus = 0,
            .min_voltage = 0,
            .max_voltage = 0,
            .min_multi = 0,
            .max_multi = 0
        },
        .bus_flags = MACHINE_PS2_MCA,
        .flags = MACHINE_VIDEO | MACHINE_SOFTFLOAT_ONLY,
        .ram = {
            .min = 2048,
            .max = 65536,
            .step = 2048
        },
        .nvrmask = 63,
        .kbc_device = NULL,
        .kbc_p1 = 0xff,
        .gpio = 0xffffffff,
        .gpio_acpi = 0xffffffff,
        .device = NULL,
        .fdc_device = NULL,
        .sio_device = NULL,
        .vid_device = NULL,
        .snd_device = NULL,
        .net_device = NULL
    },
    /* 486 machines - Socket 2 */
    /* 486 machines with just the ISA slot */
    /* Uses some variant of Phoenix MultiKey/42 as the BIOS sends keyboard controller
       command C7 (OR input byte with received data byte). */
    {
        .name = "[ACC 2168] Packard Bell PB410A",
        .internal_name = "pb410a",
        .type = MACHINE_TYPE_486_S2,
        .chipset = MACHINE_CHIPSET_ACC_2168,
        .init = machine_at_pb410a_init,
        .p1_handler = NULL,
        .gpio_handler = NULL,
        .available_flag = MACHINE_AVAILABLE,
        .gpio_acpi_handler = NULL,
        .cpu = {
            .package = CPU_PKG_SOCKET3,
            .block = CPU_BLOCK_NONE,
            .min_bus = 0,
            .max_bus = 0,
            .min_voltage = 0,
            .max_voltage = 0,
            .min_multi = 0,
            .max_multi = 0
        },
        .bus_flags = MACHINE_PS2,
        .flags = MACHINE_IDE | MACHINE_VIDEO | MACHINE_APM | MACHINE_GAMEPORT,
        .ram = {
            .min = 4096,
            .max = 36864,
            .step = 1024
        },
        .nvrmask = 127,
        .kbc_device = NULL,
        .kbc_p1 = 0xff,
        .gpio = 0xffffffff,
        .gpio_acpi = 0xffffffff,
        .device = NULL,
        .fdc_device = NULL,
        .sio_device = NULL,
        .vid_device = NULL,
        .snd_device = NULL,
        .net_device = NULL
    },
    /* Has JetKey 5 KBC Firmware which looks like it is a clone of AMIKey type F.
       It also has those Ex commands also seen on the VIA VT82C42N (the BIOS
       supposedly sends command EF.
       The board was also seen in 2003 with a -H string - perhaps someone swapped
       the KBC? */
    {
        .name = "[ALi M1429] Olystar LIL1429",
        .internal_name = "ali1429",
        .type = MACHINE_TYPE_486_S2,
        .chipset = MACHINE_CHIPSET_ALI_M1429,
        .init = machine_at_ali1429_init,
        .p1_handler = NULL,
        .gpio_handler = NULL,
        .available_flag = MACHINE_AVAILABLE,
        .gpio_acpi_handler = NULL,
        .cpu = {
            .package = CPU_PKG_SOCKET3,
            .block = CPU_BLOCK_NONE,
            .min_bus = 0,
            .max_bus = 0,
            .min_voltage = 0,
            .max_voltage = 0,
            .min_multi = 0,
            .max_multi = 0
        },
        .bus_flags = MACHINE_VLB,
        .flags = MACHINE_APM,
        .ram = {
            .min = 1024,
            .max = 32768,
            .step = 1024
        },
        .nvrmask = 127,
        .kbc_device = NULL,
        .kbc_p1 = 0xff,
        .gpio = 0xffffffff,
        .gpio_acpi = 0xffffffff,
        .device = NULL,
        .fdc_device = NULL,
        .sio_device = NULL,
        .vid_device = NULL,
        .snd_device = NULL,
        .net_device = NULL
    },
    /* Uses an ACER/NEC 90M002A (UPD82C42C, 8042 clone) with unknown firmware (V4.01H). */
    {
        .name = "[ALi M1429G] Acer A1G",
        .internal_name = "acera1g",
        .type = MACHINE_TYPE_486_S2,
        .chipset = MACHINE_CHIPSET_ALI_M1429G,
        .init = machine_at_acera1g_init,
        .p1_handler = NULL,
        .gpio_handler = NULL,
        .available_flag = MACHINE_AVAILABLE,
        .gpio_acpi_handler = NULL,
        .cpu = {
            .package = CPU_PKG_SOCKET3,
            .block = CPU_BLOCK_NONE,
            .min_bus = 0,
            .max_bus = 0,
            .min_voltage = 0,
            .max_voltage = 0,
            .min_multi = 0,
            .max_multi = 0
        },
        .bus_flags = MACHINE_PS2,
        .flags = MACHINE_IDE | MACHINE_VIDEO | MACHINE_APM,
        .ram = {
            .min = 4096,
            .max = 36864,
            .step = 1024
        },
        .nvrmask = 127,
        .kbc_device = NULL,
        .kbc_p1 = 0xff,
        .gpio = 0xffffffff,
        .gpio_acpi = 0xffffffff,
        .device = NULL,
        .fdc_device = NULL,
        .sio_device = NULL,
        .vid_device = &gd5428_onboard_device,
        .snd_device = NULL,
        .net_device = NULL
    },
    /* This has an AMIKey-2, which is an updated version of type 'H'. */
    {
        .name = "[ALi M1429G] Kaimei SA-486 VL-BUS M.B.",
        .internal_name = "win486",
        .type = MACHINE_TYPE_486_S2,
        .chipset = MACHINE_CHIPSET_ALI_M1429G,
        .init = machine_at_winbios1429_init,
        .p1_handler = NULL,
        .gpio_handler = NULL,
        .available_flag = MACHINE_AVAILABLE,
        .gpio_acpi_handler = NULL,
        .cpu = {
            .package = CPU_PKG_SOCKET3,
            .block = CPU_BLOCK_NONE,
            .min_bus = 0,
            .max_bus = 0,
            .min_voltage = 0,
            .max_voltage = 0,
            .min_multi = 0,
            .max_multi = 0
        },
        .bus_flags = MACHINE_VLB,
        .flags = MACHINE_APM,
        .ram = {
            .min = 1024,
            .max = 32768,
            .step = 1024
        },
        .nvrmask = 127,
        .kbc_device = NULL,
        .kbc_p1 = 0xff,
        .gpio = 0xffffffff,
        .gpio_acpi = 0xffffffff,
        .device = NULL,
        .fdc_device = NULL,
        .sio_device = NULL,
        .vid_device = NULL,
        .snd_device = NULL,
        .net_device = NULL
    },
    /* This has a standalone AMI Megakey 1993, which is type 'P'. */
    {
        .name = "[IMS 8848] Tekram G486IP",
        .internal_name = "g486ip",
        .type = MACHINE_TYPE_486_S2,
        .chipset = MACHINE_CHIPSET_IMS_8848,
        .init = machine_at_g486ip_init,
        .p1_handler = NULL,
        .gpio_handler = NULL,
        .available_flag = MACHINE_AVAILABLE,
        .gpio_acpi_handler = NULL,
        .cpu = {
            .package = CPU_PKG_SOCKET3,
            .block = CPU_BLOCK_NONE,
            .min_bus = 0,
            .max_bus = 0,
            .min_voltage = 0,
            .max_voltage = 0,
            .min_multi = 0,
            .max_multi = 0
        },
        .bus_flags = MACHINE_PCI,
        .flags = MACHINE_APM,
        .ram = {
            .min = 2048,
            .max = 131072,
            .step = 2048
        },
        .nvrmask = 127,
        .kbc_device = NULL,
        .kbc_p1 = 0xff,
        .gpio = 0xffffffff,
        .gpio_acpi = 0xffffffff,
        .device = NULL,
        .fdc_device = NULL,
        .sio_device = NULL,
        .vid_device = NULL,
        .snd_device = NULL,
        .net_device = NULL
    },
    /* Has AMIKey-2 'H' KBC firmware. */
    {
        .name = "[OPTi 499] Alaris COUGAR 486BL",
        .internal_name = "cougar",
        .type = MACHINE_TYPE_486_S2,
        .chipset = MACHINE_CHIPSET_OPTI_499,
        .init = machine_at_cougar_init,
        .p1_handler = NULL,
        .gpio_handler = NULL,
        .available_flag = MACHINE_AVAILABLE,
        .gpio_acpi_handler = NULL,
        .cpu = {
            .package = CPU_PKG_SOCKET3 | CPU_PKG_486BL,
            .block = CPU_BLOCK_NONE,
            .min_bus = 0,
            .max_bus = 0,
            .min_voltage = 0,
            .max_voltage = 0,
            .min_multi = 0,
            .max_multi = 0
        },
        .bus_flags = MACHINE_VLB,
        .flags = MACHINE_APM,
        .ram = {
            .min = 1024,
            .max = 65536,
            .step = 1024
        },
        .nvrmask = 127,
        .kbc_device = NULL,
        .kbc_p1 = 0xff,
        .gpio = 0xffffffff,
        .gpio_acpi = 0xffffffff,
        .device = NULL,
        .fdc_device = NULL,
        .sio_device = NULL,
        .vid_device = NULL,
        .snd_device = NULL,
        .net_device = NULL
    },
    /* The BIOS does not send any non-standard keyboard controller commands and wants
       a PS/2 mouse, so it's an IBM PS/2 KBC (Type 1) firmware. */
    {
        .name = "[SiS 461] IBM PS/ValuePoint 433DX/Si",
        .internal_name = "valuepoint433",
        .type = MACHINE_TYPE_486_S2,
        .chipset = MACHINE_CHIPSET_SIS_461,
        .init = machine_at_valuepoint433_init,
        .p1_handler = NULL,
        .gpio_handler = NULL,
        .available_flag = MACHINE_AVAILABLE,
        .gpio_acpi_handler = NULL,
        .cpu = {
            .package = CPU_PKG_SOCKET3,
            .block = CPU_BLOCK_NONE,
            .min_bus = 0,
            .max_bus = 0,
            .min_voltage = 0,
            .max_voltage = 0,
            .min_multi = 0,
            .max_multi = 0
        },
        .bus_flags = MACHINE_PS2,
        .flags = MACHINE_IDE | MACHINE_VIDEO | MACHINE_APM,
        .ram = {
            .min = 1024,
            .max = 65536,
            .step = 1024
        },
        .nvrmask = 127,
        .kbc_device = NULL,
        .kbc_p1 = 0xff,
        .gpio = 0xffffffff,
        .gpio_acpi = 0xffffffff,
        .device = NULL,
        .fdc_device = NULL,
        .sio_device = NULL,
        .vid_device = NULL,
        .snd_device = NULL,
        .net_device = NULL
    },
    /* Has AMI MegaKey KBC.  */
    {
        .name = "[i420TX] J-Bond PCI400C-A",
        .internal_name = "pci400ca",
        .type = MACHINE_TYPE_486_S2,
        .chipset = MACHINE_CHIPSET_INTEL_420TX,
        .init = machine_at_pci400ca_init,
        .p1_handler = NULL,
        .gpio_handler = NULL,
        .available_flag = MACHINE_AVAILABLE,
        .gpio_acpi_handler = NULL,
        .cpu = {
            .package = CPU_PKG_SOCKET3,
            .block = CPU_BLOCK_NONE,
            .min_bus = 0,
            .max_bus = 0,
            .min_voltage = 0,
            .max_voltage = 0,
            .min_multi = 0,
            .max_multi = 0
        },
        .bus_flags = MACHINE_PCI,
        .flags = MACHINE_SCSI,
        .ram = {
            .min = 1024,
            .max = 65536,
            .step = 1024
        },
        .nvrmask = 127,
        .kbc_device = &keyboard_at_ami_device,
        .kbc_p1 = 0xff,
        .gpio = 0xffffffff,
        .gpio_acpi = 0xffffffff,
        .device = NULL,
        .fdc_device = NULL,
        .sio_device = NULL,
        .vid_device = NULL,
        .snd_device = NULL,
        .net_device = NULL
    },


    /* 486 machines - Socket 3 */
    /* 486 machines with just the ISA slot */
    /* Has a Fujitsu MBL8042H KBC. */
    {
        .name = "[Contaq 82C596A] A-Trend 4GPV5",
        .internal_name = "4gpv5",
        .type = MACHINE_TYPE_486_S3,
        .chipset = MACHINE_CHIPSET_CONTAQ_82C596,
        .init = machine_at_4gpv5_init,
        .p1_handler = NULL,
        .gpio_handler = NULL,
        .available_flag = MACHINE_AVAILABLE,
        .gpio_acpi_handler = NULL,
        .cpu = {
            .package = CPU_PKG_SOCKET3,
            .block = CPU_BLOCK_NONE,
            .min_bus = 0,
            .max_bus = 0,
            .min_voltage = 0,
            .max_voltage = 0,
            .min_multi = 0,
            .max_multi = 0
        },
        .bus_flags = MACHINE_VLB,
        .flags = MACHINE_APM,
        .ram = {
            .min = 1024,
            .max = 65536,
            .step = 1024
        },
        .nvrmask = 127,
        .kbc_device = NULL,
        .kbc_p1 = 0xff,
        .gpio = 0xffffffff,
        .gpio_acpi = 0xffffffff,
        .device = NULL,
        .fdc_device = NULL,
        .sio_device = NULL,
        .vid_device = NULL,
        .snd_device = NULL,
        .net_device = NULL
    },
    /* Has AMI MegaKey KBC firmware. */
    {
        .name = "[Contaq 82C597] Visionex Green-B",
        .internal_name = "greenb",
        .type = MACHINE_TYPE_486_S3,
        .chipset = MACHINE_CHIPSET_CONTAQ_82C597,
        .init = machine_at_greenb_init,
        .p1_handler = NULL,
        .gpio_handler = NULL,
        .available_flag = MACHINE_AVAILABLE,
        .gpio_acpi_handler = NULL,
        .cpu = {
            .package = CPU_PKG_SOCKET3,
            .block = CPU_BLOCK_NONE,
            .min_bus = 0,
            .max_bus = 0,
            .min_voltage = 0,
            .max_voltage = 0,
            .min_multi = 0,
            .max_multi = 0
        },
        .bus_flags = MACHINE_VLB,
        .flags = MACHINE_APM,
        .ram = {
            .min = 1024,
            .max = 65536,
            .step = 1024
        },
        .nvrmask = 127,
        .kbc_device = NULL,
        .kbc_p1 = 0xff,
        .gpio = 0xffffffff,
        .gpio_acpi = 0xffffffff,
        .device = NULL,
        .fdc_device = NULL,
        .sio_device = NULL,
        .vid_device = NULL,
        .snd_device = NULL,
        .net_device = NULL
    },
    /* Version 1.0 has an AMIKEY-2, version 2.0 has a VIA VT82C42N KBC. */
    {
        .name = "[OPTi 895] Jetway J-403TG",
        .internal_name = "403tg",
        .type = MACHINE_TYPE_486_S3,
        .chipset = MACHINE_CHIPSET_OPTI_895_802G,
        .init = machine_at_403tg_init,
        .p1_handler = NULL,
        .gpio_handler = NULL,
        .available_flag = MACHINE_AVAILABLE,
        .gpio_acpi_handler = NULL,
        .cpu = {
            .package = CPU_PKG_SOCKET3,
            .block = CPU_BLOCK_NONE,
            .min_bus = 0,
            .max_bus = 0,
            .min_voltage = 0,
            .max_voltage = 0,
            .min_multi = 0,
            .max_multi = 0
        },
        .bus_flags = MACHINE_VLB,
        .flags = MACHINE_APM,
        .ram = {
            .min = 1024,
            .max = 65536,
            .step = 1024
        },
        .nvrmask = 127,
        .kbc_device = NULL,
        .kbc_p1 = 0xff,
        .gpio = 0xffffffff,
        .gpio_acpi = 0xffffffff,
        .device = NULL,
        .fdc_device = NULL,
        .sio_device = NULL,
        .vid_device = NULL,
        .snd_device = NULL,
        .net_device = NULL
    },
    /* Has JetKey 5 KBC Firmware which looks like it is a clone of AMIKey type F. */
    {
        .name = "[OPTi 895] Jetway J-403TG Rev D",
        .internal_name = "403tg_d",
        .type = MACHINE_TYPE_486_S3,
        .chipset = MACHINE_CHIPSET_OPTI_895_802G,
        .init = machine_at_403tg_d_init,
        .p1_handler = NULL,
        .gpio_handler = NULL,
        .available_flag = MACHINE_AVAILABLE,
        .gpio_acpi_handler = NULL,
        .cpu = {
            .package = CPU_PKG_SOCKET3,
            .block = CPU_BLOCK_NONE,
            .min_bus = 0,
            .max_bus = 0,
            .min_voltage = 0,
            .max_voltage = 0,
            .min_multi = 0,
            .max_multi = 0
        },
        .bus_flags = MACHINE_VLB,
        .flags = MACHINE_APM,
        .ram = {
            .min = 1024,
            .max = 65536,
            .step = 1024
        },
        .nvrmask = 127,
        .kbc_device = NULL,
        .kbc_p1 = 0xff,
        .gpio = 0xffffffff,
        .gpio_acpi = 0xffffffff,
        .device = NULL,
        .fdc_device = NULL,
        .sio_device = NULL,
        .vid_device = NULL,
        .snd_device = NULL,
        .net_device = NULL
    },
    /* Has JetKey 5 KBC Firmware which looks like it is a clone of AMIKey type F. */
    {
        .name = "[OPTi 895] Jetway J-403TG Rev D (MR BIOS)",
        .internal_name = "403tg_d_mr",
        .type = MACHINE_TYPE_486_S3,
        .chipset = MACHINE_CHIPSET_OPTI_895_802G,
        .init = machine_at_403tg_d_mr_init,
        .p1_handler = NULL,
        .gpio_handler = NULL,
        .available_flag = MACHINE_AVAILABLE,
        .gpio_acpi_handler = NULL,
        .cpu = {
            .package = CPU_PKG_SOCKET3,
            .block = CPU_BLOCK_NONE,
            .min_bus = 0,
            .max_bus = 0,
            .min_voltage = 0,
            .max_voltage = 0,
            .min_multi = 0,
            .max_multi = 0
        },
        .bus_flags = MACHINE_VLB,
        .flags = MACHINE_APM,
        .ram = {
            .min = 1024,
            .max = 65536,
            .step = 1024
        },
        .nvrmask = 127,
        .kbc_device = NULL,
        .kbc_p1 = 0xff,
        .gpio = 0xffffffff,
        .gpio_acpi = 0xffffffff,
        .device = NULL,
        .fdc_device = NULL,
        .sio_device = NULL,
        .vid_device = NULL,
        .snd_device = NULL,
        .net_device = NULL
    },
    /* has a Phoenix PLCC Multikey copyrighted 1993, version unknown. */
    {
        .name = "[OPTi 895] Packard Bell PB450",
        .internal_name = "pb450",
        .type = MACHINE_TYPE_486_S3,
        .chipset = MACHINE_CHIPSET_OPTI_895_802G,
        .init = machine_at_pb450_init,
        .p1_handler = NULL,
        .gpio_handler = NULL,
        .available_flag = MACHINE_AVAILABLE,
        .gpio_acpi_handler = NULL,
        .cpu = {
            .package = CPU_PKG_SOCKET3,
            .block = CPU_BLOCK_NONE,
            .min_bus = 0,
            .max_bus = 0,
            .min_voltage = 0,
            .max_voltage = 0,
            .min_multi = 0,
            .max_multi = 0
        },
        .bus_flags = MACHINE_PS2_PCI,
        .flags = MACHINE_SUPER_IO | MACHINE_IDE_DUAL | MACHINE_VIDEO,
        .ram = {
            .min = 1024,
            .max = 65536,
            .step = 1024
        },
        .nvrmask = 255,
        .kbc_device = NULL,
        .kbc_p1 = 0xff,
        .gpio = 0xffffffff,
        .gpio_acpi = 0xffffffff,
        .device = NULL,
        .fdc_device = NULL,
        .sio_device = NULL,
        .vid_device = &gd5428_vlb_onboard_device,
        .snd_device = NULL,
        .net_device = NULL
    },
    /* Uses an NEC 90M002A (UPD82C42C, 8042 clone) with unknown firmware. */
    {
        .name = "[SiS 461] Acer V10",
        .internal_name = "acerv10",
        .type = MACHINE_TYPE_486_S3,
        .chipset = MACHINE_CHIPSET_SIS_461,
        .init = machine_at_acerv10_init,
        .p1_handler = NULL,
        .gpio_handler = NULL,
        .available_flag = MACHINE_AVAILABLE,
        .gpio_acpi_handler = NULL,
        .cpu = {
            .package = CPU_PKG_SOCKET3,
            .block = CPU_BLOCK_NONE,
            .min_bus = 0,
            .max_bus = 0,
            .min_voltage = 0,
            .max_voltage = 0,
            .min_multi = 0,
            .max_multi = 0
        },
        .bus_flags = MACHINE_PS2_VLB,
        .flags = MACHINE_IDE | MACHINE_APM, /* Machine has internal SCSI: Adaptec AIC-6360 */
        .ram = {
            .min = 1024,
            .max = 65536,
            .step = 1024
        },
        .nvrmask = 127,
        .kbc_device = NULL,
        .kbc_p1 = 0xff,
        .gpio = 0xffffffff,
        .gpio_acpi = 0xffffffff,
        .device = NULL,
        .fdc_device = NULL,
        .sio_device = NULL,
        .vid_device = NULL,
        .snd_device = NULL,
        .net_device = NULL
    },
    /* The BIOS string ends in -U, unless command 0xA1 (AMIKey get version) returns an
       'F', in which case, it ends in -F, so it has an AMIKey F KBC firmware.
       The photo of the board shows an AMIKey KBC which is indeed F. */
    {
        .name = "[SiS 471] ABIT AB-AH4",
        .internal_name = "win471",
        .type = MACHINE_TYPE_486_S3,
        .chipset = MACHINE_CHIPSET_SIS_471,
        .init = machine_at_win471_init,
        .p1_handler = NULL,
        .gpio_handler = NULL,
        .available_flag = MACHINE_AVAILABLE,
        .gpio_acpi_handler = NULL,
        .cpu = {
            .package = CPU_PKG_SOCKET3,
            .block = CPU_BLOCK_NONE,
            .min_bus = 0,
            .max_bus = 0,
            .min_voltage = 0,
            .max_voltage = 0,
            .min_multi = 0,
            .max_multi = 0
        },
        .bus_flags = MACHINE_VLB,
        .flags = MACHINE_APM,
        .ram = {
            .min = 1024,
            .max = 65536,
            .step = 1024
        },
        .nvrmask = 127,
        .kbc_device = NULL,
        .kbc_p1 = 0xff,
        .gpio = 0xffffffff,
        .gpio_acpi = 0xffffffff,
        .device = NULL,
        .fdc_device = NULL,
        .sio_device = NULL,
        .vid_device = NULL,
        .snd_device = NULL,
        .net_device = NULL
    },
    /* Has AMIKey-2 'H' keyboard BIOS. */
    {
        .name = "[SiS 471] AOpen Vi15G",
        .internal_name = "vi15g",
        .type = MACHINE_TYPE_486_S3,
        .chipset = MACHINE_CHIPSET_SIS_471,
        .init = machine_at_vi15g_init,
        .p1_handler = NULL,
        .gpio_handler = NULL,
        .available_flag = MACHINE_AVAILABLE,
        .gpio_acpi_handler = NULL,
        .cpu = {
            .package = CPU_PKG_SOCKET3,
            .block = CPU_BLOCK_NONE,
            .min_bus = 0,
            .max_bus = 0,
            .min_voltage = 0,
            .max_voltage = 0,
            .min_multi = 0,
            .max_multi = 0
        },
        .bus_flags = MACHINE_VLB,
        .flags = MACHINE_APM,
        .ram = {
            .min = 1024,
            .max = 65536,
            .step = 1024
        },
        .nvrmask = 127,
        .kbc_device = NULL,
        .kbc_p1 = 0xff,
        .gpio = 0xffffffff,
        .gpio_acpi = 0xffffffff,
        .device = NULL,
        .fdc_device = NULL,
        .sio_device = NULL,
        .vid_device = NULL,
        .snd_device = NULL,
        .net_device = NULL
    },
    /* This has an AMIKey-2, which is an updated version of type 'H'. */
    {
        .name = "[SiS 471] ASUS VL/I-486SV2GX4",
        .internal_name = "vli486sv2g",
        .type = MACHINE_TYPE_486_S3,
        .chipset = MACHINE_CHIPSET_SIS_471,
        .init = machine_at_vli486sv2g_init,
        .p1_handler = NULL,
        .gpio_handler = NULL,
        .available_flag = MACHINE_AVAILABLE,
        .gpio_acpi_handler = NULL,
        .cpu = {
            .package = CPU_PKG_SOCKET3,
            .block = CPU_BLOCK_NONE,
            .min_bus = 0,
            .max_bus = 0,
            .min_voltage = 0,
            .max_voltage = 0,
            .min_multi = 0,
            .max_multi = 0
        },
        .bus_flags = MACHINE_PS2_VLB,
        .flags = MACHINE_APM,
        .ram = {
            .min = 1024,
            .max = 65536,
            .step = 1024
        },
        .nvrmask = 127,
        .kbc_device = NULL,
        .kbc_p1 = 0xff,
        .gpio = 0xffffffff,
        .gpio_acpi = 0xffffffff,
        .device = NULL,
        .fdc_device = NULL,
        .sio_device = NULL,
        .vid_device = NULL,
        .snd_device = NULL,
        .net_device = NULL
    },
    /* Unknown revision phoenix 1993 multikey */
    {
        .name = "[SiS 471] DEC Venturis 4xx",
        .internal_name = "dvent4xx",
        .type = MACHINE_TYPE_486_S3,
        .chipset = MACHINE_CHIPSET_SIS_471,
        .init = machine_at_dvent4xx_init,
        .p1_handler = NULL,
        .gpio_handler = NULL,
        .available_flag = MACHINE_AVAILABLE,
        .gpio_acpi_handler = NULL,
        .cpu = {
            .package = CPU_PKG_SOCKET3,
            .block = CPU_BLOCK_NONE,
            .min_bus = 0,
            .max_bus = 0,
            .min_voltage = 0,
            .max_voltage = 0,
            .min_multi = 0,
            .max_multi = 0
        },
        .bus_flags = MACHINE_PS2,
        .flags = MACHINE_IDE_DUAL | MACHINE_SUPER_IO | MACHINE_APM | MACHINE_VIDEO,
        .ram = {
            .min = 1024,
            .max = 69632,
            .step = 1024
        },
        .nvrmask = 127,
        .kbc_device = NULL,
        .kbc_p1 = 0xff,
        .gpio = 0xffffffff,
        .gpio_acpi = 0xffffffff,
        .device = NULL,
        .fdc_device = NULL,
        .sio_device = NULL,
        .vid_device = &s3_phoenix_trio32_onboard_vlb_device,
        .snd_device = NULL,
        .net_device = NULL
    },
    /* Has JetKey 5 KBC Firmware which looks like it is a clone of AMIKey type F. */
    {
        .name = "[SiS 471] DTK PKM-0038S E-2",
        .internal_name = "dtk486",
        .type = MACHINE_TYPE_486_S3,
        .chipset = MACHINE_CHIPSET_SIS_471,
        .init = machine_at_dtk486_init,
        .p1_handler = NULL,
        .gpio_handler = NULL,
        .available_flag = MACHINE_AVAILABLE,
        .gpio_acpi_handler = NULL,
        .cpu = {
            .package = CPU_PKG_SOCKET3,
            .block = CPU_BLOCK_NONE,
            .min_bus = 0,
            .max_bus = 0,
            .min_voltage = 0,
            .max_voltage = 0,
            .min_multi = 0,
            .max_multi = 0
        },
        .bus_flags = MACHINE_VLB,
        .flags = MACHINE_APM,
        .ram = {
            .min = 1024,
            .max = 65536,
            .step = 1024
        },
        .nvrmask = 127,
        .kbc_device = NULL,
        .kbc_p1 = 0xff,
        .gpio = 0xffffffff,
        .gpio_acpi = 0xffffffff,
        .device = NULL,
        .fdc_device = NULL,
        .sio_device = NULL,
        .vid_device = NULL,
        .snd_device = NULL,
        .net_device = NULL
    },
    /* Has a Lance LT38C41L with AMIKey F keyboard BIOS. */
    {
        .name = "[SiS 471] Epox GXA486SG",
        .internal_name = "ami471",
        .type = MACHINE_TYPE_486_S3,
        .chipset = MACHINE_CHIPSET_SIS_471,
        .init = machine_at_ami471_init,
        .p1_handler = NULL,
        .gpio_handler = NULL,
        .available_flag = MACHINE_AVAILABLE,
        .gpio_acpi_handler = NULL,
        .cpu = {
            .package = CPU_PKG_SOCKET3,
            .block = CPU_BLOCK_NONE,
            .min_bus = 0,
            .max_bus = 0,
            .min_voltage = 0,
            .max_voltage = 0,
            .min_multi = 0,
            .max_multi = 0
        },
        .bus_flags = MACHINE_VLB,
        .flags = MACHINE_APM,
        .ram = {
            .min = 1024,
            .max = 65536,
            .step = 1024
        },
        .nvrmask = 127,
        .kbc_device = NULL,
        .kbc_p1 = 0xff,
        .gpio = 0xffffffff,
        .gpio_acpi = 0xffffffff,
        .device = NULL,
        .fdc_device = NULL,
        .sio_device = NULL,
        .vid_device = NULL,
        .snd_device = NULL,
        .net_device = NULL
    },
    /* Has MR (!) KBC firmware, which is a clone of the standard IBM PS/2 KBC firmware. */
    {
        .name = "[SiS 471] SiS VL-BUS 471 REV. A1",
        .internal_name = "px471",
        .type = MACHINE_TYPE_486_S3,
        .chipset = MACHINE_CHIPSET_SIS_471,
        .init = machine_at_px471_init,
        .p1_handler = NULL,
        .gpio_handler = NULL,
        .available_flag = MACHINE_AVAILABLE,
        .gpio_acpi_handler = NULL,
        .cpu = {
            .package = CPU_PKG_SOCKET3,
            .block = CPU_BLOCK_NONE,
            .min_bus = 0,
            .max_bus = 0,
            .min_voltage = 0,
            .max_voltage = 0,
            .min_multi = 0,
            .max_multi = 0
        },
        .bus_flags = MACHINE_VLB,
        .flags = MACHINE_IDE | MACHINE_APM,
        .ram = {
            .min = 1024,
            .max = 131072,
            .step = 1024
        },
        .nvrmask = 127,
        .kbc_device = NULL,
        .kbc_p1 = 0xff,
        .gpio = 0xffffffff,
        .gpio_acpi = 0xffffffff,
        .device = NULL,
        .fdc_device = NULL,
        .sio_device = NULL,
        .vid_device = NULL,
        .snd_device = NULL,
        .net_device = NULL
    },
    /* TriGem AMIBIOS Pre-Color with TriGem AMI 'Z' keyboard controller */
    {
        .name = "[SiS 471] TriGem 486G",
        .internal_name = "tg486g",
        .type = MACHINE_TYPE_486_S3,
        .chipset = MACHINE_CHIPSET_SIS_471,
        .init = machine_at_tg486g_init,
        .p1_handler = NULL,
        .gpio_handler = NULL,
        .available_flag = MACHINE_AVAILABLE,
        .gpio_acpi_handler = NULL,
        .cpu = {
            .package = CPU_PKG_SOCKET3,
            .block = CPU_BLOCK_NONE,
            .min_bus = 0,
            .max_bus = 0,
            .min_voltage = 0,
            .max_voltage = 0,
            .min_multi = 0,
            .max_multi = 0
        },
        .bus_flags = MACHINE_PS2_VLB,
        .flags = MACHINE_IDE | MACHINE_APM, /* Has internal video: Western Digital WD90C33-ZZ */
        .ram = {
            .min = 1024,
            .max = 65536,
            .step = 1024
        },
        .nvrmask = 127,
        .kbc_device = NULL,
        .kbc_p1 = 0xff,
        .gpio = 0xffffffff,
        .gpio_acpi = 0xffffffff,
        .device = NULL,
        .fdc_device = NULL,
        .sio_device = NULL,
        .vid_device = NULL,
        .snd_device = NULL,
        .net_device = NULL
    },
    /* JETKey V5.0 */
    {
        .name = "[ALi M1429G] A-Trend ATC-1762",
        .internal_name = "atc1762",
        .type = MACHINE_TYPE_486_S3,
        .chipset = MACHINE_CHIPSET_ALI_M1429G,
        .init = machine_at_atc1762_init,
        .p1_handler = NULL,
        .gpio_handler = NULL,
        .available_flag = MACHINE_AVAILABLE,
        .gpio_acpi_handler = NULL,
        .cpu = {
            .package = CPU_PKG_SOCKET3,
            .block = CPU_BLOCK_NONE,
            .min_bus = 0,
            .max_bus = 0,
            .min_voltage = 0,
            .max_voltage = 0,
            .min_multi = 0,
            .max_multi = 0
        },
        .bus_flags = MACHINE_VLB,
        .flags = MACHINE_APM,
        .ram = {
            .min = 1024,
            .max = 40960,
            .step = 1024
        },
        .nvrmask = 127,
        .kbc_device = NULL,
        .kbc_p1 = 0xff,
        .gpio = 0xffffffff,
        .gpio_acpi = 0xffffffff,
        .device = NULL,
        .fdc_device = NULL,
        .sio_device = NULL,
        .vid_device = NULL,
        .snd_device = NULL,
        .net_device = NULL
    },
    /* This has an AMIKey-2, which is an updated version of type 'H'. */
    {
        .name = "[ALi M1429G] ECS AL486",
        .internal_name = "ecsal486",
        .type = MACHINE_TYPE_486_S3,
        .chipset = MACHINE_CHIPSET_ALI_M1429G,
        .init = machine_at_ecsal486_init,
        .p1_handler = NULL,
        .gpio_handler = NULL,
        .available_flag = MACHINE_AVAILABLE,
        .gpio_acpi_handler = NULL,
        .cpu = {
            .package = CPU_PKG_SOCKET3,
            .block = CPU_BLOCK_NONE,
            .min_bus = 0,
            .max_bus = 0,
            .min_voltage = 0,
            .max_voltage = 0,
            .min_multi = 0,
            .max_multi = 0
        },
        .bus_flags = MACHINE_VLB,
        .flags = MACHINE_APM,
        .ram = {
            .min = 1024,
            .max = 98304,
            .step = 1024
        },
        .nvrmask = 127,
        .kbc_device = NULL,
        .kbc_p1 = 0xff,
        .gpio = 0xffffffff,
        .gpio_acpi = 0xffffffff,
        .device = NULL,
        .fdc_device = NULL,
        .sio_device = NULL,
        .vid_device = NULL,
        .snd_device = NULL,
        .net_device = NULL
    },
    /* This uses a VIA VT82C42N KBC, which is a clone of type 'F' with additional commands */
    {
        .name = "[ALi M1429G] Lanner Electronics AP-4100AA",
        .internal_name = "ap4100aa",
        .type = MACHINE_TYPE_486_S3,
        .chipset = MACHINE_CHIPSET_ALI_M1429G,
        .init = machine_at_ap4100aa_init,
        .p1_handler = NULL,
        .gpio_handler = NULL,
        .available_flag = MACHINE_AVAILABLE,
        .gpio_acpi_handler = NULL,
        .cpu = {
            .package = CPU_PKG_SOCKET3,
            .block = CPU_BLOCK_NONE,
            .min_bus = 0,
            .max_bus = 0,
            .min_voltage = 0,
            .max_voltage = 0,
            .min_multi = 0,
            .max_multi = 0
        },
        .bus_flags = MACHINE_AT,
        .flags = MACHINE_SUPER_IO | MACHINE_IDE | MACHINE_APM,
        .ram = {
            .min = 1024,
            .max = 131072,
            .step = 1024
        },
        .nvrmask = 127,
        .kbc_device = NULL,
        .kbc_p1 = 0xff,
        .gpio = 0xffffffff,
        .gpio_acpi = 0xffffffff,
        .device = NULL,
        .fdc_device = NULL,
        .sio_device = NULL,
        .vid_device = NULL,
        .snd_device = NULL,
        .net_device = NULL
    },

    /* 486 machines which utilize the PCI bus */
    /* Machine with ALi M1429G chipset and M1435 southbridge */
    /* Has an AMIKEY-2 KBC. */
    {
        .name = "[ALi M1429G] MSI MS-4134",
        .internal_name = "ms4134",
        .type = MACHINE_TYPE_486_S3,
        .chipset = MACHINE_CHIPSET_ALI_M1429G,
        .init = machine_at_ms4134_init,
        .p1_handler = NULL,
        .gpio_handler = NULL,
        .available_flag = MACHINE_AVAILABLE,
        .gpio_acpi_handler = NULL,
        .cpu = {
            .package = CPU_PKG_SOCKET3,
            .block = CPU_BLOCK_NONE,
            .min_bus = 0,
            .max_bus = 0,
            .min_voltage = 0,
            .max_voltage = 0,
            .min_multi = 0,
            .max_multi = 0
        },
        .bus_flags = MACHINE_PCIV,
        .flags = MACHINE_APM,
        .ram = {
            .min = 1024,
            .max = 131072,
            .step = 1024
        },
        .nvrmask = 255,
        .kbc_device = NULL,
        .kbc_p1 = 0xff,
        .gpio = 0xffffffff,
        .gpio_acpi = 0xffffffff,
        .device = NULL,
        .fdc_device = NULL,
        .sio_device = NULL,
        .vid_device = NULL,
        .snd_device = NULL,
        .net_device = NULL
    },
    /* TriGem machine with M1429G and PhoenixBIOS */
    {
        .name = "[ALi M1429G] TriGem 486GP",
        .internal_name = "tg486gp",
        .type = MACHINE_TYPE_486_S3,
        .chipset = MACHINE_CHIPSET_ALI_M1429G,
        .init = machine_at_tg486gp_init,
        .p1_handler = NULL,
        .gpio_handler = NULL,
        .available_flag = MACHINE_AVAILABLE,
        .gpio_acpi_handler = NULL,
        .cpu = {
            .package = CPU_PKG_SOCKET3,
            .block = CPU_BLOCK_NONE,
            .min_bus = 0,
            .max_bus = 0,
            .min_voltage = 0,
            .max_voltage = 0,
            .min_multi = 0,
            .max_multi = 0
        },
        .bus_flags = MACHINE_PS2_PCIV,
        .flags = MACHINE_IDE | MACHINE_APM,
        .ram = {
            .min = 1024,
            .max = 131072,
            .step = 1024
        },
        .nvrmask = 255,
        .kbc_device = NULL,
        .kbc_p1 = 0xff,
        .gpio = 0xffffffff,
        .gpio_acpi = 0xffffffff,
        .device = NULL,
        .fdc_device = NULL,
        .sio_device = NULL,
        .vid_device = NULL,
        .snd_device = NULL,
        .net_device = NULL
    },
    /* This has an AMIKey-2, which is an updated version of type 'H'. */
    {
        .name = "[ALi M1489] AAEON SBC-490",
        .internal_name = "sbc490",
        .type = MACHINE_TYPE_486_S3,
        .chipset = MACHINE_CHIPSET_ALI_M1489,
        .init = machine_at_sbc490_init,
        .p1_handler = NULL,
        .gpio_handler = NULL,
        .available_flag = MACHINE_AVAILABLE,
        .gpio_acpi_handler = NULL,
        .cpu = {
            .package = CPU_PKG_SOCKET3,
            .block = CPU_BLOCK_NONE,
            .min_bus = 0,
            .max_bus = 0,
            .min_voltage = 0,
            .max_voltage = 0,
            .min_multi = 0,
            .max_multi = 0
        },
        .bus_flags = MACHINE_PS2_PCI,
        .flags = MACHINE_IDE_DUAL | MACHINE_VIDEO | MACHINE_APM,
        .ram = {
            .min = 1024,
            .max = 131072,
            .step = 1024
        },
        .nvrmask = 255,
        .kbc_device = NULL,
        .kbc_p1 = 0xff,
        .gpio = 0xffffffff,
        .gpio_acpi = 0xffffffff,
        .device = NULL,
        .fdc_device = NULL,
        .sio_device = NULL,
        .vid_device = &tgui9440_onboard_pci_device,
        .snd_device = NULL,
        .net_device = NULL
    },
    /* Has the ALi M1487/9's on-chip keyboard controller which clones a standard AT
       KBC. */
    {
        .name = "[ALi M1489] ABIT AB-PB4",
        .internal_name = "abpb4",
        .type = MACHINE_TYPE_486_S3,
        .chipset = MACHINE_CHIPSET_ALI_M1489,
        .init = machine_at_abpb4_init,
        .p1_handler = NULL,
        .gpio_handler = NULL,
        .available_flag = MACHINE_AVAILABLE,
        .gpio_acpi_handler = NULL,
        .cpu = {
            .package = CPU_PKG_SOCKET3,
            .block = CPU_BLOCK_NONE,
            .min_bus = 0,
            .max_bus = 0,
            .min_voltage = 0,
            .max_voltage = 0,
            .min_multi = 0,
            .max_multi = 0
        },
        .bus_flags = MACHINE_PCI, /* Machine has a PISA slot */
        .flags = MACHINE_IDE_DUAL | MACHINE_APM,
        .ram = {
            .min = 1024,
            .max = 65536,
            .step = 1024
        },
        .nvrmask = 255,
        .kbc_device = NULL,
        .kbc_p1 = 0xff,
        .gpio = 0xffffffff,
        .gpio_acpi = 0xffffffff,
        .device = NULL,
        .fdc_device = NULL,
        .sio_device = NULL,
        .vid_device = NULL,
        .snd_device = NULL,
        .net_device = NULL
    },
    /* Has an ALi M5042 with phoenix firmware like the ESA TF-486. */
    {
        .name = "[ALi M1489] Acrosser AR-B1476",
        .internal_name = "arb1476",
        .type = MACHINE_TYPE_486_S3,
        .chipset = MACHINE_CHIPSET_ALI_M1489,
        .init = machine_at_arb1476_init,
        .p1_handler = NULL,
        .gpio_handler = NULL,
        .available_flag = MACHINE_AVAILABLE,
        .gpio_acpi_handler = NULL,
        .cpu = {
            .package = CPU_PKG_SOCKET3,
            .block = CPU_BLOCK_NONE,
            .min_bus = 0,
            .max_bus = 0,
            .min_voltage = 0,
            .max_voltage = 0,
            .min_multi = 0,
            .max_multi = 0
        },
        .bus_flags = MACHINE_PS2,
        .flags = MACHINE_SUPER_IO | MACHINE_IDE | MACHINE_APM, /* Has onboard video: C&T F65545 */
        .ram = {
            .min = 1024,
            .max = 73728,
            .step = 1024
        },
        .nvrmask = 255,
        .kbc_device = NULL,
        .kbc_p1 = 0xff,
        .gpio = 0xffffffff,
        .gpio_acpi = 0xffffffff,
        .device = NULL,
        .fdc_device = NULL,
        .sio_device = NULL,
        .vid_device = NULL,
        .snd_device = NULL,
        .net_device = NULL
    },
    /* Has the ALi M1487/9's on-chip keyboard controller which clones a standard AT
       KBC.
       The BIOS string always ends in -U, but the BIOS will send AMIKey commands 0xCA
       and 0xCB if command 0xA1 returns a letter in the 0x5x or 0x7x ranges, so I'm
       going to give it an AMI 'U' KBC. */
    {
        .name = "[ALi M1489] AMI WinBIOS 486 PCI",
        .internal_name = "win486pci",
        .type = MACHINE_TYPE_486_S3,
        .chipset = MACHINE_CHIPSET_ALI_M1489,
        .init = machine_at_win486pci_init,
        .p1_handler = NULL,
        .gpio_handler = NULL,
        .available_flag = MACHINE_AVAILABLE,
        .gpio_acpi_handler = NULL,
        .cpu = {
            .package = CPU_PKG_SOCKET3,
            .block = CPU_BLOCK_NONE,
            .min_bus = 0,
            .max_bus = 0,
            .min_voltage = 0,
            .max_voltage = 0,
            .min_multi = 0,
            .max_multi = 0
        },
        .bus_flags = MACHINE_PCI,
        .flags = MACHINE_IDE_DUAL | MACHINE_APM,
        .ram = {
            .min = 1024,
            .max = 65536,
            .step = 1024
        },
        .nvrmask = 255,
        .kbc_device = NULL,
        .kbc_p1 = 0xff,
        .gpio = 0xffffffff,
        .gpio_acpi = 0xffffffff,
        .device = NULL,
        .fdc_device = NULL,
        .sio_device = NULL,
        .vid_device = NULL,
        .snd_device = NULL,
        .net_device = NULL
    },
    /* Has an ALi M5042 keyboard controller with Phoenix MultiKey/42 v1.40 firmware. */
    {
        .name = "[ALi M1489] ESA TF-486",
        .internal_name = "tf486",
        .type = MACHINE_TYPE_486_S3,
        .chipset = MACHINE_CHIPSET_ALI_M1489,
        .init = machine_at_tf486_init,
        .p1_handler = NULL,
        .gpio_handler = NULL,
        .available_flag = MACHINE_AVAILABLE,
        .gpio_acpi_handler = NULL,
        .cpu = {
            .package = CPU_PKG_SOCKET3,
            .block = CPU_BLOCK_NONE,
            .min_bus = 0,
            .max_bus = 0,
            .min_voltage = 0,
            .max_voltage = 0,
            .min_multi = 0,
            .max_multi = 0
        },
        .bus_flags = MACHINE_PS2_PCI,
        .flags = MACHINE_IDE_DUAL | MACHINE_APM,
        .ram = {
            .min = 1024,
            .max = 65536,
            .step = 1024
        },
        .nvrmask = 255,
        .kbc_device = NULL,
        .kbc_p1 = 0xff,
        .gpio = 0xffffffff,
        .gpio_acpi = 0xffffffff,
        .device = NULL,
        .fdc_device = NULL,
        .sio_device = NULL,
        .vid_device = NULL,
        .snd_device = NULL,
        .net_device = NULL
    },
    /* Has the ALi M1487/9's on-chip keyboard controller which clones a standard AT
       KBC.
       The known BIOS string ends in -E, and the BIOS returns whatever command 0xA1
       returns (but only if command 0xA1 is instant response), so said ALi keyboard
       controller likely returns 'E'. */
    {
        .name = "[ALi M1489] MSI MS-4145",
        .internal_name = "ms4145",
        .type = MACHINE_TYPE_486_S3,
        .chipset = MACHINE_CHIPSET_ALI_M1489,
        .init = machine_at_ms4145_init,
        .p1_handler = NULL,
        .gpio_handler = NULL,
        .available_flag = MACHINE_AVAILABLE,
        .gpio_acpi_handler = NULL,
        .cpu = {
            .package = CPU_PKG_SOCKET3,
            .block = CPU_BLOCK_NONE,
            .min_bus = 0,
            .max_bus = 0,
            .min_voltage = 0,
            .max_voltage = 0,
            .min_multi = 0,
            .max_multi = 0
        },
        .bus_flags = MACHINE_PCI,
        .flags = MACHINE_IDE_DUAL | MACHINE_APM,
        .ram = {
            .min = 1024,
            .max = 65536,
            .step = 1024
        },
        .nvrmask = 255,
        .kbc_device = NULL,
        .kbc_p1 = 0xff,
        .gpio = 0xffffffff,
        .gpio_acpi = 0xffffffff,
        .device = NULL,
        .fdc_device = NULL,
        .sio_device = NULL,
        .vid_device = NULL,
        .snd_device = NULL,
        .net_device = NULL
    },
    /* Has IBM PS/2 Type 1 KBC firmware. */
    {
        .name = "[OPTi 802G] IBM Aptiva 510/710/Vision",
        .internal_name = "aptiva510",
        .type = MACHINE_TYPE_486_S3,
        .chipset = MACHINE_CHIPSET_OPTI_895_802G,
        .init = machine_at_aptiva510_init,
        .p1_handler = NULL,
        .gpio_handler = NULL,
        .available_flag = MACHINE_AVAILABLE,
        .gpio_acpi_handler = NULL,
        .cpu = {
            .package = CPU_PKG_SOCKET3_PC330,
            .block = CPU_BLOCK_NONE,
            .min_bus = 25000000,
            .max_bus = 33333333,
            .min_voltage = 0,
            .max_voltage = 0,
            .min_multi = 2.0,
            .max_multi = 3.0
        },
        .bus_flags = MACHINE_PS2_PCI,
        .flags = MACHINE_IDE | MACHINE_VIDEO | MACHINE_APM,
        .ram = {
            .min = 1024,
            .max = 65536,
            .step = 1024
        },
        .nvrmask = 255,
        .kbc_device = NULL,
        .kbc_p1 = 0xff,
        .gpio = 0xffffffff,
        .gpio_acpi = 0xffffffff,
        .device = NULL,
        .fdc_device = NULL,
        .sio_device = NULL,
        .vid_device = &gd5430_onboard_vlb_device,
        .snd_device = NULL,
        .net_device = NULL
    },
    /* Has IBM PS/2 Type 1 KBC firmware. */
    {
        .name = "[OPTi 802G] IBM PC 330 (type 6573)",
        .internal_name = "pc330_6573",
        .type = MACHINE_TYPE_486_S3,
        .chipset = MACHINE_CHIPSET_OPTI_895_802G,
        .init = machine_at_pc330_6573_init,
        .p1_handler = NULL,
        .gpio_handler = NULL,
        .available_flag = MACHINE_AVAILABLE,
        .gpio_acpi_handler = NULL,
        .cpu = {
            .package = CPU_PKG_SOCKET3_PC330,
            .block = CPU_BLOCK_NONE,
            .min_bus = 25000000,
            .max_bus = 33333333,
            .min_voltage = 0,
            .max_voltage = 0,
            .min_multi = 2.0,
            .max_multi = 3.0
        },
        .bus_flags = MACHINE_PS2_PCI,
        .flags = MACHINE_IDE | MACHINE_VIDEO | MACHINE_APM,
        .ram = {
            .min = 1024,
            .max = 65536,
            .step = 1024
        },
        .nvrmask = 255,
        .kbc_device = NULL,
        .kbc_p1 = 0xff,
        .gpio = 0xffffffff,
        .gpio_acpi = 0xffffffff,
        .device = NULL,
        .fdc_device = NULL,
        .sio_device = NULL,
        .vid_device = &gd5430_onboard_vlb_device,
        .snd_device = NULL,
        .net_device = NULL
    },
    /* This has an AMIKey-2, which is an updated version of type 'H'. */
    {
        .name = "[i420EX] Advanced Integration Research 486PI",
        .internal_name = "486pi",
        .type = MACHINE_TYPE_486_S3,
        .chipset = MACHINE_CHIPSET_INTEL_420EX,
        .init = machine_at_486pi_init,
        .p1_handler = NULL,
        .gpio_handler = NULL,
        .available_flag = MACHINE_AVAILABLE,
        .gpio_acpi_handler = NULL,
        .cpu = {
            .package = CPU_PKG_SOCKET3,
            .block = CPU_BLOCK_NONE,
            .min_bus = 0,
            .max_bus = 0,
            .min_voltage = 0,
            .max_voltage = 0,
            .min_multi = 0,
            .max_multi = 0
        },
        .bus_flags = MACHINE_PCIV,
        .flags = MACHINE_SUPER_IO | MACHINE_IDE | MACHINE_APM,
        .ram = {
            .min = 1024,
            .max = 131072,
            .step = 1024
        },
        .nvrmask = 127,
        .kbc_device = NULL,
        .kbc_p1 = 0xff,
        .gpio = 0xffffffff,
        .gpio_acpi = 0xffffffff,
        .device = NULL,
        .fdc_device = NULL,
        .sio_device = NULL,
        .vid_device = NULL,
        .snd_device = NULL,
        .net_device = NULL
    },
    {
        .name = "[i420EX] Anigma BAT4IP3e",
        .internal_name = "bat4ip3e",
        .type = MACHINE_TYPE_486_S3,
        .chipset = MACHINE_CHIPSET_INTEL_420EX,
        .init = machine_at_bat4ip3e_init,
        .p1_handler = NULL,
        .gpio_handler = NULL,
        .available_flag = MACHINE_AVAILABLE,
        .gpio_acpi_handler = NULL,
        .cpu = {
            .package = CPU_PKG_SOCKET3,
            .block = CPU_BLOCK_NONE,
            .min_bus = 0,
            .max_bus = 0,
            .min_voltage = 0,
            .max_voltage = 0,
            .min_multi = 0,
            .max_multi = 0
        },
        .bus_flags = MACHINE_PS2_PCI,
        .flags = MACHINE_SUPER_IO | MACHINE_IDE_DUAL | MACHINE_APM,
        .ram = {
            .min = 1024,
            .max = 131072,
            .step = 1024
        },
        .nvrmask = 127,
        .kbc_device = NULL,
        .kbc_p1 = 0xff,
        .gpio = 0xffffffff,
        .gpio_acpi = 0xffffffff,
        .device = NULL,
        .fdc_device = NULL,
        .sio_device = NULL,
        .vid_device = NULL,
        .snd_device = NULL,
        .net_device = NULL
    },
    /* This has an AMIKey-2, which is an updated version of type 'H'. */
    {
        .name = "[i420EX] ASUS PVI-486AP4",
        .internal_name = "486ap4",
        .type = MACHINE_TYPE_486_S3,
        .chipset = MACHINE_CHIPSET_INTEL_420EX,
        .init = machine_at_486ap4_init,
        .p1_handler = NULL,
        .gpio_handler = NULL,
        .available_flag = MACHINE_AVAILABLE,
        .gpio_acpi_handler = NULL,
        .cpu = {
            .package = CPU_PKG_SOCKET3,
            .block = CPU_BLOCK_NONE,
            .min_bus = 0,
            .max_bus = 0,
            .min_voltage = 0,
            .max_voltage = 0,
            .min_multi = 0,
            .max_multi = 0
        },
        .bus_flags = MACHINE_PS2_PCIV,
        .flags = MACHINE_IDE | MACHINE_APM,
        .ram = {
            .min = 1024,
            .max = 131072,
            .step = 1024
        },
        .nvrmask = 127,
        .kbc_device = NULL,
        .kbc_p1 = 0xff,
        .gpio = 0xffffffff,
        .gpio_acpi = 0xffffffff,
        .device = NULL,
        .fdc_device = NULL,
        .sio_device = NULL,
        .vid_device = NULL,
        .snd_device = NULL,
        .net_device = NULL
    },
    /* absolutely no KBC info */
    {
        .name = "[i420EX] ICS SB486P",
        .internal_name = "sb486p",
        .type = MACHINE_TYPE_486_S3,
        .chipset = MACHINE_CHIPSET_INTEL_420EX,
        .init = machine_at_sb486p_init,
        .p1_handler = NULL,
        .gpio_handler = NULL,
        .available_flag = MACHINE_AVAILABLE,
        .gpio_acpi_handler = NULL,
        .cpu = {
            .package = CPU_PKG_SOCKET3,
            .block = CPU_BLOCK_NONE,
            .min_bus = 0,
            .max_bus = 0,
            .min_voltage = 0,
            .max_voltage = 0,
            .min_multi = 0,
            .max_multi = 0
        },
        .bus_flags = MACHINE_PCI,
        .flags = MACHINE_SUPER_IO | MACHINE_IDE | MACHINE_APM,
        .ram = {
            .min = 1024,
            .max = 131072,
            .step = 1024
        },
        .nvrmask = 127,
        .kbc_device = NULL,
        .kbc_p1 = 0xff,
        .gpio = 0xffffffff,
        .gpio_acpi = 0xffffffff,
        .device = NULL,
        .fdc_device = NULL,
        .sio_device = NULL,
        .vid_device = NULL,
        .snd_device = NULL,
        .net_device = NULL
    },
    /* This has the Phoenix MultiKey KBC firmware. */
    {
        .name = "[i420EX] Intel Classic/PCI ED",
        .internal_name = "ninja",
        .type = MACHINE_TYPE_486_S3,
        .chipset = MACHINE_CHIPSET_INTEL_420EX,
        .init = machine_at_ninja_init,
        .p1_handler = NULL,
        .gpio_handler = NULL,
        .available_flag = MACHINE_AVAILABLE,
        .gpio_acpi_handler = NULL,
        .cpu = {
            .package = CPU_PKG_SOCKET3,
            .block = CPU_BLOCK_NONE,
            .min_bus = 0,
            .max_bus = 0,
            .min_voltage = 0,
            .max_voltage = 0,
            .min_multi = 0,
            .max_multi = 0
        },
        .bus_flags = MACHINE_PCI,
        .flags = MACHINE_IDE | MACHINE_APM,
        .ram = {
            .min = 1024,
            .max = 131072,
            .step = 1024
        },
        .nvrmask = 127,
        .kbc_device = NULL,
        .kbc_p1 = 0xff,
        .gpio = 0xffffffff,
        .gpio_acpi = 0xffffffff,
        .device = NULL,
        .fdc_device = NULL,
        .sio_device = NULL,
        .vid_device = NULL,
        .snd_device = NULL,
        .net_device = NULL
    },
    /* According to another string seen on the UH19 website, this has AMI 'H' KBC. */
    {
        .name = "[i420TX] AMI Super Voyager PCI",
        .internal_name = "amis76",
        .type = MACHINE_TYPE_486_S3,
        .chipset = MACHINE_CHIPSET_INTEL_420TX,
        .init = machine_at_amis76_init,
        .p1_handler = NULL,
        .gpio_handler = NULL,
        .available_flag = MACHINE_AVAILABLE,
        .gpio_acpi_handler = NULL,
        .cpu = {
            .package = CPU_PKG_SOCKET3,
            .block = CPU_BLOCK_NONE,
            .min_bus = 0,
            .max_bus = 0,
            .min_voltage = 0,
            .max_voltage = 0,
            .min_multi = 0,
            .max_multi = 0
        },
        .bus_flags = MACHINE_PCI,
        .flags = MACHINE_SUPER_IO | MACHINE_IDE_DUAL | MACHINE_APM,
        .ram = {
            .min = 1024,
            .max = 131072,
            .step = 1024
        },
        .nvrmask = 127,
        .kbc_device = NULL,
        .kbc_p1 = 0xff,
        .gpio = 0xffffffff,
        .gpio_acpi = 0xffffffff,
        .device = NULL,
        .fdc_device = NULL,
        .sio_device = NULL,
        .vid_device = NULL,
        .snd_device = NULL,
        .net_device = NULL
    },
    /* Has Phoenix Multikey/42 PS/2 KBC, but unknown version */
    /* I'm going to assume this as an AMIKey-2 like the other two 486SP3's. */
    {
        .name = "[i420TX] ASUS PCI/I-486SP3",
        .internal_name = "486sp3",
        .type = MACHINE_TYPE_486_S3,
        .chipset = MACHINE_CHIPSET_INTEL_420TX,
        .init = machine_at_486sp3_init,
        .p1_handler = NULL,
        .gpio_handler = NULL,
        .available_flag = MACHINE_AVAILABLE,
        .gpio_acpi_handler = NULL,
        .cpu = {
            .package = CPU_PKG_SOCKET3,
            .block = CPU_BLOCK_NONE,
            .min_bus = 0,
            .max_bus = 0,
            .min_voltage = 0,
            .max_voltage = 0,
            .min_multi = 0,
            .max_multi = 0
        },
        .bus_flags = MACHINE_PCI,
        .flags = MACHINE_IDE | MACHINE_SCSI | MACHINE_APM,
        .ram = {
            .min = 1024,
            .max = 131072,
            .step = 1024
        },
        .nvrmask = 127,
        .kbc_device = NULL,
        .kbc_p1 = 0xff,
        .gpio = 0xffffffff,
        .gpio_acpi = 0xffffffff,
        .device = NULL,
        .fdc_device = NULL,
        .sio_device = NULL,
        .vid_device = NULL,
        .snd_device = NULL,
        .net_device = NULL
    },
    /* This has the Phoenix MultiKey KBC firmware. */
    {
        .name = "[i420TX] Intel Classic/PCI",
        .internal_name = "alfredo",
        .type = MACHINE_TYPE_486_S3,
        .chipset = MACHINE_CHIPSET_INTEL_420TX,
        .init = machine_at_alfredo_init,
        .p1_handler = NULL,
        .gpio_handler = NULL,
        .available_flag = MACHINE_AVAILABLE,
        .gpio_acpi_handler = NULL,
        .cpu = {
            .package = CPU_PKG_SOCKET3,
            .block = CPU_BLOCK_NONE,
            .min_bus = 0,
            .max_bus = 0,
            .min_voltage = 0,
            .max_voltage = 0,
            .min_multi = 0,
            .max_multi = 0
        },
        .bus_flags = MACHINE_PS2_PCI,
        .flags = MACHINE_IDE | MACHINE_APM,
        .ram = {
            .min = 2048,
            .max = 131072,
            .step = 2048
        },
        .nvrmask = 127,
        .kbc_device = NULL,
        .kbc_p1 = 0xff,
        .gpio = 0xffffffff,
        .gpio_acpi = 0xffffffff,
        .device = NULL,
        .fdc_device = NULL,
        .sio_device = NULL,
        .vid_device = NULL,
        .snd_device = NULL,
        .net_device = NULL
    },
    /* This has an AMIKey-2, which is an updated version of type 'H'. Also has a
       SST 29EE010 Flash chip. */
    {
        .name = "[i420ZX] ASUS PCI/I-486SP3G",
        .internal_name = "486sp3g",
        .type = MACHINE_TYPE_486_S3,
        .chipset = MACHINE_CHIPSET_INTEL_420ZX,
        .init = machine_at_486sp3g_init,
        .p1_handler = NULL,
        .gpio_handler = NULL,
        .available_flag = MACHINE_AVAILABLE,
        .gpio_acpi_handler = NULL,
        .cpu = {
            .package = CPU_PKG_SOCKET3,
            .block = CPU_BLOCK_NONE,
            .min_bus = 0,
            .max_bus = 0,
            .min_voltage = 0,
            .max_voltage = 0,
            .min_multi = 0,
            .max_multi = 0
        },
        .bus_flags = MACHINE_PS2_PCI,
        .flags = MACHINE_IDE | MACHINE_SCSI | MACHINE_APM,
        .ram = {
            .min = 1024,
            .max = 131072,
            .step = 1024
        },
        .nvrmask = 127,
        .kbc_device = NULL,
        .kbc_p1 = 0xff,
        .gpio = 0xffffffff,
        .gpio_acpi = 0xffffffff,
        .device = NULL,
        .fdc_device = NULL,
        .sio_device = NULL,
        .vid_device = NULL,
        .snd_device = NULL,
        .net_device = NULL
    },
    /* This most likely has a standalone AMI Megakey 1993, which is type 'P', like the below Tekram board. */
    {
        .name = "[IMS 8848] J-Bond PCI400C-B",
        .internal_name = "pci400cb",
        .type = MACHINE_TYPE_486_S3,
        .chipset = MACHINE_CHIPSET_IMS_8848,
        .init = machine_at_pci400cb_init,
        .p1_handler = NULL,
        .gpio_handler = NULL,
        .available_flag = MACHINE_AVAILABLE,
        .gpio_acpi_handler = NULL,
        .cpu = {
            .package = CPU_PKG_SOCKET3,
            .block = CPU_BLOCK_NONE,
            .min_bus = 0,
            .max_bus = 0,
            .min_voltage = 0,
            .max_voltage = 0,
            .min_multi = 0,
            .max_multi = 0
        },
        .bus_flags = MACHINE_PCIV,
        .flags = MACHINE_APM,
        .ram = {
            .min = 2048,
            .max = 131072,
            .step = 2048
        },
        .nvrmask = 127,
        .kbc_device = NULL,
        .kbc_p1 = 0xff,
        .gpio = 0xffffffff,
        .gpio_acpi = 0xffffffff,
        .device = NULL,
        .fdc_device = NULL,
        .sio_device = NULL,
        .vid_device = NULL,
        .snd_device = NULL,
        .net_device = NULL
    },
    /* This has an AMIKey-2, which is an updated version of type 'H'. */
    {
        .name = "[SiS 496] ASUS PVI-486SP3C",
        .internal_name = "486sp3c",
        .type = MACHINE_TYPE_486_S3,
        .chipset = MACHINE_CHIPSET_SIS_496,
        .init = machine_at_486sp3c_init,
        .p1_handler = NULL,
        .gpio_handler = NULL,
        .available_flag = MACHINE_AVAILABLE,
        .gpio_acpi_handler = NULL,
        .cpu = {
            .package = CPU_PKG_SOCKET3,
            .block = CPU_BLOCK_NONE,
            .min_bus = 0,
            .max_bus = 0,
            .min_voltage = 0,
            .max_voltage = 0,
            .min_multi = 0,
            .max_multi = 0
        },
        .bus_flags = MACHINE_PS2_PCIV,
        .flags = MACHINE_IDE_DUAL | MACHINE_APM,
        .ram = {
            .min = 1024,
            .max = 261120,
            .step = 1024
        },
        .nvrmask = 255,
        .kbc_device = NULL,
        .kbc_p1 = 0xff,
        .gpio = 0xffffffff,
        .gpio_acpi = 0xffffffff,
        .device = NULL,
        .fdc_device = NULL,
        .sio_device = NULL,
        .vid_device = NULL,
        .snd_device = NULL,
        .net_device = NULL
    },
    /* This has an AMIKey-2, which is an updated version of type 'H'. */
    {
        .name = "[SiS 496] Lucky Star LS-486E",
        .internal_name = "ls486e",
        .type = MACHINE_TYPE_486_S3,
        .chipset = MACHINE_CHIPSET_SIS_496,
        .init = machine_at_ls486e_init,
        .p1_handler = NULL,
        .gpio_handler = NULL,
        .available_flag = MACHINE_AVAILABLE,
        .gpio_acpi_handler = NULL,
        .cpu = {
            .package = CPU_PKG_SOCKET3,
            .block = CPU_BLOCK_NONE,
            .min_bus = 0,
            .max_bus = 0,
            .min_voltage = 0,
            .max_voltage = 0,
            .min_multi = 0,
            .max_multi = 0
        },
        .bus_flags = MACHINE_BUS_PS2_LATCH | MACHINE_PCI,
        .flags = MACHINE_IDE_DUAL | MACHINE_APM,
        .ram = {
            .min = 1024,
            .max = 131072,
            .step = 1024
        },
        .nvrmask = 255,
        .kbc_device = NULL,
        .kbc_p1 = 0xff,
        .gpio = 0xffffffff,
        .gpio_acpi = 0xffffffff,
        .device = NULL,
        .fdc_device = NULL,
        .sio_device = NULL,
        .vid_device = NULL,
        .snd_device = NULL,
        .net_device = NULL
    },
    /* Has a VIA VT82C42N KBC. */
    {
        .name = "[SiS 496] Micronics M4Li",
        .internal_name = "m4li",
        .type = MACHINE_TYPE_486_S3,
        .chipset = MACHINE_CHIPSET_SIS_496,
        .init = machine_at_m4li_init,
        .p1_handler = NULL,
        .gpio_handler = NULL,
        .available_flag = MACHINE_AVAILABLE,
        .gpio_acpi_handler = NULL,
        .cpu = {
            .package = CPU_PKG_SOCKET3,
            .block = CPU_BLOCK_NONE,
            .min_bus = 0,
            .max_bus = 0,
            .min_voltage = 0,
            .max_voltage = 0,
            .min_multi = 0,
            .max_multi = 0
        },
        .bus_flags = MACHINE_PS2_PCI,
        .flags = MACHINE_IDE_DUAL | MACHINE_APM,
        .ram = {
            .min = 1024,
            .max = 131072,
            .step = 1024
        },
        .nvrmask = 127,
        .kbc_device = NULL,
        .kbc_p1 = 0xff,
        .gpio = 0xffffffff,
        .gpio_acpi = 0xffffffff,
        .device = NULL,
        .fdc_device = NULL,
        .sio_device = NULL,
        .vid_device = NULL,
        .snd_device = NULL,
        .net_device = NULL
    },
    /* AMIKEY-2 */
    {
        .name = "[SiS 496] MSI MS-4144",
        .internal_name = "ms4144",
        .type = MACHINE_TYPE_486_S3,
        .chipset = MACHINE_CHIPSET_SIS_496,
        .init = machine_at_ms4144_init,
        .p1_handler = NULL,
        .gpio_handler = NULL,
        .available_flag = MACHINE_AVAILABLE,
        .gpio_acpi_handler = NULL,
        .cpu = {
            .package = CPU_PKG_SOCKET3,
            .block = CPU_BLOCK_NONE,
            .min_bus = 0,
            .max_bus = 0,
            .min_voltage = 0,
            .max_voltage = 0,
            .min_multi = 0,
            .max_multi = 0
        },
        .bus_flags = MACHINE_PCI,
        .flags = MACHINE_SUPER_IO | MACHINE_IDE_DUAL | MACHINE_APM,
        .ram = {
            .min = 5120, /* Hack: machine seems to break with less than 5 MBs of RAM */
            .max = 131072,
            .step = 1024
        },
        .nvrmask = 127,
        .kbc_device = NULL,
        .kbc_p1 = 0xff,
        .gpio = 0xffffffff,
        .gpio_acpi = 0xffffffff,
        .device = NULL,
        .fdc_device = NULL,
        .sio_device = NULL,
        .vid_device = NULL,
        .snd_device = NULL,
        .net_device = NULL
    },
    /* Revision 1 has a Lance LT38C41L, revision 2 has a Holtek HT6542B. Another variant with a Bestkey KBC might exist as well. */
    {
        .name = "[SiS 496] Rise Computer R418",
        .internal_name = "r418",
        .type = MACHINE_TYPE_486_S3,
        .chipset = MACHINE_CHIPSET_SIS_496,
        .init = machine_at_r418_init,
        .p1_handler = NULL,
        .gpio_handler = NULL,
        .available_flag = MACHINE_AVAILABLE,
        .gpio_acpi_handler = NULL,
        .cpu = {
            .package = CPU_PKG_SOCKET3,
            .block = CPU_BLOCK_NONE,
            .min_bus = 0,
            .max_bus = 0,
            .min_voltage = 0,
            .max_voltage = 0,
            .min_multi = 0,
            .max_multi = 0
        },
        .bus_flags = MACHINE_BUS_PS2_LATCH | MACHINE_PCI,
        .flags = MACHINE_IDE_DUAL | MACHINE_APM,
        .ram = {
            .min = 1024,
            .max = 261120,
            .step = 1024
        },
        .nvrmask = 255,
        .kbc_device = NULL,
        .kbc_p1 = 0xff,
        .gpio = 0xffffffff,
        .gpio_acpi = 0xffffffff,
        .device = NULL,
        .fdc_device = NULL,
        .sio_device = NULL,
        .vid_device = NULL,
        .snd_device = NULL,
        .net_device = NULL
    },
    /* This has a Holtek HT6542B KBC and the BIOS does not send a single non-standard KBC command, so it
       must be an ASIC that clones the standard IBM PS/2 KBC. */
    {
        .name = "[SiS 496] Soyo 4SAW2",
        .internal_name = "4saw2",
        .type = MACHINE_TYPE_486_S3,
        .chipset = MACHINE_CHIPSET_SIS_496,
        .init = machine_at_4saw2_init,
        .p1_handler = NULL,
        .gpio_handler = NULL,
        .available_flag = MACHINE_AVAILABLE,
        .gpio_acpi_handler = NULL,
        .cpu = {
            .package = CPU_PKG_SOCKET3,
            .block = CPU_BLOCK(CPU_i486SX, CPU_i486DX, CPU_Am486SX, CPU_Am486DX),
            .min_bus = 0,
            .max_bus = 0,
            .min_voltage = 0,
            .max_voltage = 0,
            .min_multi = 0,
            .max_multi = 0
        },
        .bus_flags = MACHINE_PS2_PCIV,
        .flags = MACHINE_IDE_DUAL | MACHINE_APM,
        .ram = {
            .min = 2048,
            .max = 261120,
            .step = 1024
        },
        .nvrmask = 255,
        .kbc_device = NULL,
        .kbc_p1 = 0xff,
        .gpio = 0xffffffff,
        .gpio_acpi = 0xffffffff,
        .device = NULL,
        .fdc_device = NULL,
        .sio_device = NULL,
        .vid_device = NULL,
        .snd_device = NULL,
        .net_device = NULL
    },
    /* According to MrKsoft, his real 4DPS has an AMIKey-2, which is an updated version
       of type 'H'. There are other variants of the board with Holtek HT6542B KBCs. */
    {
        .name = "[SiS 496] Zida Tomato 4DP",
        .internal_name = "4dps",
        .type = MACHINE_TYPE_486_S3,
        .chipset = MACHINE_CHIPSET_SIS_496,
        .init = machine_at_4dps_init,
        .p1_handler = NULL,
        .gpio_handler = NULL,
        .available_flag = MACHINE_AVAILABLE,
        .gpio_acpi_handler = NULL,
        .cpu = {
            .package = CPU_PKG_SOCKET3,
            .block = CPU_BLOCK_NONE,
            .min_bus = 0,
            .max_bus = 0,
            .min_voltage = 0,
            .max_voltage = 0,
            .min_multi = 0,
            .max_multi = 0
        },
        .bus_flags = MACHINE_PS2_PCI,
        .flags = MACHINE_IDE_DUAL | MACHINE_APM | MACHINE_GAMEPORT,
        .ram = {
            .min = 2048,
            .max = 261120,
            .step = 1024
        },
        .nvrmask = 255,
        .kbc_device = NULL,
        .kbc_p1 = 0xff,
        .gpio = 0xffffffff,
        .gpio_acpi = 0xffffffff,
        .device = NULL,
        .fdc_device = NULL,
        .sio_device = NULL,
        .vid_device = NULL,
        .snd_device = NULL,
        .net_device = NULL
    },
    /* This has the UMC 88xx on-chip KBC. */
    {
        .name = "[UMC 8881] A-Trend ATC-1415",
        .internal_name = "atc1415",
        .type = MACHINE_TYPE_486_S3,
        .chipset = MACHINE_CHIPSET_UMC_UM8881,
        .init = machine_at_atc1415_init,
        .p1_handler = NULL,
        .gpio_handler = NULL,
        .available_flag = MACHINE_AVAILABLE,
        .gpio_acpi_handler = NULL,
        .cpu = {
            .package = CPU_PKG_SOCKET3,
            .block = CPU_BLOCK_NONE,
            .min_bus = 0,
            .max_bus = 0,
            .min_voltage = 0,
            .max_voltage = 0,
            .min_multi = 0,
            .max_multi = 0
        },
        .bus_flags = MACHINE_PCI,
        .flags = MACHINE_IDE_DUAL | MACHINE_APM,
        .ram = {
            .min = 1024,
            .max = 65536,
            .step = 1024
        },
        .nvrmask = 255,
        .kbc_device = NULL,
        .kbc_p1 = 0xff,
        .gpio = 0xffffffff,
        .gpio_acpi = 0xffffffff,
        .device = NULL,
        .fdc_device = NULL,
        .sio_device = NULL,
        .vid_device = NULL,
        .snd_device = NULL,
        .net_device = NULL
    },
    /* Compaq Presario 7100 / 7200 Series, using MiTAC/Trigon PL4600C (486). */
    /* Has a VIA VT82C42N KBC. */
    {
        .name = "[UMC 8881] Compaq Presario 7100/7200 Series 486",
        .internal_name = "pl4600c",
        .type = MACHINE_TYPE_486_S3,
        .chipset = MACHINE_CHIPSET_UMC_UM8881,
        .init = machine_at_pl4600c_init,
        .p1_handler = NULL,
        .gpio_handler = NULL,
        .available_flag = MACHINE_AVAILABLE,
        .gpio_acpi_handler = NULL,
        .cpu = {
            .package = CPU_PKG_SOCKET3,
            .block = CPU_BLOCK_NONE,
            .min_bus = 0,
            .max_bus = 0,
            .min_voltage = 0,
            .max_voltage = 0,
            .min_multi = 0,
            .max_multi = 0
        },
        .bus_flags = MACHINE_PCI,
        .flags = MACHINE_IDE_DUAL | MACHINE_VIDEO | MACHINE_SOUND | MACHINE_APM,
        .ram = {
            .min = 1024,
            .max = 65536,
            .step = 1024
        },
        .nvrmask = 255,
        .kbc_device = NULL,
        .kbc_p1 = 0xff,
        .gpio = 0xffffffff,
        .gpio_acpi = 0xffffffff,
        .device = NULL,
        .fdc_device = NULL,
        .sio_device = NULL,
        .vid_device = &gd5430_onboard_pci_device,
        .snd_device = &ess_1688_device,
        .net_device = NULL
    },
    /* This has an AMIKey-2, which is an updated version of type 'H'. */
    {
        .name = "[UMC 8881] ECS Elite UM8810P-AIO",
        .internal_name = "ecs486",
        .type = MACHINE_TYPE_486_S3,
        .chipset = MACHINE_CHIPSET_UMC_UM8881,
        .init = machine_at_ecs486_init,
        .p1_handler = NULL,
        .gpio_handler = NULL,
        .available_flag = MACHINE_AVAILABLE,
        .gpio_acpi_handler = NULL,
        .cpu = {
            .package = CPU_PKG_SOCKET3,
            .block = CPU_BLOCK_NONE,
            .min_bus = 0,
            .max_bus = 0,
            .min_voltage = 0,
            .max_voltage = 0,
            .min_multi = 0,
            .max_multi = 0
        },
        .bus_flags = MACHINE_PCI | MACHINE_BUS_PS2_LATCH,
        .flags = MACHINE_IDE_DUAL | MACHINE_APM,
        .ram = {
            .min = 1024,
            .max = 131072,
            .step = 1024
        },
        .nvrmask = 255,
        .kbc_device = NULL,
        .kbc_p1 = 0xff,
        .gpio = 0xffffffff,
        .gpio_acpi = 0xffffffff,
        .device = NULL,
        .fdc_device = NULL,
        .sio_device = NULL,
        .vid_device = NULL,
        .snd_device = NULL,
        .net_device = NULL
    },
    /* Has AMIKey Z(!) KBC firmware. */
    {
        .name = "[UMC 8881] Epson ActionPC 2600",
        .internal_name = "actionpc2600",
        .type = MACHINE_TYPE_486_S3,
        .chipset = MACHINE_CHIPSET_UMC_UM8881,
        .init = machine_at_actionpc2600_init,
        .p1_handler = NULL,
        .gpio_handler = NULL,
        .available_flag = MACHINE_AVAILABLE,
        .gpio_acpi_handler = NULL,
        .cpu = {
            .package = CPU_PKG_SOCKET3,
            .block = CPU_BLOCK_NONE,
            .min_bus = 0,
            .max_bus = 0,
            .min_voltage = 0,
            .max_voltage = 0,
            .min_multi = 0,
            .max_multi = 0
        },
        .bus_flags = MACHINE_PS2_PCI,
        .flags = MACHINE_IDE_DUAL | MACHINE_APM | MACHINE_VIDEO,
        .ram = {
            .min = 1024,
            .max = 262144,
            .step = 1024
        },
        .nvrmask = 255,
        .kbc_device = NULL,
        .kbc_p1 = 0xff,
        .gpio = 0xffffffff,
        .gpio_acpi = 0xffffffff,
        .device = NULL,
        .fdc_device = NULL,
        .sio_device = NULL,
        .vid_device = &tgui9440_onboard_pci_device,
        .snd_device = NULL,
        .net_device = NULL
    },
    /* This has the UMC 88xx on-chip KBC. All the copies of the BIOS string I can find, end in
       in -H, so the UMC on-chip KBC likely emulates the AMI 'H' KBC firmware. */
    {
        .name = "[UMC 8881] Epson ActionTower 8400",
        .internal_name = "actiontower8400",
        .type = MACHINE_TYPE_486_S3,
        .chipset = MACHINE_CHIPSET_UMC_UM8881,
        .init = machine_at_actiontower8400_init,
        .p1_handler = NULL,
        .gpio_handler = NULL,
        .available_flag = MACHINE_AVAILABLE,
        .gpio_acpi_handler = NULL,
        .cpu = {
            .package = CPU_PKG_SOCKET3,
            .block = CPU_BLOCK_NONE,
            .min_bus = 0,
            .max_bus = 0,
            .min_voltage = 0,
            .max_voltage = 0,
            .min_multi = 0,
            .max_multi = 0
        },
        .bus_flags = MACHINE_PS2_PCI,
        .flags = MACHINE_SUPER_IO | MACHINE_IDE_DUAL | MACHINE_APM | MACHINE_VIDEO,
        .ram = {
            .min = 1024,
            .max = 262144,
            .step = 1024
        },
        .nvrmask = 255,
        .kbc_device = NULL,
        .kbc_p1 = 0xff,
        .gpio = 0xffffffff,
        .gpio_acpi = 0xffffffff,
        .device = NULL,
        .fdc_device = NULL,
        .sio_device = NULL,
        .vid_device = &gd5430_onboard_pci_device,
        .snd_device = NULL,
        .net_device = NULL
    },
    /* This has the UMC 88xx on-chip KBC. All the copies of the BIOS string I can find, end in
       in -H, so the UMC on-chip KBC likely emulates the AMI 'H' KBC firmware. */
    {
        .name = "[UMC 8881] PC Chips M919",
        .internal_name = "m919",
        .type = MACHINE_TYPE_486_S3,
        .chipset = MACHINE_CHIPSET_UMC_UM8881,
        .init = machine_at_m919_init,
        .p1_handler = NULL,
        .gpio_handler = NULL,
        .available_flag = MACHINE_AVAILABLE,
        .gpio_acpi_handler = NULL,
        .cpu = {
            .package = CPU_PKG_SOCKET3,
            .block = CPU_BLOCK_NONE,
            .min_bus = 0,
            .max_bus = 0,
            .min_voltage = 0,
            .max_voltage = 0,
            .min_multi = 0,
            .max_multi = 0
        },
        .bus_flags = MACHINE_PCIV,
        .flags = MACHINE_IDE_DUAL | MACHINE_APM,
        .ram = {
            .min = 1024,
            .max = 131072,
            .step = 1024
        },
        .nvrmask = 255,
        .kbc_device = NULL,
        .kbc_p1 = 0xff,
        .gpio = 0xffffffff,
        .gpio_acpi = 0xffffffff,
        .device = NULL,
        .fdc_device = NULL,
        .sio_device = NULL,
        .vid_device = NULL,
        .snd_device = NULL,
        .net_device = NULL
    },
    /* Has IBM PS/2 Type 1 KBC firmware. Uses a mysterious I/O port C05. */
    {
        .name = "[UMC 8881] Samsung SPC7700P-LW",
        .internal_name = "spc7700plw",
        .type = MACHINE_TYPE_486_S3,
        .chipset = MACHINE_CHIPSET_UMC_UM8881,
        .init = machine_at_spc7700plw_init,
        .p1_handler = NULL,
        .gpio_handler = NULL,
        .available_flag = MACHINE_AVAILABLE,
        .gpio_acpi_handler = NULL,
        .cpu = {
            .package = CPU_PKG_SOCKET3,
            .block = CPU_BLOCK_NONE,
            .min_bus = 0,
            .max_bus = 0,
            .min_voltage = 0,
            .max_voltage = 0,
            .min_multi = 0,
            .max_multi = 0
        },
        .bus_flags = MACHINE_PS2_PCI,
        .flags = MACHINE_IDE_DUAL | MACHINE_APM,
        .ram = {
            .min = 1024,
            .max = 131072,
            .step = 1024
        },
        .nvrmask = 255,
        .kbc_device = NULL,
        .kbc_p1 = 0xff,
        .gpio = 0xffffffff,
        .gpio_acpi = 0xffffffff,
        .device = NULL,
        .fdc_device = NULL,
        .sio_device = NULL,
        .vid_device = NULL,
        .snd_device = NULL,
        .net_device = NULL
    },
    /* This has a Holtek KBC. */
    {
        .name = "[UMC 8881] Shuttle HOT-433A",
        .internal_name = "hot433a",
        .type = MACHINE_TYPE_486_S3,
        .chipset = MACHINE_CHIPSET_UMC_UM8881,
        .init = machine_at_hot433a_init,
        .p1_handler = NULL,
        .gpio_handler = NULL,
        .available_flag = MACHINE_AVAILABLE,
        .gpio_acpi_handler = NULL,
        .cpu = {
            .package = CPU_PKG_SOCKET3,
            .block = CPU_BLOCK_NONE,
            .min_bus = 0,
            .max_bus = 0,
            .min_voltage = 0,
            .max_voltage = 0,
            .min_multi = 0,
            .max_multi = 0
        },
        .bus_flags = MACHINE_PCI,
        .flags = MACHINE_IDE_DUAL | MACHINE_APM,
        .ram = {
            .min = 1024,
            .max = 262144,
            .step = 1024
        },
        .nvrmask = 255,
        .kbc_device = NULL,
        .kbc_p1 = 0xff,
        .gpio = 0xffffffff,
        .gpio_acpi = 0xffffffff,
        .device = NULL,
        .fdc_device = NULL,
        .sio_device = NULL,
        .vid_device = NULL,
        .snd_device = NULL,
        .net_device = NULL
    },
    /* Has a VIA VT82C406 KBC+RTC that likely has identical commands to the VT82C42N. */
    {
        .name = "[VIA VT82C496G] DFI G486VPA",
        .internal_name = "g486vpa",
        .type = MACHINE_TYPE_486_S3,
        .chipset = MACHINE_CHIPSET_VIA_VT82C496G,
        .init = machine_at_g486vpa_init,
        .p1_handler = NULL,
        .gpio_handler = NULL,
        .available_flag = MACHINE_AVAILABLE,
        .gpio_acpi_handler = NULL,
        .cpu = {
            .package = CPU_PKG_SOCKET3,
            .block = CPU_BLOCK_NONE,
            .min_bus = 0,
            .max_bus = 0,
            .min_voltage = 0,
            .max_voltage = 0,
            .min_multi = 0,
            .max_multi = 0
        },
        .bus_flags = MACHINE_PS2_PCIV,
        .flags = MACHINE_IDE_DUAL | MACHINE_APM,
        .ram = {
            .min = 1024,
            .max = 131072,
            .step = 1024
        },
        .nvrmask = 255,
        .kbc_device = NULL,
        .kbc_p1 = 0xff,
        .gpio = 0xffffffff,
        .gpio_acpi = 0xffffffff,
        .device = NULL,
        .fdc_device = NULL,
        .sio_device = NULL,
        .vid_device = NULL,
        .snd_device = NULL,
        .net_device = NULL
    },
    /* Has a VIA VT82C42N KBC. */
    {
        .name = "[VIA VT82C496G] FIC VIP-IO2",
        .internal_name = "486vipio2",
        .type = MACHINE_TYPE_486_S3,
        .chipset = MACHINE_CHIPSET_VIA_VT82C496G,
        .init = machine_at_486vipio2_init,
        .p1_handler = NULL,
        .gpio_handler = NULL,
        .available_flag = MACHINE_AVAILABLE,
        .gpio_acpi_handler = NULL,
        .cpu = {
            .package = CPU_PKG_SOCKET3,
            .block = CPU_BLOCK_NONE,
            .min_bus = 0,
            .max_bus = 0,
            .min_voltage = 0,
            .max_voltage = 0,
            .min_multi = 0,
            .max_multi = 0
        },
        .bus_flags = MACHINE_PS2_PCIV,
        .flags = MACHINE_IDE_DUAL | MACHINE_APM | MACHINE_GAMEPORT,
        .ram = {
            .min = 1024,
            .max = 131072,
            .step = 1024
        },
        .nvrmask = 255,
        .kbc_device = NULL,
        .kbc_p1 = 0xff,
        .gpio = 0xffffffff,
        .gpio_acpi = 0xffffffff,
        .device = NULL,
        .fdc_device = NULL,
        .sio_device = NULL,
        .vid_device = NULL,
        .snd_device = NULL,
        .net_device = NULL
    },

    /* 486 machines - Miscellaneous */
    /* 486 machines which utilize the PCI bus */
    /* Has a Winbond W83977F Super I/O chip with on-chip KBC with AMIKey-2 KBC
       firmware. */
    {
        .name = "[STPC Client] ITOX STAR",
        .internal_name = "itoxstar",
        .type = MACHINE_TYPE_486_MISC,
        .chipset = MACHINE_CHIPSET_STPC_CLIENT,
        .init = machine_at_itoxstar_init,
        .p1_handler = NULL,
        .gpio_handler = NULL,
        .available_flag = MACHINE_AVAILABLE,
        .gpio_acpi_handler = NULL,
        .cpu = {
            .package = CPU_PKG_STPC,
            .block = CPU_BLOCK_NONE,
            .min_bus = 66666667,
            .max_bus = 75000000,
            .min_voltage = 0,
            .max_voltage = 0,
            .min_multi = 1.0,
            .max_multi = 1.0
        },
        .bus_flags = MACHINE_PS2_PCI,
        .flags = MACHINE_IDE_DUAL | MACHINE_APM,
        .ram = {
            .min = 8192,
            .max = 131072,
            .step = 8192
        },
        .nvrmask = 255,
        .kbc_device = NULL,
        .kbc_p1 = 0xff,
        .gpio = 0xffffffff,
        .gpio_acpi = 0xffffffff,
        .device = NULL,
        .fdc_device = NULL,
        .sio_device = NULL,
        .vid_device = NULL,
        .snd_device = NULL,
        .net_device = NULL
    },
    /* Has a Winbond W83977F Super I/O chip with on-chip KBC with AMIKey-2 KBC
       firmware. */
    {
        .name = "[STPC Consumer-II] Acrosser AR-B1423C",
        .internal_name = "arb1423c",
        .type = MACHINE_TYPE_486_MISC,
        .chipset = MACHINE_CHIPSET_STPC_CONSUMER_II,
        .init = machine_at_arb1423c_init,
        .p1_handler = NULL,
        .gpio_handler = NULL,
        .available_flag = MACHINE_AVAILABLE,
        .gpio_acpi_handler = NULL,
        .cpu = {
            .package = CPU_PKG_STPC,
            .block = CPU_BLOCK_NONE,
            .min_bus = 66666667,
            .max_bus = 66666667,
            .min_voltage = 0,
            .max_voltage = 0,
            .min_multi = 2.0,
            .max_multi = 2.0
        },
        .bus_flags = MACHINE_PS2_PCI,
        .flags = MACHINE_IDE_DUAL | MACHINE_APM, /* Machine has internal video: ST STPC Atlas */
        .ram = {
            .min = 32768,
            .max = 163840,
            .step = 8192
        },
        .nvrmask = 255,
        .kbc_device = NULL,
        .kbc_p1 = 0xff,
        .gpio = 0xffffffff,
        .gpio_acpi = 0xffffffff,
        .device = NULL,
        .fdc_device = NULL,
        .sio_device = NULL,
        .vid_device = NULL,
        .snd_device = NULL,
        .net_device = NULL
    },
    /* Has a Winbond W83977F Super I/O chip with on-chip KBC with AMIKey-2 KBC
       firmware. */
    {
        .name = "[STPC Consumer-II] Acrosser AR-B1479",
        .internal_name = "arb1479",
        .type = MACHINE_TYPE_486_MISC,
        .chipset = MACHINE_CHIPSET_STPC_CONSUMER_II,
        .init = machine_at_arb1479_init,
        .p1_handler = NULL,
        .gpio_handler = NULL,
        .available_flag = MACHINE_AVAILABLE,
        .gpio_acpi_handler = NULL,
        .cpu = {
            .package = CPU_PKG_STPC,
            .block = CPU_BLOCK_NONE,
            .min_bus = 66666667,
            .max_bus = 66666667,
            .min_voltage = 0,
            .max_voltage = 0,
            .min_multi = 2.0,
            .max_multi = 2.0
        },
        .bus_flags = MACHINE_PS2_PCI | MACHINE_BUS_USB,
        .flags = MACHINE_IDE_DUAL | MACHINE_APM | MACHINE_USB, /* Machine has internal video: ST STPC Atlas */
        .ram = {
            .min = 32768,
            .max = 163840,
            .step = 8192
        },
        .nvrmask = 255,
        .kbc_device = NULL,
        .kbc_p1 = 0xff,
        .gpio = 0xffffffff,
        .gpio_acpi = 0xffffffff,
        .device = NULL,
        .fdc_device = NULL,
        .sio_device = NULL,
        .vid_device = NULL,
        .snd_device = NULL,
        .net_device = NULL
    },
    /* Has a Winbond W83977F Super I/O chip with on-chip KBC with AMIKey-2 KBC
       firmware. */
    {
        .name = "[STPC Consumer-II] Lanner Electronics IAC-H488",
        .internal_name = "iach488",
        .type = MACHINE_TYPE_486_MISC,
        .chipset = MACHINE_CHIPSET_STPC_CONSUMER_II,
        .init = machine_at_iach488_init,
        .p1_handler = NULL,
        .gpio_handler = NULL,
        .available_flag = MACHINE_AVAILABLE,
        .gpio_acpi_handler = NULL,
        .cpu = {
            .package = CPU_PKG_STPC,
            .block = CPU_BLOCK_NONE,
            .min_bus = 66666667,
            .max_bus = 66666667,
            .min_voltage = 0,
            .max_voltage = 0,
            .min_multi = 2.0,
            .max_multi = 2.0
        },
        .bus_flags = MACHINE_PS2,
        .flags = MACHINE_IDE | MACHINE_APM, /* Machine has internal video: ST STPC Atlas and NIC: Realtek RTL8139C+ */
        .ram = {
            .min = 32768,
            .max = 131072,
            .step = 32768
        },
        .nvrmask = 255,
        .kbc_device = NULL,
        .kbc_p1 = 0xff,
        .gpio = 0xffffffff,
        .gpio_acpi = 0xffffffff,
        .device = NULL,
        .fdc_device = NULL,
        .sio_device = NULL,
        .vid_device = NULL,
        .snd_device = NULL,
        .net_device = NULL
    },
    /* Has a Winbond W83977F Super I/O chip with on-chip KBC with AMIKey-2 KBC
       firmware. */
    {
        .name = "[STPC Elite] Advantech PCM-9340",
        .internal_name = "pcm9340",
        .type = MACHINE_TYPE_486_MISC,
        .chipset = MACHINE_CHIPSET_STPC_ELITE,
        .init = machine_at_pcm9340_init,
        .p1_handler = NULL,
        .gpio_handler = NULL,
        .available_flag = MACHINE_AVAILABLE,
        .gpio_acpi_handler = NULL,
        .cpu = {
            .package = CPU_PKG_STPC,
            .block = CPU_BLOCK_NONE,
            .min_bus = 66666667,
            .max_bus = 66666667,
            .min_voltage = 0,
            .max_voltage = 0,
            .min_multi = 2.0,
            .max_multi = 2.0
        },
        .bus_flags = MACHINE_PS2_PCI,
        .flags = MACHINE_IDE_DUAL | MACHINE_APM,
        .ram = {
            .min = 32768,
            .max = 98304,
            .step = 8192
        },
        .nvrmask = 255,
        .kbc_device = NULL,
        .kbc_p1 = 0xff,
        .gpio = 0xffffffff,
        .gpio_acpi = 0xffffffff,
        .device = NULL,
        .fdc_device = NULL,
        .sio_device = NULL,
        .vid_device = NULL,
        .snd_device = NULL,
        .net_device = NULL
    },
    /* Has a Winbond W83977F Super I/O chip with on-chip KBC with AMIKey-2 KBC
       firmware. */
    {
        .name = "[STPC Atlas] AAEON PCM-5330",
        .internal_name = "pcm5330",
        .type = MACHINE_TYPE_486_MISC,
        .chipset = MACHINE_CHIPSET_STPC_ATLAS,
        .init = machine_at_pcm5330_init,
        .p1_handler = NULL,
        .gpio_handler = NULL,
        .available_flag = MACHINE_AVAILABLE,
        .gpio_acpi_handler = NULL,
        .cpu = {
            .package = CPU_PKG_STPC,
            .block = CPU_BLOCK_NONE,
            .min_bus = 66666667,
            .max_bus = 66666667,
            .min_voltage = 0,
            .max_voltage = 0,
            .min_multi = 2.0,
            .max_multi = 2.0
        },
        .bus_flags = MACHINE_PS2_PCI,
        .flags = MACHINE_IDE_DUAL | MACHINE_APM,
        .ram = {
            .min = 32768,
            .max = 131072,
            .step = 32768
        },
        .nvrmask = 255,
        .kbc_device = NULL,
        .kbc_p1 = 0xff,
        .gpio = 0xffffffff,
        .gpio_acpi = 0xffffffff,
        .device = NULL,
        .fdc_device = NULL,
        .sio_device = NULL,
        .vid_device = NULL,
        .snd_device = NULL,
        .net_device = NULL
    },

    /* Socket 4 machines */
    /* 430LX */
    /* This has the Phoenix MultiKey KBC firmware.
       This is basically an Intel Batman (*NOT* Batman's Revenge) with a fancier
       POST screen */
    {
        .name = "[i430LX] AMBRA DP60 PCI",
        .internal_name = "ambradp60",
        .type = MACHINE_TYPE_SOCKET4,
        .chipset = MACHINE_CHIPSET_INTEL_430LX,
        .init = machine_at_ambradp60_init,
        .p1_handler = NULL,
        .gpio_handler = NULL,
        .available_flag = MACHINE_AVAILABLE,
        .gpio_acpi_handler = NULL,
        .cpu = {
            .package = CPU_PKG_SOCKET4,
            .block = CPU_BLOCK_NONE,
            .min_bus = 60000000,
            .max_bus = 66666667,
            .min_voltage = 5000,
            .max_voltage = 5000,
            .min_multi = MACHINE_MULTIPLIER_FIXED,
            .max_multi = MACHINE_MULTIPLIER_FIXED
        },
        .bus_flags = MACHINE_PS2_PCI,
        .flags = MACHINE_IDE | MACHINE_APM,
        .ram = {
            .min = 2048,
            .max = 131072,
            .step = 2048
        },
        .nvrmask = 127,
        .kbc_device = NULL,
        .kbc_p1 = 0xff,
        .gpio = 0xffffffff,
        .gpio_acpi = 0xffffffff,
        .device = NULL,
        .fdc_device = NULL,
        .sio_device = NULL,
        .vid_device = NULL,
        .snd_device = NULL,
        .net_device = NULL
    },
    /* Has AMIKey H KBC firmware (AMIKey-2), per POST screen with BIOS string
       shown in the manual. Has PS/2 mouse support with serial-style (DB9)
       connector.
       The boot block for BIOS recovery requires an unknown bit on port 805h
       to be clear. */
    {
        .name = "[i430LX] AMI Excalibur PCI Pentium",
        .internal_name = "excaliburpci",
        .type = MACHINE_TYPE_SOCKET4,
        .chipset = MACHINE_CHIPSET_INTEL_430LX,
        .init = machine_at_excaliburpci_init,
        .p1_handler = NULL,
        .gpio_handler = NULL,
        .available_flag = MACHINE_AVAILABLE,
        .gpio_acpi_handler = NULL,
        .cpu = {
            .package = CPU_PKG_SOCKET4,
            .block = CPU_BLOCK_NONE,
            .min_bus = 60000000,
            .max_bus = 66666667,
            .min_voltage = 5000,
            .max_voltage = 5000,
            .min_multi = MACHINE_MULTIPLIER_FIXED,
            .max_multi = MACHINE_MULTIPLIER_FIXED
        },
        .bus_flags = MACHINE_PS2_PCI,
        .flags = MACHINE_IDE | MACHINE_APM, /* Machine has internal SCSI */
        .ram = {
            .min = 2048,
            .max = 131072,
            .step = 2048
        },
        .nvrmask = 127,
        .kbc_device = NULL,
        .kbc_p1 = 0xff,
        .gpio = 0xffffffff,
        .gpio_acpi = 0xffffffff,
        .device = NULL,
        .fdc_device = NULL,
        .sio_device = NULL,
        .vid_device = NULL,
        .snd_device = NULL,
        .net_device = NULL
    },
    /* Has AMIKey F KBC firmware (AMIKey). */
    {
        .name = "[i430LX] ASUS P/I-P5MP3",
        .internal_name = "p5mp3",
        .type = MACHINE_TYPE_SOCKET4,
        .chipset = MACHINE_CHIPSET_INTEL_430LX,
        .init = machine_at_p5mp3_init,
        .p1_handler = NULL,
        .gpio_handler = NULL,
        .available_flag = MACHINE_AVAILABLE,
        .gpio_acpi_handler = NULL,
        .cpu = {
            .package = CPU_PKG_SOCKET4,
            .block = CPU_BLOCK_NONE,
            .min_bus = 60000000,
            .max_bus = 66666667,
            .min_voltage = 5000,
            .max_voltage = 5000,
            .min_multi = MACHINE_MULTIPLIER_FIXED,
            .max_multi = MACHINE_MULTIPLIER_FIXED
        },
        .bus_flags = MACHINE_BUS_PS2_LATCH | MACHINE_PCI,
        .flags = MACHINE_APM,
        .ram = {
            .min = 2048,
            .max = 196608,
            .step = 2048
        },
        .nvrmask = 127,
        .kbc_device = NULL,
        .kbc_p1 = 0xff,
        .gpio = 0xffffffff,
        .gpio_acpi = 0xffffffff,
        .device = NULL,
        .fdc_device = NULL,
        .sio_device = NULL,
        .vid_device = NULL,
        .snd_device = NULL,
        .net_device = NULL
    },
    /* Has IBM PS/2 Type 1 KBC firmware. */
    {
        .name = "[i430LX] Dell Dimension XPS P60",
        .internal_name = "dellxp60",
        .type = MACHINE_TYPE_SOCKET4,
        .chipset = MACHINE_CHIPSET_INTEL_430LX,
        .init = machine_at_dellxp60_init,
        .p1_handler = NULL,
        .gpio_handler = NULL,
        .available_flag = MACHINE_AVAILABLE,
        .gpio_acpi_handler = NULL,
        .cpu = {
            .package = CPU_PKG_SOCKET4,
            .block = CPU_BLOCK_NONE,
            .min_bus = 60000000,
            .max_bus = 66666667,
            .min_voltage = 5000,
            .max_voltage = 5000,
            .min_multi = MACHINE_MULTIPLIER_FIXED,
            .max_multi = MACHINE_MULTIPLIER_FIXED
        },
        .bus_flags = MACHINE_PCI,
        .flags = MACHINE_IDE | MACHINE_APM,
        .ram = {
            .min = 2048,
            .max = 131072,
            .step = 2048
        },
        .nvrmask = 127,
        .kbc_device = NULL,
        .kbc_p1 = 0xff,
        .gpio = 0xffffffff,
        .gpio_acpi = 0xffffffff,
        .device = NULL,
        .fdc_device = NULL,
        .sio_device = NULL,
        .vid_device = NULL,
        .snd_device = NULL,
        .net_device = NULL
    },
    /* Has IBM PS/2 Type 1 KBC firmware. */
    {
        .name = "[i430LX] Dell OptiPlex 560/L",
        .internal_name = "opti560l",
        .type = MACHINE_TYPE_SOCKET4,
        .chipset = MACHINE_CHIPSET_INTEL_430LX,
        .init = machine_at_opti560l_init,
        .p1_handler = NULL,
        .gpio_handler = NULL,
        .available_flag = MACHINE_AVAILABLE,
        .gpio_acpi_handler = NULL,
        .cpu = {
            .package = CPU_PKG_SOCKET4,
            .block = CPU_BLOCK_NONE,
            .min_bus = 60000000,
            .max_bus = 66666667,
            .min_voltage = 5000,
            .max_voltage = 5000,
            .min_multi = MACHINE_MULTIPLIER_FIXED,
            .max_multi = MACHINE_MULTIPLIER_FIXED
        },
        .bus_flags = MACHINE_PS2_PCI,
        .flags = MACHINE_IDE | MACHINE_APM,
        .ram = {
            .min = 2048,
            .max = 131072,
            .step = 2048
        },
        .nvrmask = 127,
        .kbc_device = NULL,
        .kbc_p1 = 0xff,
        .gpio = 0xffffffff,
        .gpio_acpi = 0xffffffff,
        .device = NULL,
        .fdc_device = NULL,
        .sio_device = NULL,
        .vid_device = NULL,
        .snd_device = NULL,
        .net_device = NULL
    },
    /* Has AMI MegaKey 'H' KBC firmware. */
    {
        .name = "[i430LX] Gigabyte GA-586IS",
        .internal_name = "586is",
        .type = MACHINE_TYPE_SOCKET4,
        .chipset = MACHINE_CHIPSET_INTEL_430LX,
        .init = machine_at_586is_init,
        .p1_handler = NULL,
        .gpio_handler = NULL,
        .available_flag = MACHINE_AVAILABLE,
        .gpio_acpi_handler = NULL,
        .cpu = {
            .package = CPU_PKG_SOCKET4,
            .block = CPU_BLOCK_NONE,
            .min_bus = 60000000,
            .max_bus = 66666667,
            .min_voltage = 5000,
            .max_voltage = 5000,
            .min_multi = MACHINE_MULTIPLIER_FIXED,
            .max_multi = MACHINE_MULTIPLIER_FIXED
        },
        .bus_flags = MACHINE_PCI,
        .flags = MACHINE_APM,
        .ram = {
            .min = 2048,
            .max = 131072,
            .step = 2048
        },
        .nvrmask = 127,
        .kbc_device = NULL,
        .kbc_p1 = 0xff,
        .gpio = 0xffffffff,
        .gpio_acpi = 0xffffffff,
        .device = NULL,
        .fdc_device = NULL,
        .sio_device = NULL,
        .vid_device = NULL,
        .snd_device = NULL,
        .net_device = NULL
    },
    /* Has IBM PS/2 Type 1 KBC firmware. */
    {
        .name = "[i430LX] IBM PS/ValuePoint P60",
        .internal_name = "valuepointp60",
        .type = MACHINE_TYPE_SOCKET4,
        .chipset = MACHINE_CHIPSET_INTEL_430LX,
        .init = machine_at_valuepointp60_init,
        .p1_handler = NULL,
        .gpio_handler = NULL,
        .available_flag = MACHINE_AVAILABLE,
        .gpio_acpi_handler = NULL,
        .cpu = {
            .package = CPU_PKG_SOCKET4,
            .block = CPU_BLOCK_NONE,
            .min_bus = 60000000,
            .max_bus = 66666667,
            .min_voltage = 5000,
            .max_voltage = 5000,
            .min_multi = MACHINE_MULTIPLIER_FIXED,
            .max_multi = MACHINE_MULTIPLIER_FIXED
        },
        .bus_flags = MACHINE_PS2_PCI,
        .flags = MACHINE_IDE_DUAL | MACHINE_VIDEO | MACHINE_VIDEO_8514A | MACHINE_APM,
        .ram = {
            .min = 2048,
            .max = 131072,
            .step = 2048
        },
        .nvrmask = 127,
        .kbc_device = NULL,
        .kbc_p1 = 0xff,
        .gpio = 0xffffffff,
        .gpio_acpi = 0xffffffff,
        .device = NULL,
        .fdc_device = NULL,
        .sio_device = NULL,
        .vid_device = &mach32_onboard_pci_device,
        .snd_device = NULL,
        .net_device = NULL
    },
    /* This has the Phoenix MultiKey KBC firmware. */
    {
        .name = "[i430LX] Intel Premiere/PCI",
        .internal_name = "revenge",
        .type = MACHINE_TYPE_SOCKET4,
        .chipset = MACHINE_CHIPSET_INTEL_430LX,
        .init = machine_at_revenge_init,
        .p1_handler = NULL,
        .gpio_handler = NULL,
        .available_flag = MACHINE_AVAILABLE,
        .gpio_acpi_handler = NULL,
        .cpu = {
            .package = CPU_PKG_SOCKET4,
            .block = CPU_BLOCK_NONE,
            .min_bus = 60000000,
            .max_bus = 66666667,
            .min_voltage = 5000,
            .max_voltage = 5000,
            .min_multi = MACHINE_MULTIPLIER_FIXED,
            .max_multi = MACHINE_MULTIPLIER_FIXED
        },
        .bus_flags = MACHINE_PS2_PCI,
        .flags = MACHINE_IDE_DUAL | MACHINE_APM,
        .ram = {
            .min = 2048,
            .max = 131072,
            .step = 2048
        },
        .nvrmask = 127,
        .kbc_device = NULL,
        .kbc_p1 = 0xff,
        .gpio = 0xffffffff,
        .gpio_acpi = 0xffffffff,
        .device = NULL,
        .fdc_device = NULL,
        .sio_device = NULL,
        .vid_device = NULL,
        .snd_device = NULL,
        .net_device = NULL
    },
    /* The M5Pi appears to have a Phoenix MultiKey KBC firmware according to photos. */	
    {
        .name = "[i430LX] Micronics M5Pi",
        .internal_name = "m5pi",
        .type = MACHINE_TYPE_SOCKET4,
        .chipset = MACHINE_CHIPSET_INTEL_430LX,
        .init = machine_at_m5pi_init,
        .p1_handler = NULL,
        .gpio_handler = NULL,
        .available_flag = MACHINE_AVAILABLE,
        .gpio_acpi_handler = NULL,
        .cpu = {
            .package = CPU_PKG_SOCKET4,
            .block = CPU_BLOCK_NONE,
            .min_bus = 60000000,
            .max_bus = 66666667,
            .min_voltage = 5000,
            .max_voltage = 5000,
            .min_multi = MACHINE_MULTIPLIER_FIXED,
            .max_multi = MACHINE_MULTIPLIER_FIXED
        },
        .bus_flags = MACHINE_PCI,
        .flags = MACHINE_IDE_DUAL | MACHINE_APM,
        .ram = {
            .min = 2048,
            .max = 131072,
            .step = 2048
        },
        .nvrmask = 127,
        .kbc_device = NULL,
        .kbc_p1 = 0xff,
        .gpio = 0xffffffff,
        .gpio_acpi = 0xffffffff,
        .device = NULL,
        .fdc_device = NULL,
        .sio_device = NULL,
        .vid_device = NULL,
        .snd_device = NULL,
        .net_device = NULL
    },	
    /* This has the Phoenix MultiKey KBC firmware. */
    {
        .name = "[i430LX] Packard Bell PB520R",
        .internal_name = "pb520r",
        .type = MACHINE_TYPE_SOCKET4,
        .chipset = MACHINE_CHIPSET_INTEL_430LX,
        .init = machine_at_pb520r_init,
        .p1_handler = NULL,
        .gpio_handler = NULL,
        .available_flag = MACHINE_AVAILABLE,
        .gpio_acpi_handler = NULL,
        .cpu = {
            .package = CPU_PKG_SOCKET4,
            .block = CPU_BLOCK_NONE,
            .min_bus = 60000000,
            .max_bus = 66666667,
            .min_voltage = 5000,
            .max_voltage = 5000,
            .min_multi = MACHINE_MULTIPLIER_FIXED,
            .max_multi = MACHINE_MULTIPLIER_FIXED
        },
        .bus_flags = MACHINE_PS2_PCI,
        .flags = MACHINE_IDE_DUAL | MACHINE_VIDEO | MACHINE_APM,
        .ram = {
            .min = 8192,
            .max = 139264,
            .step = 2048
        },
        .nvrmask = 127,
        .kbc_device = NULL,
        .kbc_p1 = 0xff,
        .gpio = 0xffffffff,
        .gpio_acpi = 0xffffffff,
        .device = NULL,
        .fdc_device = NULL,
        .sio_device = NULL,
        .vid_device = &gd5434_onboard_pci_device,
        .snd_device = NULL,
        .net_device = NULL
    },

    /* OPTi 596/597 */
    /* This uses an AMI KBC firmware in PS/2 mode (it sends command A5 with the
       PS/2 "Load Security" meaning), most likely MegaKey as it sends command AF
       (Set Extended Controller RAM) just like the later Intel AMI BIOS'es. */
    {
        .name = "[OPTi 597] AMI Excalibur VLB",
        .internal_name = "excalibur",
        .type = MACHINE_TYPE_SOCKET4,
        .chipset = MACHINE_CHIPSET_OPTI_547_597,
        .init = machine_at_excalibur_init,
        .p1_handler = NULL,
        .gpio_handler = NULL,
        .available_flag = MACHINE_AVAILABLE,
        .gpio_acpi_handler = NULL,
        .cpu = {
            .package = CPU_PKG_SOCKET4,
            .block = CPU_BLOCK_NONE,
            .min_bus = 60000000,
            .max_bus = 60000000,
            .min_voltage = 5000,
            .max_voltage = 5000,
            .min_multi = MACHINE_MULTIPLIER_FIXED,
            .max_multi = MACHINE_MULTIPLIER_FIXED
        },
        .bus_flags = MACHINE_PS2_VLB,
        .flags = MACHINE_IDE | MACHINE_APM,
        .ram = {
            .min = 2048,
            .max = 65536,
            .step = 2048
        },
        .nvrmask = 127,
        .kbc_device = NULL,
        .kbc_p1 = 0xff,
        .gpio = 0xffffffff,
        .gpio_acpi = 0xffffffff,
        .device = NULL,
        .fdc_device = NULL,
        .sio_device = NULL,
        .vid_device = NULL,
        .snd_device = NULL,
        .net_device = NULL
    },

    /* OPTi 596/597/822 */
    /* This has AMIKey 'F' KBC firmware. */
    {
        .name = "[OPTi 597] Supermicro P5VL-PCI",
        .internal_name = "p5vl",
        .type = MACHINE_TYPE_SOCKET4,
        .chipset = MACHINE_CHIPSET_OPTI_547_597,
        .init = machine_at_p5vl_init,
        .p1_handler = NULL,
        .gpio_handler = NULL,
        .available_flag = MACHINE_AVAILABLE,
        .gpio_acpi_handler = NULL,
        .cpu = {
            .package = CPU_PKG_SOCKET4,
            .block = CPU_BLOCK_NONE,
            .min_bus = 60000000,
            .max_bus = 66666667,
            .min_voltage = 5000,
            .max_voltage = 5000,
            .min_multi = MACHINE_MULTIPLIER_FIXED,
            .max_multi = MACHINE_MULTIPLIER_FIXED
        },
        .bus_flags = MACHINE_PCIV,
        .flags = MACHINE_APM,
        .ram = {
            .min = 8192,
            .max = 131072,
            .step = 8192
        },
        .nvrmask = 127,
        .kbc_device = NULL,
        .kbc_p1 = 0xff,
        .gpio = 0xffffffff,
        .gpio_acpi = 0xffffffff,
        .device = NULL,
        .fdc_device = NULL,
        .sio_device = NULL,
        .vid_device = NULL,
        .snd_device = NULL,
        .net_device = NULL
    },

    /* SiS 50x */
    /* This has some form of AMI MegaKey as it uses keyboard controller command 0xCC. */
    {
        .name = "[SiS 501] AMI Excalibur PCI-II Pentium ISA",
        .internal_name = "excaliburpci2",
        .type = MACHINE_TYPE_SOCKET4,
        .chipset = MACHINE_CHIPSET_SIS_501,
        .init = machine_at_excaliburpci2_init,
        .p1_handler = NULL,
        .gpio_handler = NULL,
        .available_flag = MACHINE_AVAILABLE,
        .gpio_acpi_handler = NULL,
        .cpu = {
            .package = CPU_PKG_SOCKET4,
            .block = CPU_BLOCK_NONE,
            .min_bus = 60000000,
            .max_bus = 66666667,
            .min_voltage = 5000,
            .max_voltage = 5000,
            .min_multi = MACHINE_MULTIPLIER_FIXED,
            .max_multi = MACHINE_MULTIPLIER_FIXED
        },
        .bus_flags = MACHINE_PS2_PCI,
        .flags = MACHINE_IDE_DUAL | MACHINE_APM,
        .ram = {
            .min = 8192,
            .max = 131072,
            .step = 8192
        },
        .nvrmask = 127,
        .kbc_device = NULL,
        .kbc_p1 = 0xff,
        .gpio = 0xffffffff,
        .gpio_acpi = 0xffffffff,
        .device = NULL,
        .fdc_device = NULL,
        .sio_device = NULL,
        .vid_device = NULL,
        .snd_device = NULL,
        .net_device = NULL
    },
    /* This has an AMIKey-2, which is an updated version of type 'H'. */
    {
        .name = "[SiS 501] ASUS PCI/I-P5SP4",
        .internal_name = "p5sp4",
        .type = MACHINE_TYPE_SOCKET4,
        .chipset = MACHINE_CHIPSET_SIS_501,
        .init = machine_at_p5sp4_init,
        .p1_handler = NULL,
        .gpio_handler = NULL,
        .available_flag = MACHINE_AVAILABLE,
        .gpio_acpi_handler = NULL,
        .cpu = {
            .package = CPU_PKG_SOCKET4,
            .block = CPU_BLOCK_NONE,
            .min_bus = 60000000,
            .max_bus = 66666667,
            .min_voltage = 5000,
            .max_voltage = 5000,
            .min_multi = MACHINE_MULTIPLIER_FIXED,
            .max_multi = MACHINE_MULTIPLIER_FIXED
        },
        .bus_flags = MACHINE_PS2_PCI,
        .flags = MACHINE_IDE_DUAL | MACHINE_APM,
        .ram = {
            .min = 8192,
            .max = 131072,
            .step = 8192
        },
        .nvrmask = 127,
        .kbc_device = NULL,
        .kbc_p1 = 0xff,
        .gpio = 0xffffffff,
        .gpio_acpi = 0xffffffff,
        .device = NULL,
        .fdc_device = NULL,
        .sio_device = NULL,
        .vid_device = NULL,
        .snd_device = NULL,
        .net_device = NULL
    },
    /* Socket 5 machines */
    /* 430NX */
    /* This has the Phoenix MultiKey KBC firmware.
       This is basically an Intel Premiere/PCI II with a fancier POST screen. */
    {
        .name = "[i430NX] AMBRA DP90 PCI",
        .internal_name = "ambradp90",
        .type = MACHINE_TYPE_SOCKET5,
        .chipset = MACHINE_CHIPSET_INTEL_430NX,
        .init = machine_at_ambradp90_init,
        .p1_handler = NULL,
        .gpio_handler = NULL,
        .available_flag = MACHINE_AVAILABLE,
        .gpio_acpi_handler = NULL,
        .cpu = {
            .package = CPU_PKG_SOCKET5_7,
            .block = CPU_BLOCK_NONE,
            .min_bus = 50000000,
            .max_bus = 66666667,
            .min_voltage = 3380,
            .max_voltage = 3520,
            .min_multi = 1.5,
            .max_multi = 1.5
        },
        .bus_flags = MACHINE_PS2_PCI,
        .flags = MACHINE_IDE_DUAL | MACHINE_APM,
        .ram = {
            .min = 2048,
            .max = 131072,
            .step = 2048
        },
        .nvrmask = 127,
        .kbc_device = NULL,
        .kbc_p1 = 0xff,
        .gpio = 0xffffffff,
        .gpio_acpi = 0xffffffff,
        .device = NULL,
        .fdc_device = NULL,
        .sio_device = NULL,
        .vid_device = NULL,
        .snd_device = NULL,
        .net_device = NULL
    },
    /* Same as Intel Premiere PCI/II, but with a Dell OEM BIOS */
    {
        .name = "[i430NX] Dell Dimension XPS Pxxx",
        .internal_name = "dellplato",
        .type = MACHINE_TYPE_SOCKET5,
        .chipset = MACHINE_CHIPSET_INTEL_430NX,
        .init = machine_at_dellplato_init,
        .p1_handler = NULL,
        .gpio_handler = NULL,
        .available_flag = MACHINE_AVAILABLE,
        .gpio_acpi_handler = NULL,
        .cpu = {
            .package = CPU_PKG_SOCKET5_7,
            .block = CPU_BLOCK_NONE,
            .min_bus = 50000000,
            .max_bus = 66666667,
            .min_voltage = 3520,
            .max_voltage = 3520,
            .min_multi = 1.5,
            .max_multi = 1.5
        },
        .bus_flags = MACHINE_PS2_PCI,
        .flags = MACHINE_IDE_DUAL | MACHINE_APM,
        .ram = {
            .min = 2048,
            .max = 131072,
            .step = 2048
        },
        .nvrmask = 127,
        .kbc_device = NULL,
        .kbc_p1 = 0xff,
        .gpio = 0xffffffff,
        .gpio_acpi = 0xffffffff,
        .device = NULL,
        .fdc_device = NULL,
        .sio_device = NULL,
        .vid_device = NULL,
        .snd_device = NULL,
        .net_device = NULL
    },
    /* Has AMI 'H' KBC firmware. */
    {
        .name = "[i430NX] ASUS PCI/I-P54NP4",
        .internal_name = "p54np4",
        .type = MACHINE_TYPE_SOCKET5,
        .chipset = MACHINE_CHIPSET_INTEL_430NX,
        .init = machine_at_p54np4_init,
        .p1_handler = NULL,
        .gpio_handler = NULL,
        .available_flag = MACHINE_AVAILABLE,
        .gpio_acpi_handler = NULL,
        .cpu = {
            .package = CPU_PKG_SOCKET5_7,
            .block = CPU_BLOCK_NONE,
            .min_bus = 60000000,
            .max_bus = 66666667,
            .min_voltage = 3520,
            .max_voltage = 3520,
            .min_multi = 1.5,
            .max_multi = 1.5
        },
        .bus_flags = MACHINE_PS2_PCI,
        .flags = MACHINE_IDE | MACHINE_SCSI | MACHINE_APM,
        .ram = {
            .min = 2048,
            .max = 524288,
            .step = 2048
        },
        .nvrmask = 127,
        .kbc_device = NULL,
        .kbc_p1 = 0xff,
        .gpio = 0xffffffff,
        .gpio_acpi = 0xffffffff,
        .device = NULL,
        .fdc_device = NULL,
        .sio_device = NULL,
        .vid_device = NULL,
        .snd_device = NULL,
        .net_device = NULL
    },
    /* Has AMI 'H' KBC firmware. */
    {
        .name = "[i430NX] Gigabyte GA-586IP",
        .internal_name = "586ip",
        .type = MACHINE_TYPE_SOCKET5,
        .chipset = MACHINE_CHIPSET_INTEL_430NX,
        .init = machine_at_586ip_init,
        .p1_handler = NULL,
        .gpio_handler = NULL,
        .available_flag = MACHINE_AVAILABLE,
        .gpio_acpi_handler = NULL,
        .cpu = {
            .package = CPU_PKG_SOCKET5_7,
            .block = CPU_BLOCK_NONE,
            .min_bus = 60000000,
            .max_bus = 66666667,
            .min_voltage = 3520,
            .max_voltage = 3520,
            .min_multi = 1.5,
            .max_multi = 1.5
        },
        .bus_flags = MACHINE_PCI,
        .flags = MACHINE_APM,
        .ram = {
            .min = 2048,
            .max = 262144,
            .step = 2048
        },
        .nvrmask = 127,
        .kbc_device = NULL,
        .kbc_p1 = 0xff,
        .gpio = 0xffffffff,
        .gpio_acpi = 0xffffffff,
        .device = NULL,
        .fdc_device = NULL,
        .sio_device = NULL,
        .vid_device = NULL,
        .snd_device = NULL,
        .net_device = NULL
    },
    /* This has the Phoenix MultiKey KBC firmware. */
    {
        .name = "[i430NX] Intel Premiere/PCI II",
        .internal_name = "plato",
        .type = MACHINE_TYPE_SOCKET5,
        .chipset = MACHINE_CHIPSET_INTEL_430NX,
        .init = machine_at_plato_init,
        .p1_handler = NULL,
        .gpio_handler = NULL,
        .available_flag = MACHINE_AVAILABLE,
        .gpio_acpi_handler = NULL,
        .cpu = {
            .package = CPU_PKG_SOCKET5_7,
            .block = CPU_BLOCK_NONE,
            .min_bus = 50000000,
            .max_bus = 66666667,
            .min_voltage = 3520,
            .max_voltage = 3520,
            .min_multi = 1.5,
            .max_multi = 1.5
        },
        .bus_flags = MACHINE_PS2_PCI,
        .flags = MACHINE_IDE_DUAL | MACHINE_APM,
        .ram = {
            .min = 2048,
            .max = 131072,
            .step = 2048
        },
        .nvrmask = 127,
        .kbc_device = NULL,
        .kbc_p1 = 0xff,
        .gpio = 0xffffffff,
        .gpio_acpi = 0xffffffff,
        .device = NULL,
        .fdc_device = NULL,
        .sio_device = NULL,
        .vid_device = NULL,
        .snd_device = NULL,
        .net_device = NULL
    },
    /* Has AMI MegaKey KBC firmware. */
    {
        .name = "[i430NX] Teknor TEK-932",
        .internal_name = "tek932",
        .type = MACHINE_TYPE_SOCKET5,
        .chipset = MACHINE_CHIPSET_INTEL_430NX,
        .init = machine_at_tek932_init,
        .p1_handler = NULL,
        .gpio_handler = NULL,
        .available_flag = MACHINE_AVAILABLE,
        .gpio_acpi_handler = NULL,
        .cpu = {
            .package = CPU_PKG_SOCKET5_7,
            .block = CPU_BLOCK_NONE,
            .min_bus = 60000000,
            .max_bus = 66666667,
            .min_voltage = 3520,
            .max_voltage = 3520,
            .min_multi = 1.5,
            .max_multi = 1.5
        },
        .bus_flags = MACHINE_PCI,
        .flags = MACHINE_IDE | MACHINE_APM,
        .ram = {
            .min = 2048,
            .max = 262144,
            .step = 2048
        },
        .nvrmask = 127,
        .kbc_device = NULL,
        .kbc_p1 = 0xff,
        .gpio = 0xffffffff,
        .gpio_acpi = 0xffffffff,
        .device = NULL,
        .fdc_device = NULL,
        .sio_device = NULL,
        .vid_device = NULL,
        .snd_device = NULL,
        .net_device = NULL
    },

    /* 430FX */
    /* Uses an ACER/NEC 90M002A (UPD82C42C, 8042 clone) with unknown firmware (V5.0). */
    {
        .name = "[i430FX] Acer V30",
        .internal_name = "acerv30",
        .type = MACHINE_TYPE_SOCKET5,
        .chipset = MACHINE_CHIPSET_INTEL_430FX,
        .init = machine_at_acerv30_init,
        .p1_handler = NULL,
        .gpio_handler = NULL,
        .available_flag = MACHINE_AVAILABLE,
        .gpio_acpi_handler = NULL,
        .cpu = {
            .package = CPU_PKG_SOCKET5_7,
            .block = CPU_BLOCK_NONE,
            .min_bus = 50000000,
            .max_bus = 66666667,
            .min_voltage = 3380,
            .max_voltage = 3520,
            .min_multi = 1.5,
            .max_multi = 2.0
        },
        .bus_flags = MACHINE_PS2_PCI,
        .flags = MACHINE_IDE_DUAL | MACHINE_APM,
        .ram = {
            .min = 8192,
            .max = 131072,
            .step = 8192
        },
        .nvrmask = 127,
        .kbc_device = NULL,
        .kbc_p1 = 0xff,
        .gpio = 0xffffffff,
        .gpio_acpi = 0xffffffff,
        .device = NULL,
        .fdc_device = NULL,
        .sio_device = NULL,
        .vid_device = NULL,
        .snd_device = NULL,
        .net_device = NULL
    },
    /* Has AMIKey F KBC firmware. */
    {
        .name = "[i430FX] AMI Apollo",
        .internal_name = "apollo",
        .type = MACHINE_TYPE_SOCKET5,
        .chipset = MACHINE_CHIPSET_INTEL_430FX,
        .init = machine_at_apollo_init,
        .p1_handler = NULL,
        .gpio_handler = NULL,
        .available_flag = MACHINE_AVAILABLE,
        .gpio_acpi_handler = NULL,
        .cpu = {
            .package = CPU_PKG_SOCKET5_7,
            .block = CPU_BLOCK_NONE,
            .min_bus = 50000000,
            .max_bus = 66666667,
            .min_voltage = 3380,
            .max_voltage = 3520,
            .min_multi = 1.5,
            .max_multi = 2.0
        },
        .bus_flags = MACHINE_PS2_PCI,
        .flags = MACHINE_IDE_DUAL | MACHINE_APM,
        .ram = {
            .min = 8192,
            .max = 131072,
            .step = 8192
        },
        .nvrmask = 127,
        .kbc_device = NULL,
        .kbc_p1 = 0xff,
        .gpio = 0xffffffff,
        .gpio_acpi = 0xffffffff,
        .device = NULL,
        .fdc_device = NULL,
        .sio_device = NULL,
        .vid_device = NULL,
        .snd_device = NULL,
        .net_device = NULL
    },
    /* KBC On-Chip the VT82C406MV. */
    {
        .name = "[i430FX] FIC PT-2000",
        .internal_name = "pt2000",
        .type = MACHINE_TYPE_SOCKET5,
        .chipset = MACHINE_CHIPSET_INTEL_430FX,
        .init = machine_at_pt2000_init,
        .p1_handler = NULL,
        .gpio_handler = NULL,
        .available_flag = MACHINE_AVAILABLE,
        .gpio_acpi_handler = NULL,
        .cpu = {
            .package = CPU_PKG_SOCKET5_7,
            .block = CPU_BLOCK_NONE,
            .min_bus = 50000000,
            .max_bus = 66666667,
            .min_voltage = 3380,
            .max_voltage = 3520,
            .min_multi = 1.5,
            .max_multi = 2.0
        },
        .bus_flags = MACHINE_PS2_PCI,
        .flags = MACHINE_IDE_DUAL | MACHINE_APM,
        .ram = {
            .min = 8192,
            .max = 131072,
            .step = 8192
        },
        .nvrmask = 127,
        .kbc_device = NULL,
        .kbc_p1 = 0xff,
        .gpio = 0xffffffff,
        .gpio_acpi = 0xffffffff,
        .device = NULL,
        .fdc_device = NULL,
        .sio_device = NULL,
        .vid_device = NULL,
        .snd_device = NULL,
        .net_device = NULL
    },
    /* According to tests from real hardware: This has AMI MegaKey KBC firmware on the
       PC87306 Super I/O chip, command 0xA1 returns '5'.
       Command 0xA0 copyright string: (C)1994 AMI . */
    {
        .name = "[i430FX] Intel Advanced/ZP",
        .internal_name = "zappa",
        .type = MACHINE_TYPE_SOCKET5,
        .chipset = MACHINE_CHIPSET_INTEL_430FX,
        .init = machine_at_zappa_init,
        .p1_handler = NULL,
        .gpio_handler = NULL,
        .available_flag = MACHINE_AVAILABLE,
        .gpio_acpi_handler = NULL,
        .cpu = {
            .package = CPU_PKG_SOCKET5_7,
            .block = CPU_BLOCK_NONE,
            .min_bus = 50000000,
            .max_bus = 66666667,
            .min_voltage = 3380,
            .max_voltage = 3520,
            .min_multi = 1.5,
            .max_multi = 2.0
        },
        .bus_flags = MACHINE_PS2_PCI,
        .flags = MACHINE_IDE_DUAL | MACHINE_APM,
        .ram = {
            .min = 8192,
            .max = 131072,
            .step = 8192
        },
        .nvrmask = 255,
        .kbc_device = NULL,
        .kbc_p1 = 0xff,
        .gpio = 0xffffffff,
        .gpio_acpi = 0xffffffff,
        .device = NULL,
        .fdc_device = NULL,
        .sio_device = NULL,
        .vid_device = NULL,
        .snd_device = NULL,
        .net_device = NULL
    },
    /* The BIOS sends KBC command B3 which indicates an AMI (or VIA VT82C42N) KBC. */
    {
        .name = "[i430FX] NEC PowerMate V",
        .internal_name = "powermatev",
        .type = MACHINE_TYPE_SOCKET5,
        .chipset = MACHINE_CHIPSET_INTEL_430FX,
        .init = machine_at_powermatev_init,
        .p1_handler = NULL,
        .gpio_handler = NULL,
        .available_flag = MACHINE_AVAILABLE,
        .gpio_acpi_handler = NULL,
        .cpu = {
            .package = CPU_PKG_SOCKET5_7,
            .block = CPU_BLOCK_NONE,
            .min_bus = 50000000,
            .max_bus = 66666667,
            .min_voltage = 3380,
            .max_voltage = 3520,
            .min_multi = 1.5,
            .max_multi = 2.0
        },
        .bus_flags = MACHINE_PS2_PCI,
        .flags = MACHINE_IDE_DUAL | MACHINE_APM,
        .ram = {
            .min = 8192,
            .max = 131072,
            .step = 8192
        },
        .nvrmask = 127,
        .kbc_device = NULL,
        .kbc_p1 = 0xff,
        .gpio = 0xffffffff,
        .gpio_acpi = 0xffffffff,
        .device = NULL,
        .fdc_device = NULL,
        .sio_device = NULL,
        .vid_device = NULL,
        .snd_device = NULL,
        .net_device = NULL
    },
    /* Has AMIKey Z(!) KBC firmware. */
    {
        .name = "[i430FX] TriGem Hawk",
        .internal_name = "hawk",
        .type = MACHINE_TYPE_SOCKET5,
        .chipset = MACHINE_CHIPSET_INTEL_430FX,
        .init = machine_at_hawk_init,
        .p1_handler = NULL,
        .gpio_handler = NULL,
        .available_flag = MACHINE_AVAILABLE,
        .gpio_acpi_handler = NULL,
        .cpu = {
            .package = CPU_PKG_SOCKET5_7,
            .block = CPU_BLOCK_NONE,
            .min_bus = 50000000,
            .max_bus = 66666667,
            .min_voltage = 3380,
            .max_voltage = 3520,
            .min_multi = 1.5,
            .max_multi = 2.0
        },
        .bus_flags = MACHINE_PS2_PCI,
        .flags = MACHINE_IDE_DUAL | MACHINE_APM,
        .ram = {
            .min = 8192,
            .max = 131072,
            .step = 8192
        },
        .nvrmask = 127,
        .kbc_device = NULL,
        .kbc_p1 = 0xff,
        .gpio = 0xffffffff,
        .gpio_acpi = 0xffffffff,
        .device = NULL,
        .fdc_device = NULL,
        .sio_device = NULL,
        .vid_device = NULL,
        .snd_device = NULL,
        .net_device = NULL
    },

    /* OPTi 596/597 */
    /* This uses an AMI KBC firmware in PS/2 mode (it sends command A5 with the
       PS/2 "Load Security" meaning), most likely MegaKey as it sends command AF
       (Set Extended Controller RAM) just like the later Intel AMI BIOS'es. */
    {
        .name = "[OPTi 597] TMC PAT54PV",
        .internal_name = "pat54pv",
        .type = MACHINE_TYPE_SOCKET5,
        .chipset = MACHINE_CHIPSET_OPTI_547_597,
        .init = machine_at_pat54pv_init,
        .p1_handler = NULL,
        .gpio_handler = NULL,
        .available_flag = MACHINE_AVAILABLE,
        .gpio_acpi_handler = NULL,
        .cpu = {
            .package = CPU_PKG_SOCKET5_7,
            .block = CPU_BLOCK(CPU_K5, CPU_5K86),
            .min_bus = 50000000,
            .max_bus = 66666667,
            .min_voltage = 3520,
            .max_voltage = 3520,
            .min_multi = 1.5,
            .max_multi = 1.5
        },
        .bus_flags = MACHINE_VLB,
        .flags = MACHINE_APM,
        .ram = {
            .min = 2048,
            .max = 65536,
            .step = 2048
        },
        .nvrmask = 127,
        .kbc_device = NULL,
        .kbc_p1 = 0xff,
        .gpio = 0xffffffff,
        .gpio_acpi = 0xffffffff,
        .device = NULL,
        .fdc_device = NULL,
        .sio_device = NULL,
        .vid_device = NULL,
        .snd_device = NULL,
        .net_device = NULL
    },

    /* OPTi 596/597/822 */
    {
        .name = "[OPTi 597] NCS Elegance Pentium 90",
        .internal_name = "ncselp90",
        .type = MACHINE_TYPE_SOCKET5,
        .chipset = MACHINE_CHIPSET_OPTI_547_597,
        .init = machine_at_ncselp90_init,
        .p1_handler = NULL,
        .gpio_handler = NULL,
        .available_flag = MACHINE_AVAILABLE,
        .gpio_acpi_handler = NULL,
        .cpu = {
            .package = CPU_PKG_SOCKET5_7,
            .block = CPU_BLOCK_NONE,
            .min_bus = 50000000,
            .max_bus = 66666667,
            .min_voltage = 3520,
            .max_voltage = 3520,
            .min_multi = 1.5,
            .max_multi = 2.0
        },
        .bus_flags = MACHINE_PS2_PCIV,
        .flags = MACHINE_APM | MACHINE_IDE_DUAL | MACHINE_SUPER_IO,
        .ram = {
            .min = 8192,
            .max = 131072,
            .step = 8192
        },
        .nvrmask = 127,
        .kbc_device = NULL,
        .kbc_p1 = 0xff,
        .gpio = 0xffffffff,
        .gpio_acpi = 0xffffffff,
        .device = NULL,
        .fdc_device = NULL,
        .sio_device = NULL,
        .vid_device = NULL,
        .snd_device = NULL,
        .net_device = NULL
    },
    {
        .name = "[OPTi 597] Shuttle HOT-543",
        .internal_name = "hot543",
        .type = MACHINE_TYPE_SOCKET5,
        .chipset = MACHINE_CHIPSET_OPTI_547_597,
        .init = machine_at_hot543_init,
        .p1_handler = NULL,
        .gpio_handler = NULL,
        .available_flag = MACHINE_AVAILABLE,
        .gpio_acpi_handler = NULL,
        .cpu = {
            .package = CPU_PKG_SOCKET5_7,
            .block = CPU_BLOCK_NONE,
            .min_bus = 50000000,
            .max_bus = 66666667,
            .min_voltage = 3520,
            .max_voltage = 3520,
            .min_multi = 1.5,
            .max_multi = 2.0
        },
        .bus_flags = MACHINE_PCIV,
        .flags = MACHINE_APM,
        .ram = {
            .min = 8192,
            .max = 131072,
            .step = 8192
        },
        .nvrmask = 127,
        .kbc_device = NULL,
        .kbc_p1 = 0xff,
        .gpio = 0xffffffff,
        .gpio_acpi = 0xffffffff,
        .device = NULL,
        .fdc_device = NULL,
        .sio_device = NULL,
        .vid_device = NULL,
        .snd_device = NULL,
        .net_device = NULL
    },

    /* SiS 85C50x */
    /* This has an AMIKey-2, which is an updated version of type 'H'. */
    {
        .name = "[SiS 501] ASUS PCI/I-P54SP4",
        .internal_name = "p54sp4",
        .type = MACHINE_TYPE_SOCKET5,
        .chipset = MACHINE_CHIPSET_SIS_501,
        .init = machine_at_p54sp4_init,
        .p1_handler = NULL,
        .gpio_handler = NULL,
        .available_flag = MACHINE_AVAILABLE,
        .gpio_acpi_handler = NULL,
        .cpu = {
            .package = CPU_PKG_SOCKET5_7,
            .block = CPU_BLOCK(CPU_K5, CPU_5K86),
            .min_bus = 40000000,
            .max_bus = 66666667,
            .min_voltage = 3380,
            .max_voltage = 3520,
            .min_multi = 1.5,
            .max_multi = 1.5
        },
        .bus_flags = MACHINE_PS2_PCI,
        .flags = MACHINE_IDE_DUAL | MACHINE_APM,
        .ram = {
            .min = 8192,
            .max = 131072,
            .step = 8192
        },
        .nvrmask = 127,
        .kbc_device = NULL,
        .kbc_p1 = 0xff,
        .gpio = 0xffffffff,
        .gpio_acpi = 0xffffffff,
        .device = NULL,
        .fdc_device = NULL,
        .sio_device = NULL,
        .vid_device = NULL,
        .snd_device = NULL,
        .net_device = NULL
    },
    /* This has an AMIKey-2, which is an updated version of type 'H'. */
    {
        .name = "[SiS 501] BCM SQ-588",
        .internal_name = "sq588",
        .type = MACHINE_TYPE_SOCKET5,
        .chipset = MACHINE_CHIPSET_SIS_501,
        .init = machine_at_sq588_init,
        .p1_handler = NULL,
        .gpio_handler = NULL,
        .available_flag = MACHINE_AVAILABLE,
        .gpio_acpi_handler = NULL,
        .cpu = {
            .package = CPU_PKG_SOCKET5_7,
            .block = CPU_BLOCK(CPU_PENTIUMMMX),
            .min_bus = 50000000,
            .max_bus = 66666667,
            .min_voltage = 3520,
            .max_voltage = 3520,
            .min_multi = 1.5,
            .max_multi = 1.5
        },
        .bus_flags = MACHINE_PS2_PCI,
        .flags = MACHINE_IDE_DUAL | MACHINE_APM,
        .ram = {
            .min = 8192,
            .max = 131072,
            .step = 8192
        },
        .nvrmask = 127,
        .kbc_device = NULL,
        .kbc_p1 = 0xff,
        .gpio = 0xffffffff,
        .gpio_acpi = 0xffffffff,
        .device = NULL,
        .fdc_device = NULL,
        .sio_device = NULL,
        .vid_device = NULL,
        .snd_device = NULL,
        .net_device = NULL
    },
    /* This machine has a Winbond W83C842 KBC */
    {
        .name = "[SiS 501] Gemlight GMB-P54SPS",
        .internal_name = "p54sps",
        .type = MACHINE_TYPE_SOCKET5,
        .chipset = MACHINE_CHIPSET_SIS_501,
        .init = machine_at_p54sps_init,
        .p1_handler = NULL,
        .gpio_handler = NULL,
        .available_flag = MACHINE_AVAILABLE,
        .gpio_acpi_handler = NULL,
        .cpu = {
            .package = CPU_PKG_SOCKET5_7,
            .block = CPU_BLOCK(CPU_PENTIUMMMX),
            .min_bus = 50000000,
            .max_bus = 66666667,
            .min_voltage = 3520,
            .max_voltage = 3520,
            .min_multi = 1.5,
            .max_multi = 1.5
        },
        .bus_flags = MACHINE_PCI,
        .flags = MACHINE_IDE_DUAL | MACHINE_APM,
        .ram = {
            .min = 8192,
            .max = 131072,
            .step = 8192
        },
        .nvrmask = 127,
        .kbc_device = &keyboard_at_ami_device,
        .kbc_p1 = 0xff,
        .gpio = 0xffffffff,
        .gpio_acpi = 0xffffffff,
        .device = NULL,
        .fdc_device = NULL,
        .sio_device = NULL,
        .vid_device = NULL,
        .snd_device = NULL,
        .net_device = NULL
    },
    /* This has an AMIKey-2, which is an updated version of type 'H'. */
    {
        .name = "[SiS 5501] MSI MS-5109",
        .internal_name = "ms5109",
        .type = MACHINE_TYPE_SOCKET5,
        .chipset = MACHINE_CHIPSET_SIS_5501,
        .init = machine_at_ms5109_init,
        .p1_handler = NULL,
        .gpio_handler = NULL,
        .available_flag = MACHINE_AVAILABLE,
        .gpio_acpi_handler = NULL,
        .cpu = {
            .package = CPU_PKG_SOCKET5_7,
            .block = CPU_BLOCK(CPU_PENTIUMMMX),
            .min_bus = 50000000,
            .max_bus = 66666667,
            .min_voltage = 3520,
            .max_voltage = 3520,
            .min_multi = 1.5,
            .max_multi = 1.5
        },
        .bus_flags = MACHINE_PS2_PCI,
        .flags = MACHINE_IDE_DUAL | MACHINE_APM,
        .ram = {
            .min = 8192,
            .max = 131072,
            .step = 8192
        },
        .nvrmask = 127,
        .kbc_device = NULL,
        .kbc_p1 = 0xff,
        .gpio = 0xffffffff,
        .gpio_acpi = 0xffffffff,
        .device = NULL,
        .fdc_device = NULL,
        .sio_device = NULL,
        .vid_device = NULL,
        .snd_device = NULL,
        .net_device = NULL
    },
    /* Has AMIKey Z(!) KBC firmware. */
    {
        .name = "[SiS 5501] TriGem Torino",
        .internal_name = "torino",
        .type = MACHINE_TYPE_SOCKET5,
        .chipset = MACHINE_CHIPSET_SIS_5501,
        .init = machine_at_torino_init,
        .p1_handler = NULL,
        .gpio_handler = NULL,
        .available_flag = MACHINE_AVAILABLE,
        .gpio_acpi_handler = NULL,
        .cpu = {
            .package = CPU_PKG_SOCKET5_7,
            .block = CPU_BLOCK(CPU_PENTIUMMMX),
            .min_bus = 50000000,
            .max_bus = 66666667,
            .min_voltage = 3520,
            .max_voltage = 3520,
            .min_multi = 1.5,
            .max_multi = 1.5
        },
        .bus_flags = MACHINE_PS2_PCI,
        .flags = MACHINE_IDE_DUAL | MACHINE_VIDEO | MACHINE_APM,
        .ram = {
            .min = 8192,
            .max = 131072,
            .step = 8192
        },
        .nvrmask = 127,
        .kbc_device = NULL,
        .kbc_p1 = 0xff,
        .gpio = 0xffffffff,
        .gpio_acpi = 0xffffffff,
        .device = NULL,
        .fdc_device = NULL,
        .sio_device = NULL,
        .vid_device = &tgui9660_onboard_pci_device,
        .snd_device = NULL,
        .net_device = NULL
    },

    /* UMC 889x */
    /* This has an AMIKey-2, which is an updated version of type 'H'. */
    {
        .name = "[UMC 889x] Shuttle HOT-539",
        .internal_name = "hot539",
        .type = MACHINE_TYPE_SOCKET5,
        .chipset = MACHINE_CHIPSET_UMC_UM8890BF,
        .init = machine_at_hot539_init,
        .p1_handler = NULL,
        .gpio_handler = NULL,
        .available_flag = MACHINE_AVAILABLE,
        .gpio_acpi_handler = NULL,
        .cpu = {
            .package = CPU_PKG_SOCKET5_7,
            .block = CPU_BLOCK(CPU_K5, CPU_5K86),
            .min_bus = 40000000,
            .max_bus = 66666667,
            .min_voltage = 3380,
            .max_voltage = 3600,
            .min_multi = 1.5,
            .max_multi = 2.0
        },
        .bus_flags = MACHINE_PS2_PCI,
        .flags = MACHINE_IDE_DUAL | MACHINE_APM,
        .ram = {
            .min = 8192,
            .max = 262144,
            .step = 8192
        },
        .nvrmask = 127,
        .kbc_device = NULL,
        .kbc_p1 = 0xff,
        .gpio = 0xffffffff,
        .gpio_acpi = 0xffffffff,
        .device = NULL,
        .fdc_device = NULL,
        .sio_device = NULL,
        .vid_device = NULL,
        .snd_device = NULL,
        .net_device = NULL
    },

    /* Socket 7 (Single Voltage) machines */
    /* 430FX */
    /* This has an AMIKey-2, which is an updated version of type 'H'.
       This also seems to be revision 2.1 with the FDC37C665 SIO. */
    {
        .name = "[i430FX] ASUS P/I-P55TP4XE",
        .internal_name = "p54tp4xe",
        .type = MACHINE_TYPE_SOCKET7_3V,
        .chipset = MACHINE_CHIPSET_INTEL_430FX,
        .init = machine_at_p54tp4xe_init,
        .p1_handler = NULL,
        .gpio_handler = NULL,
        .available_flag = MACHINE_AVAILABLE,
        .gpio_acpi_handler = NULL,
        .cpu = {
            .package = CPU_PKG_SOCKET5_7,
            .block = CPU_BLOCK_NONE,
            .min_bus = 50000000,
            .max_bus = 66666667,
            .min_voltage = 3380,
            .max_voltage = 3600,
            .min_multi = 1.5,
            .max_multi = 3.0
        },
        .bus_flags = MACHINE_PS2_PCI,
        .flags = MACHINE_IDE_DUAL | MACHINE_APM,
        .ram = {
            .min = 8192,
            .max = 131072,
            .step = 8192
        },
        .nvrmask = 127,
        .kbc_device = NULL,
        .kbc_p1 = 0xff,
        .gpio = 0xffffffff,
        .gpio_acpi = 0xffffffff,
        .device = NULL,
        .fdc_device = NULL,
        .sio_device = NULL,
        .vid_device = NULL,
        .snd_device = NULL,
        .net_device = NULL
    },
    /* This has an AMIKey-2, which is an updated version of type 'H'. */
    {
        .name = "[i430FX] ASUS P/I-P55TP4XE (MR BIOS)",
        .internal_name = "p54tp4xe_mr",
        .type = MACHINE_TYPE_SOCKET7_3V,
        .chipset = MACHINE_CHIPSET_INTEL_430FX,
        .init = machine_at_p54tp4xe_mr_init,
        .p1_handler = NULL,
        .gpio_handler = NULL,
        .available_flag = MACHINE_AVAILABLE,
        .gpio_acpi_handler = NULL,
        .cpu = {
            .package = CPU_PKG_SOCKET5_7,
            .block = CPU_BLOCK_NONE,
            .min_bus = 50000000,
            .max_bus = 66666667,
            .min_voltage = 3380,
            .max_voltage = 3600,
            .min_multi = 1.5,
            .max_multi = 3.0
        },
        .bus_flags = MACHINE_PS2_PCI,
        .flags = MACHINE_IDE_DUAL | MACHINE_APM,
        .ram = {
            .min = 8192,
            .max = 131072,
            .step = 8192
        },
        .nvrmask = 127,
        .kbc_device = NULL,
        .kbc_p1 = 0xff,
        .gpio = 0xffffffff,
        .gpio_acpi = 0xffffffff,
        .device = NULL,
        .fdc_device = NULL,
        .sio_device = NULL,
        .vid_device = NULL,
        .snd_device = NULL,
        .net_device = NULL
    },
    /* Has AMIKey H KBC firmware. The KBC itself seems to differ between an AMIKEY-2 and a Winbond W83C42. */
    {
        .name = "[i430FX] DataExpert EXP8551",
        .internal_name = "exp8551",
        .type = MACHINE_TYPE_SOCKET7_3V,
        .chipset = MACHINE_CHIPSET_INTEL_430FX,
        .init = machine_at_exp8551_init,
        .p1_handler = NULL,
        .gpio_handler = NULL,
        .available_flag = MACHINE_AVAILABLE,
        .gpio_acpi_handler = NULL,
        .cpu = {
            .package = CPU_PKG_SOCKET5_7,
            .block = CPU_BLOCK_NONE,
            .min_bus = 50000000,
            .max_bus = 66666667,
            .min_voltage = 3380,
            .max_voltage = 3520,
            .min_multi = 1.5,
            .max_multi = 3.0
        },
        .bus_flags = MACHINE_PS2_PCI,
        .flags = MACHINE_IDE_DUAL | MACHINE_APM,
        .ram = {
            .min = 8192,
            .max = 131072,
            .step = 8192
        },
        .nvrmask = 127,
        .kbc_device = NULL,
        .kbc_p1 = 0xff,
        .gpio = 0xffffffff,
        .gpio_acpi = 0xffffffff,
        .device = NULL,
        .fdc_device = NULL,
        .sio_device = NULL,
        .vid_device = NULL,
        .snd_device = NULL,
        .net_device = NULL
    },
    /* According to tests from real hardware: This has AMI MegaKey KBC firmware on the
       PC87306 Super I/O chip, command 0xA1 returns '5'.
       Command 0xA0 copyright string: (C)1994 AMI . */
    {
        .name = "[i430FX] Gateway 2000 Thor",
        .internal_name = "gw2katx",
        .type = MACHINE_TYPE_SOCKET7_3V,
        .chipset = MACHINE_CHIPSET_INTEL_430FX,
        .init = machine_at_gw2katx_init,
        .p1_handler = NULL,
        .gpio_handler = NULL,
        .available_flag = MACHINE_AVAILABLE,
        .gpio_acpi_handler = NULL,
        .cpu = {
            .package = CPU_PKG_SOCKET5_7,
            .block = CPU_BLOCK_NONE,
            .min_bus = 50000000,
            .max_bus = 66666667,
            .min_voltage = 3380,
            .max_voltage = 3520,
            .min_multi = 1.5,
            .max_multi = 3.0
        },
        .bus_flags = MACHINE_PS2_PCI,
        .flags = MACHINE_IDE_DUAL | MACHINE_APM | MACHINE_GAMEPORT,
        .ram = {
            .min = 8192,
            .max = 131072,
            .step = 8192
        },
        .nvrmask = 255,
        .kbc_device = NULL,
        .kbc_p1 = 0xff,
        .gpio = 0xffffffff,
        .gpio_acpi = 0xffffffff,
        .device = NULL,
        .fdc_device = NULL,
        .sio_device = NULL,
        .vid_device = NULL,
        .snd_device = NULL,
        .net_device = NULL
    },
    /* Has a SM(S)C FDC37C932 Super I/O chip with on-chip KBC with AMI
       MegaKey (revision '5') KBC firmware. */
    {
        .name = "[i430FX] HP Vectra VL 5 Series 4",
        .internal_name = "vectra54",
        .type = MACHINE_TYPE_SOCKET7_3V,
        .chipset = MACHINE_CHIPSET_INTEL_430FX,
        .init = machine_at_vectra54_init,
        .p1_handler = NULL,
        .gpio_handler = NULL,
        .available_flag = MACHINE_AVAILABLE,
        .gpio_acpi_handler = NULL,
        .cpu = {
            .package = CPU_PKG_SOCKET5_7,
            .block = CPU_BLOCK_NONE,
            .min_bus = 50000000,
            .max_bus = 66666667,
            .min_voltage = 3380,
            .max_voltage = 3520,
            .min_multi = 1.5,
            .max_multi = 2.0
        },
        .bus_flags = MACHINE_PS2_PCI | MACHINE_BUS_USB,
        .flags = MACHINE_IDE_DUAL | MACHINE_VIDEO | MACHINE_APM | MACHINE_ACPI | MACHINE_USB,
        .ram = {
            .min = 8192,
            .max = 131072,
            .step = 8192
        },
        .nvrmask = 511,
        .kbc_device = NULL,
        .kbc_p1 = 0xff,
        .gpio = 0xffffffff,
        .gpio_acpi = 0xffffffff,
        .device = NULL,
        .fdc_device = NULL,
        .sio_device = NULL,
        .vid_device = &s3_phoenix_trio64_onboard_pci_device,
        .snd_device = NULL,
        .net_device = NULL
    },
    /* According to tests from real hardware: This has AMI MegaKey KBC firmware on the
       PC87306 Super I/O chip, command 0xA1 returns '5'.
       Command 0xA0 copyright string: (C)1994 AMI . */
    {
        .name = "[i430FX] Intel Advanced/ATX",
        .internal_name = "thor",
        .type = MACHINE_TYPE_SOCKET7_3V,
        .chipset = MACHINE_CHIPSET_INTEL_430FX,
        .init = machine_at_thor_init,
        .p1_handler = NULL,
        .gpio_handler = NULL,
        .available_flag = MACHINE_AVAILABLE,
        .gpio_acpi_handler = NULL,
        .cpu = {
            .package = CPU_PKG_SOCKET5_7,
            .block = CPU_BLOCK_NONE,
            .min_bus = 50000000,
            .max_bus = 66666667,
            .min_voltage = 3380,
            .max_voltage = 3520,
            .min_multi = 1.5,
            .max_multi = 3.0
        },
        .bus_flags = MACHINE_PS2_PCI,
        .flags = MACHINE_IDE_DUAL | MACHINE_VIDEO | MACHINE_APM | MACHINE_GAMEPORT,
        .ram = {
            .min = 8192,
            .max = 131072,
            .step = 8192
        },
        .nvrmask = 255,
        .kbc_device = NULL,
        .kbc_p1 = 0xff,
        .gpio = 0xffffffff,
        .gpio_acpi = 0xffffffff,
        .device = NULL,
        .fdc_device = NULL,
        .sio_device = NULL,
        .vid_device = &s3_phoenix_trio64vplus_onboard_pci_device,
        .snd_device = NULL,
        .net_device = NULL
    },
    /* According to tests from real hardware: This has AMI MegaKey KBC firmware on the
       PC87306 Super I/O chip, command 0xA1 returns '5'.
       Command 0xA0 copyright string: (C)1994 AMI . */
    {
        .name = "[i430FX] Intel Advanced/ATX (MR BIOS)",
        .internal_name = "mrthor",
        .type = MACHINE_TYPE_SOCKET7_3V,
        .chipset = MACHINE_CHIPSET_INTEL_430FX,
        .init = machine_at_mrthor_init,
        .p1_handler = NULL,
        .gpio_handler = NULL,
        .available_flag = MACHINE_AVAILABLE,
        .gpio_acpi_handler = NULL,
        .cpu = {
            .package = CPU_PKG_SOCKET5_7,
            .block = CPU_BLOCK_NONE,
            .min_bus = 50000000,
            .max_bus = 66666667,
            .min_voltage = 3380,
            .max_voltage = 3520,
            .min_multi = 1.5,
            .max_multi = 3.0
        },
        .bus_flags = MACHINE_PS2_PCI,
        .flags = MACHINE_IDE_DUAL | MACHINE_APM | MACHINE_GAMEPORT,
        .ram = {
            .min = 8192,
            .max = 131072,
            .step = 8192
        },
        .nvrmask = 255,
        .kbc_device = NULL,
        .kbc_p1 = 0xff,
        .gpio = 0xffffffff,
        .gpio_acpi = 0xffffffff,
        .device = NULL,
        .fdc_device = NULL,
        .sio_device = NULL,
        .vid_device = NULL,
        .snd_device = NULL,
        .net_device = NULL
    },
    /* According to tests from real hardware: This has AMI MegaKey KBC firmware on the
       PC87306 Super I/O chip, command 0xA1 returns '5'.
       Command 0xA0 copyright string: (C)1994 AMI . */
    {
        .name = "[i430FX] Intel Advanced/EV",
        .internal_name = "endeavor",
        .type = MACHINE_TYPE_SOCKET7_3V,
        .chipset = MACHINE_CHIPSET_INTEL_430FX,
        .init = machine_at_endeavor_init,
        .p1_handler = NULL,
        .gpio_handler = machine_at_endeavor_gpio_handler,
        .available_flag = MACHINE_AVAILABLE,
        .gpio_acpi_handler = NULL,
        .cpu = {
            .package = CPU_PKG_SOCKET5_7,
            .block = CPU_BLOCK_NONE,
            .min_bus = 50000000,
            .max_bus = 66666667,
            .min_voltage = 3380,
            .max_voltage = 3520,
            .min_multi = 1.5,
            .max_multi = 3.0
        },
        .bus_flags = MACHINE_PS2_PCI,
        .flags = MACHINE_IDE_DUAL | MACHINE_VIDEO | MACHINE_SOUND | MACHINE_APM,
        .ram = {
            .min = 8192,
            .max = 131072,
            .step = 8192
        },
        .nvrmask = 255,
        .kbc_device = NULL,
        .kbc_p1 = 0xff,
        .gpio = 0xffffffff,
        .gpio_acpi = 0xffffffff,
        .device = NULL,
        .fdc_device = NULL,
        .sio_device = NULL,
        .vid_device = &s3_phoenix_trio64_onboard_pci_device,
        .snd_device = &sb_vibra16s_onboard_device,
        .net_device = NULL
    },
    /* This has an AMIKey-2, which is an updated version of type 'H'. */
    {
        .name = "[i430FX] MSI MS-5119",
        .internal_name = "ms5119",
        .type = MACHINE_TYPE_SOCKET7_3V,
        .chipset = MACHINE_CHIPSET_INTEL_430FX,
        .init = machine_at_ms5119_init,
        .p1_handler = NULL,
        .gpio_handler = NULL,
        .available_flag = MACHINE_AVAILABLE,
        .gpio_acpi_handler = NULL,
        .cpu = {
            .package = CPU_PKG_SOCKET5_7,
            .block = CPU_BLOCK_NONE,
            .min_bus = 50000000,
            .max_bus = 66666667,
            .min_voltage = 3380,
            .max_voltage = 3520,
            .min_multi = 1.5,
            .max_multi = 3.0
        },
        .bus_flags = MACHINE_PS2_PCI,
        .flags = MACHINE_IDE_DUAL | MACHINE_APM,
        .ram = {
            .min = 8192,
            .max = 131072,
            .step = 8192
        },
        .nvrmask = 127,
        .kbc_device = NULL,
        .kbc_p1 = 0xff,
        .gpio = 0xffffffff,
        .gpio_acpi = 0xffffffff,
        .device = NULL,
        .fdc_device = NULL,
        .sio_device = NULL,
        .vid_device = NULL,
        .snd_device = NULL,
        .net_device = NULL
    },
    /* This most likely uses AMI MegaKey KBC firmware as well due to having the same
       Super I/O chip (that has the KBC firmware on it) as eg. the Advanced/EV. */
    {
        .name = "[i430FX] Packard Bell PB640",
        .internal_name = "pb640",
        .type = MACHINE_TYPE_SOCKET7_3V,
        .chipset = MACHINE_CHIPSET_INTEL_430FX,
        .init = machine_at_pb640_init,
        .p1_handler = NULL,
        .gpio_handler = NULL,
        .available_flag = MACHINE_AVAILABLE,
        .gpio_acpi_handler = NULL,
        .cpu = {
            .package = CPU_PKG_SOCKET5_7,
            .block = CPU_BLOCK_NONE,
            .min_bus = 50000000,
            .max_bus = 66666667,
            .min_voltage = 3380,
            .max_voltage = 3520,
            .min_multi = 1.5,
            .max_multi = 3.0
        },
        .bus_flags = MACHINE_PS2_PCI,
        .flags = MACHINE_IDE_DUAL | MACHINE_VIDEO | MACHINE_APM,
        .ram = {
            .min = 8192,
            .max = 131072,
            .step = 8192
        },
        .nvrmask = 255,
        .kbc_device = NULL,
        .kbc_p1 = 0xff,
        .gpio = 0xffffffff,
        .gpio_acpi = 0xffffffff,
        .device = NULL,
        .fdc_device = NULL,
        .sio_device = NULL,
        .vid_device = &gd5440_onboard_pci_device,
        .snd_device = NULL,
        .net_device = NULL
    },
    /* Has a VIA VT82C42N KBC. */
    {
        .name = "[i430FX] PC Partner MB500N",
        .internal_name = "mb500n",
        .type = MACHINE_TYPE_SOCKET7_3V,
        .chipset = MACHINE_CHIPSET_INTEL_430FX,
        .init = machine_at_mb500n_init,
        .p1_handler = NULL,
        .gpio_handler = NULL,
        .available_flag = MACHINE_AVAILABLE,
        .gpio_acpi_handler = NULL,
        .cpu = {
            .package = CPU_PKG_SOCKET5_7,
            .block = CPU_BLOCK_NONE,
            .min_bus = 50000000,
            .max_bus = 66666667,
            .min_voltage = 3380,
            .max_voltage = 3520,
            .min_multi = 1.5,
            .max_multi = 3.0
        },
        .bus_flags = MACHINE_PCI,
        .flags = MACHINE_IDE_DUAL | MACHINE_APM,
        .ram = {
            .min = 8192,
            .max = 131072,
            .step = 8192
        },
        .nvrmask = 127,
        .kbc_device = NULL,
        .kbc_p1 = 0xff,
        .gpio = 0xffffffff,
        .gpio_acpi = 0xffffffff,
        .device = NULL,
        .fdc_device = NULL,
        .sio_device = NULL,
        .vid_device = NULL,
        .snd_device = NULL,
        .net_device = NULL
    },
    /* Has an AMI MegaKey 'H' KBC firmware (1992). */
    {
        .name = "[i430FX] QDI FMB",
        .internal_name = "fmb",
        .type = MACHINE_TYPE_SOCKET7_3V,
        .chipset = MACHINE_CHIPSET_INTEL_430FX,
        .init = machine_at_fmb_init,
        .p1_handler = NULL,
        .gpio_handler = NULL,
        .available_flag = MACHINE_AVAILABLE,
        .gpio_acpi_handler = NULL,
        .cpu = {
            .package = CPU_PKG_SOCKET5_7,
            .block = CPU_BLOCK(CPU_WINCHIP, CPU_WINCHIP2, CPU_Cx6x86, CPU_Cx6x86L, CPU_Cx6x86MX),
            .min_bus = 50000000,
            .max_bus = 66666667,
            .min_voltage = 3380,
            .max_voltage = 3520,
            .min_multi = 1.5,
            .max_multi = 3.0
        },
        .bus_flags = MACHINE_PCI,
        .flags = MACHINE_IDE_DUAL | MACHINE_APM | MACHINE_GAMEPORT,
        .ram = {
            .min = 8192,
            .max = 131072,
            .step = 8192
        },
        .nvrmask = 127,
        .kbc_device = NULL,
        .kbc_p1 = 0xff,
        .gpio = 0xffffffff,
        .gpio_acpi = 0xffffffff,
        .device = NULL,
        .fdc_device = NULL,
        .sio_device = NULL,
        .vid_device = NULL,
        .snd_device = NULL,
        .net_device = NULL
    },

    /* 430HX */
    /* Has SST Flash. */
    /* Has a SM(S)C FDC37C935 Super I/O chip with on-chip KBC with Phoenix
       MultiKey/42 (version 1.38) KBC firmware. */
    {
        .name = "[i430HX] Acer V35N",
        .internal_name = "acerv35n",
        .type = MACHINE_TYPE_SOCKET7_3V,
        .chipset = MACHINE_CHIPSET_INTEL_430HX,
        .init = machine_at_acerv35n_init,
        .p1_handler = NULL,
        .gpio_handler = NULL,
        .available_flag = MACHINE_AVAILABLE,
        .gpio_acpi_handler = NULL,
        .cpu = {
            .package = CPU_PKG_SOCKET5_7,
            .block = CPU_BLOCK_NONE,
            .min_bus = 50000000,
            .max_bus = 66666667,
            .min_voltage = 3450,
            .max_voltage = 3520,
            .min_multi = 1.5,
            .max_multi = 3.0
        },
        .bus_flags = MACHINE_PS2_PCI,
        .flags = MACHINE_IDE_DUAL | MACHINE_APM,
        .ram = {
            .min = 8192,
            .max = 196608,
            .step = 8192
        },
        .nvrmask = 511,
        .kbc_device = NULL,
        .kbc_p1 = 0xff,
        .gpio = 0xffffffff,
        .gpio_acpi = 0xffffffff,
        .device = NULL,
        .fdc_device = NULL,
        .sio_device = NULL,
        .vid_device = NULL,
        .snd_device = NULL,
        .net_device = NULL
    },
    /* Has AMIKey-2 or VIA VT82C42N KBC (depending on the revision) with AMIKEY 'F' KBC firmware. */
    {
        .name = "[i430HX] AOpen AP53",
        .internal_name = "ap53",
        .type = MACHINE_TYPE_SOCKET7_3V,
        .chipset = MACHINE_CHIPSET_INTEL_430HX,
        .init = machine_at_ap53_init,
        .p1_handler = NULL,
        .gpio_handler = NULL,
        .available_flag = MACHINE_AVAILABLE,
        .gpio_acpi_handler = NULL,
        .cpu = {
            .package = CPU_PKG_SOCKET5_7,
            .block = CPU_BLOCK_NONE,
            .min_bus = 50000000,
            .max_bus = 66666667,
            .min_voltage = 3450,
            .max_voltage = 3520,
            .min_multi = 1.5,
            .max_multi = 3.0
        },
        .bus_flags = MACHINE_PS2_PCI,
        .flags = MACHINE_IDE_DUAL | MACHINE_APM,
        .ram = {
            .min = 8192,
            .max = 524288,
            .step = 8192
        },
        .nvrmask = 127,
        .kbc_device = NULL,
        .kbc_p1 = 0xff,
        .gpio = 0xffffffff,
        .gpio_acpi = 0xffffffff,
        .device = NULL,
        .fdc_device = NULL,
        .sio_device = NULL,
        .vid_device = NULL,
        .snd_device = NULL,
        .net_device = NULL
    },
    /* [TEST] Has a VIA 82C42N KBC, with AMIKey F KBC firmware. */
    {
        .name = "[i430HX] Biostar MB-8500TUC-A",
        .internal_name = "8500tuc",
        .type = MACHINE_TYPE_SOCKET7_3V,
        .chipset = MACHINE_CHIPSET_INTEL_430HX,
        .init = machine_at_8500tuc_init,
        .p1_handler = NULL,
        .gpio_handler = NULL,
        .available_flag = MACHINE_AVAILABLE,
        .gpio_acpi_handler = NULL,
        .cpu = {
            .package = CPU_PKG_SOCKET5_7,
            .block = CPU_BLOCK_NONE,
            .min_bus = 50000000,
            .max_bus = 66666667,
            .min_voltage = 3380,
            .max_voltage = 3520,
            .min_multi = 1.5,
            .max_multi = 3.0
        },
        .bus_flags = MACHINE_PS2_PCI | MACHINE_BUS_USB,
        .flags = MACHINE_IDE_DUAL | MACHINE_APM | MACHINE_USB,
        .ram = {
            .min = 8192,
            .max = 524288,
            .step = 8192
        },
        .nvrmask = 127,
        .kbc_device = NULL,
        .kbc_p1 = 0xff,
        .gpio = 0xffffffff,
        .gpio_acpi = 0xffffffff,
        .device = NULL,
        .fdc_device = NULL,
        .sio_device = NULL,
        .vid_device = NULL,
        .snd_device = NULL,
        .net_device = NULL
    },

    /* 430VX */
    /* Has a SM(S)C FDC37C932FR Super I/O chip with on-chip KBC with AMI
       MegaKey (revision '5') KBC firmware. */
    {
        .name = "[i430VX] Gateway 2000 Mailman",
        .internal_name = "gw2kma",
        .type = MACHINE_TYPE_SOCKET7_3V,
        .chipset = MACHINE_CHIPSET_INTEL_430VX,
        .init = machine_at_gw2kma_init,
        .p1_handler = NULL,
        .gpio_handler = NULL,
        .available_flag = MACHINE_AVAILABLE,
        .gpio_acpi_handler = NULL,
        .cpu = {
            .package = CPU_PKG_SOCKET5_7,
            .block = CPU_BLOCK_NONE,
            .min_bus = 50000000,
            .max_bus = 66666667,
            .min_voltage = 3380,
            .max_voltage = 3520,
            .min_multi = 1.5,
            .max_multi = 3.0
        },
        .bus_flags = MACHINE_PS2_PCI | MACHINE_BUS_USB,
        .flags = MACHINE_IDE_DUAL | MACHINE_AG | MACHINE_APM | MACHINE_GAMEPORT | MACHINE_USB,
        .ram = {
            .min = 8192,
            .max = 131072,
            .step = 8192
        },
        .nvrmask = 511,
        .kbc_device = NULL,
        .kbc_p1 = 0xff,
        .gpio = 0xffffffff,
        .gpio_acpi = 0xffffffff,
        .device = NULL,
        .fdc_device = NULL,
        .sio_device = NULL,
        .vid_device = NULL,
        .snd_device = &sb_vibra16c_onboard_device,
        .net_device = NULL
    },

    /* SiS 5501 */
    /* Has the Lance LT38C41 KBC. */
    {
        .name = "[SiS 5501] Chaintech 5SBM2 (M103)",
        .internal_name = "5sbm2",
        .type = MACHINE_TYPE_SOCKET7_3V,
        .chipset = MACHINE_CHIPSET_SIS_5501,
        .init = machine_at_5sbm2_init,
        .p1_handler = NULL,
        .gpio_handler = NULL,
        .available_flag = MACHINE_AVAILABLE,
        .gpio_acpi_handler = NULL,
        .cpu = {
            .package = CPU_PKG_SOCKET5_7,
            .block = CPU_BLOCK_NONE,
            .min_bus = 50000000,
            .max_bus = 66666667,
            .min_voltage = 3380,
            .max_voltage = 3520,
            .min_multi = 1.5,
            .max_multi = 3.0
        },
        .bus_flags = MACHINE_PCI,
        .flags = MACHINE_IDE_DUAL | MACHINE_APM,
        .ram = {
            .min = 8192,
            .max = 262144,
            .step = 8192
        },
        .nvrmask = 255,
        .kbc_device = NULL,
        .kbc_p1 = 0xff,
        .gpio = 0xffffffff,
        .gpio_acpi = 0xffffffff,
        .device = NULL,
        .fdc_device = NULL,
        .sio_device = NULL,
        .vid_device = NULL,
        .snd_device = NULL,
        .net_device = NULL
    },

    /* SiS 5511 */
    /* Has Megakey 'R' KBC */
    {
        .name = "[SiS 5511] AMI Atlas PCI-II",
        .internal_name = "amis727",
        .type = MACHINE_TYPE_SOCKET7_3V,
        .chipset = MACHINE_CHIPSET_SIS_5511,
        .init = machine_at_amis727_init,
        .p1_handler = NULL,
        .gpio_handler = NULL,
        .available_flag = MACHINE_AVAILABLE,
        .gpio_acpi_handler = NULL,
        .cpu = {
            .package = CPU_PKG_SOCKET5_7,
            .block = CPU_BLOCK_NONE,
            .min_bus = 50000000,
            .max_bus = 66666667,
            .min_voltage = 3380,
            .max_voltage = 3520,
            .min_multi = 1.5,
            .max_multi = 3.0
        },
        .bus_flags = MACHINE_PS2_PCI,
        .flags = MACHINE_IDE_DUAL | MACHINE_APM,
        .ram = {
            .min = 8192,
            .max = 524288,
            .step = 8192
        },
        .nvrmask = 127,
        .kbc_device = NULL,
        .kbc_p1 = 0xff,
        .gpio = 0xffffffff,
        .gpio_acpi = 0xffffffff,
        .device = NULL,
        .fdc_device = NULL,
        .sio_device = NULL,
        .vid_device = NULL,
        .snd_device = NULL,
        .net_device = NULL
    },
    /* Has AMIKey H KBC firmware (AMIKey-2). */
    {
        .name = "[SiS 5511] AOpen AP5S",
        .internal_name = "ap5s",
        .type = MACHINE_TYPE_SOCKET7_3V,
        .chipset = MACHINE_CHIPSET_SIS_5511,
        .init = machine_at_ap5s_init,
        .p1_handler = NULL,
        .gpio_handler = NULL,
        .available_flag = MACHINE_AVAILABLE,
        .gpio_acpi_handler = NULL,
        .cpu = {
            .package = CPU_PKG_SOCKET5_7,
            .block = CPU_BLOCK_NONE,
            .min_bus = 50000000,
            .max_bus = 66666667,
            .min_voltage = 3380,
            .max_voltage = 3520,
            .min_multi = 1.5,
            .max_multi = 3.0
        },
        .bus_flags = MACHINE_PS2_PCI,
        .flags = MACHINE_IDE_DUAL | MACHINE_APM,
        .ram = {
            .min = 8192,
            .max = 524288,
            .step = 8192
        },
        .nvrmask = 127,
        .kbc_device = NULL,
        .kbc_p1 = 0xff,
        .gpio = 0xffffffff,
        .gpio_acpi = 0xffffffff,
        .device = NULL,
        .fdc_device = NULL,
        .sio_device = NULL,
        .vid_device = NULL,
        .snd_device = NULL,
        .net_device = NULL
    },
    /* Has an SMC FDC37C669QF Super I/O. */
    {
        .name = "[SiS 5511] IBM PC 140 (type 6260)",
        .internal_name = "pc140_6260",
        .type = MACHINE_TYPE_SOCKET7_3V,
        .chipset = MACHINE_CHIPSET_SIS_5511,
        .init = machine_at_pc140_6260_init,
        .p1_handler = NULL,
        .gpio_handler = NULL,
        .available_flag = MACHINE_AVAILABLE,
        .gpio_acpi_handler = NULL,
        .cpu = {
            .package = CPU_PKG_SOCKET5_7,
            .block = CPU_BLOCK(CPU_WINCHIP, CPU_WINCHIP2, CPU_Cx6x86, CPU_Cx6x86L, CPU_Cx6x86MX, CPU_PENTIUMMMX),
            .min_bus = 50000000,
            .max_bus = 66666667,
            .min_voltage = 3380,
            .max_voltage = 3520,
            .min_multi = 1.5,
            .max_multi = 3.0
        },
        .bus_flags = MACHINE_PS2_PCI,
        .flags = MACHINE_IDE_DUAL | MACHINE_VIDEO | MACHINE_APM,
        .ram = {
            .min = 8192,
            .max = 131072,
            .step = 8192
        },
        .nvrmask = 127,
        .kbc_device = NULL,
        .kbc_p1 = 0xff,
        .gpio = 0xffffffff,
        .gpio_acpi = 0xffffffff,
        .device = NULL,
        .fdc_device = NULL,
        .sio_device = NULL,
        .vid_device = &gd5436_onboard_pci_device,
        .snd_device = NULL,
        .net_device = NULL
    },
    /* Has AMIKey H KBC firmware (AMIKey-2). */
    {
        .name = "[SiS 5511] MSI MS-5124",
        .internal_name = "ms5124",
        .type = MACHINE_TYPE_SOCKET7_3V,
        .chipset = MACHINE_CHIPSET_SIS_5511,
        .init = machine_at_ms5124_init,
        .p1_handler = NULL,
        .gpio_handler = NULL,
        .available_flag = MACHINE_AVAILABLE,
        .gpio_acpi_handler = NULL,
        .cpu = {
            .package = CPU_PKG_SOCKET5_7,
            .block = CPU_BLOCK_NONE,
            .min_bus = 50000000,
            .max_bus = 66666667,
            .min_voltage = 3380,
            .max_voltage = 3520,
            .min_multi = 1.5,
            .max_multi = 3.0
        },
        .bus_flags = MACHINE_PS2_PCI,
        .flags = MACHINE_IDE_DUAL | MACHINE_APM,
        .ram = {
            .min = 8192,
            .max = 524288,
            .step = 8192
        },
        .nvrmask = 127,
        .kbc_device = NULL,
        .kbc_p1 = 0xff,
        .gpio = 0xffffffff,
        .gpio_acpi = 0xffffffff,
        .device = NULL,
        .fdc_device = NULL,
        .sio_device = NULL,
        .vid_device = NULL,
        .snd_device = NULL,
        .net_device = NULL
    },

    /* Socket 7 (Dual Voltage) machines */
    /* 430HX */
    /* Has a SM(S)C FDC37C935 Super I/O chip with on-chip KBC with Phoenix
       MultiKey/42 (version 1.38) KBC firmware. */
    {
        .name = "[i430HX] Acer M3A",
        .internal_name = "acerm3a",
        .type = MACHINE_TYPE_SOCKET7,
        .chipset = MACHINE_CHIPSET_INTEL_430HX,
        .init = machine_at_acerm3a_init,
        .p1_handler = NULL,
        .gpio_handler = NULL,
        .available_flag = MACHINE_AVAILABLE,
        .gpio_acpi_handler = NULL,
        .cpu = {
            .package = CPU_PKG_SOCKET5_7,
            .block = CPU_BLOCK(CPU_Cx6x86MX),
            .min_bus = 50000000,
            .max_bus = 66666667,
            .min_voltage = 2800,
            .max_voltage = 3520,
            .min_multi = 1.5,
            .max_multi = 3.0
        },
        .bus_flags = MACHINE_PS2_PCI | MACHINE_BUS_USB,
        .flags = MACHINE_IDE_DUAL | MACHINE_APM | MACHINE_GAMEPORT | MACHINE_USB, /* Machine has internal SCSI */
        .ram = {
            .min = 8192,
            .max = 196608,
            .step = 8192
        },
        .nvrmask = 511,
        .kbc_device = NULL,
        .kbc_p1 = 0xff,
        .gpio = 0xffffffff,
        .gpio_acpi = 0xffffffff,
        .device = NULL,
        .fdc_device = NULL,
        .sio_device = NULL,
        .vid_device = NULL,
        .snd_device = NULL,
        .net_device = NULL
    },
    /* Has AMIKey H KBC firmware (AMIKey-2). */
    {
        .name = "[i430HX] ASUS P/I-P55T2P4",
        .internal_name = "p55t2p4",
        .type = MACHINE_TYPE_SOCKET7,
        .chipset = MACHINE_CHIPSET_INTEL_430HX,
        .init = machine_at_p55t2p4_init,
        .p1_handler = NULL,
        .gpio_handler = NULL,
        .available_flag = MACHINE_AVAILABLE,
        .gpio_acpi_handler = NULL,
        .cpu = {
            .package = CPU_PKG_SOCKET5_7,
            .block = CPU_BLOCK_NONE,
            .min_bus = 50000000,
            .max_bus = 83333333,
            .min_voltage = 2500,
            .max_voltage = 3520,
            .min_multi = 1.5,
            .max_multi = 3.0
        },
        .bus_flags = MACHINE_PS2_PCI,
        .flags = MACHINE_IDE_DUAL | MACHINE_APM,
        .ram = {
            .min = 8192,
            .max = 262144,
            .step = 8192
        },
        .nvrmask = 127,
        .kbc_device = NULL,
        .kbc_p1 = 0xff,
        .gpio = 0xffffffff,
        .gpio_acpi = 0xffffffff,
        .device = NULL,
        .fdc_device = NULL,
        .sio_device = NULL,
        .vid_device = NULL,
        .snd_device = NULL,
        .net_device = NULL
    },
    /* The base board has a Holtek HT6542B with the AMIKey-2 (updated 'H') KBC firmware. */
    {
        .name = "[i430HX] ASUS P/I-P65UP5 (C-P55T2D)",
        .internal_name = "p65up5_cp55t2d",
        .type = MACHINE_TYPE_SOCKET7,
        .chipset = MACHINE_CHIPSET_INTEL_430HX,
        .init = machine_at_p65up5_cp55t2d_init,
        .p1_handler = NULL,
        .gpio_handler = NULL,
        .available_flag = MACHINE_AVAILABLE,
        .gpio_acpi_handler = NULL,
        .cpu = {
            .package = CPU_PKG_SOCKET5_7,
            .block = CPU_BLOCK_NONE,
            .min_bus = 50000000,
            .max_bus = 66666667,
            .min_voltage = 2500,
            .max_voltage = 3520,
            .min_multi = 1.5,
            .max_multi = 3.0
        },
        .bus_flags = MACHINE_PS2_PCI | MACHINE_BUS_USB, /* Machine has AMB */
        .flags = MACHINE_IDE_DUAL | MACHINE_APM | MACHINE_USB,
        .ram = {
            .min = 8192,
            .max = 524288,
            .step = 8192
        },
        .nvrmask = 127,
        .kbc_device = NULL,
        .kbc_p1 = 0xff,
        .gpio = 0xffffffff,
        .gpio_acpi = 0xffffffff,
        .device = NULL,
        .fdc_device = NULL,
        .sio_device = NULL,
        .vid_device = NULL,
        .snd_device = NULL,
        .net_device = NULL
    },
    /* OEM-only Intel CU430HX, has AMI MegaKey KBC firmware on the PC87306 Super I/O chip. */
    {
        .name = "[i430HX] Intel CU430HX",
        .internal_name = "cu430hx",
        .type = MACHINE_TYPE_SOCKET7,
        .chipset = MACHINE_CHIPSET_INTEL_430HX,
        .init = machine_at_cu430hx_init,
        .p1_handler = NULL,
        .gpio_handler = NULL,
        .available_flag = MACHINE_AVAILABLE,
        .gpio_acpi_handler = NULL,
        .cpu = {
            .package = CPU_PKG_SOCKET5_7,
            .block = CPU_BLOCK_NONE,
            .min_bus = 50000000,
            .max_bus = 66666667,
            .min_voltage = 2800,
            .max_voltage = 3520,
            .min_multi = 1.5,
            .max_multi = 3.0
        },
        .bus_flags = MACHINE_PS2_PCI | MACHINE_BUS_USB,
        .flags = MACHINE_IDE_DUAL | MACHINE_SOUND | MACHINE_APM | MACHINE_USB,
        .ram = {
            .min = 8192,
            .max = 196608,
            .step = 8192
        },
        .nvrmask = 255,
        .kbc_device = NULL,
        .kbc_p1 = 0xff,
        .gpio = 0xffffffff,
        .gpio_acpi = 0xffffffff,
        .device = NULL,
        .fdc_device = NULL,
        .sio_device = NULL,
        .vid_device = NULL,
        .snd_device = &sb_vibra16c_onboard_device,
        .net_device = NULL
    },
    /* According to tests from real hardware: This has AMI MegaKey KBC firmware on the
       PC87306 Super I/O chip, command 0xA1 returns '5'.
       Command 0xA0 copyright string: (C)1994 AMI . */
    {
        .name = "[i430HX] Intel TC430HX",
        .internal_name = "tc430hx",
        .type = MACHINE_TYPE_SOCKET7,
        .chipset = MACHINE_CHIPSET_INTEL_430HX,
        .init = machine_at_tc430hx_init,
        .p1_handler = NULL,
        .gpio_handler = NULL,
        .available_flag = MACHINE_AVAILABLE,
        .gpio_acpi_handler = NULL,
        .cpu = {
            .package = CPU_PKG_SOCKET5_7,
            .block = CPU_BLOCK_NONE,
            .min_bus = 50000000,
            .max_bus = 66666667,
            .min_voltage = 2800,
            .max_voltage = 3520,
            .min_multi = 1.5,
            .max_multi = 3.0
        },
        .bus_flags = MACHINE_PS2_PCI | MACHINE_BUS_USB,
        .flags = MACHINE_VIDEO | MACHINE_IDE_DUAL | MACHINE_APM | MACHINE_GAMEPORT | MACHINE_USB, /* Has internal sound: Yamaha YMF701-S */
        .ram = {
            .min = 8192,
            .max = 131072,
            .step = 8192
        },
        .nvrmask = 255,
        .kbc_device = NULL,
        .kbc_p1 = 0xff,
        .gpio = 0xffffffff,
        .gpio_acpi = 0xffffffff,
        .device = NULL,
        .fdc_device = NULL,
        .sio_device = NULL,
        .vid_device = &s3_virge_375_pci_device,
        .snd_device = NULL,
        .net_device = NULL
    },
    /* Has a SM(S)C FDC37C935 Super I/O chip with on-chip KBC with Phoenix
       MultiKey/42 (version 1.38) KBC firmware. */
    {
        .name = "[i430HX] Micronics M7S-Hi",
        .internal_name = "m7shi",
        .type = MACHINE_TYPE_SOCKET7,
        .chipset = MACHINE_CHIPSET_INTEL_430HX,
        .init = machine_at_m7shi_init,
        .p1_handler = NULL,
        .gpio_handler = NULL,
        .available_flag = MACHINE_AVAILABLE,
        .gpio_acpi_handler = NULL,
        .cpu = {
            .package = CPU_PKG_SOCKET5_7,
            .block = CPU_BLOCK_NONE,
            .min_bus = 50000000,
            .max_bus = 66666667,
            .min_voltage = 2800,
            .max_voltage = 3520,
            .min_multi = 1.5,
            .max_multi = 3.0
        },
        .bus_flags = MACHINE_PS2_PCI | MACHINE_BUS_USB,
        .flags = MACHINE_IDE_DUAL | MACHINE_APM | MACHINE_GAMEPORT | MACHINE_USB,
        .ram = {
            .min = 8192,
            .max = 131072,
            .step = 8192
        },
        .nvrmask = 511,
        .kbc_device = NULL,
        .kbc_p1 = 0xff,
        .gpio = 0xffffffff,
        .gpio_acpi = 0xffffffff,
        .device = NULL,
        .fdc_device = NULL,
        .sio_device = NULL,
        .vid_device = NULL,
        .snd_device = NULL,
        .net_device = NULL
    },
    /* Unknown PS/2 KBC. */
    {
        .name = "[i430HX] Radisys EPC-2102",
        .internal_name = "epc2102",
        .type = MACHINE_TYPE_SOCKET7,
        .chipset = MACHINE_CHIPSET_INTEL_430HX,
        .init = machine_at_epc2102_init,
        .p1_handler = NULL,
        .gpio_handler = NULL,
        .available_flag = MACHINE_AVAILABLE,
        .gpio_acpi_handler = NULL,
        .cpu = {
            .package = CPU_PKG_SOCKET5_7,
            .block = CPU_BLOCK_NONE,
            .min_bus = 50000000,
            .max_bus = 83333333,
            .min_voltage = 2500,
            .max_voltage = 3520,
            .min_multi = 1.5,
            .max_multi = 3.0
        },
        .bus_flags = MACHINE_PS2_PCI,
        .flags = MACHINE_IDE_DUAL | MACHINE_APM,
        .ram = {
            .min = 8192,
            .max = 262144,
            .step = 8192
        },
        .nvrmask = 127,
        .kbc_device = NULL,
        .kbc_p1 = 0xff,
        .gpio = 0xffffffff,
        .gpio_acpi = 0xffffffff,
        .device = NULL,
        .fdc_device = NULL,
        .sio_device = NULL,
        .vid_device = NULL,
        .snd_device = NULL,
        .net_device = NULL
    },
    /* According to tests from real hardware: This has AMI MegaKey KBC firmware on the
       PC87306 Super I/O chip, command 0xA1 returns '5'.
       Command 0xA0 copyright string: (C)1994 AMI .
       Yes, this is an Intel AMI BIOS with a fancy splash screen. */
    {
        .name = "[i430HX] Sony Vaio PCV-90",
        .internal_name = "pcv90",
        .type = MACHINE_TYPE_SOCKET7,
        .chipset = MACHINE_CHIPSET_INTEL_430HX,
        .init = machine_at_pcv90_init,
        .p1_handler = NULL,
        .gpio_handler = NULL,
        .available_flag = MACHINE_AVAILABLE,
        .gpio_acpi_handler = NULL,
        .cpu = {
            .package = CPU_PKG_SOCKET5_7,
            .block = CPU_BLOCK_NONE,
            .min_bus = 50000000,
            .max_bus = 66666667,
            .min_voltage = 2800,
            .max_voltage = 3520,
            .min_multi = 1.5,
            .max_multi = 3.0
        },
        .bus_flags = MACHINE_PS2_PCI,
        .flags = MACHINE_IDE_DUAL | MACHINE_APM,
        .ram = {
            .min = 8192,
            .max = 196608,
            .step = 8192
        },
        .nvrmask = 255,
        .kbc_device = NULL,
        .kbc_p1 = 0xff,
        .gpio = 0xffffffff,
        .gpio_acpi = 0xffffffff,
        .device = NULL,
        .fdc_device = NULL,
        .sio_device = NULL,
        .vid_device = NULL,
        .snd_device = NULL,
        .net_device = NULL
    },
    /* [TEST] The board doesn't seem to have a KBC at all, which probably means it's an on-chip one on the PC87306 SIO.
       A list on a Danish site shows the BIOS as having a -0 string, indicating non-AMI KBC firmware. */
    {
        .name = "[i430HX] Supermicro P55T2S",
        .internal_name = "p55t2s",
        .type = MACHINE_TYPE_SOCKET7,
        .chipset = MACHINE_CHIPSET_INTEL_430HX,
        .init = machine_at_p55t2s_init,
        .p1_handler = NULL,
        .gpio_handler = NULL,
        .available_flag = MACHINE_AVAILABLE,
        .gpio_acpi_handler = NULL,
        .cpu = {
            .package = CPU_PKG_SOCKET5_7,
            .block = CPU_BLOCK_NONE,
            .min_bus = 50000000,
            .max_bus = 66666667,
            .min_voltage = 2800,
            .max_voltage = 3520,
            .min_multi = 1.5,
            .max_multi = 3.0
        },
        .bus_flags = MACHINE_PS2_PCI | MACHINE_BUS_USB,
        .flags = MACHINE_IDE_DUAL | MACHINE_APM | MACHINE_USB,
        .ram = {
            .min = 8192,
            .max = 786432,
            .step = 8192
        },
        .nvrmask = 255,
        .kbc_device = NULL,
        .kbc_p1 = 0xff,
        .gpio = 0xffffffff,
        .gpio_acpi = 0xffffffff,
        .device = NULL,
        .fdc_device = NULL,
        .sio_device = NULL,
        .vid_device = NULL,
        .snd_device = NULL,
        .net_device = NULL
    },
    /* OEM-only Intel CU430HX, has AMI MegaKey KBC firmware on the PC87306 Super I/O chip. */
    {
        .name = "[i430HX] Toshiba Equium 5200D",
        .internal_name = "equium5200",
        .type = MACHINE_TYPE_SOCKET7,
        .chipset = MACHINE_CHIPSET_INTEL_430HX,
        .init = machine_at_equium5200_init,
        .p1_handler = NULL,
        .gpio_handler = NULL,
        .available_flag = MACHINE_AVAILABLE,
        .gpio_acpi_handler = NULL,
        .cpu = {
            .package = CPU_PKG_SOCKET5_7,
            .block = CPU_BLOCK_NONE,
            .min_bus = 50000000,
            .max_bus = 66666667,
            .min_voltage = 2800,
            .max_voltage = 3520,
            .min_multi = 1.5,
            .max_multi = 3.0
        },
        .bus_flags = MACHINE_PS2_PCI | MACHINE_BUS_USB,
        .flags = MACHINE_IDE_DUAL | MACHINE_SOUND | MACHINE_APM | MACHINE_USB,
        .ram = {
            .min = 8192,
            .max = 196608,
            .step = 8192
        },
        .nvrmask = 255,
        .kbc_device = NULL,
        .kbc_p1 = 0xff,
        .gpio = 0xffffffff,
        .gpio_acpi = 0xffffffff,
        .device = NULL,
        .fdc_device = NULL,
        .sio_device = NULL,
        .vid_device = NULL,
        .snd_device = &sb_vibra16c_onboard_device,
        .net_device = NULL
    },
    /* OEM version of Intel TC430HX, has AMI MegaKey KBC firmware on the PC87306 Super I/O chip. */
    {
        .name = "[i430HX] Toshiba Infinia 7200",
        .internal_name = "infinia7200",
        .type = MACHINE_TYPE_SOCKET7,
        .chipset = MACHINE_CHIPSET_INTEL_430HX,
        .init = machine_at_infinia7200_init,
        .p1_handler = NULL,
        .gpio_handler = NULL,
        .available_flag = MACHINE_AVAILABLE,
        .gpio_acpi_handler = NULL,
        .cpu = {
            .package = CPU_PKG_SOCKET5_7,
            .block = CPU_BLOCK_NONE,
            .min_bus = 50000000,
            .max_bus = 66666667,
            .min_voltage = 2800,
            .max_voltage = 3520,
            .min_multi = 1.5,
            .max_multi = 3.0
        },
        .bus_flags = MACHINE_PS2_PCI | MACHINE_BUS_USB,
        .flags = MACHINE_VIDEO | MACHINE_IDE_DUAL | MACHINE_APM | MACHINE_GAMEPORT | MACHINE_USB, /* Has internal sound: Yamaha YMF701-S */
        .ram = {
            .min = 8192,
            .max = 131072,
            .step = 8192
        },
        .nvrmask = 255,
        .kbc_device = NULL,
        .kbc_p1 = 0xff,
        .gpio = 0xffffffff,
        .gpio_acpi = 0xffffffff,
        .device = NULL,
        .fdc_device = NULL,
        .sio_device = NULL,
        .vid_device = &s3_virge_375_pci_device,
        .snd_device = NULL,
        .net_device = NULL
    },

    /* 430VX */
    /* This has the VIA VT82C42N or Holtek HT6542B KBC. */
    {
        .name = "[i430VX] AOpen AP5VM",
        .internal_name = "ap5vm",
        .type = MACHINE_TYPE_SOCKET7,
        .chipset = MACHINE_CHIPSET_INTEL_430VX,
        .init = machine_at_ap5vm_init,
        .p1_handler = NULL,
        .gpio_handler = NULL,
        .available_flag = MACHINE_AVAILABLE,
        .gpio_acpi_handler = NULL,
        .cpu = {
            .package = CPU_PKG_SOCKET5_7,
            .block = CPU_BLOCK_NONE,
            .min_bus = 50000000,
            .max_bus = 66666667,
            .min_voltage = 2600,
            .max_voltage = 3520,
            .min_multi = 1.5,
            .max_multi = 3.0
        },
        .bus_flags = MACHINE_PS2_PCI | MACHINE_BUS_USB,
        .flags = MACHINE_IDE_DUAL | MACHINE_SCSI | MACHINE_APM | MACHINE_USB,
        .ram = {
            .min = 8192,
            .max = 131072,
            .step = 8192
        },
        .nvrmask = 127,
        .kbc_device = NULL,
        .kbc_p1 = 0xff,
        .gpio = 0xffffffff,
        .gpio_acpi = 0xffffffff,
        .device = NULL,
        .fdc_device = NULL,
        .sio_device = NULL,
        .vid_device = NULL,
        .snd_device = NULL,
        .net_device = NULL
    },
    /* Has AMIKey H KBC firmware (AMIKey-2) on a BestKey KBC. */
    {
        .name = "[i430VX] ASUS P/I-P55TVP4",
        .internal_name = "p55tvp4",
        .type = MACHINE_TYPE_SOCKET7,
        .chipset = MACHINE_CHIPSET_INTEL_430VX,
        .init = machine_at_p55tvp4_init,
        .p1_handler = NULL,
        .gpio_handler = NULL,
        .available_flag = MACHINE_AVAILABLE,
        .gpio_acpi_handler = NULL,
        .cpu = {
            .package = CPU_PKG_SOCKET5_7,
            .block = CPU_BLOCK_NONE,
            .min_bus = 50000000,
            .max_bus = 66666667,
            .min_voltage = 2500,
            .max_voltage = 3520,
            .min_multi = 1.5,
            .max_multi = 3.0
        },
        .bus_flags = MACHINE_PS2_PCI | MACHINE_BUS_USB, /* Machine has AMB */
        .flags = MACHINE_IDE_DUAL | MACHINE_APM | MACHINE_USB,
        .ram = {
            .min = 8192,
            .max = 131072,
            .step = 8192
        },
        .nvrmask = 127,
        .kbc_device = NULL,
        .kbc_p1 = 0xff,
        .gpio = 0xffffffff,
        .gpio_acpi = 0xffffffff,
        .device = NULL,
        .fdc_device = NULL,
        .sio_device = NULL,
        .vid_device = NULL,
        .snd_device = NULL,
        .net_device = NULL
    },
    /* The BIOS does not send a single non-standard KBC command, so it must have a standard IBM
       PS/2 KBC firmware or a clone thereof. */
    {
        .name = "[i430VX] Azza PT-5IV",
        .internal_name = "5ivg",
        .type = MACHINE_TYPE_SOCKET7,
        .chipset = MACHINE_CHIPSET_INTEL_430VX,
        .init = machine_at_5ivg_init,
        .p1_handler = NULL,
        .gpio_handler = NULL,
        .available_flag = MACHINE_AVAILABLE,
        .gpio_acpi_handler = NULL,
        .cpu = {
            .package = CPU_PKG_SOCKET5_7,
            .block = CPU_BLOCK_NONE,
            .min_bus = 50000000,
            .max_bus = 66666667,
            .min_voltage = 2500,
            .max_voltage = 3520,
            .min_multi = 1.5,
            .max_multi = 3.0
        },
        .bus_flags = MACHINE_PS2_PCI | MACHINE_BUS_USB,
        .flags = MACHINE_IDE_DUAL | MACHINE_APM | MACHINE_USB,
        .ram = {
            .min = 8192,
            .max = 131072,
            .step = 8192
        },
        .nvrmask = 127,
        .kbc_device = NULL,
        .kbc_p1 = 0xff,
        .gpio = 0xffffffff,
        .gpio_acpi = 0xffffffff,
        .device = NULL,
        .fdc_device = NULL,
        .sio_device = NULL,
        .vid_device = NULL,
        .snd_device = NULL,
        .net_device = NULL
    },
    /* [TEST] Has AMIKey 'F' KBC firmware on a VIA VT82C42N KBC. */
    {
        .name = "[i430VX] Biostar MB-8500TVX-A",
        .internal_name = "8500tvxa",
        .type = MACHINE_TYPE_SOCKET7,
        .chipset = MACHINE_CHIPSET_INTEL_430VX,
        .init = machine_at_8500tvxa_init,
        .p1_handler = NULL,
        .gpio_handler = NULL,
        .available_flag = MACHINE_AVAILABLE,
        .gpio_acpi_handler = NULL,
        .cpu = {
            .package = CPU_PKG_SOCKET5_7,
            .block = CPU_BLOCK_NONE,
            .min_bus = 50000000,
            .max_bus = 66666667,
            .min_voltage = 3380,
            .max_voltage = 3520,
            .min_multi = 1.5,
            .max_multi = 3.0
        },
        .bus_flags = MACHINE_PS2_PCI | MACHINE_BUS_USB,
        .flags = MACHINE_IDE_DUAL | MACHINE_APM | MACHINE_USB,
        .ram = {
            .min = 8192,
            .max = 131072,
            .step = 8192
        },
        .nvrmask = 127,
        .kbc_device = NULL,
        .kbc_p1 = 0xff,
        .gpio = 0xffffffff,
        .gpio_acpi = 0xffffffff,
        .device = NULL,
        .fdc_device = NULL,
        .sio_device = NULL,
        .vid_device = NULL,
        .snd_device = NULL,
        .net_device = NULL
    },
    /* Has a SM(S)C FDC37C932QF Super I/O chip with on-chip KBC with AMI
       MegaKey (revision '5') KBC firmware. */
    {
        .name = "[i430VX] Compaq Presario 2240",
        .internal_name = "presario2240",
        .type = MACHINE_TYPE_SOCKET7,
        .chipset = MACHINE_CHIPSET_INTEL_430VX,
        .init = machine_at_presario2240_init,
        .p1_handler = NULL,
        .gpio_handler = NULL,
        .available_flag = MACHINE_AVAILABLE,
        .gpio_acpi_handler = NULL,
        .cpu = {
            .package = CPU_PKG_SOCKET5_7,
            .block = CPU_BLOCK_NONE,
            .min_bus = 50000000,
            .max_bus = 66666667,
            .min_voltage = 2800,
            .max_voltage = 3520,
            .min_multi = 1.5,
            .max_multi = 3.0
        },
        .bus_flags = MACHINE_PS2_PCI,
        .flags = MACHINE_IDE_DUAL | MACHINE_VIDEO | MACHINE_APM | MACHINE_ACPI,
        .ram = {
            .min = 8192,
            .max = 131072,
            .step = 8192
        },
        .nvrmask = 511,
        .kbc_device = NULL,
        .kbc_p1 = 0xff,
        .gpio = 0xffffffff,
        .gpio_acpi = 0xffffffff,
        .device = NULL,
        .fdc_device = NULL,
        .sio_device = NULL,
        .vid_device = &s3_trio64v2_dx_onboard_pci_device,
        .snd_device = NULL,
        .net_device = NULL
    },
    /* Has a SM(S)C FDC37C931APM Super I/O chip with on-chip KBC with Compaq
       KBC firmware. */
    {
        .name = "[i430VX] Compaq Presario 4500",
        .internal_name = "presario4500",
        .type = MACHINE_TYPE_SOCKET7,
        .chipset = MACHINE_CHIPSET_INTEL_430VX,
        .init = machine_at_presario4500_init,
        .p1_handler = NULL,
        .gpio_handler = NULL,
        .available_flag = MACHINE_AVAILABLE,
        .gpio_acpi_handler = NULL,
        .cpu = {
            .package = CPU_PKG_SOCKET5_7,
            .block = CPU_BLOCK_NONE,
            .min_bus = 50000000,
            .max_bus = 66666667,
            .min_voltage = 2800,
            .max_voltage = 3520,
            .min_multi = 1.5,
            .max_multi = 3.0
        },
        .bus_flags = MACHINE_PS2_PCI,
        .flags = MACHINE_IDE_DUAL | MACHINE_VIDEO | MACHINE_APM | MACHINE_ACPI,
        .ram = {
            .min = 8192,
            .max = 131072,
            .step = 8192
        },
        .nvrmask = 511,
        .kbc_device = NULL,
        .kbc_p1 = 0xff,
        .gpio = 0xffffffff,
        .gpio_acpi = 0xffffffff,
        .device = NULL,
        .fdc_device = NULL,
        .sio_device = NULL,
        .vid_device = &s3_trio64v2_dx_onboard_pci_device,
        .snd_device = NULL,
        .net_device = NULL
    },
    /* Has a SM(S)C FDC37C932FR Super I/O chip with on-chip KBC with AMI
       MegaKey (revision '5') KBC firmware. */
    {
        .name = "[i430VX] Dell Hannibal+",
        .internal_name = "dellhannibalp",
        .type = MACHINE_TYPE_SOCKET7,
        .chipset = MACHINE_CHIPSET_INTEL_430VX,
        .init = machine_at_dellhannibalp_init,
        .p1_handler = NULL,
        .gpio_handler = NULL,
        .available_flag = MACHINE_AVAILABLE,
        .gpio_acpi_handler = NULL,
        .cpu = {
            .package = CPU_PKG_SOCKET5_7,
            .block = CPU_BLOCK_NONE,
            .min_bus = 50000000,
            .max_bus = 66666667,
            .min_voltage = 2500,
            .max_voltage = 3520,
            .min_multi = 1.5,
            .max_multi = 3.0
        },
        .bus_flags = MACHINE_PS2_PCI | MACHINE_BUS_USB,
        .flags = MACHINE_IDE_DUAL | MACHINE_APM | MACHINE_USB,
        .ram = {
            .min = 8192,
            .max = 131072,
            .step = 8192
        },
        .nvrmask = 511,
        .kbc_device = NULL,
        .kbc_p1 = 0xff,
        .gpio = 0xffffffff,
        .gpio_acpi = 0xffffffff,
        .device = NULL,
        .fdc_device = NULL,
        .sio_device = NULL,
        .vid_device = NULL,
        .snd_device = NULL,
        .net_device = NULL
    },
    /* Has AMIKey H KBC firmware (AMIKey-2). */
    {
        .name = "[i430VX] ECS P5VX-B",
        .internal_name = "p5vxb",
        .type = MACHINE_TYPE_SOCKET7,
        .chipset = MACHINE_CHIPSET_INTEL_430VX,
        .init = machine_at_p5vxb_init,
        .p1_handler = NULL,
        .gpio_handler = NULL,
        .available_flag = MACHINE_AVAILABLE,
        .gpio_acpi_handler = NULL,
        .cpu = {
            .package = CPU_PKG_SOCKET5_7,
            .block = CPU_BLOCK_NONE,
            .min_bus = 50000000,
            .max_bus = 66666667,
            .min_voltage = 2500,
            .max_voltage = 3520,
            .min_multi = 1.5,
            .max_multi = 3.0
        },
        .bus_flags = MACHINE_PS2_PCI | MACHINE_BUS_USB,
        .flags = MACHINE_IDE_DUAL | MACHINE_APM | MACHINE_USB,
        .ram = {
            .min = 8192,
            .max = 131072,
            .step = 8192
        },
        .nvrmask = 127,
        .kbc_device = NULL,
        .kbc_p1 = 0xff,
        .gpio = 0xffffffff,
        .gpio_acpi = 0xffffffff,
        .device = NULL,
        .fdc_device = NULL,
        .sio_device = NULL,
        .vid_device = NULL,
        .snd_device = NULL,
        .net_device = NULL
    },
    /* Has a SM(S)C FDC37C932FR Super I/O chip with on-chip KBC with AMI
       MegaKey (revision '5') KBC firmware. */
    {
        .name = "[i430VX] Epox P55-VA",
        .internal_name = "p55va",
        .type = MACHINE_TYPE_SOCKET7,
        .chipset = MACHINE_CHIPSET_INTEL_430VX,
        .init = machine_at_p55va_init,
        .p1_handler = NULL,
        .gpio_handler = NULL,
        .available_flag = MACHINE_AVAILABLE,
        .gpio_acpi_handler = NULL,
        .cpu = {
            .package = CPU_PKG_SOCKET5_7,
            .block = CPU_BLOCK_NONE,
            .min_bus = 50000000,
            .max_bus = 66666667,
            .min_voltage = 2500,
            .max_voltage = 3520,
            .min_multi = 1.5,
            .max_multi = 3.0
        },
        .bus_flags = MACHINE_PS2_PCI | MACHINE_BUS_USB,
        .flags = MACHINE_IDE_DUAL | MACHINE_APM | MACHINE_USB,
        .ram = {
            .min = 8192,
            .max = 131072,
            .step = 8192
        },
        .nvrmask = 511,
        .kbc_device = NULL,
        .kbc_p1 = 0xff,
        .gpio = 0xffffffff,
        .gpio_acpi = 0xffffffff,
        .device = NULL,
        .fdc_device = NULL,
        .sio_device = NULL,
        .vid_device = NULL,
        .snd_device = NULL,
        .net_device = NULL
    },
    /* Has a SM(S)C FDC37C932FR Super I/O chip with on-chip KBC with AMI
       MegaKey (revision '5') KBC firmware. */
    {
        .name = "[i430VX] Gateway 2000 Hitman",
        .internal_name = "gw2kte",
        .type = MACHINE_TYPE_SOCKET7,
        .chipset = MACHINE_CHIPSET_INTEL_430VX,
        .init = machine_at_gw2kte_init,
        .p1_handler = NULL,
        .gpio_handler = NULL,
        .available_flag = MACHINE_AVAILABLE,
        .gpio_acpi_handler = NULL,
        .cpu = {
            .package = CPU_PKG_SOCKET5_7,
            .block = CPU_BLOCK_NONE,
            .min_bus = 50000000,
            .max_bus = 66666667,
            .min_voltage = 2200,
            .max_voltage = 3520,
            .min_multi = 1.5,
            .max_multi = 3.0
        },
        .bus_flags = MACHINE_PS2_PCI | MACHINE_BUS_USB,
        .flags = MACHINE_IDE_DUAL | MACHINE_AG | MACHINE_APM | MACHINE_GAMEPORT | MACHINE_USB,
        .ram = {
            .min = 8192,
            .max = 131072,
            .step = 8192
        },
        .nvrmask = 511,
        .kbc_device = NULL,
        .kbc_p1 = 0xff,
        .gpio = 0xffffffff,
        .gpio_acpi = 0xffffffff,
        .device = NULL,
        .fdc_device = NULL,
        .sio_device = NULL,
        .vid_device = NULL,
        .snd_device = &sb_vibra16c_onboard_device,
        .net_device = NULL
    },
    /* Has a SM(S)C FDC37C935 Super I/O chip with on-chip KBC with Phoenix
       MultiKey/42 (version 1.38) KBC firmware. */
    {
        .name = "[i430VX] HP Brio 80xx",
        .internal_name = "brio80xx",
        .type = MACHINE_TYPE_SOCKET7,
        .chipset = MACHINE_CHIPSET_INTEL_430VX,
        .init = machine_at_brio80xx_init,
        .p1_handler = NULL,
        .gpio_handler = NULL,
        .available_flag = MACHINE_AVAILABLE,
        .gpio_acpi_handler = NULL,
        .cpu = {
            .package = CPU_PKG_SOCKET5_7,
            .block = CPU_BLOCK_NONE,
            .min_bus = 66666667,
            .max_bus = 66666667,
            .min_voltage = 2200,
            .max_voltage = 3520,
            .min_multi = 1.5,
            .max_multi = 3.0
        },
        .bus_flags = MACHINE_PS2_PCI,
        .flags = MACHINE_IDE_DUAL | MACHINE_APM,
        .ram = {
            .min = 16384,
            .max = 131072,
            .step = 8192
        },
        .nvrmask = 511,
        .kbc_device = NULL,
        .kbc_p1 = 0xff,
        .gpio = 0xffffffff,
        .gpio_acpi = 0xffffffff,
        .device = NULL,
        .fdc_device = NULL,
        .sio_device = NULL,
        .vid_device = NULL,
        .snd_device = NULL,
        .net_device = NULL
    },
    /* According to tests from real hardware: This has AMI MegaKey KBC firmware on the
       PC87306 Super I/O chip, command 0xA1 returns '5'.
       Command 0xA0 copyright string: (C)1994 AMI . */
    {
        .name = "[i430VX] Packard Bell PB680",
        .internal_name = "pb680",
        .type = MACHINE_TYPE_SOCKET7,
        .chipset = MACHINE_CHIPSET_INTEL_430VX,
        .init = machine_at_pb680_init,
        .p1_handler = NULL,
        .gpio_handler = NULL,
        .available_flag = MACHINE_AVAILABLE,
        .gpio_acpi_handler = NULL,
        .cpu = {
            .package = CPU_PKG_SOCKET5_7,
            .block = CPU_BLOCK_NONE,
            .min_bus = 50000000,
            .max_bus = 66666667,
            .min_voltage = 2800,
            .max_voltage = 3520,
            .min_multi = 1.5,
            .max_multi = 3.0
        },
        .bus_flags = MACHINE_PS2_PCI | MACHINE_BUS_USB,
        .flags = MACHINE_VIDEO | MACHINE_IDE_DUAL | MACHINE_APM | MACHINE_USB,
        .ram = {
            .min = 8192,
            .max = 131072,
            .step = 8192
        },
        .nvrmask = 255,
        .kbc_device = NULL,
        .kbc_p1 = 0xff,
        .gpio = 0xffffffff,
        .gpio_acpi = 0xffffffff,
        .device = NULL,
        .fdc_device = NULL,
        .sio_device = NULL,
        .vid_device = &s3_phoenix_trio64vplus_onboard_pci_device,
        .snd_device = NULL,
        .net_device = NULL
    },
    /* Has a SM(S)C FDC37C935 Super I/O chip with on-chip KBC with Phoenix
       MultiKey/42 (version 1.38) KBC firmware. */
    {
        .name = "[i430VX] Packard Bell PB810",
        .internal_name = "pb810",
        .type = MACHINE_TYPE_SOCKET7,
        .chipset = MACHINE_CHIPSET_INTEL_430VX,
        .init = machine_at_pb810_init,
        .p1_handler = NULL,
        .gpio_handler = NULL,
        .available_flag = MACHINE_AVAILABLE,
        .gpio_acpi_handler = NULL,
        .cpu = {
            .package = CPU_PKG_SOCKET5_7,
            .block = CPU_BLOCK_NONE,
            .min_bus = 50000000,
            .max_bus = 66666667,
            .min_voltage = 2500,
            .max_voltage = 3520,
            .min_multi = 1.5,
            .max_multi = 3.0
        },
        .bus_flags = MACHINE_PS2_PCI,
        .flags = MACHINE_IDE_DUAL | MACHINE_SOUND | MACHINE_APM,
        .ram = {
            .min = 8192,
            .max = 131072,
            .step = 8192
        },
        .nvrmask = 511,
        .kbc_device = NULL,
        .kbc_p1 = 0xff,
        .gpio = 0xffffffff,
        .gpio_acpi = 0xffffffff,
        .device = NULL,
        .fdc_device = NULL,
        .sio_device = NULL,
        .vid_device = NULL,
        .snd_device = NULL,
        .net_device = NULL
    },
    /* This has the AMIKey 'H' firmware, possibly AMIKey-2. Photos show it with a BestKey, so it
       likely clones the behavior of AMIKey 'H'. */
    {
        .name = "[i430VX] PC Partner MB520N",
        .internal_name = "mb520n",
        .type = MACHINE_TYPE_SOCKET7,
        .chipset = MACHINE_CHIPSET_INTEL_430VX,
        .init = machine_at_mb520n_init,
        .p1_handler = NULL,
        .gpio_handler = NULL,
        .available_flag = MACHINE_AVAILABLE,
        .gpio_acpi_handler = NULL,
        .cpu = {
            .package = CPU_PKG_SOCKET5_7,
            .block = CPU_BLOCK_NONE,
            .min_bus = 50000000,
            .max_bus = 66666667,
            .min_voltage = 2600,
            .max_voltage = 3520,
            .min_multi = 1.5,
            .max_multi = 3.0
        },
        .bus_flags = MACHINE_PS2_PCI | MACHINE_BUS_USB,
        .flags = MACHINE_IDE_DUAL | MACHINE_APM | MACHINE_USB,
        .ram = {
            .min = 8192,
            .max = 131072,
            .step = 8192
        },
        .nvrmask = 127,
        .kbc_device = NULL,
        .kbc_p1 = 0xff,
        .gpio = 0xffffffff,
        .gpio_acpi = 0xffffffff,
        .device = NULL,
        .fdc_device = NULL,
        .sio_device = NULL,
        .vid_device = NULL,
        .snd_device = NULL,
        .net_device = NULL
    },
    /* This has a Holtek KBC and the BIOS does not send a single non-standard KBC command, so it
       must be an ASIC that clones the standard IBM PS/2 KBC. */
    {
        .name = "[i430VX] Shuttle HOT-557",
        .internal_name = "430vx",
        .type = MACHINE_TYPE_SOCKET7,
        .chipset = MACHINE_CHIPSET_INTEL_430VX,
        .init = machine_at_i430vx_init,
        .p1_handler = NULL,
        .gpio_handler = NULL,
        .available_flag = MACHINE_AVAILABLE,
        .gpio_acpi_handler = NULL,
        .cpu = {
            .package = CPU_PKG_SOCKET5_7,
            .block = CPU_BLOCK_NONE,
            .min_bus = 50000000,
            .max_bus = 66666667,
            .min_voltage = 2500,
            .max_voltage = 3520,
            .min_multi = 1.5,
            .max_multi = 3.0
        },
        .bus_flags = MACHINE_PS2_PCI | MACHINE_BUS_USB,
        .flags = MACHINE_IDE_DUAL | MACHINE_GAMEPORT | MACHINE_APM | MACHINE_USB,
        .ram = {
            .min = 8192,
            .max = 131072,
            .step = 8192
        },
        .nvrmask = 127,
        .kbc_device = NULL,
        .kbc_p1 = 0xff,
        .gpio = 0xffffffff,
        .gpio_acpi = 0xffffffff,
        .device = NULL,
        .fdc_device = NULL,
        .sio_device = NULL,
        .vid_device = NULL,
        .snd_device = NULL,
        .net_device = NULL
    },

    /* 430TX */
    /* The BIOS sends KBC command B8, CA, and CB, so it has an AMI KBC firmware. */
    {
        .name = "[i430TX] ADLink NuPRO-591/592",
        .internal_name = "nupro592",
        .type = MACHINE_TYPE_SOCKET7,
        .chipset = MACHINE_CHIPSET_INTEL_430TX,
        .init = machine_at_nupro592_init,
        .p1_handler = NULL,
        .gpio_handler = NULL,
        .available_flag = MACHINE_AVAILABLE,
        .gpio_acpi_handler = NULL,
        .cpu = {
            .package = CPU_PKG_SOCKET5_7,
            .block = CPU_BLOCK_NONE,
            .min_bus = 66666667,
            .max_bus = 66666667,
            .min_voltage = 1900,
            .max_voltage = 2800,
            .min_multi = 1.5,
            .max_multi = 5.5
        },
        .bus_flags = MACHINE_PS2_PCI,
        .flags = MACHINE_IDE_DUAL | MACHINE_APM | MACHINE_ACPI | MACHINE_VIDEO,
        .ram = {
            .min = 8192,
            .max = 262144,
            .step = 8192
        },
        .nvrmask = 255,
        .kbc_device = NULL,
        .kbc_p1 = 0xff,
        .gpio = 0xffffffff,
        .gpio_acpi = 0xffffffff,
        .device = NULL,
        .fdc_device = NULL,
        .sio_device = NULL,
        .vid_device = &chips_69000_onboard_device,
        .snd_device = NULL,
        .net_device = NULL
    },
    /* This has the AMIKey KBC firmware, which is an updated 'F' type (YM430TX is based on the TX97). */
    {
        .name = "[i430TX] ASUS TX97",
        .internal_name = "tx97",
        .type = MACHINE_TYPE_SOCKET7,
        .chipset = MACHINE_CHIPSET_INTEL_430TX,
        .init = machine_at_tx97_init,
        .p1_handler = NULL,
        .gpio_handler = NULL,
        .available_flag = MACHINE_AVAILABLE,
        .gpio_acpi_handler = NULL,
        .cpu = {
            .package = CPU_PKG_SOCKET5_7,
            .block = CPU_BLOCK_NONE,
            .min_bus = 50000000,
            .max_bus = 75000000,
            .min_voltage = 2500,
            .max_voltage = 3520,
            .min_multi = 1.5,
            .max_multi = 3.0
        },
        .bus_flags = MACHINE_PS2_PCI | MACHINE_BUS_USB,
        .flags = MACHINE_IDE_DUAL | MACHINE_APM | MACHINE_ACPI | MACHINE_USB,
        .ram = {
            .min = 8192,
            .max = 262144,
            .step = 8192
        },
        .nvrmask = 255,
        .kbc_device = NULL,
        .kbc_p1 = 0xff,
        .gpio = 0xffffffff,
        .gpio_acpi = 0xffffffff,
        .device = NULL,
        .fdc_device = NULL,
        .sio_device = NULL,
        .vid_device = NULL,
        .snd_device = NULL,
        .net_device = NULL
    },
    /* [TEST] Has AMI Megakey '5' KBC firmware on the SM(S)C FDC37C67x Super I/O chip. */
    {
        .name = "[i430TX] Gateway Tomahawk",
        .internal_name = "tomahawk",
        .type = MACHINE_TYPE_SOCKET7,
        .chipset = MACHINE_CHIPSET_INTEL_430TX,
        .init = machine_at_tomahawk_init,
        .p1_handler = NULL,
        .gpio_handler = NULL,
        .available_flag = MACHINE_AVAILABLE,
        .gpio_acpi_handler = NULL,
        .cpu = {
            .package = CPU_PKG_SOCKET5_7,
            .block = CPU_BLOCK_NONE,
            .min_bus = 50000000,
            .max_bus = 66666667,
            .min_voltage = 2100,
            .max_voltage = 3520,
            .min_multi = 1.5,
            .max_multi = 3.0
        },
        .bus_flags = MACHINE_PS2_PCI | MACHINE_BUS_USB,
        .flags = MACHINE_IDE_DUAL | MACHINE_APM | MACHINE_ACPI | MACHINE_AV | MACHINE_NIC | MACHINE_USB,
        .ram = {
            .min = 8192,
            .max = 262144,
            .step = 8192
        },
        .nvrmask = 255,
        .kbc_device = NULL,
        .kbc_p1 = 0xff,
        .gpio = 0xffffffff,
        .gpio_acpi = 0xffffffff,
        .device = NULL,
        .fdc_device = NULL,
        .sio_device = NULL,
        .vid_device = &s3_trio64v2_dx_onboard_pci_device,
        .snd_device = &cs4236b_device,
        .net_device = &pcnet_am79c973_onboard_device
    },
#ifdef USE_AN430TX
    /* This has the Phoenix MultiKey KBC firmware. */
    {
        .name = "[i430TX] Intel AN430TX",
        .internal_name = "an430tx",
        .type = MACHINE_TYPE_SOCKET7,
        .chipset = MACHINE_CHIPSET_INTEL_430TX,
        .init = machine_at_an430tx_init,
        .p1_handler = NULL,
        .gpio_handler = NULL,
        .available_flag = MACHINE_AVAILABLE,
        .gpio_acpi_handler = NULL,
        .cpu = {
            .package = CPU_PKG_SOCKET5_7,
            .block = CPU_BLOCK_NONE,
            .min_bus = 60000000,
            .max_bus = 66666667,
            .min_voltage = 2800,
            .max_voltage = 3520,
            .min_multi = 1.5,
            .max_multi = 3.0
        },
        .bus_flags = MACHINE_PS2_PCI,
        .flags = MACHINE_IDE_DUAL | MACHINE_APM | MACHINE_ACPI,
        .ram = {
            .min = 8192,
            .max = 262144,
            .step = 8192
        },
        .nvrmask = 255,
        .kbc_device = NULL,
        .kbc_p1 = 0xff,
        .gpio = 0xffffffff,
        .gpio_acpi = 0xffffffff,
        .device = NULL,
        .fdc_device = NULL,
        .sio_device = NULL,
        .vid_device = NULL,
        .snd_device = NULL,
        .net_device = NULL
    },
#endif /* USE_AN430TX */
    /* This has the AMIKey KBC firmware, which is an updated 'F' type. */
    {
        .name = "[i430TX] Intel YM430TX",
        .internal_name = "ym430tx",
        .type = MACHINE_TYPE_SOCKET7,
        .chipset = MACHINE_CHIPSET_INTEL_430TX,
        .init = machine_at_ym430tx_init,
        .p1_handler = NULL,
        .gpio_handler = NULL,
        .available_flag = MACHINE_AVAILABLE,
        .gpio_acpi_handler = NULL,
        .cpu = {
            .package = CPU_PKG_SOCKET5_7,
            .block = CPU_BLOCK_NONE,
            .min_bus = 60000000,
            .max_bus = 66666667,
            .min_voltage = 2800,
            .max_voltage = 3520,
            .min_multi = 1.5,
            .max_multi = 3.0
        },
        .bus_flags = MACHINE_PS2_PCI | MACHINE_BUS_USB,
        .flags = MACHINE_IDE_DUAL | MACHINE_APM | MACHINE_ACPI | MACHINE_USB,
        .ram = {
            .min = 8192,
            .max = 262144,
            .step = 8192
        },
        .nvrmask = 255,
        .kbc_device = NULL,
        .kbc_p1 = 0xff,
        .gpio = 0xffffffff,
        .gpio_acpi = 0xffffffff,
        .device = NULL,
        .fdc_device = NULL,
        .sio_device = NULL,
        .vid_device = NULL,
        .snd_device = NULL,
        .net_device = NULL
    },
	/* PhoenixBIOS 4.0 Rel 6.0 for 430TX, most likely has AMI KBC of some sort. Also has onboard Yamaha YMF701 which can't be emulated yet. */
    /* Has a SM(S)C FDC37C935 Super I/O chip with on-chip KBC with Phoenix
       MultiKey/42 (version 1.38) KBC firmware. */
    {
        .name = "[i430TX] Micronics Thunderbolt",
        .internal_name = "thunderbolt",
        .type = MACHINE_TYPE_SOCKET7,
        .chipset = MACHINE_CHIPSET_INTEL_430TX,
        .init = machine_at_thunderbolt_init,
        .p1_handler = NULL,
        .gpio_handler = NULL,
        .available_flag = MACHINE_AVAILABLE,
        .gpio_acpi_handler = NULL,
        .cpu = {
            .package = CPU_PKG_SOCKET5_7,
            .block = CPU_BLOCK(CPU_WINCHIP, CPU_WINCHIP2),
            .min_bus = 50000000,
            .max_bus = 66666667,
            .min_voltage = 2500,
            .max_voltage = 3520,
            .min_multi = 1.5,
            .max_multi = 3.0
        },
        .bus_flags = MACHINE_PS2_PCI | MACHINE_BUS_USB,
        .flags = MACHINE_IDE_DUAL | MACHINE_APM | MACHINE_ACPI | MACHINE_GAMEPORT | MACHINE_USB, /* Machine has internal sound: Yamaha YMF701-S */
        .ram = {
            .min = 8192,
            .max = 262144,
            .step = 8192
        },
        .nvrmask = 255,
        .kbc_device = NULL,
        .kbc_p1 = 0xff,
        .gpio = 0xffffffff,
        .gpio_acpi = 0xffffffff,
        .device = NULL,
        .fdc_device = NULL,
        .sio_device = NULL,
        .vid_device = NULL,
        .snd_device = NULL,
        .net_device = NULL
    },
    /* Has a SM(S)C FDC37C67x Super I/O chip with on-chip KBC with Phoenix or
       AMIKey-2 KBC firmware. */
    {
        .name = "[i430TX] NEC Mate NX MA23C",
        .internal_name = "ma23c",
        .type = MACHINE_TYPE_SOCKET7,
        .chipset = MACHINE_CHIPSET_INTEL_430TX,
        .init = machine_at_ma23c_init,
        .p1_handler = NULL,
        .gpio_handler = NULL,
        .available_flag = MACHINE_AVAILABLE,
        .gpio_acpi_handler = NULL,
        .cpu = {
            .package = CPU_PKG_SOCKET5_7,
            .block = CPU_BLOCK_NONE,
            .min_bus = 60000000,
            .max_bus = 66666667,
            .min_voltage = 2700,
            .max_voltage = 3520,
            .min_multi = 1.5,
            .max_multi = 3.0
        },
        .bus_flags = MACHINE_PS2_PCI | MACHINE_BUS_USB,
        .flags = MACHINE_IDE_DUAL | MACHINE_APM | MACHINE_ACPI | MACHINE_USB,
        .ram = {
            .min = 8192,
            .max = 786432,
            .step = 8192
        },
        .nvrmask = 255,
        .kbc_device = NULL,
        .kbc_p1 = 0xff,
        .gpio = 0xffffffff,
        .gpio_acpi = 0xffffffff,
        .device = NULL,
        .fdc_device = NULL,
        .sio_device = NULL,
        .vid_device = NULL,
        .snd_device = NULL,
        .net_device = NULL
    },
    /* The BIOS sends KBC command BB and expects it to output a byte, which is AMI KBC behavior.
       A picture shows a VIA VT82C42N KBC though, so it could be a case of that KBC with AMI firmware. */
    {
        .name = "[i430TX] PC Partner MB540N",
        .internal_name = "mb540n",
        .type = MACHINE_TYPE_SOCKET7,
        .chipset = MACHINE_CHIPSET_INTEL_430TX,
        .init = machine_at_mb540n_init,
        .p1_handler = NULL,
        .gpio_handler = NULL,
        .available_flag = MACHINE_AVAILABLE,
        .gpio_acpi_handler = NULL,
        .cpu = {
            .package = CPU_PKG_SOCKET5_7,
            .block = CPU_BLOCK_NONE,
            .min_bus = 60000000,
            .max_bus = 66666667,
            .min_voltage = 2700,
            .max_voltage = 3520,
            .min_multi = 1.5,
            .max_multi = 3.0
        },
        .bus_flags = MACHINE_PS2_PCI | MACHINE_BUS_USB,
        .flags = MACHINE_IDE_DUAL | MACHINE_APM | MACHINE_ACPI | MACHINE_USB,
        .ram = {
            .min = 8192,
            .max = 262144,
            .step = 8192
        },
        .nvrmask = 255,
        .kbc_device = NULL,
        .kbc_p1 = 0xff,
        .gpio = 0xffffffff,
        .gpio_acpi = 0xffffffff,
        .device = NULL,
        .fdc_device = NULL,
        .sio_device = NULL,
        .vid_device = NULL,
        .snd_device = NULL,
        .net_device = NULL
    },
    /* Award BIOS, PS2, EDO, SDRAM, 4 PCI, 4 ISA, VIA VT82C42N KBC */
    {
        .name = "[i430TX] Soltek SL-56A5",
        .internal_name = "56a5",
        .type = MACHINE_TYPE_SOCKET7,
        .chipset = MACHINE_CHIPSET_INTEL_430TX,
        .init = machine_at_56a5_init,
        .p1_handler = NULL,
        .gpio_handler = NULL,
        .available_flag = MACHINE_AVAILABLE,
        .gpio_acpi_handler = NULL,
        .cpu = {
            .package = CPU_PKG_SOCKET5_7,
            .block = CPU_BLOCK_NONE,
            .min_bus = 55000000,
            .max_bus = 75000000,
            .min_voltage = 2800,
            .max_voltage = 3520,
            .min_multi = 1.5,
            .max_multi = 5.5
        },
        .bus_flags = MACHINE_PS2_PCI | MACHINE_BUS_USB,
        .flags = MACHINE_IDE_DUAL | MACHINE_APM | MACHINE_ACPI | MACHINE_USB,
        .ram = {
            .min = 8192,
            .max = 262144,
            .step = 8192
        },
        .nvrmask = 255,
        .kbc_device = NULL,
        .kbc_p1 = 0xff,
        .gpio = 0xffffffff,
        .gpio_acpi = 0xffffffff,
        .device = NULL,
        .fdc_device = NULL,
        .sio_device = NULL,
        .vid_device = NULL,
        .snd_device = NULL,
        .net_device = NULL
    },
    /* [TEST] Has AMIKey 'H' KBC firmware. */
    {
        .name = "[i430TX] Supermicro P5MMS98",
        .internal_name = "p5mms98",
        .type = MACHINE_TYPE_SOCKET7,
        .chipset = MACHINE_CHIPSET_INTEL_430TX,
        .init = machine_at_p5mms98_init,
        .p1_handler = NULL,
        .gpio_handler = NULL,
        .available_flag = MACHINE_AVAILABLE,
        .gpio_acpi_handler = NULL,
        .cpu = {
            .package = CPU_PKG_SOCKET5_7,
            .block = CPU_BLOCK_NONE,
            .min_bus = 50000000,
            .max_bus = 66666667,
            .min_voltage = 2100,
            .max_voltage = 3520,
            .min_multi = 1.5,
            .max_multi = 3.0
        },
        .bus_flags = MACHINE_PS2_PCI | MACHINE_BUS_USB,
        .flags = MACHINE_IDE_DUAL | MACHINE_APM | MACHINE_ACPI | MACHINE_USB,
        .ram = {
            .min = 8192,
            .max = 262144,
            .step = 8192
        },
        .nvrmask = 255,
        .kbc_device = NULL,
        .kbc_p1 = 0xff,
        .gpio = 0xffffffff,
        .gpio_acpi = 0xffffffff,
        .device = NULL,
        .fdc_device = NULL,
        .sio_device = NULL,
        .vid_device = NULL,
        .snd_device = NULL,
        .net_device = NULL
    },
    /* [TEST] Has AMIKey 'H' KBC firmware. */
    {
        .name = "[i430TX] TriGem Richmond",
        .internal_name = "richmond",
        .type = MACHINE_TYPE_SOCKET7,
        .chipset = MACHINE_CHIPSET_INTEL_430TX,
        .init = machine_at_richmond_init,
        .p1_handler = NULL,
        .gpio_handler = NULL,
        .available_flag = MACHINE_AVAILABLE,
        .gpio_acpi_handler = NULL,
        .cpu = {
            .package = CPU_PKG_SOCKET5_7,
            .block = CPU_BLOCK_NONE,
            .min_bus = 50000000,
            .max_bus = 66666667,
            .min_voltage = 2100,
            .max_voltage = 3520,
            .min_multi = 1.5,
            .max_multi = 3.0
        },
        .bus_flags = MACHINE_PS2_PCI | MACHINE_BUS_USB,
        .flags = MACHINE_IDE_DUAL | MACHINE_APM | MACHINE_ACPI | MACHINE_USB,
        .ram = {
            .min = 8192,
            .max = 262144,
            .step = 8192
        },
        .nvrmask = 255,
        .kbc_device = NULL,
        .kbc_p1 = 0xff,
        .gpio = 0xffffffff,
        .gpio_acpi = 0xffffffff,
        .device = NULL,
        .fdc_device = NULL,
        .sio_device = NULL,
        .vid_device = NULL,
        .snd_device = NULL,
        .net_device = NULL
    },

    /* Apollo VPX */
    /* Has the VIA VT82C586B southbridge with on-chip KBC identical to the VIA
       VT82C42N. */
    {
        .name = "[VIA VPX] FIC VA-502",
        .internal_name = "ficva502",
        .type = MACHINE_TYPE_SOCKET7,
        .chipset = MACHINE_CHIPSET_VIA_APOLLO_VPX,
        .init = machine_at_ficva502_init,
        .p1_handler = NULL,
        .gpio_handler = NULL,
        .available_flag = MACHINE_AVAILABLE,
        .gpio_acpi_handler = NULL,
        .cpu = {
            .package = CPU_PKG_SOCKET5_7,
            .block = CPU_BLOCK_NONE,
            .min_bus = 50000000,
            .max_bus = 75000000,
            .min_voltage = 2800,
            .max_voltage = 3520,
            .min_multi = 1.5,
            .max_multi = 3.0
        },
        .bus_flags = MACHINE_PS2_PCI | MACHINE_BUS_USB,
        .flags = MACHINE_IDE_DUAL | MACHINE_APM | MACHINE_ACPI | MACHINE_USB,
        .ram = {
            .min = 8192,
            .max = 524288,
            .step = 8192
        },
        .nvrmask = 127,
        .kbc_device = NULL,
        .kbc_p1 = 0xff,
        .gpio = 0xffffffff,
        .gpio_acpi = 0xffffffff,
        .device = NULL,
        .fdc_device = NULL,
        .sio_device = NULL,
        .vid_device = NULL,
        .snd_device = NULL,
        .net_device = NULL
    },

    /* Apollo VP3 */
    /* Has the VIA VT82C586B southbridge with on-chip KBC identical to the VIA
       VT82C42N. */
    {
        .name = "[VIA VP3] FIC PA-2012",
        .internal_name = "ficpa2012",
        .type = MACHINE_TYPE_SOCKET7,
        .chipset = MACHINE_CHIPSET_VIA_APOLLO_VP3,
        .init = machine_at_ficpa2012_init,
        .p1_handler = NULL,
        .gpio_handler = NULL,
        .available_flag = MACHINE_AVAILABLE,
        .gpio_acpi_handler = NULL,
        .cpu = {
            .package = CPU_PKG_SOCKET5_7,
            .block = CPU_BLOCK_NONE,
            .min_bus = 55000000,
            .max_bus = 75000000,
            .min_voltage = 2100,
            .max_voltage = 3520,
            .min_multi = 1.5,
            .max_multi = 5.5
        },
        .bus_flags = MACHINE_PS2_AGP | MACHINE_BUS_USB,
        .flags = MACHINE_IDE_DUAL | MACHINE_APM | MACHINE_ACPI | MACHINE_USB,
        .ram = {
            .min = 8192,
            .max = 1048576,
            .step = 8192
        },
        .nvrmask = 127,
        .kbc_device = NULL,
        .kbc_p1 = 0xff,
        .gpio = 0xffffffff,
        .gpio_acpi = 0xffffffff,
        .device = NULL,
        .fdc_device = NULL,
        .sio_device = NULL,
        .vid_device = NULL,
        .snd_device = NULL,
        .net_device = NULL
    },

    /* SiS 5571 */
    /* Has the SiS 5571 chipset with on-chip KBC. */
    {
        .name = "[SiS 5571] Daewoo CB52X-SI",
        .internal_name = "cb52xsi",
        .type = MACHINE_TYPE_SOCKET7,
        .chipset = MACHINE_CHIPSET_SIS_5571,
        .init = machine_at_cb52xsi_init,
        .p1_handler = NULL,
        .gpio_handler = NULL,
        .available_flag = MACHINE_AVAILABLE,
        .gpio_acpi_handler = NULL,
        .cpu = {
            .package = CPU_PKG_SOCKET5_7,
            .block = CPU_BLOCK_NONE,
            .min_bus = 50000000,
            .max_bus = 75000000,
            .min_voltage = 2800,
            .max_voltage = 3520,
            .min_multi = 1.5,
            .max_multi = 3.0
        },
        .bus_flags = MACHINE_PS2_PCI | MACHINE_BUS_USB,
        .flags = MACHINE_IDE_DUAL | MACHINE_APM | MACHINE_USB,
        .ram = {
            .min = 8192,
            .max = 262144,
            .step = 8192
        },
        .nvrmask = 255,
        .kbc_device = NULL,
        .kbc_p1 = 0xff,
        .gpio = 0xffffffff,
        .gpio_acpi = 0xffffffff,
        .device = NULL,
        .fdc_device = NULL,
        .sio_device = NULL,
        .vid_device = NULL,
        .snd_device = NULL,
        .net_device = NULL
    },
    /* Has the SiS 5571 chipset with on-chip KBC. */
    {
        .name = "[SiS 5571] MSI MS-5146",
        .internal_name = "ms5146",
        .type = MACHINE_TYPE_SOCKET7,
        .chipset = MACHINE_CHIPSET_SIS_5571,
        .init = machine_at_ms5146_init,
        .p1_handler = NULL,
        .gpio_handler = NULL,
        .available_flag = MACHINE_AVAILABLE,
        .gpio_acpi_handler = NULL,
        .cpu = {
            .package = CPU_PKG_SOCKET5_7,
            .block = CPU_BLOCK_NONE,
            .min_bus = 50000000,
            .max_bus = 75000000,
            .min_voltage = 2800,
            .max_voltage = 3520,
            .min_multi = 1.5,
            .max_multi = 3.0
        },
        .bus_flags = MACHINE_PS2_PCI | MACHINE_BUS_USB,
        .flags = MACHINE_IDE_DUAL | MACHINE_APM | MACHINE_GAMEPORT | MACHINE_USB,
        .ram = {
            .min = 8192,
            .max = 262144,
            .step = 8192
        },
        .nvrmask = 255,
        .kbc_device = NULL,
        .kbc_p1 = 0xff,
        .gpio = 0xffffffff,
        .gpio_acpi = 0xffffffff,
        .device = NULL,
        .fdc_device = NULL,
        .sio_device = NULL,
        .vid_device = NULL,
        .snd_device = NULL,
        .net_device = NULL
    },
    /* Has the SiS 5571 chipset with on-chip KBC. */
    {
        .name = "[SiS 5571] Rise R534F",
        .internal_name = "r534f",
        .type = MACHINE_TYPE_SOCKET7,
        .chipset = MACHINE_CHIPSET_SIS_5571,
        .init = machine_at_r534f_init,
        .p1_handler = NULL,
        .gpio_handler = NULL,
        .available_flag = MACHINE_AVAILABLE,
        .gpio_acpi_handler = NULL,
        .cpu = {
            .package = CPU_PKG_SOCKET5_7,
            .block = CPU_BLOCK_NONE,
            .min_bus = 55000000,
            .max_bus = 83333333,
            .min_voltage = 2500,
            .max_voltage = 3520,
            .min_multi = 1.5,
            .max_multi = 3.0
        },
        .bus_flags = MACHINE_PS2_PCI | MACHINE_BUS_USB,
        .flags = MACHINE_IDE_DUAL | MACHINE_APM | MACHINE_USB,
        .ram = {
            .min = 8192,
            .max = 393216,
            .step = 8192
        },
        .nvrmask = 255,
        .kbc_device = NULL,
        .kbc_p1 = 0xff,
        .gpio = 0xffffffff,
        .gpio_acpi = 0xffffffff,
        .device = NULL,
        .fdc_device = NULL,
        .sio_device = NULL,
        .vid_device = NULL,
        .snd_device = NULL,
        .net_device = NULL
    },

    /* SiS 5581 */
    /* Has the SiS 5581 chipset with on-chip KBC. */
    {
        .name = "[SiS 5581] ASUS SP97-XV",
        .internal_name = "sp97xv",
        .type = MACHINE_TYPE_SOCKET7,
        .chipset = MACHINE_CHIPSET_SIS_5581,
        .init = machine_at_sp97xv_init,
        .p1_handler = NULL,
        .gpio_handler = NULL,
        .available_flag = MACHINE_AVAILABLE,
        .gpio_acpi_handler = NULL,
        .cpu = {
            .package = CPU_PKG_SOCKET5_7,
            .block = CPU_BLOCK_NONE,
            .min_bus = 50000000,
            .max_bus = 75000000,
            .min_voltage = 2500,
            .max_voltage = 3520,
            .min_multi = 1.5,
            .max_multi = 3.0
        },
        .bus_flags = MACHINE_PS2_PCI | MACHINE_BUS_USB,
        .flags = MACHINE_IDE_DUAL | MACHINE_APM | MACHINE_ACPI | MACHINE_USB,
        .ram = {
            .min = 8192,
            .max = 1572864,
            .step = 8192
        },
        .nvrmask = 255,
        .kbc_device = NULL,
        .kbc_p1 = 0xff,
        .gpio = 0xffffffff,
        .gpio_acpi = 0xffffffff,
        .device = NULL,
        .fdc_device = NULL,
        .sio_device = NULL,
        .vid_device = NULL,
        .snd_device = NULL,
        .net_device = NULL
    },
    /* Has the SiS 5581 chipset with on-chip KBC. */
    {
        .name = "[SiS 5581] BCM SQ-578",
        .internal_name = "sq578",
        .type = MACHINE_TYPE_SOCKET7,
        .chipset = MACHINE_CHIPSET_SIS_5581,
        .init = machine_at_sq578_init,
        .p1_handler = NULL,
        .gpio_handler = NULL,
        .available_flag = MACHINE_AVAILABLE,
        .gpio_acpi_handler = NULL,
        .cpu = {
            .package = CPU_PKG_SOCKET5_7,
            .block = CPU_BLOCK_NONE,
            .min_bus = 50000000,
            .max_bus = 75000000,
            .min_voltage = 2500,
            .max_voltage = 3520,
            .min_multi = 1.5,
            .max_multi = 3.0
        },
        .bus_flags = MACHINE_PS2_PCI | MACHINE_BUS_USB,
        .flags = MACHINE_IDE_DUAL | MACHINE_APM | MACHINE_ACPI | MACHINE_USB,
        .ram = {
            .min = 8192,
            .max = 1572864,
            .step = 8192
        },
        .nvrmask = 255,
        .kbc_device = NULL,
        .kbc_p1 = 0xff,
        .gpio = 0xffffffff,
        .gpio_acpi = 0xffffffff,
        .device = NULL,
        .fdc_device = NULL,
        .sio_device = NULL,
        .vid_device = NULL,
        .snd_device = NULL,
        .net_device = NULL
    },

    /* SiS 5591 */
    /* Has the SiS 5591 chipset with on-chip KBC. */
    {
        .name = "[SiS 5591] MSI MS-5172",
        .internal_name = "ms5172",
        .type = MACHINE_TYPE_SOCKET7,
        .chipset = MACHINE_CHIPSET_SIS_5591,
        .init = machine_at_ms5172_init,
        .p1_handler = NULL,
        .gpio_handler = NULL,
        .available_flag = MACHINE_AVAILABLE,
        .gpio_acpi_handler = NULL,
        .cpu = {
            .package = CPU_PKG_SOCKET5_7,
            .block = CPU_BLOCK_NONE,
            .min_bus = 50000000,
            .max_bus = 75000000,
            .min_voltage = 2500,
            .max_voltage = 3520,
            .min_multi = 1.5,
            .max_multi = 3.0
        },
        .bus_flags = MACHINE_PS2_AGP | MACHINE_BUS_USB,
        .flags = MACHINE_IDE_DUAL | MACHINE_APM | MACHINE_ACPI | MACHINE_USB,
        .ram = {
            .min = 8192,
            .max = 786432,
            .step = 8192
        },
        .nvrmask = 255,
        .kbc_device = NULL,
        .kbc_p1 = 0xff,
        .gpio = 0xffffffff,
        .gpio_acpi = 0xffffffff,
        .device = NULL,
        .fdc_device = NULL,
        .sio_device = NULL,
        .vid_device = NULL,
        .snd_device = NULL,
        .net_device = NULL
    },

    /* ALi ALADDiN IV+ */
    /* Has the ALi M1543 southbridge with on-chip KBC. */
    {
        .name = "[ALi ALADDiN IV+] MSI MS-5164",
        .internal_name = "ms5164",
        .type = MACHINE_TYPE_SOCKET7,
        .chipset = MACHINE_CHIPSET_ALI_ALADDIN_IV_PLUS,
        .init = machine_at_ms5164_init,
        .p1_handler = NULL,
        .gpio_handler = NULL,
        .available_flag = MACHINE_AVAILABLE,
        .gpio_acpi_handler = NULL,
        .cpu = {
            .package = CPU_PKG_SOCKET5_7,
            .block = CPU_BLOCK_NONE,
            .min_bus = 60000000,
            .max_bus = 83333333,
            .min_voltage = 2100,
            .max_voltage = 3520,
            .min_multi = 1.5,
            .max_multi = 3.0
        },
        .bus_flags = MACHINE_PS2_PCI | MACHINE_BUS_USB,
        .flags = MACHINE_IDE_DUAL | MACHINE_APM | MACHINE_ACPI | MACHINE_USB,
        .ram = {
            .min = 8192,
            .max = 1048576,
            .step = 8192
        },
        .nvrmask = 255,
        .kbc_device = NULL,
        .kbc_p1 = 0xff,
        .gpio = 0xffffffff,
        .gpio_acpi = 0xffffffff,
        .device = NULL,
        .fdc_device = NULL,
        .sio_device = NULL,
        .vid_device = NULL,
        .snd_device = NULL,
        .net_device = NULL
    },
    /* Has the ALi M1543 southbridge with on-chip KBC. */
    {
        .name = "[ALi ALADDiN IV+] PC Chips M560",
        .internal_name = "m560",
        .type = MACHINE_TYPE_SOCKET7,
        .chipset = MACHINE_CHIPSET_ALI_ALADDIN_IV_PLUS,
        .init = machine_at_m560_init,
        .p1_handler = NULL,
        .gpio_handler = NULL,
        .available_flag = MACHINE_AVAILABLE,
        .gpio_acpi_handler = NULL,
        .cpu = {
            .package = CPU_PKG_SOCKET5_7,
            .block = CPU_BLOCK_NONE,
            .min_bus = 50000000,
            .max_bus = 83333333,
            .min_voltage = 2500,
            .max_voltage = 3520,
            .min_multi = 1.5,
            .max_multi = 3.0
        },
        .bus_flags = MACHINE_PS2_PCI | MACHINE_BUS_USB,
        .flags = MACHINE_IDE_DUAL | MACHINE_APM | MACHINE_ACPI | MACHINE_USB,
        .ram = {
            .min = 8192,
            .max = 786432,
            .step = 8192
        },
        .nvrmask = 255,
        .kbc_device = NULL,
        .kbc_p1 = 0xff,
        .gpio = 0xffffffff,
        .gpio_acpi = 0xffffffff,
        .device = NULL,
        .fdc_device = NULL,
        .sio_device = NULL,
        .vid_device = NULL,
        .snd_device = NULL,
        .net_device = NULL
    },

    /* Super Socket 7 machines */
    /* ALi ALADDiN V */
    /* Has the ALi M1543C southbridge with on-chip KBC. */
    {
        .name = "[ALi ALADDiN V] ASUS P5A",
        .internal_name = "p5a",
        .type = MACHINE_TYPE_SOCKETS7,
        .chipset = MACHINE_CHIPSET_ALI_ALADDIN_V,
        .init = machine_at_p5a_init,
        .p1_handler = NULL,
        .gpio_handler = NULL,
        .available_flag = MACHINE_AVAILABLE,
        .gpio_acpi_handler = NULL,
        .cpu = {
            .package = CPU_PKG_SOCKET5_7,
            .block = CPU_BLOCK_NONE,
            .min_bus = 60000000,
            .max_bus = 120000000,
            .min_voltage = 2000,
            .max_voltage = 3520,
            .min_multi = 1.5,
            .max_multi = 5.5
        },
        .bus_flags = MACHINE_PS2_AGP | MACHINE_BUS_USB,
        .flags = MACHINE_IDE_DUAL | MACHINE_APM | MACHINE_ACPI | MACHINE_GAMEPORT | MACHINE_USB,
        .ram = {
            .min = 8192,
            .max = 1572864,
            .step = 8192
        },
        .nvrmask = 255,
        .kbc_device = NULL,
        .kbc_p1 = 0xff,
        .gpio = 0xffffffff,
        .gpio_acpi = 0xffffffff,
        .device = NULL,
        .fdc_device = NULL,
        .sio_device = NULL,
        .vid_device = NULL,
        .snd_device = NULL,
        .net_device = NULL
    },
    /* M1534c kbc */
    {
        .name = "[ALi ALADDiN V] Gateway Lucas",
        .internal_name = "gwlucas",
        .type = MACHINE_TYPE_SOCKETS7,
        .chipset = MACHINE_CHIPSET_ALI_ALADDIN_V,
        .init = machine_at_gwlucas_init,
        .p1_handler = NULL,
        .gpio_handler = NULL,
        .available_flag = MACHINE_AVAILABLE,
        .gpio_acpi_handler = NULL,
        .cpu = {
            .package = CPU_PKG_SOCKET5_7,
            .block = CPU_BLOCK_NONE,
            .min_bus = 60000000,
            .max_bus = 100000000,
            .min_voltage = 2000,
            .max_voltage = 3520,
            .min_multi = 1.5,
            .max_multi = 5.5
        },
        .bus_flags = MACHINE_PS2_PCIONLY | MACHINE_BUS_USB,
        .flags = MACHINE_IDE_DUAL | MACHINE_SOUND | MACHINE_APM | MACHINE_ACPI | MACHINE_GAMEPORT | MACHINE_USB, /* Has internal video: ATI 3D Rage Pro Turbo AGP and sound: Ensoniq ES1373 */
        .ram = {
            .min = 8192,
            .max = 262144,
            .step = 8192
        },
        .nvrmask = 255,
        .kbc_device = NULL,
        .kbc_p1 = 0xff,
        .gpio = 0xffffffff,
        .gpio_acpi = 0xffffffff,
        .device = NULL,
        .fdc_device = NULL,
        .sio_device = NULL,
        .vid_device = NULL,
        .snd_device = &es1373_onboard_device,
        .net_device = NULL
    },
    /* Has the ALi M1543C southbridge with on-chip KBC. */
    {
        .name = "[ALi ALADDiN V] Gigabyte GA-5AA",
        .internal_name = "5aa",
        .type = MACHINE_TYPE_SOCKETS7,
        .chipset = MACHINE_CHIPSET_ALI_ALADDIN_V,
        .init = machine_at_5aa_init,
        .p1_handler = NULL,
        .gpio_handler = NULL,
        .available_flag = MACHINE_AVAILABLE,
        .gpio_acpi_handler = NULL,
        .cpu = {
            .package = CPU_PKG_SOCKET5_7,
            .block = CPU_BLOCK_NONE,
            .min_bus = 66666667,
            .max_bus = 140000000,
            .min_voltage = 1300,
            .max_voltage = 3520,
            .min_multi = 1.5,
            .max_multi = 5.5
        },
        .bus_flags = MACHINE_PS2_AGP | MACHINE_BUS_USB,
        .flags = MACHINE_IDE_DUAL | MACHINE_APM | MACHINE_ACPI | MACHINE_USB,
        .ram = {
            .min = 8192,
            .max = 1572864,
            .step = 8192
        },
        .nvrmask = 255,
        .kbc_device = NULL,
        .kbc_p1 = 0xff,
        .gpio = 0xffffffff,
        .gpio_acpi = 0xffffffff,
        .device = NULL,
        .fdc_device = NULL,
        .sio_device = NULL,
        .vid_device = NULL,
        .snd_device = NULL,
        .net_device = NULL
    },
    /* Has the ALi M1543C southbridge with on-chip KBC. */
    {
        .name = "[ALi ALADDiN V] Gigabyte GA-5AX",
        .internal_name = "5ax",
        .type = MACHINE_TYPE_SOCKETS7,
        .chipset = MACHINE_CHIPSET_ALI_ALADDIN_V,
        .init = machine_at_5ax_init,
        .p1_handler = NULL,
        .gpio_handler = NULL,
        .available_flag = MACHINE_AVAILABLE,
        .gpio_acpi_handler = NULL,
        .cpu = {
            .package = CPU_PKG_SOCKET5_7,
            .block = CPU_BLOCK_NONE,
            .min_bus = 66666667,
            .max_bus = 140000000,
            .min_voltage = 1300,
            .max_voltage = 3520,
            .min_multi = 1.5,
            .max_multi = 5.5
        },
        .bus_flags = MACHINE_PS2_AGP | MACHINE_BUS_USB,
        .flags = MACHINE_IDE_DUAL | MACHINE_APM | MACHINE_ACPI | MACHINE_USB,
        .ram = {
            .min = 8192,
            .max = 1572864,
            .step = 8192
        },
        .nvrmask = 255,
        .kbc_device = NULL,
        .kbc_p1 = 0xff,
        .gpio = 0xffffffff,
        .gpio_acpi = 0xffffffff,
        .device = NULL,
        .fdc_device = NULL,
        .sio_device = NULL,
        .vid_device = NULL,
        .snd_device = NULL,
        .net_device = NULL
    },
    /* Is the exact same as the Matsonic MS6260S. Has the ALi M1543C southbridge
       with on-chip KBC. */
    {
        .name = "[ALi ALADDiN V] PC Chips M579",
        .internal_name = "m579",
        .type = MACHINE_TYPE_SOCKETS7,
        .chipset = MACHINE_CHIPSET_ALI_ALADDIN_V,
        .init = machine_at_m579_init,
        .p1_handler = NULL,
        .gpio_handler = NULL,
        .available_flag = MACHINE_AVAILABLE,
        .gpio_acpi_handler = NULL,
        .cpu = {
            .package = CPU_PKG_SOCKET5_7,
            .block = CPU_BLOCK_NONE,
            .min_bus = 66666667,
            .max_bus = 100000000,
            .min_voltage = 2000,
            .max_voltage = 3520,
            .min_multi = 1.5,
            .max_multi = 5.5
        },
        .bus_flags = MACHINE_PS2_AGP | MACHINE_BUS_USB,
        .flags = MACHINE_IDE_DUAL | MACHINE_APM | MACHINE_ACPI | MACHINE_USB,
        .ram = {
            .min = 8192,
            .max = 1572864,
            .step = 8192
        },
        .nvrmask = 255,
        .kbc_device = NULL,
        .kbc_p1 = 0xff,
        .gpio = 0xffffffff,
        .gpio_acpi = 0xffffffff,
        .device = NULL,
        .fdc_device = NULL,
        .sio_device = NULL,
        .vid_device = NULL,
        .snd_device = NULL,
        .net_device = NULL
    },
    /* Apollo MVP3 */
    /* Has the VIA VT82C586B southbridge with on-chip KBC identical to the VIA
       VT82C42N. */
    {
        .name = "[VIA MVP3] AOpen AX59 Pro",
        .internal_name = "ax59pro",
        .type = MACHINE_TYPE_SOCKETS7,
        .chipset = MACHINE_CHIPSET_VIA_APOLLO_MVP3,
        .init = machine_at_ax59pro_init,
        .p1_handler = NULL,
        .gpio_handler = NULL,
        .available_flag = MACHINE_AVAILABLE,
        .gpio_acpi_handler = NULL,
        .cpu = {
            .package = CPU_PKG_SOCKET5_7,
            .block = CPU_BLOCK_NONE,
            .min_bus = 66666667,
            .max_bus = 124242424,
            .min_voltage = 1300,
            .max_voltage = 3520,
            .min_multi = 1.5,
            .max_multi = 5.5
        },
        .bus_flags = MACHINE_PS2_AGP | MACHINE_BUS_USB,
        .flags = MACHINE_IDE_DUAL | MACHINE_APM | MACHINE_ACPI | MACHINE_USB,
        .ram = {
            .min = 8192,
            .max = 1048576,
            .step = 8192
        },
        .nvrmask = 255,
        .kbc_device = NULL,
        .kbc_p1 = 0xff,
        .gpio = 0xffffffff,
        .gpio_acpi = 0xffffffff,
        .device = NULL,
        .fdc_device = NULL,
        .sio_device = NULL,
        .vid_device = NULL,
        .snd_device = NULL,
        .net_device = NULL
    },
    /* Has the VIA VT82C586B southbridge with on-chip KBC identical to the VIA
       VT82C42N. */
    {
        .name = "[VIA MVP3] FIC VA-503+",
        .internal_name = "ficva503p",
        .type = MACHINE_TYPE_SOCKETS7,
        .chipset = MACHINE_CHIPSET_VIA_APOLLO_MVP3,
        .init = machine_at_mvp3_init,
        .p1_handler = NULL,
        .gpio_handler = NULL,
        .available_flag = MACHINE_AVAILABLE,
        .gpio_acpi_handler = NULL,
        .cpu = {
            .package = CPU_PKG_SOCKET5_7,
            .block = CPU_BLOCK_NONE,
            .min_bus = 66666667,
            .max_bus = 124242424,
            .min_voltage = 2000,
            .max_voltage = 3200,
            .min_multi = 1.5,
            .max_multi = 5.5
        },
        .bus_flags = MACHINE_PS2_AGP | MACHINE_BUS_USB,
        .flags = MACHINE_IDE_DUAL | MACHINE_APM | MACHINE_ACPI | MACHINE_USB,
        .ram = {
            .min = 8192,
            .max = 1048576,
            .step = 8192
        },
        .nvrmask = 255,
        .kbc_device = NULL,
        .kbc_p1 = 0xff,
        .gpio = 0xffffffff,
        .gpio_acpi = 0xffffffff,
        .device = NULL,
        .fdc_device = NULL,
        .sio_device = NULL,
        .vid_device = NULL,
        .snd_device = NULL,
        .net_device = NULL
    },
    /* Has the VIA VT82C686A southbridge with on-chip KBC identical to the VIA
       VT82C42N. */
    {
        .name = "[VIA MVP3] FIC VA-503A",
        .internal_name = "ficva503a",
        .type = MACHINE_TYPE_SOCKETS7,
        .chipset = MACHINE_CHIPSET_VIA_APOLLO_MVP3,
        .init = machine_at_ficva503a_init,
        .p1_handler = NULL,
        .gpio_handler = NULL,
        .available_flag = MACHINE_AVAILABLE,
        .gpio_acpi_handler = NULL,
        .cpu = {
            .package = CPU_PKG_SOCKET5_7,
            .block = CPU_BLOCK_NONE,
            .min_bus = 66666667,
            .max_bus = 124242424,
            .min_voltage = 1800,
            .max_voltage = 3100,
            .min_multi = 1.5,
            .max_multi = 5.5
        },
        .bus_flags = MACHINE_PS2_A97 | MACHINE_BUS_USB,
        .flags = MACHINE_IDE_DUAL | MACHINE_SOUND | MACHINE_APM | MACHINE_ACPI | MACHINE_GAMEPORT | MACHINE_USB,
        .ram = {
            .min = 8192,
            .max = 786432,
            .step = 8192
        },
        .nvrmask = 255,
        .kbc_device = NULL,
        .kbc_p1 = 0xff,
        .gpio = 0xffffffff,
        .gpio_acpi = 0xffffffff,
        .device = NULL,
        .fdc_device = NULL,
        .sio_device = NULL,
        .vid_device = NULL,
        .snd_device = NULL,
        .net_device = NULL
    },
    /* Has the VIA VT82C686A southbridge with on-chip KBC identical to the VIA
       VT82C42N. */
    {
        .name = "[VIA MVP3] Soyo 5EMA PRO",
        .internal_name = "5emapro",
        .type = MACHINE_TYPE_SOCKETS7,
        .chipset = MACHINE_CHIPSET_VIA_APOLLO_MVP3,
        .init = machine_at_5emapro_init,
        .p1_handler = NULL,
        .gpio_handler = NULL,
        .available_flag = MACHINE_AVAILABLE,
        .gpio_acpi_handler = NULL,
        .cpu = {
            .package = CPU_PKG_SOCKET5_7,
            .block = CPU_BLOCK_NONE,
            .min_bus = 66666667,
            .max_bus = 124242424,
            .min_voltage = 2000,
            .max_voltage = 3520,
            .min_multi = 1.5,
            .max_multi = 5.5
        },
        .bus_flags = MACHINE_PS2_AGP | MACHINE_BUS_USB,
        .flags = MACHINE_IDE_DUAL | MACHINE_APM | MACHINE_ACPI | MACHINE_USB,
        .ram = {
            .min = 8192,
            .max = 786432,
            .step = 8192
        },
        .nvrmask = 255,
        .kbc_device = NULL,
        .kbc_p1 = 0xff,
        .gpio = 0xffffffff,
        .gpio_acpi = 0xffffffff,
        .device = NULL,
        .fdc_device = NULL,
        .sio_device = NULL,
        .vid_device = NULL,
        .snd_device = NULL,
        .net_device = NULL
    },

    /* SiS 5591 */
    /* Has the SiS 5591 chipset with on-chip KBC. */
    {
        .name = "[SiS 5591] Gigabyte GA-5SG100",
        .internal_name = "5sg100",
        .type = MACHINE_TYPE_SOCKETS7,
        .chipset = MACHINE_CHIPSET_SIS_5591,
        .init = machine_at_5sg100_init,
        .p1_handler = NULL,
        .gpio_handler = NULL,
        .available_flag = MACHINE_AVAILABLE,
        .gpio_acpi_handler = NULL,
        .cpu = {
            .package = CPU_PKG_SOCKET5_7,
            .block = CPU_BLOCK_NONE,
            .min_bus = 66666667,
            .max_bus = 100000000,
            .min_voltage = 2000,
            .max_voltage = 3520,
            .min_multi = 1.5,
            .max_multi = 5.5
        },
        .bus_flags = MACHINE_PS2_AGP | MACHINE_BUS_USB,
        .flags = MACHINE_IDE_DUAL | MACHINE_APM | MACHINE_ACPI | MACHINE_USB,
        .ram = {
            .min = 8192,
            .max = 786432,
            .step = 8192
        },
        .nvrmask = 255,
        .kbc_device = NULL,
        .kbc_p1 = 0xff,
        .gpio = 0xffffffff,
        .gpio_acpi = 0xffffffff,
        .device = NULL,
        .fdc_device = NULL,
        .sio_device = NULL,
        .vid_device = NULL,
        .snd_device = NULL,
        .net_device = NULL
    },

    /* Socket 8 machines */
    /* 450KX */
    /* This has an AMIKey-2, which is an updated version of type 'H'. */
    {
        .name = "[i450KX] AOpen AP61",
        .internal_name = "ap61",
        .type = MACHINE_TYPE_SOCKET8,
        .chipset = MACHINE_CHIPSET_INTEL_450KX,
        .init = machine_at_ap61_init,
        .p1_handler = NULL,
        .gpio_handler = NULL,
        .available_flag = MACHINE_AVAILABLE,
        .gpio_acpi_handler = NULL,
        .cpu = {
            .package = CPU_PKG_SOCKET8,
            .block = CPU_BLOCK_NONE,
            .min_bus = 60000000,
            .max_bus = 66666667,
            .min_voltage = 2100,
            .max_voltage = 3500,
            .min_multi = 1.5,
            .max_multi = 8.0
        },
        .bus_flags = MACHINE_PS2_PCI,
        .flags = MACHINE_IDE_DUAL | MACHINE_APM,
        .ram = {
            .min = 8192,
            .max = 524288,
            .step = 8192
        },
        .nvrmask = 127,
        .kbc_device = NULL,
        .kbc_p1 = 0xff,
        .gpio = 0xffffffff,
        .gpio_acpi = 0xffffffff,
        .device = NULL,
        .fdc_device = NULL,
        .sio_device = NULL,
        .vid_device = NULL,
        .snd_device = NULL,
        .net_device = NULL
    },
    /* This has an AMIKey-2, which is an updated version of type 'H'. */
    {
        .name = "[i450KX] ASUS P/I-P6RP4",
        .internal_name = "p6rp4",
        .type = MACHINE_TYPE_SOCKET8,
        .chipset = MACHINE_CHIPSET_INTEL_450KX,
        .init = machine_at_p6rp4_init,
        .p1_handler = NULL,
        .gpio_handler = NULL,
        .available_flag = MACHINE_AVAILABLE,
        .gpio_acpi_handler = NULL,
        .cpu = {
            .package = CPU_PKG_SOCKET8,
            .block = CPU_BLOCK_NONE,
            .min_bus = 60000000,
            .max_bus = 66666667,
            .min_voltage = 2100,
            .max_voltage = 3500,
            .min_multi = 1.5,
            .max_multi = 8.0
        },
        .bus_flags = MACHINE_PS2_PCI, /* Machine has AMB */
        .flags = MACHINE_IDE_DUAL | MACHINE_APM,
        .ram = {
            .min = 8192,
            .max = 524288,
            .step = 8192
        },
        .nvrmask = 127,
        .kbc_device = NULL,
        .kbc_p1 = 0xff,
        .gpio = 0xffffffff,
        .gpio_acpi = 0xffffffff,
        .device = NULL,
        .fdc_device = NULL,
        .sio_device = NULL,
        .vid_device = NULL,
        .snd_device = NULL,
        .net_device = NULL
    },

    /* 440FX */
    /* Has a SM(S)C FDC37C935 Super I/O chip with on-chip KBC with Phoenix
       MultiKey/42 (version 1.38) KBC firmware. */
    {
        .name = "[i440FX] Acer V60N",
        .internal_name = "acerv60n",
        .type = MACHINE_TYPE_SOCKET8,
        .chipset = MACHINE_CHIPSET_INTEL_440FX,
        .init = machine_at_acerv60n_init,
        .p1_handler = NULL,
        .gpio_handler = NULL,
        .available_flag = MACHINE_AVAILABLE,
        .gpio_acpi_handler = NULL,
        .cpu = {
            .package = CPU_PKG_SOCKET8,
            .block = CPU_BLOCK_NONE,
            .min_bus = 60000000,
            .max_bus = 66666667,
            .min_voltage = 2500,
            .max_voltage = 3500,
            .min_multi = 1.5,
            .max_multi = 8.0
        },
        .bus_flags = MACHINE_PS2_PCI | MACHINE_BUS_USB,
        .flags = MACHINE_IDE_DUAL | MACHINE_APM | MACHINE_USB,
        .ram = {
            .min = 8192,
            .max = 786432,
            .step = 8192
        },
        .nvrmask = 511,
        .kbc_device = NULL,
        .kbc_p1 = 0xff,
        .gpio = 0xffffffff,
        .gpio_acpi = 0xffffffff,
        .device = NULL,
        .fdc_device = NULL,
        .sio_device = NULL,
        .vid_device = NULL,
        .snd_device = NULL,
        .net_device = NULL
    },
    /* The base board has a Holtek HT6542B with AMIKey-2 (updated 'H') KBC firmware. */
    {
        .name = "[i440FX] ASUS P/I-P65UP5 (C-P6ND)",
        .internal_name = "p65up5_cp6nd",
        .type = MACHINE_TYPE_SOCKET8,
        .chipset = MACHINE_CHIPSET_INTEL_440FX,
        .init = machine_at_p65up5_cp6nd_init,
        .p1_handler = NULL,
        .gpio_handler = NULL,
        .available_flag = MACHINE_AVAILABLE,
        .gpio_acpi_handler = NULL,
        .cpu = {
            .package = CPU_PKG_SOCKET8,
            .block = CPU_BLOCK_NONE,
            .min_bus = 60000000,
            .max_bus = 66666667,
            .min_voltage = 2100,
            .max_voltage = 3500,
            .min_multi = 1.5,
            .max_multi = 8.0
        },
        .bus_flags = MACHINE_PS2_PCI | MACHINE_BUS_USB, /* Machine has AMB */
        .flags = MACHINE_IDE_DUAL | MACHINE_APM | MACHINE_USB,
        .ram = {
            .min = 8192,
            .max = 1048576,
            .step = 8192
        },
        .nvrmask = 127,
        .kbc_device = NULL,
        .kbc_p1 = 0xff,
        .gpio = 0xffffffff,
        .gpio_acpi = 0xffffffff,
        .device = NULL,
        .fdc_device = NULL,
        .sio_device = NULL,
        .vid_device = NULL,
        .snd_device = NULL,
        .net_device = NULL
    },
    /* Has a VIA VT82C42N with likely AMIKey 'F' KBC firmware. */
    {
        .name = "[i440FX] Biostar MB-8600TTC",
        .internal_name = "8600ttc",
        .type = MACHINE_TYPE_SOCKET8,
        .chipset = MACHINE_CHIPSET_INTEL_440FX,
        .init = machine_at_8600ttc_init,
        .p1_handler = NULL,
        .gpio_handler = NULL,
        .available_flag = MACHINE_AVAILABLE,
        .gpio_acpi_handler = NULL,
        .cpu = {
            .package = CPU_PKG_SOCKET8,
            .block = CPU_BLOCK_NONE,
            .min_bus = 50000000,
            .max_bus = 66666667,
            .min_voltage = 2900,
            .max_voltage = 3300,
            .min_multi = 1.5,
            .max_multi = 5.5
        },
        .bus_flags = MACHINE_PS2_PCI | MACHINE_BUS_USB,
        .flags = MACHINE_IDE_DUAL | MACHINE_APM | MACHINE_USB,
        .ram = {
            .min = 8192,
            .max = 524288,
            .step = 8192
        },
        .nvrmask = 127,
        .kbc_device = NULL,
        .kbc_p1 = 0xff,
        .gpio = 0xffffffff,
        .gpio_acpi = 0xffffffff,
        .device = NULL,
        .fdc_device = NULL,
        .sio_device = NULL,
        .vid_device = NULL,
        .snd_device = NULL,
        .net_device = NULL
    },
    /* It's a Intel VS440FX with a Gateway 2000 OEM BIOS */
    {
        .name = "[i440FX] Gateway 2000 Venus",
        .internal_name = "gw2kvenus",
        .type = MACHINE_TYPE_SOCKET8,
        .chipset = MACHINE_CHIPSET_INTEL_440FX,
        .init = machine_at_gw2kvenus_init,
        .p1_handler = NULL,
        .gpio_handler = NULL,
        .available_flag = MACHINE_AVAILABLE,
        .gpio_acpi_handler = NULL,
        .cpu = {
            .package = CPU_PKG_SOCKET8,
            .block = CPU_BLOCK_NONE,
            .min_bus = 60000000,
            .max_bus = 66666667,
            .min_voltage = 2100,
            .max_voltage = 3500,
            .min_multi = 2.0,
            .max_multi = 3.5
        },
        .bus_flags = MACHINE_PS2_PCI | MACHINE_BUS_USB,
        .flags = MACHINE_IDE_DUAL | MACHINE_APM | MACHINE_GAMEPORT | MACHINE_USB,
        .ram = {
            .min = 8192,
            .max = 524288,
            .step = 8192
        },
        .nvrmask = 127,
        .kbc_device = NULL,
        .kbc_p1 = 0xff,
        .gpio = 0xffffffff,
        .gpio_acpi = 0xffffffff,
        .device = NULL,
        .fdc_device = NULL,
        .sio_device = NULL,
        .vid_device = NULL,
        .snd_device = NULL,
        .net_device = NULL
    },
    /* Has the AMIKey-2 (updated 'H') KBC firmware. */
    {
        .name = "[i440FX] Gigabyte GA-686NX",
        .internal_name = "686nx",
        .type = MACHINE_TYPE_SOCKET8,
        .chipset = MACHINE_CHIPSET_INTEL_440FX,
        .init = machine_at_686nx_init,
        .p1_handler = NULL,
        .gpio_handler = NULL,
        .available_flag = MACHINE_AVAILABLE,
        .gpio_acpi_handler = NULL,
        .cpu = {
            .package = CPU_PKG_SOCKET8,
            .block = CPU_BLOCK_NONE,
            .min_bus = 60000000,
            .max_bus = 66666667,
            .min_voltage = 2100,
            .max_voltage = 3500,
            .min_multi = 1.5,
            .max_multi = 5.5
        },
        .bus_flags = MACHINE_PS2_PCI | MACHINE_BUS_USB,
        .flags = MACHINE_IDE_DUAL | MACHINE_APM | MACHINE_USB,
        .ram = {
            .min = 8192,
            .max = 524288,
            .step = 8192
        },
        .nvrmask = 127,
        .kbc_device = NULL,
        .kbc_p1 = 0xff,
        .gpio = 0xffffffff,
        .gpio_acpi = 0xffffffff,
        .device = NULL,
        .fdc_device = NULL,
        .sio_device = NULL,
        .vid_device = NULL,
        .snd_device = NULL,
        .net_device = NULL
    },
    /* According to tests from real hardware: This has AMI MegaKey KBC firmware on the
       PC87306 Super I/O chip, command 0xA1 returns '5'.
       Command 0xA0 copyright string: (C)1994 AMI . */
    {
        .name = "[i440FX] Intel AP440FX",
        .internal_name = "ap440fx",
        .type = MACHINE_TYPE_SOCKET8,
        .chipset = MACHINE_CHIPSET_INTEL_440FX,
        .init = machine_at_ap440fx_init,
        .p1_handler = NULL,
        .gpio_handler = NULL,
        .available_flag = MACHINE_AVAILABLE,
        .gpio_acpi_handler = NULL,
        .cpu = {
            .package = CPU_PKG_SOCKET8,
            .block = CPU_BLOCK_NONE,
            .min_bus = 60000000,
            .max_bus = 66666667,
            .min_voltage = 2100,
            .max_voltage = 3500,
            .min_multi = 2.0,
            .max_multi = 3.5
        },
        .bus_flags = MACHINE_PS2_PCI | MACHINE_BUS_USB,
        .flags = MACHINE_IDE_DUAL | MACHINE_APM | MACHINE_AV | MACHINE_USB, /* Machine has internal video: S3 ViRGE/DX and sound: Crystal CS4236B */
        .ram = {
            .min = 8192,
            .max = 524288,
            .step = 8192
        },
        .nvrmask = 127,
        .kbc_device = NULL,
        .kbc_p1 = 0xff,
        .gpio = 0xffffffff,
        .gpio_acpi = 0xffffffff,
        .device = NULL,
        .fdc_device = NULL,
        .sio_device = NULL,
        .vid_device = &s3_virge_325_onboard_pci_device,
        .snd_device = &cs4236b_device,
        .net_device = NULL
    },
    /* According to tests from real hardware: This has AMI MegaKey KBC firmware on the
       PC87306 Super I/O chip, command 0xA1 returns '5'.
       Command 0xA0 copyright string: (C)1994 AMI . */
    {
        .name = "[i440FX] Intel VS440FX",
        .internal_name = "vs440fx",
        .type = MACHINE_TYPE_SOCKET8,
        .chipset = MACHINE_CHIPSET_INTEL_440FX,
        .init = machine_at_vs440fx_init,
        .p1_handler = NULL,
        .gpio_handler = NULL,
        .available_flag = MACHINE_AVAILABLE,
        .gpio_acpi_handler = NULL,
        .cpu = {
            .package = CPU_PKG_SOCKET8,
            .block = CPU_BLOCK_NONE,
            .min_bus = 60000000,
            .max_bus = 66666667,
            .min_voltage = 2100,
            .max_voltage = 3500,
            .min_multi = 2.0,
            .max_multi = 3.5
        },
        .bus_flags = MACHINE_PS2_PCI | MACHINE_BUS_USB,
        .flags = MACHINE_IDE_DUAL | MACHINE_APM | MACHINE_SOUND | MACHINE_GAMEPORT | MACHINE_USB,
        .ram = {
            .min = 8192,
            .max = 524288,
            .step = 8192
        },
        .nvrmask = 127,
        .kbc_device = NULL,
        .kbc_p1 = 0xff,
        .gpio = 0xffffffff,
        .gpio_acpi = 0xffffffff,
        .device = NULL,
        .fdc_device = NULL,
        .sio_device = NULL,
        .vid_device = NULL,
        .snd_device = &cs4236b_device,
        .net_device = NULL
    },
    /* Has the AMIKey-2 (updated 'H') KBC firmware. */
    {
        .name = "[i440FX] LG IBM Multinet x61 (MSI MS-6106)",
        .internal_name = "lgibmx61",
        .type = MACHINE_TYPE_SOCKET8,
        .chipset = MACHINE_CHIPSET_INTEL_440FX,
        .init = machine_at_lgibmx61_init,
        .p1_handler = NULL,
        .gpio_handler = NULL,
        .available_flag = MACHINE_AVAILABLE,
        .gpio_acpi_handler = NULL,
        .cpu = {
            .package = CPU_PKG_SOCKET8,
            .block = CPU_BLOCK_NONE,
            .min_bus = 60000000,
            .max_bus = 66666667,
            .min_voltage = 2500,
            .max_voltage = 3500,
            .min_multi = 1.5,
            .max_multi = 8.0
        },
        .bus_flags = MACHINE_PS2_PCI | MACHINE_BUS_USB,
        .flags = MACHINE_IDE_DUAL | MACHINE_APM | MACHINE_USB, /* Machine has internal SCSI: Adaptec AIC-78xx */
        .ram = {
            .min = 40960,
            .max = 524288,
            .step = 8192
        },
        .nvrmask = 127,
        .kbc_device = NULL,
        .kbc_p1 = 0xff,
        .gpio = 0xffffffff,
        .gpio_acpi = 0xffffffff,
        .device = NULL,
        .fdc_device = NULL,
        .sio_device = NULL,
        .vid_device = NULL,
        .snd_device = NULL,
        .net_device = NULL
    },
    /* Has a SM(S)C FDC37C935 Super I/O chip with on-chip KBC with Phoenix
       MultiKey/42 (version 1.38) KBC firmware. */
    {
        .name = "[i440FX] Micronics M6Mi",
        .internal_name = "m6mi",
        .type = MACHINE_TYPE_SOCKET8,
        .chipset = MACHINE_CHIPSET_INTEL_440FX,
        .init = machine_at_m6mi_init,
        .p1_handler = NULL,
        .gpio_handler = NULL,
        .available_flag = MACHINE_AVAILABLE,
        .gpio_acpi_handler = NULL,
        .cpu = {
            .package = CPU_PKG_SOCKET8,
            .block = CPU_BLOCK_NONE,
            .min_bus = 60000000,
            .max_bus = 66666667,
            .min_voltage = 2900,
            .max_voltage = 3300,
            .min_multi = 1.5,
            .max_multi = 8.0
        },
        .bus_flags = MACHINE_PS2_PCI | MACHINE_BUS_USB,
        .flags = MACHINE_IDE_DUAL | MACHINE_APM | MACHINE_GAMEPORT | MACHINE_USB,
        .ram = {
            .min = 8192,
            .max = 786432,
            .step = 8192
        },
        .nvrmask = 511,
        .kbc_device = NULL,
        .kbc_p1 = 0xff,
        .gpio = 0xffffffff,
        .gpio_acpi = 0xffffffff,
        .device = NULL,
        .fdc_device = NULL,
        .sio_device = NULL,
        .vid_device = NULL,
        .snd_device = NULL,
        .net_device = NULL
    },
    /* Has a VIA VT82C42N KBC with likely AMI MegaKey firmware. */
    {
        .name = "[i440FX] PC Partner MB600N",
        .internal_name = "mb600n",
        .type = MACHINE_TYPE_SOCKET8,
        .chipset = MACHINE_CHIPSET_INTEL_440FX,
        .init = machine_at_mb600n_init,
        .p1_handler = NULL,
        .gpio_handler = NULL,
        .available_flag = MACHINE_AVAILABLE,
        .gpio_acpi_handler = NULL,
        .cpu = {
            .package = CPU_PKG_SOCKET8,
            .block = CPU_BLOCK_NONE,
            .min_bus = 60000000,
            .max_bus = 66666667,
            .min_voltage = 2100,
            .max_voltage = 3500,
            .min_multi = 1.5,
            .max_multi = 8.0
        },
        .bus_flags = MACHINE_PS2_PCI | MACHINE_BUS_USB,
        .flags = MACHINE_IDE_DUAL | MACHINE_APM | MACHINE_USB,
        .ram = {
            .min = 8192,
            .max = 524288,
            .step = 8192
        },
        .nvrmask = 127,
        .kbc_device = NULL,
        .kbc_p1 = 0xff,
        .gpio = 0xffffffff,
        .gpio_acpi = 0xffffffff,
        .device = NULL,
        .fdc_device = NULL,
        .sio_device = NULL,
        .vid_device = NULL,
        .snd_device = NULL,
        .net_device = NULL
    },

    /* Slot 1 machines */
    /* ALi ALADDiN V */
    /* Has the ALi M1543C southbridge with on-chip KBC. */
    {
        .name = "[ALi ALADDiN-PRO II] PC Chips M729",
        .internal_name = "m729",
        .type = MACHINE_TYPE_SLOT1,
        .chipset = MACHINE_CHIPSET_ALI_ALADDIN_PRO_II,
        .init = machine_at_m729_init,
        .p1_handler = NULL,
        .gpio_handler = NULL,
        .available_flag = MACHINE_AVAILABLE,
        .gpio_acpi_handler = NULL,
        .cpu = {
            .package = CPU_PKG_SLOT1,
            .block = CPU_BLOCK_NONE,
            .min_bus = 66666667,
            .max_bus = 100000000,
            .min_voltage = 1800,
            .max_voltage = 3500,
            .min_multi = 1.5,
            .max_multi = 8.0
        },
        .bus_flags = MACHINE_PS2_AGP | MACHINE_BUS_USB,
        .flags = MACHINE_IDE_DUAL | MACHINE_APM | MACHINE_ACPI | MACHINE_GAMEPORT | MACHINE_USB, /* Machine has internal sound: C-Media CMI8330 */
        .ram = {
            .min = 8192,
            .max = 1572864,
            .step = 8192
        },
        .nvrmask = 255,
        .kbc_device = NULL,
        .kbc_p1 = 0xff,
        .gpio = 0xffffffff,
        .gpio_acpi = 0xffffffff,
        .device = NULL,
        .fdc_device = NULL,
        .sio_device = NULL,
        .vid_device = NULL,
        .snd_device = NULL,
        .net_device = NULL
    },

    /* 440FX */
    /* The base board has a Holtek HT6542B KBC with AMIKey-2 (updated 'H') KBC firmware. */
    {
        .name = "[i440FX] ASUS P/I-P65UP5 (C-PKND)",
        .internal_name = "p65up5_cpknd",
        .type = MACHINE_TYPE_SLOT1,
        .chipset = MACHINE_CHIPSET_INTEL_440FX,
        .init = machine_at_p65up5_cpknd_init,
        .p1_handler = NULL,
        .gpio_handler = NULL,
        .available_flag = MACHINE_AVAILABLE,
        .gpio_acpi_handler = NULL,
        .cpu = {
            .package = CPU_PKG_SLOT1,
            .block = CPU_BLOCK_NONE,
            .min_bus = 50000000,
            .max_bus = 66666667,
            .min_voltage = 1800,
            .max_voltage = 3500,
            .min_multi = 1.5,
            .max_multi = 8.0
        },
        .bus_flags = MACHINE_PS2_PCI | MACHINE_BUS_USB,
        .flags = MACHINE_IDE_DUAL | MACHINE_APM | MACHINE_USB,
        .ram = {
            .min = 8192,
            .max = 1048576,
            .step = 8192
        },
        .nvrmask = 127,
        .kbc_device = NULL,
        .kbc_p1 = 0xff,
        .gpio = 0xffffffff,
        .gpio_acpi = 0xffffffff,
        .device = NULL,
        .fdc_device = NULL,
        .sio_device = NULL,
        .vid_device = NULL,
        .snd_device = NULL,
        .net_device = NULL
    },
    /* This has a Holtek KBC and the BIOS does not send a single non-standard KBC command, so it
       must be an ASIC that clones the standard IBM PS/2 KBC. */
    {
        .name = "[i440FX] ASUS KN97",
        .internal_name = "kn97",
        .type = MACHINE_TYPE_SLOT1,
        .chipset = MACHINE_CHIPSET_INTEL_440FX,
        .init = machine_at_kn97_init,
        .p1_handler = NULL,
        .gpio_handler = NULL,
        .available_flag = MACHINE_AVAILABLE,
        .gpio_acpi_handler = NULL,
        .cpu = {
            .package = CPU_PKG_SLOT1,
            .block = CPU_BLOCK_NONE,
            .min_bus = 60000000,
            .max_bus = 83333333,
            .min_voltage = 1800,
            .max_voltage = 3500,
            .min_multi = 1.5,
            .max_multi = 8.0
        },
        .bus_flags = MACHINE_PS2_PCI | MACHINE_BUS_USB,
        .flags = MACHINE_IDE_DUAL | MACHINE_APM | MACHINE_USB,
        .ram = {
            .min = 8192,
            .max = 786432,
            .step = 8192
        },
        .nvrmask = 127,
        .kbc_device = NULL,
        .kbc_p1 = 0xff,
        .gpio = 0xffffffff,
        .gpio_acpi = 0xffffffff,
        .device = NULL,
        .fdc_device = NULL,
        .sio_device = NULL,
        .vid_device = NULL,
        .snd_device = NULL,
        .net_device = NULL
    },

    /* 440LX */
    /* Has a Winbond W83977TF Super I/O chip with on-chip KBC with AMIKey-2 KBC
       firmware. */
    {
        .name = "[i440LX] ABIT LX6",
        .internal_name = "lx6",
        .type = MACHINE_TYPE_SLOT1,
        .chipset = MACHINE_CHIPSET_INTEL_440LX,
        .init = machine_at_lx6_init,
        .p1_handler = NULL,
        .gpio_handler = NULL,
        .available_flag = MACHINE_AVAILABLE,
        .gpio_acpi_handler = NULL,
        .cpu = {
            .package = CPU_PKG_SLOT1,
            .block = CPU_BLOCK_NONE,
            .min_bus = 60000000,
            .max_bus = 83333333,
            .min_voltage = 1500,
            .max_voltage = 3500,
            .min_multi = 2.0,
            .max_multi = 5.5
        },
        .bus_flags = MACHINE_PS2_AGP | MACHINE_BUS_USB,
        .flags = MACHINE_IDE_DUAL | MACHINE_APM | MACHINE_ACPI | MACHINE_USB,
        .ram = {
            .min = 8192,
            .max = 1048576,
            .step = 8192
        },
        .nvrmask = 255,
        .kbc_device = NULL,
        .kbc_p1 = 0xff,
        .gpio = 0xffffffff,
        .gpio_acpi = 0xffffffff,
        .device = NULL,
        .fdc_device = NULL,
        .sio_device = NULL,
        .vid_device = NULL,
        .snd_device = NULL,
        .net_device = NULL
    },
    /* Has a SM(S)C FDC37C935 Super I/O chip with on-chip KBC with Phoenix
       MultiKey/42 (version 1.38) KBC firmware. */
    {
        .name = "[i440LX] Micronics Spitfire",
        .internal_name = "spitfire",
        .type = MACHINE_TYPE_SLOT1,
        .chipset = MACHINE_CHIPSET_INTEL_440LX,
        .init = machine_at_spitfire_init,
        .p1_handler = NULL,
        .gpio_handler = NULL,
        .available_flag = MACHINE_AVAILABLE,
        .gpio_acpi_handler = NULL,
        .cpu = {
            .package = CPU_PKG_SLOT1,
            .block = CPU_BLOCK_NONE,
            .min_bus = 66666667,
            .max_bus = 66666667,
            .min_voltage = 1800,
            .max_voltage = 3500,
            .min_multi = 1.5,
            .max_multi = 8.0
        },
        .bus_flags = MACHINE_PS2_AGP | MACHINE_BUS_USB,
        .flags = MACHINE_IDE_DUAL | MACHINE_APM | MACHINE_ACPI | MACHINE_USB,
        .ram = {
            .min = 8192,
            .max = 1048576,
            .step = 8192
        },
        .nvrmask = 255,
        .kbc_device = NULL,
        .kbc_p1 = 0xff,
        .gpio = 0xffffffff,
        .gpio_acpi = 0xffffffff,
        .device = NULL,
        .fdc_device = NULL,
        .sio_device = NULL,
        .vid_device = NULL,
        .snd_device = NULL,
        .net_device = NULL
    },
    /* Has a SM(S)C FDC37C67x Super I/O chip with on-chip KBC with Phoenix or
       AMIKey-2 KBC firmware. */
    {
        .name = "[i440LX] NEC Mate NX MA30D/23D",
        .internal_name = "ma30d",
        .type = MACHINE_TYPE_SLOT1,
        .chipset = MACHINE_CHIPSET_INTEL_440LX,
        .init = machine_at_ma30d_init,
        .p1_handler = NULL,
        .gpio_handler = NULL,
        .available_flag = MACHINE_AVAILABLE,
        .gpio_acpi_handler = NULL,
        .cpu = {
            .package = CPU_PKG_SLOT1,
            .block = CPU_BLOCK_NONE,
            .min_bus = 66666667,
            .max_bus = 66666667,
            .min_voltage = 1800,
            .max_voltage = 3500,
            .min_multi = 1.5,
            .max_multi = 8.0
        },
        .bus_flags = MACHINE_PS2_PCI | MACHINE_BUS_USB,
        .flags = MACHINE_IDE_DUAL | MACHINE_APM | MACHINE_ACPI | MACHINE_USB,
        .ram = {
            .min = 8192,
            .max = 786432,
            .step = 8192
        },
        .nvrmask = 255,
        .kbc_device = NULL,
        .kbc_p1 = 0xff,
        .gpio = 0xffffffff,
        .gpio_acpi = 0xffffffff,
        .device = NULL,
        .fdc_device = NULL,
        .sio_device = NULL,
        .vid_device = NULL,
        .snd_device = NULL,
        .net_device = NULL
    },

    /* 440EX */
    /* Has a Winbond W83977TF Super I/O chip with on-chip KBC with AMIKey-2 KBC
       firmware. */
    {
        .name = "[i440EX] QDI EXCELLENT II",
        .internal_name = "p6i440e2",
        .type = MACHINE_TYPE_SLOT1,
        .chipset = MACHINE_CHIPSET_INTEL_440EX,
        .init = machine_at_p6i440e2_init,
        .p1_handler = NULL,
        .gpio_handler = NULL,
        .available_flag = MACHINE_AVAILABLE,
        .gpio_acpi_handler = NULL,
        .cpu = {
            .package = CPU_PKG_SLOT1,
            .block = CPU_BLOCK_NONE,
            .min_bus = 66666667,
            .max_bus = 83333333,
            .min_voltage = 1800,
            .max_voltage = 3500,
            .min_multi = 3.0,
            .max_multi = 8.0
        },
        .bus_flags = MACHINE_PS2_AGP | MACHINE_BUS_USB,
        .flags = MACHINE_IDE_DUAL | MACHINE_APM | MACHINE_ACPI | MACHINE_USB,
        .ram = {
            .min = 8192,
            .max = 524288,
            .step = 8192
        },
        .nvrmask = 255,
        .kbc_device = NULL,
        .kbc_p1 = 0xff,
        .gpio = 0xffffffff,
        .gpio_acpi = 0xffffffff,
        .device = NULL,
        .fdc_device = NULL,
        .sio_device = NULL,
        .vid_device = NULL,
        .snd_device = NULL,
        .net_device = NULL
    },

    /* 440BX */
    /* Has a Winbond W83977EF Super I/O chip with on-chip KBC with AMIKey-2 KBC
       firmware. */
    {
        .name = "[i440BX] ASUS P2B-LS",
        .internal_name = "p2bls",
        .type = MACHINE_TYPE_SLOT1,
        .chipset = MACHINE_CHIPSET_INTEL_440BX,
        .init = machine_at_p2bls_init,
        .p1_handler = NULL,
        .gpio_handler = NULL,
        .available_flag = MACHINE_AVAILABLE,
        .gpio_acpi_handler = NULL,
        .cpu = {
            .package = CPU_PKG_SLOT1,
            .block = CPU_BLOCK_NONE,
            .min_bus = 50000000,
            .max_bus = 112121212,
            .min_voltage = 1300,
            .max_voltage = 3500,
            .min_multi = 1.5,
            .max_multi = 8.0
        },
        .bus_flags = MACHINE_PS2_AGP | MACHINE_BUS_USB,
        .flags = MACHINE_IDE_DUAL | MACHINE_APM | MACHINE_ACPI | MACHINE_USB, /* Machine has internal SCSI: Adaptec AIC-7890AB */
        .ram = {
            .min = 8192,
            .max = 1048576,
            .step = 8192
        },
        .nvrmask = 255,
        .kbc_device = NULL,
        .kbc_p1 = 0xff,
        .gpio = 0xffffffff,
        .gpio_acpi = 0xffffffff,
        .device = NULL,
        .fdc_device = NULL,
        .sio_device = NULL,
        .vid_device = NULL,
        .snd_device = NULL,
        .net_device = NULL
    },
    /* Has a Winbond W83977EF Super I/O chip with on-chip KBC with AMIKey-2 KBC
       firmware. */
    {
        .name = "[i440BX] ASUS P3B-F",
        .internal_name = "p3bf",
        .type = MACHINE_TYPE_SLOT1,
        .chipset = MACHINE_CHIPSET_INTEL_440BX,
        .init = machine_at_p3bf_init,
        .p1_handler = NULL,
        .gpio_handler = NULL,
        .available_flag = MACHINE_AVAILABLE,
        .gpio_acpi_handler = NULL,
        .cpu = {
            .package = CPU_PKG_SLOT1,
            .block = CPU_BLOCK_NONE,
            .min_bus = 66666667,
            .max_bus = 150000000,
            .min_voltage = 1300,
            .max_voltage = 3500,
            .min_multi = 1.5,
            .max_multi = 8.0
        },
        .bus_flags = MACHINE_PS2_AGP | MACHINE_BUS_USB,
        .flags = MACHINE_IDE_DUAL | MACHINE_APM | MACHINE_ACPI | MACHINE_USB,
        .ram = {
            .min = 8192,
            .max = 1048576,
            .step = 8192
        },
        .nvrmask = 255,
        .kbc_device = NULL,
        .kbc_p1 = 0xff,
        .gpio = 0xffffffff,
        .gpio_acpi = 0xffffffff,
        .device = NULL,
        .fdc_device = NULL,
        .sio_device = NULL,
        .vid_device = NULL,
        .snd_device = NULL,
        .net_device = NULL
    },
    /* Has a Winbond W83977EF Super I/O chip with on-chip KBC with AMIKey-2 KBC
       firmware. */
    {
        .name = "[i440BX] ABIT BF6",
        .internal_name = "bf6",
        .type = MACHINE_TYPE_SLOT1,
        .chipset = MACHINE_CHIPSET_INTEL_440BX,
        .init = machine_at_bf6_init,
        .p1_handler = NULL,
        .gpio_handler = NULL,
        .available_flag = MACHINE_AVAILABLE,
        .gpio_acpi_handler = NULL,
        .cpu = {
            .package = CPU_PKG_SLOT1,
            .block = CPU_BLOCK_NONE,
            .min_bus = 66666667,
            .max_bus = 133333333,
            .min_voltage = 1800,
            .max_voltage = 3500,
            .min_multi = 1.5,
            .max_multi = 8.0
        },
        .bus_flags = MACHINE_PS2_AGP | MACHINE_BUS_USB,
        .flags = MACHINE_IDE_DUAL | MACHINE_APM | MACHINE_ACPI | MACHINE_USB,
        .ram = {
            .min = 8192,
            .max = 786432,
            .step = 8192
        },
        .nvrmask = 255,
        .kbc_device = NULL,
        .kbc_p1 = 0xff,
        .gpio = 0xffffffff,
        .gpio_acpi = 0xffffffff,
        .device = NULL,
        .fdc_device = NULL,
        .sio_device = NULL,
        .vid_device = NULL,
        .snd_device = NULL,
        .net_device = NULL
    },
    /* Has a Winbond W83977TF Super I/O chip with on-chip KBC with AMIKey-2 KBC
       firmware. */
    {
        .name = "[i440BX] AOpen AX6BC",
        .internal_name = "ax6bc",
        .type = MACHINE_TYPE_SLOT1,
        .chipset = MACHINE_CHIPSET_INTEL_440BX,
        .init = machine_at_ax6bc_init,
        .p1_handler = NULL,
        .gpio_handler = NULL,
        .available_flag = MACHINE_AVAILABLE,
        .gpio_acpi_handler = NULL,
        .cpu = {
            .package = CPU_PKG_SLOT1,
            .block = CPU_BLOCK_NONE,
            .min_bus = 66666667,
            .max_bus = 112121212,
            .min_voltage = 1800,
            .max_voltage = 3500,
            .min_multi = 1.5,
            .max_multi = 8.0
        },
        .bus_flags = MACHINE_PS2_AGP | MACHINE_BUS_USB,
        .flags = MACHINE_IDE_DUAL | MACHINE_APM | MACHINE_ACPI | MACHINE_USB,
        .ram = {
            .min = 8192,
            .max = 786432,
            .step = 8192
        },
        .nvrmask = 255,
        .kbc_device = NULL,
        .kbc_p1 = 0xff,
        .gpio = 0xffffffff,
        .gpio_acpi = 0xffffffff,
        .device = NULL,
        .fdc_device = NULL,
        .sio_device = NULL,
        .vid_device = NULL,
        .snd_device = NULL,
        .net_device = NULL
    },
    /* Has a Winbond W83977TF Super I/O chip with on-chip KBC with AMIKey-2 KBC
       firmware. */
    {
        .name = "[i440BX] Gigabyte GA-686BX",
        .internal_name = "686bx",
        .type = MACHINE_TYPE_SLOT1,
        .chipset = MACHINE_CHIPSET_INTEL_440BX,
        .init = machine_at_686bx_init,
        .p1_handler = NULL,
        .gpio_handler = NULL,
        .available_flag = MACHINE_AVAILABLE,
        .gpio_acpi_handler = NULL,
        .cpu = {
            .package = CPU_PKG_SLOT1,
            .block = CPU_BLOCK_NONE,
            .min_bus = 66666667,
            .max_bus = 100000000,
            .min_voltage = 1800,
            .max_voltage = 3500,
            .min_multi = 1.5,
            .max_multi = 8.0
        },
        .bus_flags = MACHINE_PS2_AGP | MACHINE_BUS_USB,
        .flags = MACHINE_IDE_DUAL | MACHINE_APM | MACHINE_ACPI | MACHINE_USB,
        .ram = {
            .min = 8192,
            .max = 1048576,
            .step = 8192
        },
        .nvrmask = 255,
        .kbc_device = NULL,
        .kbc_p1 = 0xff,
        .gpio = 0xffffffff,
        .gpio_acpi = 0xffffffff,
        .device = NULL,
        .fdc_device = NULL,
        .sio_device = NULL,
        .vid_device = NULL,
        .snd_device = NULL,
        .net_device = NULL
    },
    /* Has a SM(S)C FDC37M60x Super I/O chip with on-chip KBC with most likely
       AMIKey-2 KBC firmware. */
    {
        .name = "[i440BX] HP Vectra VEi 8",
        .internal_name = "vei8",
        .type = MACHINE_TYPE_SLOT1,
        .chipset = MACHINE_CHIPSET_INTEL_440BX,
        .init = machine_at_vei8_init,
        .p1_handler = NULL,
        .gpio_handler = NULL,
        .available_flag = MACHINE_AVAILABLE,
        .gpio_acpi_handler = NULL,
        .cpu = {
            .package = CPU_PKG_SLOT1,
            .block = CPU_BLOCK_NONE,
            .min_bus = 66666667,
            .max_bus = 100000000,
            .min_voltage = 1800,
            .max_voltage = 3500,
            .min_multi = 1.5,
            .max_multi = 8.0
        },
        .bus_flags = MACHINE_PS2_PCI | MACHINE_BUS_USB,
        .flags = MACHINE_IDE_DUAL | MACHINE_APM | MACHINE_ACPI | MACHINE_GAMEPORT | MACHINE_USB, /* Machine has internal video: Matrox MGA-G200 and sound: Crystal CS4820 */
        .ram = {
            .min = 8192,
            .max = 524288,
            .step = 8192
        },
        .nvrmask = 255,
        .kbc_device = NULL,
        .kbc_p1 = 0xff,
        .gpio = 0xffffffff,
        .gpio_acpi = 0xffffffff,
        .device = NULL,
        .fdc_device = NULL,
        .sio_device = NULL,
        .vid_device = NULL,
        .snd_device = NULL,
        .net_device = NULL
    },
    /* Has a Winbond W83977TF Super I/O chip with on-chip KBC with AMIKey-2 (updated 'H') KBC firmware. */
    {
        .name = "[i440BX] LG IBM Multinet i x7G (MSI MS-6119)",
        .internal_name = "lgibmx7g",
        .type = MACHINE_TYPE_SLOT1,
        .chipset = MACHINE_CHIPSET_INTEL_440BX,
        .init = machine_at_lgibmx7g_init,
        .p1_handler = NULL,
        .gpio_handler = NULL,
        .available_flag = MACHINE_AVAILABLE,
        .gpio_acpi_handler = NULL,
        .cpu = {
            .package = CPU_PKG_SLOT1,
            .block = CPU_BLOCK_NONE,
            .min_bus = 66666667,
            .max_bus = 100000000,
            .min_voltage = 1800,
            .max_voltage = 3500,
            .min_multi = 1.5,
            .max_multi = 8.0
        },
        .bus_flags = MACHINE_PS2_AGP | MACHINE_BUS_USB,
        .flags = MACHINE_IDE_DUAL | MACHINE_APM | MACHINE_ACPI | MACHINE_USB,
        .ram = {
            .min = 8192,
            .max = 786432,
            .step = 8192
        },
        .nvrmask = 255,
        .kbc_device = NULL,
        .kbc_p1 = 0xff,
        .gpio = 0xffffffff,
        .gpio_acpi = 0xffffffff,
        .device = NULL,
        .fdc_device = NULL,
        .sio_device = NULL,
        .vid_device = NULL,
        .snd_device = NULL,
        .net_device = NULL
    },
    /* Has a Winbond W83977TF Super I/O chip with on-chip KBC with AMIKey-2 KBC
       firmware. */
    {
        .name = "[i440BX] Supermicro P6SBA",
        .internal_name = "p6sba",
        .type = MACHINE_TYPE_SLOT1,
        .chipset = MACHINE_CHIPSET_INTEL_440BX,
        .init = machine_at_p6sba_init,
        .p1_handler = NULL,
        .gpio_handler = NULL,
        .available_flag = MACHINE_AVAILABLE,
        .gpio_acpi_handler = NULL,
        .cpu = {
            .package = CPU_PKG_SLOT1,
            .block = CPU_BLOCK_NONE,
            .min_bus = 66666667,
            .max_bus = 100000000,
            .min_voltage = 1800,
            .max_voltage = 3500,
            .min_multi = 1.5,
            .max_multi = 8.0
        },
        .bus_flags = MACHINE_PS2_AGP | MACHINE_BUS_USB,
        .flags = MACHINE_IDE_DUAL | MACHINE_APM | MACHINE_ACPI | MACHINE_USB,
        .ram = {
            .min = 8192,
            .max = 786432,
            .step = 8192
        },
        .nvrmask = 255,
        .kbc_device = NULL,
        .kbc_p1 = 0xff,
        .gpio = 0xffffffff,
        .gpio_acpi = 0xffffffff,
        .device = NULL,
        .fdc_device = NULL,
        .sio_device = NULL,
        .vid_device = NULL,
        .snd_device = NULL,
        .net_device = NULL
    },
    /* Has a National Semiconductors PC87309 Super I/O chip with on-chip KBC
       with most likely AMIKey-2 KBC firmware. */
    {
        .name = "[i440BX] Tyan Tsunami ATX",
        .internal_name = "s1846",
        .type = MACHINE_TYPE_SLOT1,
        .chipset = MACHINE_CHIPSET_INTEL_440BX,
        .init = machine_at_s1846_init,
        .p1_handler = NULL,
        .gpio_handler = NULL,
        .available_flag = MACHINE_AVAILABLE,
        .gpio_acpi_handler = NULL,
        .cpu = {
            .package = CPU_PKG_SLOT1,
            .block = CPU_BLOCK_NONE,
            .min_bus = 66666667,
            .max_bus = 112121212,
            .min_voltage = 1800,
            .max_voltage = 3500,
            .min_multi = 1.5,
            .max_multi = 8.0
        },
        .bus_flags = MACHINE_PS2_AGP | MACHINE_BUS_USB,
        .flags = MACHINE_IDE_DUAL | MACHINE_SOUND | MACHINE_APM | MACHINE_ACPI | MACHINE_USB, /* Machine has internal sound: Ensoniq ES1371 */
        .ram = {
            .min = 8192,
            .max = 1048576,
            .step = 8192
        },
        .nvrmask = 255,
        .kbc_device = NULL,
        .kbc_p1 = 0xff,
        .gpio = 0xffffffff,
        .gpio_acpi = 0xffffffff,
        .device = NULL,
        .fdc_device = NULL,
        .sio_device = NULL,
        .vid_device = NULL,
        .snd_device = &es1371_onboard_device,
        .net_device = NULL
    },

    /* 440ZX */
    /* Has a Winbond W83977EF Super I/O chip with on-chip KBC with AMIKey-2 KBC
       firmware. */
    {
        .name = "[i440ZX] MSI MS-6168",
        .internal_name = "ms6168",
        .type = MACHINE_TYPE_SLOT1,
        .chipset = MACHINE_CHIPSET_INTEL_440ZX,
        .init = machine_at_ms6168_init,
        .p1_handler = NULL,
        .gpio_handler = NULL,
        .available_flag = MACHINE_AVAILABLE,
        .gpio_acpi_handler = NULL,
        .cpu = {
            .package = CPU_PKG_SLOT1,
            .block = CPU_BLOCK_NONE,
            .min_bus = 66666667,
            .max_bus = 100000000,
            .min_voltage = 1800,
            .max_voltage = 3500,
            .min_multi = 1.5,
            .max_multi = 8.0
        },
        .bus_flags = MACHINE_PS2_PCI | MACHINE_BUS_USB, /* AGP is reserved for the internal video */
        .flags = MACHINE_IDE_DUAL | MACHINE_AV | MACHINE_APM | MACHINE_ACPI | MACHINE_USB,
        .ram = {
            .min = 8192,
            .max = 524288,
            .step = 8192
        },
        .nvrmask = 255,
        .kbc_device = NULL,
        .kbc_p1 = 0xff,
        .gpio = 0xffffffff,
        .gpio_acpi = 0xffffffff,
        .device = NULL,
        .fdc_device = NULL,
        .sio_device = NULL,
        .vid_device = &voodoo_3_2000_agp_onboard_8m_device,
        .snd_device = &es1373_onboard_device,
        .net_device = NULL
    },
    /* Has a Winbond W83977EF Super I/O chip with on-chip KBC with AMIKey-2 KBC
       firmware. */
    {
        .name = "[i440ZX] Packard Bell Bora Pro",
        .internal_name = "borapro",
        .type = MACHINE_TYPE_SLOT1,
        .chipset = MACHINE_CHIPSET_INTEL_440ZX,
        .init = machine_at_borapro_init,
        .p1_handler = NULL,
        .gpio_handler = NULL,
        .available_flag = MACHINE_AVAILABLE,
        .gpio_acpi_handler = NULL,
        .cpu = {
            .package = CPU_PKG_SLOT1,
            .block = CPU_BLOCK_NONE,
            .min_bus = 66666667,
            .max_bus = 100000000,
            .min_voltage = 1800,
            .max_voltage = 3500,
            .min_multi = 1.5,
            .max_multi = 8.0
        },
        .bus_flags = MACHINE_PS2_PCI | MACHINE_BUS_USB, /* AGP is reserved for the internal video */
        .flags = MACHINE_IDE_DUAL | MACHINE_AV | MACHINE_APM | MACHINE_ACPI | MACHINE_USB,
        .ram = {
            .min = 8192,
            .max = 524288,
            .step = 8192
        },
        .nvrmask = 255,
        .kbc_device = NULL,
        .kbc_p1 = 0xff,
        .gpio = 0xffffffff,
        .gpio_acpi = 0xffffffff,
        .device = NULL,
        .fdc_device = NULL,
        .sio_device = NULL,
        .vid_device = &voodoo_3_2000_agp_onboard_8m_device,
        .snd_device = &es1373_onboard_device,
        .net_device = NULL
    },

    /* SMSC VictoryBX-66 */
    /* Has a Winbond W83977EF Super I/O chip with on-chip KBC with AMIKey-2 KBC
       firmware. */
    {
        .name = "[SMSC VictoryBX-66] A-Trend ATC6310BXII",
        .internal_name = "atc6310bxii",
        .type = MACHINE_TYPE_SLOT1,
        .chipset = MACHINE_CHIPSET_SMSC_VICTORYBX_66,
        .init = machine_at_atc6310bxii_init,
        .p1_handler = NULL,
        .gpio_handler = NULL,
        .available_flag = MACHINE_AVAILABLE,
        .gpio_acpi_handler = NULL,
        .cpu = {
            .package = CPU_PKG_SLOT1,
            .block = CPU_BLOCK_NONE,
            .min_bus = 66666667,
            .max_bus = 133333333,
            .min_voltage = 1300,
            .max_voltage = 3500,
            .min_multi = 1.5,
            .max_multi = 8.0
        },
        .bus_flags = MACHINE_PS2_AGP | MACHINE_BUS_USB,
        .flags = MACHINE_IDE_DUAL | MACHINE_APM | MACHINE_ACPI | MACHINE_USB,
        .ram = {
            .min = 8192,
            .max = 786432,
            .step = 8192
        },
        .nvrmask = 255,
        .kbc_device = NULL,
        .kbc_p1 = 0xff,
        .gpio = 0xffffffff,
        .gpio_acpi = 0xffffffff,
        .device = NULL,
        .fdc_device = NULL,
        .sio_device = NULL,
        .vid_device = NULL,
        .snd_device = NULL,
        .net_device = NULL
    },

    /* VIA Apollo Pro */
    /* Has the VIA VT82C596B southbridge with on-chip KBC identical to the VIA
       VT82C42N. */
    {
        .name = "[VIA Apollo Pro] FIC KA-6130",
        .internal_name = "ficka6130",
        .type = MACHINE_TYPE_SLOT1,
        .chipset = MACHINE_CHIPSET_VIA_APOLLO_PRO,
        .init = machine_at_ficka6130_init,
        .p1_handler = NULL,
        .gpio_handler = NULL,
        .available_flag = MACHINE_AVAILABLE,
        .gpio_acpi_handler = NULL,
        .cpu = {
            .package = CPU_PKG_SLOT1,
            .block = CPU_BLOCK_NONE,
            .min_bus = 66666667,
            .max_bus = 100000000,
            .min_voltage = 1800,
            .max_voltage = 3500,
            .min_multi = 1.5,
            .max_multi = 8.0
        },
        .bus_flags = MACHINE_PS2_AGP | MACHINE_BUS_USB,
        .flags = MACHINE_IDE_DUAL | MACHINE_APM | MACHINE_ACPI | MACHINE_GAMEPORT | MACHINE_USB, /* Machine has internal sound: ESS ES1938S */
        .ram = {
            .min = 8192,
            .max = 524288,
            .step = 8192
        },
        .nvrmask = 255,
        .kbc_device = NULL,
        .kbc_p1 = 0xff,
        .gpio = 0xffffffff,
        .gpio_acpi = 0xffffffff,
        .device = NULL,
        .fdc_device = NULL,
        .sio_device = NULL,
        .vid_device = NULL,
        .snd_device = NULL,
        .net_device = NULL
    },
    /* Has a Winbond W83977EF Super I/O chip with on-chip KBC with AMIKey-2 KBC
       firmware. */
    {
        .name = "[VIA Apollo Pro 133] ASUS P3V133",
        .internal_name = "p3v133",
        .type = MACHINE_TYPE_SLOT1,
        .chipset = MACHINE_CHIPSET_VIA_APOLLO_PRO_133,
        .init = machine_at_p3v133_init,
        .p1_handler = NULL,
        .gpio_handler = NULL,
        .available_flag = MACHINE_AVAILABLE,
        .gpio_acpi_handler = NULL,
        .cpu = {
            .package = CPU_PKG_SLOT1,
            .block = CPU_BLOCK_NONE,
            .min_bus = 66666667,
            .max_bus = 150000000,
            .min_voltage = 1300,
            .max_voltage = 3500,
            .min_multi = 1.5,
            .max_multi = 8.0
        },
        .bus_flags = MACHINE_PS2_AGP | MACHINE_BUS_USB,
        .flags = MACHINE_IDE_DUAL | MACHINE_APM | MACHINE_ACPI | MACHINE_USB,
        .ram = {
            .min = 8192,
            .max = 1572864,
            .step = 8192
        },
        .nvrmask = 255,
        .kbc_device = NULL,
        .kbc_p1 = 0xff,
        .gpio = 0xffffffff,
        .gpio_acpi = 0xffffffff,
        .device = NULL,
        .fdc_device = NULL,
        .sio_device = NULL,
        .vid_device = NULL,
        .snd_device = NULL,
        .net_device = NULL
    },
    /* Has a Winbond W83977EF Super I/O chip with on-chip KBC with AMIKey-2 KBC
       firmware. */
    {
        .name = "[VIA Apollo Pro 133A] ASUS P3V4X",
        .internal_name = "p3v4x",
        .type = MACHINE_TYPE_SLOT1,
        .chipset = MACHINE_CHIPSET_VIA_APOLLO_PRO_133A,
        .init = machine_at_p3v4x_init,
        .p1_handler = NULL,
        .gpio_handler = NULL,
        .available_flag = MACHINE_AVAILABLE,
        .gpio_acpi_handler = NULL,
        .cpu = {
            .package = CPU_PKG_SLOT1,
            .block = CPU_BLOCK_NONE,
            .min_bus = 66666667,
            .max_bus = 150000000,
            .min_voltage = 1300,
            .max_voltage = 3500,
            .min_multi = 1.5,
            .max_multi = 8.0
        },
        .bus_flags = MACHINE_PS2_AGP | MACHINE_BUS_USB,
        .flags = MACHINE_IDE_DUAL | MACHINE_APM | MACHINE_ACPI | MACHINE_USB,
        .ram = {
            .min = 8192,
            .max = 2097152,
            .step = 8192
        },
        .nvrmask = 255,
        .kbc_device = NULL,
        .kbc_p1 = 0xff,
        .gpio = 0xffffffff,
        .gpio_acpi = 0xffffffff,
        .device = NULL,
        .fdc_device = NULL,
        .sio_device = NULL,
        .vid_device = NULL,
        .snd_device = NULL,
        .net_device = NULL
    },
    /* Has a Winbond W83977EF Super I/O chip with on-chip KBC with AMIKey-2 KBC
       firmware. */
    {
        .name = "[VIA Apollo Pro 133A] BCM GT694VA",
        .internal_name = "gt694va",
        .type = MACHINE_TYPE_SLOT1,
        .chipset = MACHINE_CHIPSET_VIA_APOLLO_PRO_133A,
        .init = machine_at_gt694va_init,
        .p1_handler = NULL,
        .gpio_handler = NULL,
        .available_flag = MACHINE_AVAILABLE,
        .gpio_acpi_handler = NULL,
        .cpu = {
            .package = CPU_PKG_SLOT1,
            .block = CPU_BLOCK_NONE,
            .min_bus = 66666667,
            .max_bus = 133333333,
            .min_voltage = 1300,
            .max_voltage = 3500,
            .min_multi = 1.5,
            .max_multi = 8.0
        },
        .bus_flags = MACHINE_PS2_AGP | MACHINE_BUS_USB,
        .flags = MACHINE_IDE_DUAL | MACHINE_SOUND | MACHINE_APM | MACHINE_ACPI | MACHINE_GAMEPORT | MACHINE_USB, /* Machine has internal sound: Ensoniq ES1373 */
        .ram = {
            .min = 8192,
            .max = 3145728,
            .step = 8192
        },
        .nvrmask = 255,
        .kbc_device = NULL,
        .kbc_p1 = 0xff,
        .gpio = 0xffffffff,
        .gpio_acpi = 0xffffffff,
        .device = NULL,
        .fdc_device = NULL,
        .sio_device = NULL,
        .vid_device = NULL,
        .snd_device = &es1373_onboard_device,
        .net_device = NULL
    },

    /* SiS (5)600 */
    /* Has the SiS (5)600 chipset with on-chip KBC. */
    {
        .name = "[SiS 5600] Freetech/Flexus P6F99",
        .internal_name = "p6f99",
        .type = MACHINE_TYPE_SLOT1,
        .chipset = MACHINE_CHIPSET_SIS_5600,
        .init = machine_at_p6f99_init,
        .p1_handler = NULL,
        .gpio_handler = NULL,
        .available_flag = MACHINE_AVAILABLE,
        .gpio_acpi_handler = NULL,
        .cpu = {
            .package = CPU_PKG_SLOT1,
            .block = CPU_BLOCK_NONE,
            .min_bus = 66666667,
            .max_bus = 100000000,
            .min_voltage = 1300,
            .max_voltage = 3500,
            .min_multi = 1.5,
            .max_multi = 8.0
        },
        .bus_flags = MACHINE_PS2_AGP | MACHINE_BUS_USB,
        .flags = MACHINE_IDE_DUAL | MACHINE_SOUND | MACHINE_APM | MACHINE_ACPI | MACHINE_GAMEPORT | MACHINE_USB, /* Machine has internal sound: Ensoniq ES1373 */
        .ram = {
            .min = 8192,
            .max = 1572864,
            .step = 1024
        },
        .nvrmask = 255,
        .kbc_device = NULL,
        .kbc_p1 = 0xff,
        .gpio = 0xffffffff,
        .gpio_acpi = 0xffffffff,
        .device = NULL,
        .fdc_device = NULL,
        .sio_device = NULL,
        .vid_device = NULL,
        .snd_device = &es1373_onboard_device,
        .net_device = NULL
    },
    /* Has the SiS (5)600 chipset with on-chip KBC. */
    {
        .name = "[SiS 5600] PC Chips M747",
        .internal_name = "m747",
        .type = MACHINE_TYPE_SLOT1,
        .chipset = MACHINE_CHIPSET_SIS_5600,
        .init = machine_at_m747_init,
        .p1_handler = NULL,
        .gpio_handler = NULL,
        .available_flag = MACHINE_AVAILABLE,
        .gpio_acpi_handler = NULL,
        .cpu = {
            .package = CPU_PKG_SLOT1,
            .block = CPU_BLOCK_NONE,
            .min_bus = 66666667,
            .max_bus = 100000000,
            .min_voltage = 1300,
            .max_voltage = 3500,
            .min_multi = 1.5,
            .max_multi = 8.0
        },
        .bus_flags = MACHINE_PS2_PCI | MACHINE_BUS_USB,
        .flags = MACHINE_IDE_DUAL | MACHINE_APM | MACHINE_ACPI | MACHINE_GAMEPORT | MACHINE_USB,
        .ram = {
            .min = 8192,
            .max = 1572864,
            .step = 8192
        },
        .nvrmask = 255,
        .kbc_device = NULL,
        .kbc_p1 = 0xff,
        .gpio = 0xffffffff,
        .gpio_acpi = 0xffffffff,
        .device = NULL,
        .fdc_device = NULL,
        .sio_device = NULL,
        .vid_device = NULL,
        .snd_device = NULL,
        .net_device = NULL
    },

    /* Slot 1/2 machines */
    /* 440GX */
    /* Has a National Semiconductors PC87309 Super I/O chip with on-chip KBC
       with most likely AMIKey-2 KBC firmware. */
    {
        .name = "[i440GX] Freeway FW-6400GX",
        .internal_name = "fw6400gx",
        .type = MACHINE_TYPE_SLOT1_2,
        .chipset = MACHINE_CHIPSET_INTEL_440GX,
        .init = machine_at_fw6400gx_init,
        .p1_handler = NULL,
        .gpio_handler = NULL,
        .available_flag = MACHINE_AVAILABLE,
        .gpio_acpi_handler = NULL,
        .cpu = {
            .package = CPU_PKG_SLOT1 | CPU_PKG_SLOT2,
            .block = CPU_BLOCK_NONE,
            .min_bus = 100000000,
            .max_bus = 150000000,
            .min_voltage = 1800,
            .max_voltage = 3500,
            .min_multi = 3.0,
            .max_multi = 8.0
        },
        .bus_flags = MACHINE_PS2_NOISA | MACHINE_BUS_USB,
        .flags = MACHINE_IDE_DUAL | MACHINE_APM | MACHINE_ACPI | MACHINE_USB,
        .ram = {
            .min = 16384,
            .max = 2097152,
            .step = 16384
        },
        .nvrmask = 511,
        .kbc_device = NULL,
        .kbc_p1 = 0xff,
        .gpio = 0xffffffff,
        .gpio_acpi = 0xffffffff,
        .device = NULL,
        .fdc_device = NULL,
        .sio_device = NULL,
        .vid_device = NULL,
        .snd_device = NULL,
        .net_device = NULL
    },

    /* Slot 1/Socket 370 machines */
    /* 440BX */
    /* OEM version of ECS P6BXT-A+ REV 1.3x/2.2x. Has a Winbond W83977EF Super
    I/O chip with on-chip KBC with AMIKey-2 KBC firmware.*/
    {
        .name = "[i440BX] Compaq ProSignia S316/318 (Intel)",
        .internal_name = "prosignias31x_bx",
        .type = MACHINE_TYPE_SLOT1_370,
        .chipset = MACHINE_CHIPSET_VIA_APOLLO_PRO_133,
        .init = machine_at_prosignias31x_bx_init,
        .p1_handler = NULL,
        .gpio_handler = NULL,
        .available_flag = MACHINE_AVAILABLE,
        .gpio_acpi_handler = NULL,
        .cpu = {
            .package = CPU_PKG_SLOT1 | CPU_PKG_SOCKET370,
            .block = CPU_BLOCK(CPU_PENTIUMPRO, CPU_CYRIX3S), /* Instability issues with PPro, and garbled text in POST with Cyrix */
            .min_bus = 66666667,
            .max_bus = 100000000,
            .min_voltage = 1300,
            .max_voltage = 3500,
            .min_multi = 1.5,
            .max_multi = 8.0
        },
        .bus_flags = MACHINE_PS2_AGP | MACHINE_BUS_USB,
        .flags = MACHINE_IDE_DUAL | MACHINE_SOUND | MACHINE_APM | MACHINE_ACPI | MACHINE_USB,
        .ram = {
            .min = 8192,
            .max = 786432,
            .step = 8192
        },
        .nvrmask = 255,
        .kbc_device = NULL,
        .kbc_p1 = 0xff,
        .gpio = 0xffffffff,
        .gpio_acpi = 0xffffffff,
        .device = NULL,
        .fdc_device = NULL,
        .sio_device = NULL,
        .vid_device = NULL,
        .snd_device = &cmi8738_onboard_device,
        .net_device = NULL
    },
    /* Has a Winbond W83977EF Super I/O chip with on-chip KBC with AMIKey-2 KBC
       firmware. */
    {
        .name = "[i440BX] Tyan Trinity 371",
        .internal_name = "s1857",
        .type = MACHINE_TYPE_SLOT1_370,
        .chipset = MACHINE_CHIPSET_INTEL_440BX,
        .init = machine_at_s1857_init,
        .p1_handler = NULL,
        .gpio_handler = NULL,
        .available_flag = MACHINE_AVAILABLE,
        .gpio_acpi_handler = NULL,
        .cpu = {
            .package = CPU_PKG_SLOT1 | CPU_PKG_SOCKET370,
            .block = CPU_BLOCK_NONE,
            .min_bus = 66666667,
            .max_bus = 133333333,
            .min_voltage = 1300,
            .max_voltage = 3500,
            .min_multi = 1.5,
            .max_multi = 8.0
        },
        .bus_flags = MACHINE_PS2_AGP | MACHINE_BUS_USB,
        .flags = MACHINE_IDE_DUAL | MACHINE_SOUND | MACHINE_APM | MACHINE_ACPI | MACHINE_USB,
        .ram = {
            .min = 8192,
            .max = 786432,
            .step = 8192
        },
        .nvrmask = 255,
        .kbc_device = NULL,
        .kbc_p1 = 0xff,
        .gpio = 0xffffffff,
        .gpio_acpi = 0xffffffff,
        .device = NULL,
        .fdc_device = NULL,
        .sio_device = NULL,
        .vid_device = NULL,
        .snd_device = &es1373_onboard_device,
        .net_device = NULL
    },
    /* VIA Apollo Pro */
    /* Has a Winbond W83977EF Super I/O chip with on-chip KBC with AMIKey-2 KBC
       firmware. */
    {
        .name = "[VIA Apollo Pro 133] ECS P6BAT-A+",
        .internal_name = "p6bat",
        .type = MACHINE_TYPE_SLOT1_370,
        .chipset = MACHINE_CHIPSET_VIA_APOLLO_PRO_133,
        .init = machine_at_p6bat_init,
        .p1_handler = NULL,
        .gpio_handler = NULL,
        .available_flag = MACHINE_AVAILABLE,
        .gpio_acpi_handler = NULL,
        .cpu = {
            .package = CPU_PKG_SLOT1 | CPU_PKG_SOCKET370,
            .block = CPU_BLOCK_NONE,
            .min_bus = 66666667,
            .max_bus = 133333333,
            .min_voltage = 1300,
            .max_voltage = 3500,
            .min_multi = 1.5,
            .max_multi = 8.0
        },
        .bus_flags = MACHINE_PS2_AGP | MACHINE_BUS_USB,
        .flags = MACHINE_IDE_DUAL | MACHINE_SOUND | MACHINE_APM | MACHINE_ACPI | MACHINE_USB,
        .ram = {
            .min = 8192,
            .max = 1572864,
            .step = 8192
        },
        .nvrmask = 255,
        .kbc_device = NULL,
        .kbc_p1 = 0xff,
        .gpio = 0xffffffff,
        .gpio_acpi = 0xffffffff,
        .device = NULL,
        .fdc_device = NULL,
        .sio_device = NULL,
        .vid_device = NULL,
        .snd_device = &cmi8738_onboard_device,
        .net_device = NULL
    },

    /* Slot 2 machines */
    /* 440GX */
    /* Has a Winbond W83977EF Super I/O chip with on-chip KBC with AMIKey-2 KBC
       firmware. */
    {
        .name = "[i440GX] Gigabyte GA-6GXU",
        .internal_name = "6gxu",
        .type = MACHINE_TYPE_SLOT2,
        .chipset = MACHINE_CHIPSET_INTEL_440GX,
        .init = machine_at_6gxu_init,
        .p1_handler = NULL,
        .gpio_handler = NULL,
        .available_flag = MACHINE_AVAILABLE,
        .gpio_acpi_handler = NULL,
        .cpu = {
            .package = CPU_PKG_SLOT2,
            .block = CPU_BLOCK_NONE,
            .min_bus = 100000000,
            .max_bus = 100000000,
            .min_voltage = 1800,
            .max_voltage = 3500,
            .min_multi = 1.5,
            .max_multi = 8.0
        },
        .bus_flags = MACHINE_PS2_AGP | MACHINE_BUS_USB,
        .flags = MACHINE_IDE_DUAL | MACHINE_APM | MACHINE_ACPI | MACHINE_USB, /* Machine has internal SCSI */
        .ram = {
            .min = 16384,
            .max = 2097152,
            .step = 16384
        },
        .nvrmask = 511,
        .kbc_device = NULL,
        .kbc_p1 = 0xff,
        .gpio = 0xffffffff,
        .gpio_acpi = 0xffffffff,
        .device = NULL,
        .fdc_device = NULL,
        .sio_device = NULL,
        .vid_device = NULL,
        .snd_device = NULL,
        .net_device = NULL
    },
    /* Has a Winbond W83977TF Super I/O chip with on-chip KBC with AMIKey-2 KBC
       firmware. */
    {
        .name = "[i440GX] Supermicro S2DGE",
        .internal_name = "s2dge",
        .type = MACHINE_TYPE_SLOT2,
        .chipset = MACHINE_CHIPSET_INTEL_440GX,
        .init = machine_at_s2dge_init,
        .p1_handler = NULL,
        .gpio_handler = NULL,
        .available_flag = MACHINE_AVAILABLE,
        .gpio_acpi_handler = NULL,
        .cpu = {
            .package = CPU_PKG_SLOT2,
            .block = CPU_BLOCK_NONE,
            .min_bus = 66666667,
            .max_bus = 100000000,
            .min_voltage = 1800,
            .max_voltage = 3500,
            .min_multi = 1.5,
            .max_multi = 8.0
        },
        .bus_flags = MACHINE_PS2_AGP | MACHINE_BUS_USB,
        .flags = MACHINE_IDE_DUAL | MACHINE_APM | MACHINE_ACPI | MACHINE_USB,
        .ram = {
            .min = 16384,
            .max = 2097152,
            .step = 16384
        },
        .nvrmask = 511,
        .kbc_device = NULL,
        .kbc_p1 = 0xff,
        .gpio = 0xffffffff,
        .gpio_acpi = 0xffffffff,
        .device = NULL,
        .fdc_device = NULL,
        .sio_device = NULL,
        .vid_device = NULL,
        .snd_device = NULL,
        .net_device = NULL
    },

    /* PGA370 machines */
    /* 440LX */
    /* Has a Winbond W83977TF Super I/O chip with on-chip KBC with AMIKey-2 KBC
       firmware. */
    {
        .name = "[i440LX] Supermicro 370SLM",
        .internal_name = "s370slm",
        .type = MACHINE_TYPE_SOCKET370,
        .chipset = MACHINE_CHIPSET_INTEL_440LX,
        .init = machine_at_s370slm_init,
        .p1_handler = NULL,
        .gpio_handler = NULL,
        .available_flag = MACHINE_AVAILABLE,
        .gpio_acpi_handler = NULL,
        .cpu = {
            .package = CPU_PKG_SOCKET370,
            .block = CPU_BLOCK_NONE,
            .min_bus = 66666667,
            .max_bus = 100000000,
            .min_voltage = 1800,
            .max_voltage = 3500,
            .min_multi = MACHINE_MULTIPLIER_FIXED,
            .max_multi = MACHINE_MULTIPLIER_FIXED,
        },
        .bus_flags = MACHINE_PS2_AGP | MACHINE_BUS_USB,
        .flags = MACHINE_IDE_DUAL | MACHINE_APM | MACHINE_ACPI | MACHINE_USB,
        .ram = {
            .min = 8192,
            .max = 786432,
            .step = 8192
        },
        .nvrmask = 255,
        .kbc_device = NULL,
        .kbc_p1 = 0xff,
        .gpio = 0xffffffff,
        .gpio_acpi = 0xffffffff,
        .device = NULL,
        .fdc_device = NULL,
        .sio_device = NULL,
        .vid_device = NULL,
        .snd_device = NULL,
        .net_device = NULL
    },

    /* 440BX */
    /* Has a Winbond W83977EF Super I/O chip with on-chip KBC with AMIKey-2 KBC
       firmware. */
    {
        .name = "[i440BX] AEWIN AW-O671R",
        .internal_name = "awo671r",
        .type = MACHINE_TYPE_SOCKET370,
        .chipset = MACHINE_CHIPSET_INTEL_440BX,
        .init = machine_at_awo671r_init,
        .p1_handler = NULL,
        .gpio_handler = NULL,
        .available_flag = MACHINE_AVAILABLE,
        .gpio_acpi_handler = NULL,
        .cpu = {
            .package = CPU_PKG_SOCKET370,
            .block = CPU_BLOCK_NONE,
            .min_bus = 66666667,
            .max_bus = 133333333,
            .min_voltage = 1300,
            .max_voltage = 3500,
            .min_multi = 1.5,
            .max_multi = 8.0 /* limits assumed */
        },
        .bus_flags = MACHINE_PS2_PCI | MACHINE_BUS_USB, /* Machine has EISA, possibly for a riser? */
                                                        /* Yes, that's a rise slot, not EISA. */
        .flags = MACHINE_IDE_DUAL | MACHINE_APM | MACHINE_ACPI | MACHINE_USB | MACHINE_VIDEO, /* Machine has internal video: C&T B69000, sound: ESS ES1938S and NIC: Realtek RTL8139C */
        .ram = {
            .min = 8192,
            .max = 524288,
            .step = 8192
        },
        .nvrmask = 255,
        .kbc_device = NULL,
        .kbc_p1 = 0xff,
        .gpio = 0xffffffff,
        .gpio_acpi = 0xffffffff,
        .device = NULL,
        .fdc_device = NULL,
        .sio_device = NULL,
        .vid_device = NULL,
        .snd_device = NULL,
        .net_device = NULL
    },
    /* Has a Winbond W83977EF Super I/O chip with on-chip KBC with AMIKey-2 KBC
       firmware. */
    {
        .name = "[i440BX] AmazePC AM-BX133",
        .internal_name = "ambx133",
        .type = MACHINE_TYPE_SOCKET370,
        .chipset = MACHINE_CHIPSET_INTEL_440BX,
        .init = machine_at_ambx133_init,
        .p1_handler = NULL,
        .gpio_handler = NULL,
        .available_flag = MACHINE_AVAILABLE,
        .gpio_acpi_handler = NULL,
        .cpu = {
            .package = CPU_PKG_SOCKET370,
            .block = CPU_BLOCK_NONE,
            .min_bus = 66666667,
            .max_bus = 133333333,
            .min_voltage = 1300,
            .max_voltage = 3500,
            .min_multi = 1.5,
            .max_multi = 8.0 /* limits assumed */
        },
        .bus_flags = MACHINE_PS2_AGP | MACHINE_BUS_USB,
        .flags = MACHINE_IDE_DUAL | MACHINE_APM | MACHINE_ACPI | MACHINE_USB,
        .ram = {
            .min = 8192,
            .max = 786432,
            .step = 8192
        },
        .nvrmask = 255,
        .kbc_device = NULL,
        .kbc_p1 = 0xff,
        .gpio = 0xffffffff,
        .gpio_acpi = 0xffffffff,
        .device = NULL,
        .fdc_device = NULL,
        .sio_device = NULL,
        .vid_device = NULL,
        .snd_device = NULL,
        .net_device = NULL
    },
    /* Has a Winbond W83977EF Super I/O chip with on-chip KBC with AMIKey-2 KBC
       firmware. */
    {
        .name = "[i440BX] ASUS CUBX",
        .internal_name = "cubx",
        .type = MACHINE_TYPE_SOCKET370,
        .chipset = MACHINE_CHIPSET_INTEL_440BX,
        .init = machine_at_cubx_init,
        .p1_handler = NULL,
        .gpio_handler = NULL,
        .available_flag = MACHINE_AVAILABLE,
        .gpio_acpi_handler = NULL,
        .cpu = {
            .package = CPU_PKG_SOCKET370,
            .block = CPU_BLOCK_NONE,
            .min_bus = 66666667,
            .max_bus = 150000000,
            .min_voltage = 1300,
            .max_voltage = 3500,
            .min_multi = 1.5,
            .max_multi = 8.0
        },
        .bus_flags = MACHINE_PS2_AGP | MACHINE_BUS_USB,
        .flags = MACHINE_IDE_DUAL | MACHINE_APM | MACHINE_ACPI | MACHINE_USB, /* Machine has quad channel IDE with internal controller: CMD PCI-0648 */
        .ram = {
            .min = 8192,
            .max = 1048576,
            .step = 8192
        },
        .nvrmask = 255,
        .kbc_device = NULL,
        .kbc_p1 = 0xff,
        .gpio = 0xffffffff,
        .gpio_acpi = 0xffffffff,
        .device = NULL,
        .fdc_device = NULL,
        .sio_device = NULL,
        .vid_device = NULL,
        .snd_device = NULL,
        .net_device = NULL
    },

    /* 440ZX */
    /* Has a Winbond W83977TF Super I/O chip with on-chip KBC with AMIKey-2 KBC
       firmware. */
    {
        .name = "[i440ZX] Soltek SL-63A1",
        .internal_name = "63a1",
        .type = MACHINE_TYPE_SOCKET370,
        .chipset = MACHINE_CHIPSET_INTEL_440ZX,
        .init = machine_at_63a1_init,
        .p1_handler = NULL,
        .gpio_handler = NULL,
        .available_flag = MACHINE_AVAILABLE,
        .gpio_acpi_handler = NULL,
        .cpu = {
            .package = CPU_PKG_SOCKET370,
            .block = CPU_BLOCK_NONE,
            .min_bus = 66666667,
            .max_bus = 100000000,
            .min_voltage = 1800,
            .max_voltage = 3500,
            .min_multi = 1.5,
            .max_multi = 8.0
        },
        .bus_flags = MACHINE_PS2_AGP | MACHINE_BUS_USB,
        .flags = MACHINE_IDE_DUAL | MACHINE_APM | MACHINE_ACPI | MACHINE_USB,
        .ram = {
            .min = 8192,
            .max = 524288,
            .step = 8192
        },
        .nvrmask = 255,
        .kbc_device = NULL,
        .kbc_p1 = 0xff,
        .gpio = 0xffffffff,
        .gpio_acpi = 0xffffffff,
        .device = NULL,
        .fdc_device = NULL,
        .sio_device = NULL,
        .vid_device = NULL,
        .snd_device = NULL,
        .net_device = NULL
    },

    /* SMSC VictoryBX-66 */
    /* Has a Winbond W83977EF Super I/O chip with on-chip KBC with AMIKey-2 KBC
       firmware. */
    {
        .name = "[SMSC VictoryBX-66] A-Trend ATC7020BXII",
        .internal_name = "atc7020bxii",
        .type = MACHINE_TYPE_SOCKET370,
        .chipset = MACHINE_CHIPSET_SMSC_VICTORYBX_66,
        .init = machine_at_atc7020bxii_init,
        .p1_handler = NULL,
        .gpio_handler = NULL,
        .available_flag = MACHINE_AVAILABLE,
        .gpio_acpi_handler = NULL,
        .cpu = {
            .package = CPU_PKG_SOCKET370,
            .block = CPU_BLOCK_NONE,
            .min_bus = 66666667,
            .max_bus = 133333333,
            .min_voltage = 1300,
            .max_voltage = 3500,
            .min_multi = 1.5,
            .max_multi = 8.0
        },
        .bus_flags = MACHINE_PS2_AGP | MACHINE_BUS_USB,
        .flags = MACHINE_IDE_DUAL | MACHINE_APM | MACHINE_ACPI | MACHINE_USB,
        .ram = {
            .min = 8192,
            .max = 1048576,
            .step = 8192
        },
        .nvrmask = 255,
        .kbc_device = NULL,
        .kbc_p1 = 0xff,
        .gpio = 0xffffffff,
        .gpio_acpi = 0xffffffff,
        .device = NULL,
        .fdc_device = NULL,
        .sio_device = NULL,
        .vid_device = NULL,
        .snd_device = NULL,
        .net_device = NULL
    },
    /* Has an ITE IT8671F Super I/O chip with on-chip KBC with AMIKey-2 KBC
       firmware. */
    {
        .name = "[SMSC VictoryBX-66] PC Chips M773",
        .internal_name = "m773",
        .type = MACHINE_TYPE_SOCKET370,
        .chipset = MACHINE_CHIPSET_SMSC_VICTORYBX_66,
        .init = machine_at_m773_init,
        .p1_handler = NULL,
        .gpio_handler = NULL,
        .available_flag = MACHINE_AVAILABLE,
        .gpio_acpi_handler = NULL,
        .cpu = {
            .package = CPU_PKG_SOCKET370,
            .block = CPU_BLOCK_NONE,
            .min_bus = 66666667,
            .max_bus = 133333333,
            .min_voltage = 1300,
            .max_voltage = 3500,
            .min_multi = 1.5,
            .max_multi = 8.0
        },
        .bus_flags = MACHINE_PS2_AGP | MACHINE_BUS_USB,
        .flags = MACHINE_IDE_DUAL | MACHINE_SOUND | MACHINE_APM | MACHINE_ACPI | MACHINE_GAMEPORT | MACHINE_USB,
        .ram = {
            .min = 8192,
            .max = 524288,
            .step = 8192
        },
        .nvrmask = 255,
        .kbc_device = NULL,
        .kbc_p1 = 0xff,
        .gpio = 0xffffffff,
        .gpio_acpi = 0xffffffff,
        .device = NULL,
        .fdc_device = NULL,
        .sio_device = NULL,
        .vid_device = NULL,
        .snd_device = &cmi8738_onboard_device,
        .net_device = NULL
    },

    /* VIA Apollo Pro */
    /* Has the VIA VT82C586B southbridge with on-chip KBC identical to the VIA
       VT82C42N. */
    {
        .name = "[VIA Apollo Pro] PC Partner APAS3",
        .internal_name = "apas3",
        .type = MACHINE_TYPE_SOCKET370,
        .chipset = MACHINE_CHIPSET_VIA_APOLLO_PRO,
        .init = machine_at_apas3_init,
        .p1_handler = NULL,
        .gpio_handler = NULL,
        .available_flag = MACHINE_AVAILABLE,
        .gpio_acpi_handler = NULL,
        .cpu = {
            .package = CPU_PKG_SOCKET370,
            .block = CPU_BLOCK_NONE,
            .min_bus = 66666667,
            .max_bus = 100000000,
            .min_voltage = 1800,
            .max_voltage = 3500,
            .min_multi = 1.5,
            .max_multi = 8.0
        },
        .bus_flags = MACHINE_PS2_AGP | MACHINE_BUS_USB,
        .flags = MACHINE_IDE_DUAL | MACHINE_APM | MACHINE_ACPI | MACHINE_USB,
        .ram = {
            .min = 8192,
            .max = 786432,
            .step = 8192
        },
        .nvrmask = 255,
        .kbc_device = NULL,
        .kbc_p1 = 0xff,
        .gpio = 0xffffffff,
        .gpio_acpi = 0xffffffff,
        .device = NULL,
        .fdc_device = NULL,
        .sio_device = NULL,
        .vid_device = NULL,
        .snd_device = NULL,
        .net_device = NULL
    },
    /* Has a Winbond W83977EF Super I/O chip with on-chip KBC with AMIKey-2 KBC
       firmware. */
    {
        .name = "[VIA Apollo Pro 133] ECS P6BAP-A+",
        .internal_name = "p6bap",
        .type = MACHINE_TYPE_SOCKET370,
        .chipset = MACHINE_CHIPSET_VIA_APOLLO_PRO_133,
        .init = machine_at_p6bap_init,
        .p1_handler = NULL,
        .gpio_handler = NULL,
        .available_flag = MACHINE_AVAILABLE,
        .gpio_acpi_handler = NULL,
        .cpu = {
            .package = CPU_PKG_SOCKET370,
            .block = CPU_BLOCK_NONE,
            .min_bus = 66666667,
            .max_bus = 150000000,
            .min_voltage = 1300,
            .max_voltage = 3500,
            .min_multi = 1.5,
            .max_multi = 8.0
        },
        .bus_flags = MACHINE_PS2_AGP | MACHINE_BUS_USB,
        .flags = MACHINE_IDE_DUAL | MACHINE_APM | MACHINE_ACPI | MACHINE_GAMEPORT | MACHINE_USB | MACHINE_SOUND,
        .ram = {
            .min = 8192,
            .max = 1572864,
            .step = 8192
        },
        .nvrmask = 255,
        .kbc_device = NULL,
        .kbc_p1 = 0xff,
        .gpio = 0xffffffff,
        .gpio_acpi = 0xffffffff,
        .device = NULL,
        .fdc_device = NULL,
        .sio_device = NULL,
        .vid_device = NULL,
        .snd_device = &cmi8738_onboard_device,
        .net_device = NULL
    },
    /* Has the VIA VT82C686B southbridge with on-chip KBC identical to the VIA
       VT82C42N. */
    {
        .name = "[VIA Apollo Pro 133A] Acorp 6VIA90AP",
        .internal_name = "6via90ap",
        .type = MACHINE_TYPE_SOCKET370,
        .chipset = MACHINE_CHIPSET_VIA_APOLLO_PRO_133A,
        .init = machine_at_6via90ap_init,
        .p1_handler = NULL,
        .gpio_handler = NULL,
        .available_flag = MACHINE_AVAILABLE,
        .gpio_acpi_handler = NULL,
        .cpu = {
            .package = CPU_PKG_SOCKET370,
            .block = CPU_BLOCK_NONE,
            .min_bus = 66666667,
            .max_bus = 150000000,
            .min_voltage = 1300,
            .max_voltage = 3500,
            .min_multi = MACHINE_MULTIPLIER_FIXED,
            .max_multi = MACHINE_MULTIPLIER_FIXED
        },
        .bus_flags = MACHINE_PS2_A97 | MACHINE_BUS_USB,
        .flags = MACHINE_IDE_DUAL | MACHINE_AG | MACHINE_APM | MACHINE_ACPI | MACHINE_GAMEPORT | MACHINE_USB,
        .ram = {
            .min = 16384,
            .max = 3145728,
            .step = 8192
        },
        .nvrmask = 255,
        .kbc_device = NULL,
        .kbc_p1 = 0xff,
        .gpio = 0xffffffff,
        .gpio_acpi = 0xffffffff,
        .device = NULL,
        .fdc_device = NULL,
        .sio_device = NULL,
        .vid_device = NULL,
        .snd_device = NULL,
        .net_device = NULL
    },
    /* Has the VIA VT82C686B southbridge with on-chip KBC identical to the VIA
       VT82C42N. */
    {
        .name = "[VIA Apollo Pro 133A] ASUS CUV4X-LS",
        .internal_name = "cuv4xls",
        .type = MACHINE_TYPE_SOCKET370,
        .chipset = MACHINE_CHIPSET_VIA_APOLLO_PRO_133A,
        .init = machine_at_cuv4xls_init,
        .p1_handler = NULL,
        .gpio_handler = NULL,
        .available_flag = MACHINE_AVAILABLE,
        .gpio_acpi_handler = NULL,
        .cpu = {
            .package = CPU_PKG_SOCKET370,
            .block = CPU_BLOCK_NONE,
            .min_bus = 66666667,
            .max_bus = 150000000,
            .min_voltage = 1300,
            .max_voltage = 3500,
            .min_multi = 1.5,
            .max_multi = 8.0
        },
        .bus_flags = MACHINE_PS2_NOI97 | MACHINE_BUS_USB, /* Has Asus-proprietary LAN/SCSI slot */
        .flags = MACHINE_IDE_DUAL | MACHINE_SOUND | MACHINE_APM | MACHINE_ACPI | MACHINE_GAMEPORT | MACHINE_USB,
        .ram = {
            .min = 16384,
            .max = 4194304,
            .step = 8192
        },
        .nvrmask = 255,
        .kbc_device = NULL,
        .kbc_p1 = 0xff,
        .gpio = 0xffffffff,
        .gpio_acpi = 0xffffffff,
        .device = NULL,
        .fdc_device = NULL,
        .sio_device = NULL,
        .vid_device = NULL,
        .snd_device = &cmi8738_onboard_device,
        .net_device = NULL
    },

    /* Miscellaneous/Fake/Hypervisor machines */
    /* Has a Winbond W83977F Super I/O chip with on-chip KBC with AMIKey-2 KBC
       firmware. */
    {
        .name = "[i440BX] Microsoft Virtual PC 2007",
        .internal_name = "vpc2007",
        .type = MACHINE_TYPE_MISC,
        .chipset = MACHINE_CHIPSET_INTEL_440BX,
        .init = machine_at_vpc2007_init,
        .p1_handler = NULL,
        .gpio_handler = NULL,
        .available_flag = MACHINE_AVAILABLE,
        .gpio_acpi_handler = NULL,
        .cpu = {
            .package = CPU_PKG_SLOT1,
            .block = CPU_BLOCK(CPU_PENTIUM2, CPU_CYRIX3S),
            .min_bus = 0,
            .max_bus = 66666667,
            .min_voltage = 0,
            .max_voltage = 0,
            .min_multi = 0,
            .max_multi = 0
        },
        .bus_flags = MACHINE_PS2_PCI | MACHINE_BUS_USB,
        .flags = MACHINE_IDE_DUAL | MACHINE_APM | MACHINE_ACPI | MACHINE_USB,
        .ram = {
            .min = 8192,
            .max = 1048576,
            .step = 8192
        },
        .nvrmask = 255,
        .kbc_device = NULL,
        .kbc_p1 = 0xff,
        .gpio = 0xffffffff,
        .gpio_acpi = 0xffffffff,
        .device = NULL,
        .fdc_device = NULL,
        .sio_device = NULL,
        .vid_device = NULL,
        .snd_device = NULL,
        .net_device = NULL
    },

    {
        .name = NULL,
        .internal_name = NULL,
        .type = MACHINE_TYPE_NONE,
        .chipset = MACHINE_CHIPSET_NONE,
        .init = NULL,
        .p1_handler = NULL,
        .gpio_handler = NULL,
        .available_flag = MACHINE_AVAILABLE,
        .gpio_acpi_handler = NULL,
        .cpu = {
            .package = 0,
            .block = CPU_BLOCK_NONE,
            .min_bus = 0,
            .max_bus = 0,
            .min_voltage = 0,
            .max_voltage = 0,
            .min_multi = 0,
            .max_multi = 0
        },
        .bus_flags = MACHINE_BUS_NONE,
        .flags = MACHINE_FLAGS_NONE,
        .ram = {
            .min = 0,
            .max = 0,
            .step = 0
        },
        .nvrmask = 0,
        .kbc_device = NULL,
        .kbc_p1 = 0xff,
        .gpio = 0xffffffff,
        .gpio_acpi = 0xffffffff,
        .device = NULL,
        .fdc_device = NULL,
        .sio_device = NULL,
        .vid_device = NULL,
        .snd_device = NULL,
        .net_device = NULL
    }
  // clang-format on
};

/* Saved copies - jumpers get applied to these.
   We use also machine_gpio to store IBM PC/XT jumpers as they need more than one byte. */
static uint8_t machine_p1_default;
static uint8_t machine_p1;

static uint32_t machine_gpio_default;
static uint32_t machine_gpio;

static uint32_t machine_gpio_acpi_default;
static uint32_t machine_gpio_acpi;

void *machine_snd = NULL;

uint8_t
machine_get_p1_default(void)
{
    return machine_p1_default;
}

uint8_t
machine_get_p1(void)
{
    return machine_p1;
}

void
machine_set_p1_default(uint8_t val)
{
    machine_p1 = machine_p1_default = val;
}

void
machine_set_p1(uint8_t val)
{
    machine_p1 = val;
}

void
machine_and_p1(uint8_t val)
{
    machine_p1 = machine_p1_default & val;
}

uint8_t
machine_handle_p1(uint8_t write, uint8_t val)
{
    uint8_t ret = 0xff;

    if (machines[machine].p1_handler)
        ret = machines[machine].p1_handler(write, val);
    else {
        if (write)
            machine_p1 = machine_p1_default & val;
        else
            ret = machine_p1;
    }

    return ret;
}

void
machine_init_p1(void)
{
    machine_p1 = machine_p1_default = machines[machine].kbc_p1;
}

uint32_t
machine_get_gpio_default(void)
{
    return machine_gpio_default;
}

uint32_t
machine_get_gpio(void)
{
    return machine_gpio;
}

void
machine_set_gpio_default(uint32_t val)
{
    machine_gpio = machine_gpio_default = val;
}

void
machine_set_gpio(uint32_t val)
{
    machine_gpio = val;
}

void
machine_and_gpio(uint32_t val)
{
    machine_gpio = machine_gpio_default & val;
}

uint32_t
machine_handle_gpio(uint8_t write, uint32_t val)
{
    uint32_t ret = 0xffffffff;

    if (machines[machine].gpio_handler)
        ret = machines[machine].gpio_handler(write, val);
    else {
        if (write)
            machine_gpio = machine_gpio_default & val;
        else
            ret = machine_gpio;
    }

    return ret;
}

void
machine_init_gpio(void)
{
    machine_gpio = machine_gpio_default = machines[machine].gpio;
}

uint32_t
machine_get_gpio_acpi_default(void)
{
    return machine_gpio_acpi_default;
}

uint32_t
machine_get_gpio_acpi(void)
{
    return machine_gpio_acpi;
}

void
machine_set_gpio_acpi_default(uint32_t val)
{
    machine_gpio_acpi = machine_gpio_acpi_default = val;
}

void
machine_set_gpio_acpi(uint32_t val)
{
    machine_gpio_acpi = val;
}

void
machine_and_gpio_acpi(uint32_t val)
{
    machine_gpio_acpi = machine_gpio_acpi_default & val;
}

uint32_t
machine_handle_gpio_acpi(uint8_t write, uint32_t val)
{
    uint32_t ret = 0xffffffff;

    if (machines[machine].gpio_acpi_handler)
        ret = machines[machine].gpio_acpi_handler(write, val);
    else {
        if (write)
            machine_gpio_acpi = machine_gpio_acpi_default & val;
        else
            ret = machine_gpio_acpi;
    }

    return ret;
}

void
machine_init_gpio_acpi(void)
{
    machine_gpio_acpi = machine_gpio_acpi_default = machines[machine].gpio_acpi;
}

int
machine_count(void)
{
    return ((sizeof(machines) / sizeof(machine_t)) - 1);
}

const char *
machine_getname(void)
{
    return (machines[machine].name);
}

const char *
machine_getname_ex(int m)
{
    return (machines[m].name);
}

const device_t *
machine_get_kbc_device(int m)
{
    if (machines[m].kbc_device)
        return (machines[m].kbc_device);

    return (NULL);
}

const device_t *
machine_get_device(int m)
{
    if (machines[m].device)
        return (machines[m].device);

    return (NULL);
}

const device_t *
machine_get_fdc_device(int m)
{
    if (machines[m].fdc_device)
        return (machines[m].fdc_device);

    return (NULL);
}

const device_t *
machine_get_sio_device(int m)
{
    if (machines[m].sio_device)
        return (machines[m].sio_device);

    return (NULL);
}

const device_t *
machine_get_vid_device(int m)
{
    if (machines[m].vid_device)
        return (machines[m].vid_device);

    return (NULL);
}

const device_t *
machine_get_snd_device(int m)
{
    if (machines[m].snd_device)
        return (machines[m].snd_device);

    return (NULL);
}

const device_t *
machine_get_net_device(int m)
{
    if (machines[m].net_device)
        return (machines[m].net_device);

    return (NULL);
}

const char *
machine_get_internal_name(void)
{
    return (machines[machine].internal_name);
}

const char *
machine_get_internal_name_ex(int m)
{
    return (machines[m].internal_name);
}

int
machine_get_nvrmask(int m)
{
    return (machines[m].nvrmask);
}

int
machine_has_flags(int m, int flags)
{
    return (machines[m].flags & flags);
}

int
machine_has_bus(int m, int bus_flags)
{
    return (machines[m].bus_flags & bus_flags);
}

int
machine_has_cartridge(int m)
{
    return (machine_has_bus(m, MACHINE_CARTRIDGE) ? 1 : 0);
}

int
machine_get_min_ram(int m)
{
    return (machines[m].ram.min);
}

int
machine_get_max_ram(int m)
{
#if (!(defined __amd64__ || defined _M_X64 || defined __aarch64__ || defined _M_ARM64))
    return MIN(((int) machines[m].ram.max), 2097152);
#else
    return MIN(((int) machines[m].ram.max), 3145728);
#endif
}

int
machine_get_ram_granularity(int m)
{
    return (machines[m].ram.step);
}

int
machine_get_type(int m)
{
    return (machines[m].type);
}

int
machine_get_machine_from_internal_name(const char *s)
{
    int c = 0;

    while (machines[c].init != NULL) {
        if (!strcmp(machines[c].internal_name, s))
            return c;
        c++;
    }

    return 0;
}

int
machine_has_mouse(void)
{
    return (machines[machine].flags & MACHINE_MOUSE);
}

int
machine_is_sony(void)
{
    return (!strcmp(machines[machine].internal_name, "pcv90"));
}<|MERGE_RESOLUTION|>--- conflicted
+++ resolved
@@ -3452,9 +3452,6 @@
         .snd_device = NULL,
         .net_device = NULL
     },
-<<<<<<< HEAD
-    /* Has IBM AT KBC firmware. */
-=======
     {
         .name = "[NEAT] Atari PC 4",
         .internal_name = "ataripc4",
@@ -3494,8 +3491,7 @@
         .snd_device = NULL,
         .net_device = NULL
     },
-    /* This has "AMI KEYBOARD BIOS", most likely 'F'. */
->>>>>>> 5d71b81f
+    /* Has IBM AT KBC firmware. */
     {
         .name = "[NEAT] Arche AMA-2010",
         .internal_name = "px286",
