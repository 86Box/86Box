--- conflicted
+++ resolved
@@ -9659,11 +9659,11 @@
     },
     /* Has AMI 'H' KBC firmware. */
     {
-        .name = "[i430NX] Gigabyte GA-586IP",
-        .internal_name = "586ip",
+        .name = "[i430NX] ASUS PCI/I-P54NP4",
+        .internal_name = "p54np4",
         .type = MACHINE_TYPE_SOCKET5,
         .chipset = MACHINE_CHIPSET_INTEL_430NX,
-        .init = machine_at_586ip_init,
+        .init = machine_at_p54np4_init,
         .p1_handler = NULL,
         .gpio_handler = NULL,
         .available_flag = MACHINE_AVAILABLE,
@@ -9678,11 +9678,11 @@
             .min_multi = 1.5,
             .max_multi = 1.5
         },
-        .bus_flags = MACHINE_PCI,
-        .flags = MACHINE_APM,
+        .bus_flags = MACHINE_PS2_PCI,
+        .flags = MACHINE_IDE | MACHINE_SCSI | MACHINE_APM,
         .ram = {
             .min = 2048,
-            .max = 262144,
+            .max = 524288,
             .step = 2048
         },
         .nvrmask = 127,
@@ -9697,17 +9697,13 @@
         .snd_device = NULL,
         .net_device = NULL
     },
-    /* This has the Phoenix MultiKey KBC firmware. */
-    {
-<<<<<<< HEAD
-        .name = "[i430NX] Intel Premiere/PCI II",
-        .internal_name = "plato",
-=======
-        .name = "[i430NX] ASUS PCI/I-P54NP4",
-        .internal_name = "p54np4",
+    /* Has AMI 'H' KBC firmware. */
+    {
+        .name = "[i430NX] Gigabyte GA-586IP",
+        .internal_name = "586ip",
         .type = MACHINE_TYPE_SOCKET5,
         .chipset = MACHINE_CHIPSET_INTEL_430NX,
-        .init = machine_at_p54np4_init,
+        .init = machine_at_586ip_init,
         .p1_handler = NULL,
         .gpio_handler = NULL,
         .available_flag = MACHINE_AVAILABLE,
@@ -9722,11 +9718,11 @@
             .min_multi = 1.5,
             .max_multi = 1.5
         },
-        .bus_flags = MACHINE_PS2_PCI,
-        .flags = MACHINE_IDE | MACHINE_SCSI | MACHINE_APM,
+        .bus_flags = MACHINE_PCI,
+        .flags = MACHINE_APM,
         .ram = {
             .min = 2048,
-            .max = 524288,
+            .max = 262144,
             .step = 2048
         },
         .nvrmask = 127,
@@ -9741,11 +9737,10 @@
         .snd_device = NULL,
         .net_device = NULL
     },
-    /* Has AMI 'H' KBC firmware. */
-    {
-        .name = "[i430NX] Gigabyte GA-586IP",
-        .internal_name = "586ip",
->>>>>>> 7c35a47d
+    /* This has the Phoenix MultiKey KBC firmware. */
+    {
+        .name = "[i430NX] Intel Premiere/PCI II",
+        .internal_name = "plato",
         .type = MACHINE_TYPE_SOCKET5,
         .chipset = MACHINE_CHIPSET_INTEL_430NX,
         .init = machine_at_plato_init,
