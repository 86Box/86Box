/*
 * 86Box     A hypervisor and IBM PC system emulator that specializes in
 *           running old operating systems and software designed for IBM
 *           PC systems and compatibles from 1981 through fairly recent
 *           system designs based on the PCI bus.
 *
 *           This file is part of the 86Box distribution.
 *
 *           Handling of the emulated machines.
 *
 * NOTES:    OpenAT wip for 286-class machine with open BIOS.
 *           PS2_M80-486 wip, pending receipt of TRM's for machine.
 *
 *
 *
 * Authors:  Sarah Walker, <http://pcem-emulator.co.uk/>
 *           Miran Grca, <mgrca8@gmail.com>
 *           Fred N. van Kempen, <decwiz@yahoo.com>
 *
 *           Copyright 2008-2020 Sarah Walker.
 *           Copyright 2016-2020 Miran Grca.
 *           Copyright 2017-2020 Fred N. van Kempen.
 */
#include <stdio.h>
#include <stdint.h>
#include <string.h>
#include <wchar.h>
#include <86box/86box.h>
#include "cpu.h"
#include <86box/mem.h>
#include <86box/rom.h>
#include <86box/device.h>
#include <86box/machine.h>
#include <86box/keyboard.h>
#include <86box/sound.h>
#include <86box/video.h>

// Temporarily here till we move everything out into the right files
extern const device_t pcjr_device;
extern const device_t m19_vid_device;
extern const device_t vid_device;
extern const device_t vid_device_hx;
extern const device_t t1000_video_device;
extern const device_t xi8088_device;
extern const device_t cga_device;
extern const device_t vid_1512_device;
extern const device_t vid_1640_device;
extern const device_t vid_pc2086_device;
extern const device_t vid_pc3086_device;
extern const device_t vid_200_device;
extern const device_t vid_ppc512_device;
extern const device_t vid_device_sl;
extern const device_t t1200_video_device;
extern const device_t compaq_plasma_device;

const machine_filter_t machine_types[] = {
    { "None",                      MACHINE_TYPE_NONE       },
    { "8088",                      MACHINE_TYPE_8088       },
    { "8086",                      MACHINE_TYPE_8086       },
    { "80286",                     MACHINE_TYPE_286        },
    { "i386SX",                    MACHINE_TYPE_386SX      },
    { "486SLC",                    MACHINE_TYPE_486SLC     },
    { "i386DX",                    MACHINE_TYPE_386DX      },
    { "i386DX/i486",               MACHINE_TYPE_386DX_486  },
    { "i486 (Socket 168 and 1)",   MACHINE_TYPE_486        },
    { "i486 (Socket 2)",           MACHINE_TYPE_486_S2     },
    { "i486 (Socket 3)",           MACHINE_TYPE_486_S3     },
    { "i486 (Miscellaneous)",      MACHINE_TYPE_486_MISC   },
    { "Socket 4",                  MACHINE_TYPE_SOCKET4    },
    { "Socket 5",                  MACHINE_TYPE_SOCKET5    },
    { "Socket 7 (Single Voltage)", MACHINE_TYPE_SOCKET7_3V },
    { "Socket 7 (Dual Voltage)",   MACHINE_TYPE_SOCKET7    },
    { "Super Socket 7",            MACHINE_TYPE_SOCKETS7   },
    { "Socket 8",                  MACHINE_TYPE_SOCKET8    },
    { "Slot 1",                    MACHINE_TYPE_SLOT1      },
    { "Slot 1/2",                  MACHINE_TYPE_SLOT1_2    },
    { "Slot 1/Socket 370",         MACHINE_TYPE_SLOT1_370  },
    { "Slot 2",                    MACHINE_TYPE_SLOT2      },
    { "Socket 370",                MACHINE_TYPE_SOCKET370  },
    { "Intel ICH2",                MACHINE_TYPE_ICH2       },
    { "Miscellaneous",             MACHINE_TYPE_MISC       }
};

const machine_filter_t machine_chipsets[] = {
    { "None",                       MACHINE_CHIPSET_NONE                },
    { "Discrete",                   MACHINE_CHIPSET_DISCRETE            },
    { "Proprietary",                MACHINE_CHIPSET_PROPRIETARY         },
    { "Headland GC100A",            MACHINE_CHIPSET_GC100A              },
    { "Headland GC103",             MACHINE_CHIPSET_GC103               },
    { "Headland HT18",              MACHINE_CHIPSET_HT18                },
    { "ACC 2168",                   MACHINE_CHIPSET_ACC_2168            },
    { "ALi M1217",                  MACHINE_CHIPSET_ALI_M1217           },
    { "ALi M6117",                  MACHINE_CHIPSET_ALI_M6117           },
    { "ALi M1409",                  MACHINE_CHIPSET_ALI_M1409           },
    { "ALi M1429",                  MACHINE_CHIPSET_ALI_M1429           },
    { "ALi M1429G",                 MACHINE_CHIPSET_ALI_M1429G          },
    { "ALi M1489",                  MACHINE_CHIPSET_ALI_M1489           },
    { "ALi ALADDiN IV+",            MACHINE_CHIPSET_ALI_ALADDIN_IV_PLUS },
    { "ALi ALADDiN V",              MACHINE_CHIPSET_ALI_ALADDIN_V       },
    { "ALi ALADDiN-PRO II",         MACHINE_CHIPSET_ALI_ALADDIN_PRO_II  },
    { "C&T 82C235 SCAT",            MACHINE_CHIPSET_SCAT                },
    { "C&T CS8121 NEAT",            MACHINE_CHIPSET_NEAT                },
    { "C&T 386",                    MACHINE_CHIPSET_CT_386              },
    { "C&T CS4031",                 MACHINE_CHIPSET_CT_CS4031           },
    { "Contaq 82C596",              MACHINE_CHIPSET_CONTAQ_82C596       },
    { "Contaq 82C597",              MACHINE_CHIPSET_CONTAQ_82C597       },
    { "IMS 8848",                   MACHINE_CHIPSET_IMS_8848            },
    { "Intel 82335",                MACHINE_CHIPSET_INTEL_82335         },
    { "Intel 420TX",                MACHINE_CHIPSET_INTEL_420TX         },
    { "Intel 420ZX",                MACHINE_CHIPSET_INTEL_420ZX         },
    { "Intel 420EX",                MACHINE_CHIPSET_INTEL_420EX         },
    { "Intel 430LX",                MACHINE_CHIPSET_INTEL_430LX         },
    { "Intel 430NX",                MACHINE_CHIPSET_INTEL_430NX         },
    { "Intel 430FX",                MACHINE_CHIPSET_INTEL_430FX         },
    { "Intel 430HX",                MACHINE_CHIPSET_INTEL_430HX         },
    { "Intel 430VX",                MACHINE_CHIPSET_INTEL_430VX         },
    { "Intel 430TX",                MACHINE_CHIPSET_INTEL_430TX         },
    { "Intel 450KX",                MACHINE_CHIPSET_INTEL_450KX         },
    { "Intel 440FX",                MACHINE_CHIPSET_INTEL_440FX         },
    { "Intel 440LX",                MACHINE_CHIPSET_INTEL_440LX         },
    { "Intel 440EX",                MACHINE_CHIPSET_INTEL_440EX         },
    { "Intel 440BX",                MACHINE_CHIPSET_INTEL_440BX         },
    { "Intel 440ZX",                MACHINE_CHIPSET_INTEL_440ZX         },
    { "Intel 440GX",                MACHINE_CHIPSET_INTEL_440GX         },
    { "Intel i815EP",               MACHINE_CHIPSET_INTEL_I815EP        },
    { "OPTi 283",                   MACHINE_CHIPSET_OPTI_283            },
    { "OPTi 291",                   MACHINE_CHIPSET_OPTI_291            },
    { "OPTi 493",                   MACHINE_CHIPSET_OPTI_493            },
    { "OPTi 495",                   MACHINE_CHIPSET_OPTI_495            },
    { "OPTi 499",                   MACHINE_CHIPSET_OPTI_499            },
    { "OPTi 895/802G",              MACHINE_CHIPSET_OPTI_895_802G       },
    { "OPTi 547/597",               MACHINE_CHIPSET_OPTI_547_597        },
    { "SARC RC2016A",               MACHINE_CHIPSET_SARC_RC2016A        },
    { "SiS 310",                    MACHINE_CHIPSET_SIS_310             },
    { "SiS 401",                    MACHINE_CHIPSET_SIS_401             },
    { "SiS 460",                    MACHINE_CHIPSET_SIS_460             },
    { "SiS 461",                    MACHINE_CHIPSET_SIS_461             },
    { "SiS 471",                    MACHINE_CHIPSET_SIS_471             },
    { "SiS 496",                    MACHINE_CHIPSET_SIS_496             },
    { "SiS 501",                    MACHINE_CHIPSET_SIS_501             },
    { "SiS 5511",                   MACHINE_CHIPSET_SIS_5511            },
    { "SiS 5571",                   MACHINE_CHIPSET_SIS_5571            },
    { "SMSC VictoryBX-66",          MACHINE_CHIPSET_SMSC_VICTORYBX_66   },
    { "STPC Client",                MACHINE_CHIPSET_STPC_CLIENT         },
    { "STPC Consumer-II",           MACHINE_CHIPSET_STPC_CONSUMER_II    },
    { "STPC Elite",                 MACHINE_CHIPSET_STPC_ELITE          },
    { "STPC Atlas",                 MACHINE_CHIPSET_STPC_ATLAS          },
    { "Symphony SL82C460 Haydn II", MACHINE_CHIPSET_SYMPHONY_SL82C460   },
    { "UMC UM82C480",               MACHINE_CHIPSET_UMC_UM82C480        },
    { "UMC UM82C491",               MACHINE_CHIPSET_UMC_UM82C491        },
    { "UMC UM8881",                 MACHINE_CHIPSET_UMC_UM8881          },
    { "UMC UM8890BF",               MACHINE_CHIPSET_UMC_UM8890BF        },
    { "VIA VT82C495",               MACHINE_CHIPSET_VIA_VT82C495        },
    { "VIA VT82C496G",              MACHINE_CHIPSET_VIA_VT82C496G       },
    { "VIA Apollo VPX",             MACHINE_CHIPSET_VIA_APOLLO_VPX      },
    { "VIA Apollo VP3",             MACHINE_CHIPSET_VIA_APOLLO_VP3      },
    { "VIA Apollo MVP3",            MACHINE_CHIPSET_VIA_APOLLO_MVP3     },
    { "VIA Apollo Pro",             MACHINE_CHIPSET_VIA_APOLLO_PRO      },
    { "VIA Apollo Pro 133",         MACHINE_CHIPSET_VIA_APOLLO_PRO_133  },
    { "VIA Apollo Pro 133A",        MACHINE_CHIPSET_VIA_APOLLO_PRO_133A },
    { "VLSI SCAMP",                 MACHINE_CHIPSET_VLSI_SCAMP          },
    { "VLSI VL82C480",              MACHINE_CHIPSET_VLSI_VL82C480       },
    { "VLSI VL82C481",              MACHINE_CHIPSET_VLSI_VL82C481       },
    { "VLSI VL82C486",              MACHINE_CHIPSET_VLSI_VL82C486       },
    { "WD76C10",                    MACHINE_CHIPSET_WD76C10             }
};

/* Machines to add before machine freeze:
   - PCChips M773 (440BX + SMSC with AMI BIOS);
   - TMC Mycomp PCI54ST;
   - Zeos Quadtel 486.

   NOTE: The AMI MegaKey tests were done on a real Intel Advanced/ATX
     (thanks, MrKsoft for running my AMIKEY.COM on it), but the
     technical specifications of the other Intel machines confirm
     that the other boards also have the MegaKey.

   NOTE: The later (ie. not AMI Color) Intel AMI BIOS'es execute a
     sequence of commands (B8, BA, BB) during one of the very first
     phases of POST, in a way that is only valid on the AMIKey-3
     KBC firmware, that includes the Classic PCI/ED (Ninja) BIOS
     which otherwise does not execute any AMI KBC commands, which
     indicates that the sequence is a leftover of whatever AMI
     BIOS (likely a laptop one since the AMIKey-3 is a laptop KBC
     firmware!) Intel forked.

   NOTE: The VIA VT82C42N returns 0x46 ('F') in command 0xA1 (so it
     emulates the AMI KF/AMIKey KBC firmware), and 0x42 ('B') in
     command 0xAF.
     The version on the VIA VT82C686B southbridge also returns
     'F' in command 0xA1, but 0x45 ('E') in command 0xAF.
     The version on the VIA VT82C586B southbridge also returns
     'F' in command 0xA1, but 0x44 ('D') in command 0xAF.
     The version on the VIA VT82C586A southbridge also returns
     'F' in command 0xA1, but 0x43 ('C') in command 0xAF.

   NOTE: The AMI MegaKey commands blanked in the technical reference
     are CC and and C4, which are Set P14 High and Set P14 Low,
     respectively. Also, AMI KBC command C1, mysteriously missing
     from the technical references of AMI MegaKey and earlier, is
     Write Input Port, same as on AMIKey-3.
*/


const machine_t machines[] = {
    /* 8088 Machines */
    {
        .name = "[8088] IBM PC (1981)",
        .internal_name = "ibmpc",
        .type = MACHINE_TYPE_8088,
        .chipset = MACHINE_CHIPSET_DISCRETE,
        .init = machine_pc_init,
        .pad = 0,
        .pad0 = 0,
        .pad1 = MACHINE_AVAILABLE,
        .pad2 = 0,
        .cpu = {
           .package = CPU_PKG_8088,
           .block = CPU_BLOCK_NONE,
           .min_bus = 0,
           .max_bus = 0,
           .min_voltage = 0,
           .max_voltage = 0,
           .min_multi = 0,
           .max_multi = 0,
        },
        .bus_flags = MACHINE_PC,
        .flags = MACHINE_FLAGS_NONE,
        .ram = {
            .min = 16,
            .max = 64,
            .step = 16
        },
        .nvrmask = 0,
        .kbc = KBC_IBM_PC_XT,
        .kbc_p1 = 0xff00,
        .gpio = 0xffffffff,
        .device = NULL,
        .vid_device = NULL
    },
    {
        .name = "[8088] IBM PC (1982)",
        .internal_name = "ibmpc82",
        .type = MACHINE_TYPE_8088,
        .chipset = MACHINE_CHIPSET_DISCRETE,
        .init = machine_pc82_init,
        .pad = 0,
        .pad0 = 0,
        .pad1 = MACHINE_AVAILABLE,
        .pad2 = 0,
        .cpu = {
           .package = CPU_PKG_8088,
           .block = CPU_BLOCK_NONE,
           .min_bus = 0,
           .max_bus = 0,
           .min_voltage = 0,
           .max_voltage = 0,
           .min_multi = 0,
           .max_multi = 0,
        },
        .bus_flags = MACHINE_PC,
        .flags = MACHINE_FLAGS_NONE,
        .ram = {
            .min = 64,
            .max = 256,
            .step = 64
        },
        .nvrmask = 0,
        .kbc = KBC_IBM_PC_XT,
        .kbc_p1 = 0xff00,
        .gpio = 0xffffffff,
        .device = NULL,
        .vid_device = NULL
    },
    {
        .name = "[8088] IBM PCjr",
        .internal_name = "ibmpcjr",
        .type = MACHINE_TYPE_8088,
        .chipset = MACHINE_CHIPSET_DISCRETE,
        .init = machine_pcjr_init,
        .pad = 0,
        .pad0 = 0,
        .pad1 = MACHINE_AVAILABLE,
        .pad2 = 0,
        .cpu = {
           .package = CPU_PKG_8088,
           .block = CPU_BLOCK_NONE,
           .min_bus = 4772728,
           .max_bus = 4772728,
           .min_voltage = 0,
           .max_voltage = 0,
           .min_multi = 0,
           .max_multi = 0,
        },
        .bus_flags = MACHINE_PCJR,
        .flags = MACHINE_VIDEO_FIXED,
        .ram = {
            .min = 128,
            .max = 640,
            .step = 128
        },
        .nvrmask = 0,
        .kbc = KBC_IBM_PCJR,
        .kbc_p1 = 0xff00,
        .gpio = 0xffffffff,
        .device = &pcjr_device,
        .vid_device = NULL
    },
    {
        .name = "[8088] IBM XT (1982)",
        .internal_name = "ibmxt",
        .type = MACHINE_TYPE_8088,
        .chipset = MACHINE_CHIPSET_DISCRETE,
        .init = machine_xt_init,
        .pad = 0,
        .pad0 = 0,
        .pad1 = MACHINE_AVAILABLE,
        .pad2 = 0,
        .cpu = {
           .package = CPU_PKG_8088,
           .block = CPU_BLOCK_NONE,
           .min_bus = 0,
           .max_bus = 0,
           .min_voltage = 0,
           .max_voltage = 0,
           .min_multi = 0,
           .max_multi = 0,
        },
        .bus_flags = MACHINE_PC,
        .flags = MACHINE_FLAGS_NONE,
        .ram = {
            .min = 64,
            .max = 256,
            .step = 64
        },
        .nvrmask = 0,
        .kbc = KBC_IBM_PC_XT,
        .kbc_p1 = 0xff00,
        .gpio = 0xffffffff,
        .device = NULL,
        .vid_device = NULL
    },
    {
        .name = "[8088] IBM XT (1986)",
        .internal_name = "ibmxt86",
        .type = MACHINE_TYPE_8088,
        .chipset = MACHINE_CHIPSET_DISCRETE,
        .init = machine_xt86_init,
        .pad = 0,
        .pad0 = 0,
        .pad1 = MACHINE_AVAILABLE,
        .pad2 = 0,
        .cpu = {
           .package = CPU_PKG_8088,
           .block = CPU_BLOCK_NONE,
           .min_bus = 0,
           .max_bus = 0,
           .min_voltage = 0,
           .max_voltage = 0,
           .min_multi = 0,
           .max_multi = 0,
        },
        .bus_flags = MACHINE_PC,
        .flags = MACHINE_FLAGS_NONE,
        .ram = {
            .min = 256,
            .max = 640,
            .step = 64
        },
        .nvrmask = 0,
        .kbc = KBC_IBM_PC_XT,
        .kbc_p1 = 0xff00,
        .gpio = 0xffffffff,
        .device = NULL,
        .vid_device = NULL
    },
    {
        .name = "[8088] American XT Computer",
        .internal_name = "americxt",
        .type = MACHINE_TYPE_8088,
        .chipset = MACHINE_CHIPSET_DISCRETE,
        .init = machine_xt_americxt_init,
        .pad = 0,
        .pad0 = 0,
        .pad1 = MACHINE_AVAILABLE,
        .pad2 = 0,
        .cpu = {
           .package = CPU_PKG_8088,
           .block = CPU_BLOCK_NONE,
           .min_bus = 0,
           .max_bus = 0,
           .min_voltage = 0,
           .max_voltage = 0,
           .min_multi = 0,
           .max_multi = 0,
        },
        .bus_flags = MACHINE_PC,
        .flags = MACHINE_FLAGS_NONE,
        .ram = {
            .min = 64,
            .max = 640,
            .step = 64
        },
        .nvrmask = 0,
        .kbc = KBC_IBM_PC_XT,
        .kbc_p1 = 0xff00,
        .gpio = 0xffffffff,
        .device = NULL,
        .vid_device = NULL
    },
    {
        .name = "[8088] AMI XT clone",
        .internal_name = "amixt",
        .type = MACHINE_TYPE_8088,
        .chipset = MACHINE_CHIPSET_DISCRETE,
        .init = machine_xt_amixt_init,
        .pad = 0,
        .pad0 = 0,
        .pad1 = MACHINE_AVAILABLE,
        .pad2 = 0,
        .cpu = {
           .package = CPU_PKG_8088,
           .block = CPU_BLOCK_NONE,
           .min_bus = 0,
           .max_bus = 0,
           .min_voltage = 0,
           .max_voltage = 0,
           .min_multi = 0,
           .max_multi = 0,
        },
        .bus_flags = MACHINE_PC,
        .flags = MACHINE_FLAGS_NONE,
        .ram = {
            .min = 64,
            .max = 640,
            .step = 64
        },
        .nvrmask = 0,
        .kbc = KBC_IBM_PC_XT,
        .kbc_p1 = 0xff00,
        .gpio = 0xffffffff,
        .device = NULL,
        .vid_device = NULL
    },
    {
        .name = "[8088] Columbia Data Products MPC-1600",
        .internal_name = "mpc1600",
        .type = MACHINE_TYPE_8088,
        .chipset = MACHINE_CHIPSET_DISCRETE,
        .init = machine_xt_mpc1600_init,
        .pad = 0,
        .pad0 = 0,
        .pad1 = MACHINE_AVAILABLE,
        .pad2 = 0,
        .cpu = {
           .package = CPU_PKG_8088,
           .block = CPU_BLOCK_NONE,
           .min_bus = 0,
           .max_bus = 0,
           .min_voltage = 0,
           .max_voltage = 0,
           .min_multi = 0,
           .max_multi = 0,
        },
        .bus_flags = MACHINE_PC,
        .flags = MACHINE_FLAGS_NONE,
        .ram = {
            .min = 128,
            .max = 512,
            .step = 64
        },
        .nvrmask = 0,
        .kbc = KBC_IBM_PC_XT,
        .kbc_p1 = 0xff00,
        .gpio = 0xffffffff,
        .device = NULL,
        .vid_device = NULL
    },
    {
        .name = "[8088] Compaq Portable",
        .internal_name = "portable",
        .type = MACHINE_TYPE_8088,
        .chipset = MACHINE_CHIPSET_DISCRETE,
        .init = machine_xt_compaq_portable_init,
        .pad = 0,
        .pad0 = 0,
        .pad1 = MACHINE_AVAILABLE,
        .pad2 = 0,
        .cpu = {
           .package = CPU_PKG_8088,
           .block = CPU_BLOCK_NONE,
           .min_bus = 0,
           .max_bus = 0,
           .min_voltage = 0,
           .max_voltage = 0,
           .min_multi = 0,
           .max_multi = 0,
        },
        .bus_flags = MACHINE_PC,
        .flags = MACHINE_FLAGS_NONE,
        .ram = {
            .min = 128,
            .max = 640,
            .step = 128
        },
        .nvrmask = 0,
        .kbc = KBC_IBM_PC_XT,
        .kbc_p1 = 0xff00,
        .gpio = 0xffffffff,
        .device = NULL,
        .vid_device = NULL
    },
    {
        .name = "[8088] DTK PIM-TB10-Z",
        .internal_name = "dtk",
        .type = MACHINE_TYPE_8088,
        .chipset = MACHINE_CHIPSET_DISCRETE,
        .init = machine_xt_dtk_init,
        .pad = 0,
        .pad0 = 0,
        .pad1 = MACHINE_AVAILABLE,
        .pad2 = 0,
        .cpu = {
           .package = CPU_PKG_8088,
           .block = CPU_BLOCK_NONE,
           .min_bus = 0,
           .max_bus = 0,
           .min_voltage = 0,
           .max_voltage = 0,
           .min_multi = 0,
           .max_multi = 0,
        },
        .bus_flags = MACHINE_PC,
        .flags = MACHINE_FLAGS_NONE,
        .ram = {
            .min = 64,
            .max = 640,
            .step = 64
        },
        .nvrmask = 0,
        .kbc = KBC_IBM_PC_XT,
        .kbc_p1 = 0xff00,
        .gpio = 0xffffffff,
        .device = NULL,
        .vid_device = NULL
    },
    {
        .name = "[8088] Eagle PC Spirit",
        .internal_name = "pcspirit",
        .type = MACHINE_TYPE_8088,
        .chipset = MACHINE_CHIPSET_DISCRETE,
        .init = machine_xt_pcspirit_init,
        .pad = 0,
        .pad0 = 0,
        .pad1 = MACHINE_AVAILABLE,
        .pad2 = 0,
        .cpu = {
           .package = CPU_PKG_8088,
           .block = CPU_BLOCK_NONE,
           .min_bus = 0,
           .max_bus = 0,
           .min_voltage = 0,
           .max_voltage = 0,
           .min_multi = 0,
           .max_multi = 0,
        },
        .bus_flags = MACHINE_PC,
        .flags = MACHINE_FLAGS_NONE,
        .ram = {
            .min = 128,
            .max = 640,
            .step = 64
        },
        .nvrmask = 0,
        .kbc = KBC_IBM_PC_XT,
        .kbc_p1 = 0xff00,
        .gpio = 0xffffffff,
        .device = NULL,
        .vid_device = NULL
    },
    {
        .name = "[8088] Generic XT clone",
        .internal_name = "genxt",
        .type = MACHINE_TYPE_8088,
        .chipset = MACHINE_CHIPSET_DISCRETE,
        .init = machine_genxt_init,
        .pad = 0,
        .pad0 = 0,
        .pad1 = MACHINE_AVAILABLE,
        .pad2 = 0,
        .cpu = {
           .package = CPU_PKG_8088,
           .block = CPU_BLOCK_NONE,
           .min_bus = 0,
           .max_bus = 0,
           .min_voltage = 0,
           .max_voltage = 0,
           .min_multi = 0,
           .max_multi = 0,
        },
        .bus_flags = MACHINE_PC,
        .flags = MACHINE_FLAGS_NONE,
        .ram = {
            .min = 64,
            .max = 640,
            .step = 64
        },
        .nvrmask = 0,
        .kbc = KBC_IBM_PC_XT,
        .kbc_p1 = 0xff00,
        .gpio = 0xffffffff,
        .device = NULL,
        .vid_device = NULL
    },
    {
        .name = "[8088] Juko ST",
        .internal_name = "jukopc",
        .type = MACHINE_TYPE_8088,
        .chipset = MACHINE_CHIPSET_DISCRETE,
        .init = machine_xt_jukopc_init,
        .pad = 0,
        .pad0 = 0,
        .pad1 = MACHINE_AVAILABLE,
        .pad2 = 0,
        .cpu = {
           .package = CPU_PKG_8088,
           .block = CPU_BLOCK_NONE,
           .min_bus = 0,
           .max_bus = 0,
           .min_voltage = 0,
           .max_voltage = 0,
           .min_multi = 0,
           .max_multi = 0,
        },
        .bus_flags = MACHINE_PC,
        .flags = MACHINE_FLAGS_NONE,
        .ram = {
            .min = 64,
            .max = 640,
            .step = 64
        },
        .nvrmask = 0,
        .kbc = KBC_IBM_PC_XT,
        .kbc_p1 = 0xff00,
        .gpio = 0xffffffff,
        .device = NULL,
        .vid_device = NULL
    },
    {
        .name = "[8088] Multitech PC-500",
        .internal_name = "pc500",
        .type = MACHINE_TYPE_8088,
        .chipset = MACHINE_CHIPSET_DISCRETE,
        .init = machine_xt_pc500_init,
        .pad = 0,
        .pad0 = 0,
        .pad1 = MACHINE_AVAILABLE,
        .pad2 = 0,
        .cpu = {
           .package = CPU_PKG_8088,
           .block = CPU_BLOCK_NONE,
           .min_bus = 0,
           .max_bus = 0,
           .min_voltage = 0,
           .max_voltage = 0,
           .min_multi = 0,
           .max_multi = 0,
        },
        .bus_flags = MACHINE_PC,
        .flags = MACHINE_FLAGS_NONE,
        .ram = {
            .min = 128,
            .max = 640,
            .step = 64
        },
        .nvrmask = 0,
        .kbc = KBC_IBM_PC_XT,
        .kbc_p1 = 0xff00,
        .gpio = 0xffffffff,
        .device = NULL,
        .vid_device = NULL
    },
    {
        .name = "[8088] Multitech PC-700",
        .internal_name = "pc700",
        .type = MACHINE_TYPE_8088,
        .chipset = MACHINE_CHIPSET_DISCRETE,
        .init = machine_xt_pc700_init,
        .pad = 0,
        .pad0 = 0,
        .pad1 = MACHINE_AVAILABLE,
        .pad2 = 0,
        .cpu = {
           .package = CPU_PKG_8088,
           .block = CPU_BLOCK_NONE,
           .min_bus = 0,
           .max_bus = 0,
           .min_voltage = 0,
           .max_voltage = 0,
           .min_multi = 0,
           .max_multi = 0,
        },
        .bus_flags = MACHINE_PC,
        .flags = MACHINE_FLAGS_NONE,
        .ram = {
            .min = 128,
            .max = 640,
            .step = 64
        },
        .nvrmask = 0,
        .kbc = KBC_IBM_PC_XT,
        .kbc_p1 = 0xff00,
        .gpio = 0xffffffff,
        .device = NULL,
        .vid_device = NULL
    },
    {
        .name = "[8088] NCR PC4i",
        .internal_name = "pc4i",
        .type = MACHINE_TYPE_8088,
        .chipset = MACHINE_CHIPSET_DISCRETE,
        .init = machine_xt_pc4i_init,
        .pad = 0,
        .pad0 = 0,
        .pad1 = MACHINE_AVAILABLE,
        .pad2 = 0,
        .cpu = {
           .package = CPU_PKG_8088,
           .block = CPU_BLOCK_NONE,
           .min_bus = 0,
           .max_bus = 0,
           .min_voltage = 0,
           .max_voltage = 0,
           .min_multi = 0,
           .max_multi = 0,
        },
        .bus_flags = MACHINE_PC,
        .flags = MACHINE_FLAGS_NONE,
        .ram = {
            .min = 256,
            .max = 640,
            .step = 256
        },
        .nvrmask = 0,
        .kbc = KBC_IBM_PC_XT,
        .kbc_p1 = 0xff00,
        .gpio = 0xffffffff,
        .device = NULL,
        .vid_device = NULL
    },
    {
        .name = "[8088] Olivetti M19",
        .internal_name = "m19",
        .type = MACHINE_TYPE_8088,
        .chipset = MACHINE_CHIPSET_PROPRIETARY,
        .init = machine_xt_m19_init,
        .pad = 0,
        .pad0 = 0,
        .pad1 = MACHINE_AVAILABLE,
        .pad2 = 0,
        .cpu = {
           .package = CPU_PKG_8088,
           .block = CPU_BLOCK_NONE,
           .min_bus = 4772728,
           .max_bus = 7159092,
           .min_voltage = 0,
           .max_voltage = 0,
           .min_multi = 0,
           .max_multi = 0,
        },
        .bus_flags = MACHINE_PC,
        .flags = MACHINE_VIDEO_FIXED,
        .ram = {
            .min = 256,
            .max = 640,
            .step = 256
        },
        .nvrmask = 0,
        .kbc = KBC_OLIVETTI_XT,
        .kbc_p1 = 0xff00,
        .gpio = 0xffffffff,
        .device = &m19_vid_device,
        .vid_device = NULL
    },
    {
        .name = "[8088] OpenXT",
        .internal_name = "openxt",
        .type = MACHINE_TYPE_8088,
        .chipset = MACHINE_CHIPSET_DISCRETE,
        .init = machine_xt_openxt_init,
        .pad = 0,
        .pad0 = 0,
        .pad1 = MACHINE_AVAILABLE,
        .pad2 = 0,
        .cpu = {
           .package = CPU_PKG_8088,
           .block = CPU_BLOCK_NONE,
           .min_bus = 0,
           .max_bus = 0,
           .min_voltage = 0,
           .max_voltage = 0,
           .min_multi = 0,
           .max_multi = 0,
        },
        .bus_flags = MACHINE_PC,
        .flags = MACHINE_FLAGS_NONE,
        .ram = {
            .min = 64,
            .max = 640,
            .step = 64
        },
        .nvrmask = 0,
        .kbc = KBC_IBM_PC_XT,
        .kbc_p1 = 0xff00,
        .gpio = 0xffffffff,
        .device = NULL,
        .vid_device = NULL
    },
    {
        .name = "[8088] Philips P3105/NMS9100",
        .internal_name = "p3105",
        .type = MACHINE_TYPE_8088,
        .chipset = MACHINE_CHIPSET_DISCRETE,
        .init = machine_xt_p3105_init,
        .pad = 0,
        .pad0 = 0,
        .pad1 = MACHINE_AVAILABLE,
        .pad2 = 0,
        .cpu = {
           .package = CPU_PKG_8088,
           .block = CPU_BLOCK_NONE,
           .min_bus = 0,
           .max_bus = 0,
           .min_voltage = 0,
           .max_voltage = 0,
           .min_multi = 0,
           .max_multi = 0,
        },
        .bus_flags = MACHINE_PC,
        .flags = MACHINE_XTA,
        .ram = {
            .min = 256,
            .max = 768,
            .step = 256
        },
        .nvrmask = 0,
        .kbc = KBC_IBM_PC_XT,
        .kbc_p1 = 0xff00,
        .gpio = 0xffffffff,
        .device = NULL,
        .vid_device = NULL
    },
    {
        .name = "[8088] Phoenix XT clone",
        .internal_name = "pxxt",
        .type = MACHINE_TYPE_8088,
        .chipset = MACHINE_CHIPSET_DISCRETE,
        .init = machine_xt_pxxt_init,
        .pad = 0,
        .pad0 = 0,
        .pad1 = MACHINE_AVAILABLE,
        .pad2 = 0,
        .cpu = {
           .package = CPU_PKG_8088,
           .block = CPU_BLOCK_NONE,
           .min_bus = 0,
           .max_bus = 0,
           .min_voltage = 0,
           .max_voltage = 0,
           .min_multi = 0,
           .max_multi = 0,
        },
        .bus_flags = MACHINE_PC,
        .flags = MACHINE_FLAGS_NONE,
        .ram = {
            .min = 64,
            .max = 640,
            .step = 64
        },
        .nvrmask = 0,
        .kbc = KBC_IBM_PC_XT,
        .kbc_p1 = 0xff00,
        .gpio = 0xffffffff,
        .device = NULL,
        .vid_device = NULL
    },
    {
        .name = "[8088] Schneider EuroPC",
        .internal_name = "europc",
        .type = MACHINE_TYPE_8088,
        .chipset = MACHINE_CHIPSET_PROPRIETARY,
        .init = machine_europc_init,
        .pad = 0,
        .pad0 = 0,
        .pad1 = MACHINE_AVAILABLE,
        .pad2 = 0,
        .cpu = {
           .package = CPU_PKG_8088_EUROPC,
           .block = CPU_BLOCK_NONE,
           .min_bus = 0,
           .max_bus = 0,
           .min_voltage = 0,
           .max_voltage = 0,
           .min_multi = 0,
           .max_multi = 0,
        },
        .bus_flags = MACHINE_PC,
        .flags = MACHINE_XTA | MACHINE_MOUSE,
        .ram = {
            .min = 512,
            .max = 640,
            .step = 128
        },
        .nvrmask = 15,
        .kbc = KBC_IBM_PC_XT,
        .kbc_p1 = 0xff00,
        .gpio = 0xffffffff,
        .device = NULL,
        .vid_device = NULL
    },
    {
        .name = "[8088] Super PC/Turbo XT",
        .internal_name = "pcxt",
        .type = MACHINE_TYPE_8088,
        .chipset = MACHINE_CHIPSET_DISCRETE,
        .init = machine_xt_pcxt_init,
        .pad = 0,
        .pad0 = 0,
        .pad1 = MACHINE_AVAILABLE,
        .pad2 = 0,
        .cpu = {
           .package = CPU_PKG_8088,
           .block = CPU_BLOCK_NONE,
           .min_bus = 0,
           .max_bus = 0,
           .min_voltage = 0,
           .max_voltage = 0,
           .min_multi = 0,
           .max_multi = 0,
        },
        .bus_flags = MACHINE_PC,
        .flags = MACHINE_FLAGS_NONE,
        .ram = {
            .min = 64,
            .max = 640,
            .step = 64
        },
        .nvrmask = 0,
        .kbc = KBC_IBM_PC_XT,
        .kbc_p1 = 0xff00,
        .gpio = 0xffffffff,
        .device = NULL,
        .vid_device = NULL
    },
    {
        .name = "[8088] Tandy 1000",
        .internal_name = "tandy",
        .type = MACHINE_TYPE_8088,
        .chipset = MACHINE_CHIPSET_PROPRIETARY,
        .init = machine_tandy_init,
        .pad = 0,
        .pad0 = 0,
        .pad1 = MACHINE_AVAILABLE,
        .pad2 = 0,
        .cpu = {
           .package = CPU_PKG_8088_EUROPC,
           .block = CPU_BLOCK_NONE,
           .min_bus = 0,
           .max_bus = 0,
           .min_voltage = 0,
           .max_voltage = 0,
           .min_multi = 0,
           .max_multi = 0,
        },
        .bus_flags = MACHINE_PC,
        .flags = MACHINE_VIDEO_FIXED,
        .ram = {
            .min = 128,
            .max = 640,
            .step = 128
        },
        .nvrmask = 0,
        .kbc = KBC_TANDY,
        .kbc_p1 = 0xff00,
        .gpio = 0xffffffff,
        .device = &vid_device,
        .vid_device = NULL
    },
    {
        .name = "[8088] Tandy 1000 HX",
        .internal_name = "tandy1000hx",
        .type = MACHINE_TYPE_8088,
        .chipset = MACHINE_CHIPSET_PROPRIETARY,
        .init = machine_tandy1000hx_init,
        .pad = 0,
        .pad0 = 0,
        .pad1 = MACHINE_AVAILABLE,
        .pad2 = 0,
        .cpu = {
           .package = CPU_PKG_8088_EUROPC,
           .block = CPU_BLOCK_NONE,
           .min_bus = 0,
           .max_bus = 0,
           .min_voltage = 0,
           .max_voltage = 0,
           .min_multi = 0,
           .max_multi = 0,
        },
        .bus_flags = MACHINE_PC,
        .flags = MACHINE_VIDEO_FIXED,
        .ram = {
            .min = 256,
            .max = 640,
            .step = 128
        },
        .nvrmask = 0,
        .kbc = KBC_TANDY,
        .kbc_p1 = 0xff00,
        .gpio = 0xffffffff,
        .device = &vid_device_hx,
        .vid_device = NULL
    },
    {
        .name = "[8088] Toshiba T1000",
        .internal_name = "t1000",
        .type = MACHINE_TYPE_8088,
        .chipset = MACHINE_CHIPSET_PROPRIETARY,
        .init = machine_xt_t1000_init,
        .pad = 0,
        .pad0 = 0,
        .pad1 = MACHINE_AVAILABLE,
        .pad2 = 0,
        .cpu = {
           .package = CPU_PKG_8088,
           .block = CPU_BLOCK_NONE,
           .min_bus = 0,
           .max_bus = 0,
           .min_voltage = 0,
           .max_voltage = 0,
           .min_multi = 0,
           .max_multi = 0,
        },
        .bus_flags = MACHINE_PC,
        .flags = MACHINE_VIDEO,
        .ram = {
            .min = 512,
            .max = 1280,
            .step = 768
        },
        .nvrmask = 63,
        .kbc = KBC_IBM_PC_XT,
        .kbc_p1 = 0xff00,
        .gpio = 0xffffffff,
        .device = &t1000_video_device,
        .vid_device = NULL
    },
    {
        .name = "[8088] Vendex HeadStart Turbo 888-XT",
        .internal_name = "vendex",
        .type = MACHINE_TYPE_8088,
        .chipset = MACHINE_CHIPSET_PROPRIETARY,
        .init = machine_xt_vendex_init,
        .pad = 0,
        .pad0 = 0,
        .pad1 = MACHINE_AVAILABLE,
        .pad2 = 0,
        .cpu = {
           .package = CPU_PKG_8088,
           .block = CPU_BLOCK_NONE,
           .min_bus = 0,
           .max_bus = 0,
           .min_voltage = 0,
           .max_voltage = 0,
           .min_multi = 0,
           .max_multi = 0,
        },
        .bus_flags = MACHINE_PC,
        .flags = MACHINE_FLAGS_NONE,
        .ram = {
            .min = 256,
            .max = 768,
            .step = 256
        },
        .nvrmask = 0,
        .kbc = KBC_IBM_PC_XT,
        .kbc_p1 = 0xff00,
        .gpio = 0xffffffff,
        .device = NULL,
        .vid_device = NULL
    },
#if defined(DEV_BRANCH) && defined(USE_LASERXT)
    {
        .name = "[8088] VTech Laser Turbo XT",
        .internal_name = "ltxt",
        .type = MACHINE_TYPE_8088,
        .chipset = MACHINE_CHIPSET_DISCRETE,
        .init = machine_xt_laserxt_init,
        .pad = 0,
        .pad0 = 0,
        .pad1 = MACHINE_AVAILABLE,
        .pad2 = 0,
        .cpu = {
           .package = CPU_PKG_8088,
           .block = CPU_BLOCK_NONE,
           .min_bus = 0,
           .max_bus = 0,
           .min_voltage = 0,
           .max_voltage = 0,
           .min_multi = 0,
           .max_multi = 0,
        },
        .bus_flags = MACHINE_PC,
        .flags = MACHINE_FLAGS_NONE,
        .ram = {
            .min = 256,
            .max = 640,
            .step = 256
        },
        .nvrmask = 0,
        .kbc = KBC_IBM_PC_XT,
        .kbc_p1 = 0xff00,
        .gpio = 0xffffffff,
        .device = NULL,
        .vid_device = NULL
    },
#endif
    /* Has a standard PS/2 KBC (so, use IBM PS/2 Type 1). */
    {
        .name = "[8088] Xi8088",
        .internal_name = "xi8088",
        .type = MACHINE_TYPE_8088,
        .chipset = MACHINE_CHIPSET_DISCRETE,
        .init = machine_xt_xi8088_init,
        .pad = 0,
        .pad0 = 0,
        .pad1 = MACHINE_AVAILABLE,
        .pad2 = 0,
        .cpu = {
           .package = CPU_PKG_8088,
           .block = CPU_BLOCK_NONE,
           .min_bus = 0,
           .max_bus = 0,
           .min_voltage = 0,
           .max_voltage = 0,
           .min_multi = 0,
           .max_multi = 0,
        },
        .bus_flags = MACHINE_PS2,
        .flags = MACHINE_FLAGS_NONE,
        .ram = {
            .min = 64,
            .max = 1024,
            .step = 128
        },
        .nvrmask = 127,
        .kbc = KBC_VIA_VT82C4XN_XI8088,
        .kbc_p1 = 0xff04,
        .gpio = 0xffffffff,
        .device = &xi8088_device,
        .vid_device = NULL
    },
    {
        .name = "[8088] Z-NIX PC-1600",
        .internal_name = "znic",
        .type = MACHINE_TYPE_8088,
        .chipset = MACHINE_CHIPSET_DISCRETE,
        .init = machine_xt_znic_init,
        .pad = 0,
        .pad0 = 0,
        .pad1 = MACHINE_AVAILABLE,
        .pad2 = 0,
        .cpu = {
           .package = CPU_PKG_8088,
           .block = CPU_BLOCK_NONE,
           .min_bus = 0,
           .max_bus = 0,
           .min_voltage = 0,
           .max_voltage = 0,
           .min_multi = 0,
           .max_multi = 0,
        },
        .bus_flags = MACHINE_PC,
        .flags = MACHINE_FLAGS_NONE,
        .ram = {
            .min = 64,
            .max = 640,
            .step = 64
        },
        .nvrmask = 0,
        .kbc = KBC_IBM_PC_XT,
        .kbc_p1 = 0xff00,
        .gpio = 0xffffffff,
        .device = NULL,
        .vid_device = NULL
    },
    {
        .name = "[8088] Zenith Data Systems Z-151/152/161",
        .internal_name = "zdsz151",
        .type = MACHINE_TYPE_8088,
        .chipset = MACHINE_CHIPSET_DISCRETE,
        .init = machine_xt_z151_init,
        .pad = 0,
        .pad0 = 0,
        .pad1 = MACHINE_AVAILABLE,
        .pad2 = 0,
        .cpu = {
           .package = CPU_PKG_8088,
           .block = CPU_BLOCK_NONE,
           .min_bus = 0,
           .max_bus = 0,
           .min_voltage = 0,
           .max_voltage = 0,
           .min_multi = 0,
           .max_multi = 0,
        },
        .bus_flags = MACHINE_PC,
        .flags = MACHINE_FLAGS_NONE,
        .ram = {
            .min = 128,
            .max = 640,
            .step = 64
        },
        .nvrmask = 0,
        .kbc = KBC_IBM_PC_XT,
        .kbc_p1 = 0xff00,
        .gpio = 0xffffffff,
        .device = NULL,
        .vid_device = NULL
    },
    {
        .name = "[8088] Zenith Data Systems Z-159",
        .internal_name = "zdsz159",
        .type = MACHINE_TYPE_8088,
        .chipset = MACHINE_CHIPSET_DISCRETE,
        .init = machine_xt_z159_init,
        .pad = 0,
        .pad0 = 0,
        .pad1 = MACHINE_AVAILABLE,
        .pad2 = 0,
        .cpu = {
           .package = CPU_PKG_8088,
           .block = CPU_BLOCK_NONE,
           .min_bus = 0,
           .max_bus = 0,
           .min_voltage = 0,
           .max_voltage = 0,
           .min_multi = 0,
           .max_multi = 0,
        },
        .bus_flags = MACHINE_PC,
        .flags = MACHINE_FLAGS_NONE,
        .ram = {
            .min = 128,
            .max = 640,
            .step = 64
        },
        .nvrmask = 0,
        .kbc = KBC_IBM_PC_XT,
        .kbc_p1 = 0xff00,
        .gpio = 0xffffffff,
        .device = NULL,
        .vid_device = NULL
    },
    {
        .name = "[8088] Zenith Data Systems SupersPort (Z-184)",
        .internal_name = "zdsupers",
        .type = MACHINE_TYPE_8088,
        .chipset = MACHINE_CHIPSET_DISCRETE,
        .init = machine_xt_z184_init,
        .pad = 0,
        .pad0 = 0,
        .pad1 = MACHINE_AVAILABLE,
        .pad2 = 0,
        .cpu = {
           .package = CPU_PKG_8088,
           .block = CPU_BLOCK_NONE,
           .min_bus = 0,
           .max_bus = 0,
           .min_voltage = 0,
           .max_voltage = 0,
           .min_multi = 0,
           .max_multi = 0,
        },
        .bus_flags = MACHINE_PC,
        .flags = MACHINE_VIDEO_FIXED,
        .ram = {
            .min = 128,
            .max = 640,
            .step = 128
        },
        .nvrmask = 0,
        .kbc = KBC_IBM_PC_XT,
        .kbc_p1 = 0xff00,
        .gpio = 0xffffffff,
        .device = &cga_device,
        .vid_device = NULL
    },
    {
        .name = "[GC100A] Philips P3120",
        .internal_name = "p3120",
        .type = MACHINE_TYPE_8088,
        .chipset = MACHINE_CHIPSET_GC100A,
        .init = machine_xt_p3120_init,
        .pad = 0,
        .pad0 = 0,
        .pad1 = MACHINE_AVAILABLE,
        .pad2 = 0,
        .cpu = {
           .package = CPU_PKG_8088,
           .block = CPU_BLOCK_NONE,
           .min_bus = 0,
           .max_bus = 0,
           .min_voltage = 0,
           .max_voltage = 0,
           .min_multi = 0,
           .max_multi = 0,
        },
        .bus_flags = MACHINE_PC,
        .flags = MACHINE_XTA,
        .ram = {
            .min = 256,
            .max = 768,
            .step = 256
        },
        .nvrmask = 0,
        .kbc = KBC_IBM_PC_XT,
        .kbc_p1 = 0xff00,
        .gpio = 0xffffffff,
        .device = NULL,
        .vid_device = NULL
    },

    /* 8086 Machines */
    {
        .name = "[8086] Amstrad PC1512",
        .internal_name = "pc1512",
        .type = MACHINE_TYPE_8086,
        .chipset = MACHINE_CHIPSET_PROPRIETARY,
        .init = machine_pc1512_init,
        .pad = 0,
        .pad0 = 0,
        .pad1 = MACHINE_AVAILABLE,
        .pad2 = 0,
        .cpu = {
           .package = CPU_PKG_8086,
           .block = CPU_BLOCK_NONE,
           .min_bus = 8000000,
           .max_bus = 8000000,
           .min_voltage = 0,
           .max_voltage = 0,
           .min_multi = 0,
           .max_multi = 0,
        },
        .bus_flags = MACHINE_PC,
        .flags = MACHINE_VIDEO_FIXED | MACHINE_MOUSE,
        .ram = {
            .min = 512,
            .max = 640,
            .step = 128
        },
        .nvrmask = 63,
        .kbc = KBC_AMSTRAD,
        .kbc_p1 = 0xff00,
        .gpio = 0xffffffff,
        .device = &vid_1512_device,
        .vid_device = NULL
    },
    {
        .name = "[8086] Amstrad PC1640",
        .internal_name = "pc1640",
        .type = MACHINE_TYPE_8086,
        .chipset = MACHINE_CHIPSET_PROPRIETARY,
        .init = machine_pc1640_init,
        .pad = 0,
        .pad0 = 0,
        .pad1 = MACHINE_AVAILABLE,
        .pad2 = 0,
        .cpu = {
           .package = CPU_PKG_8086,
           .block = CPU_BLOCK_NONE,
           .min_bus = 0,
           .max_bus = 0,
           .min_voltage = 0,
           .max_voltage = 0,
           .min_multi = 0,
           .max_multi = 0,
        },
        .bus_flags = MACHINE_PC,
        .flags = MACHINE_VIDEO | MACHINE_MOUSE,
        .ram = {
            .min = 640,
            .max = 640,
            .step = 640
        },
        .nvrmask = 63,
        .kbc = KBC_AMSTRAD,
        .kbc_p1 = 0xff00,
        .gpio = 0xffffffff,
        .device = &vid_1640_device,
        .vid_device = NULL
    },
    {
        .name = "[8086] Amstrad PC2086",
        .internal_name = "pc2086",
        .type = MACHINE_TYPE_8086,
        .chipset = MACHINE_CHIPSET_PROPRIETARY,
        .init = machine_pc2086_init,
        .pad = 0,
        .pad0 = 0,
        .pad1 = MACHINE_AVAILABLE,
        .pad2 = 0,
        .cpu = {
           .package = CPU_PKG_8086,
           .block = CPU_BLOCK_NONE,
           .min_bus = 0,
           .max_bus = 0,
           .min_voltage = 0,
           .max_voltage = 0,
           .min_multi = 0,
           .max_multi = 0,
        },
        .bus_flags = MACHINE_PC,
        .flags = MACHINE_VIDEO_FIXED | MACHINE_MOUSE,
        .ram = {
            .min = 640,
            .max = 640,
            .step = 640
        },
        .nvrmask = 63,
        .kbc = KBC_AMSTRAD,
        .kbc_p1 = 0xff00,
        .gpio = 0xffffffff,
        .device = &vid_pc2086_device,
        .vid_device = NULL
    },
    {
        .name = "[8086] Amstrad PC3086",
        .internal_name = "pc3086",
        .type = MACHINE_TYPE_8086,
        .chipset = MACHINE_CHIPSET_PROPRIETARY,
        .init = machine_pc3086_init,
        .pad = 0,
        .pad0 = 0,
        .pad1 = MACHINE_AVAILABLE,
        .pad2 = 0,
        .cpu = {
           .package = CPU_PKG_8086,
           .block = CPU_BLOCK_NONE,
           .min_bus = 0,
           .max_bus = 0,
           .min_voltage = 0,
           .max_voltage = 0,
           .min_multi = 0,
           .max_multi = 0,
        },
        .bus_flags = MACHINE_PC,
        .flags = MACHINE_VIDEO_FIXED | MACHINE_MOUSE,
        .ram = {
            .min = 640,
            .max = 640,
            .step = 640
        },
        .nvrmask = 63,
        .kbc = KBC_AMSTRAD,
        .kbc_p1 = 0xff00,
        .gpio = 0xffffffff,
        .device = &vid_pc3086_device,
        .vid_device = NULL
    },
    {
        .name = "[8086] Amstrad PC20(0)",
        .internal_name = "pc200",
        .type = MACHINE_TYPE_8086,
        .chipset = MACHINE_CHIPSET_PROPRIETARY,
        .init = machine_pc200_init,
        .pad = 0,
        .pad0 = 0,
        .pad1 = MACHINE_AVAILABLE,
        .pad2 = 0,
        .cpu = {
           .package = CPU_PKG_8086,
           .block = CPU_BLOCK_NONE,
           .min_bus = 0,
           .max_bus = 0,
           .min_voltage = 0,
           .max_voltage = 0,
           .min_multi = 0,
           .max_multi = 0,
        },
        .bus_flags = MACHINE_PC,
        .flags = MACHINE_VIDEO | MACHINE_MOUSE,
        .ram = {
            .min = 512,
            .max = 640,
            .step = 128
        },
        .nvrmask = 63,
        .kbc = KBC_AMSTRAD,
        .kbc_p1 = 0xff00,
        .gpio = 0xffffffff,
        .device = &vid_200_device,
        .vid_device = NULL
    },
    {
        .name = "[8086] Amstrad PPC512/640",
        .internal_name = "ppc512",
        .type = MACHINE_TYPE_8086,
        .chipset = MACHINE_CHIPSET_PROPRIETARY,
        .init = machine_ppc512_init,
        .pad = 0,
        .pad0 = 0,
        .pad1 = MACHINE_AVAILABLE,
        .pad2 = 0,
        .cpu = {
           .package = CPU_PKG_8086,
           .block = CPU_BLOCK_NONE,
           .min_bus = 0,
           .max_bus = 0,
           .min_voltage = 0,
           .max_voltage = 0,
           .min_multi = 0,
           .max_multi = 0,
        },
        .bus_flags = MACHINE_PC,
        .flags = MACHINE_VIDEO | MACHINE_MOUSE,
        .ram = {
            .min = 512,
            .max = 640,
            .step = 128
        },
        .nvrmask = 63,
        .kbc = KBC_AMSTRAD,
        .kbc_p1 = 0xff00,
        .gpio = 0xffffffff,
        .device = &vid_ppc512_device,
        .vid_device = NULL
    },
    {
        .name = "[8086] Compaq Deskpro",
        .internal_name = "deskpro",
        .type = MACHINE_TYPE_8086,
        .chipset = MACHINE_CHIPSET_PROPRIETARY,
        .init = machine_xt_compaq_deskpro_init,
        .pad = 0,
        .pad0 = 0,
        .pad1 = MACHINE_AVAILABLE,
        .pad2 = 0,
        .cpu = {
           .package = CPU_PKG_8086,
           .block = CPU_BLOCK_NONE,
           .min_bus = 0,
           .max_bus = 0,
           .min_voltage = 0,
           .max_voltage = 0,
           .min_multi = 0,
           .max_multi = 0,
        },
        .bus_flags = MACHINE_PC,
        .flags = MACHINE_FLAGS_NONE,
        .ram = {
            .min = 128,
            .max = 640,
            .step = 128
        },
        .nvrmask = 0,
        .kbc = KBC_IBM_PC_XT,
        .kbc_p1 = 0xff00,
        .gpio = 0xffffffff,
        .device = NULL,
        .vid_device = NULL
    },
    {
        .name = "[8086] Olivetti M21/24/24SP",
        .internal_name = "m24",
        .type = MACHINE_TYPE_8086,
        .chipset = MACHINE_CHIPSET_PROPRIETARY,
        .init = machine_xt_m24_init,
        .pad = 0,
        .pad0 = 0,
        .pad1 = MACHINE_AVAILABLE,
        .pad2 = 0,
        .cpu = {
           .package = CPU_PKG_8086,
           .block = CPU_BLOCK_NONE,
           .min_bus = 0,
           .max_bus = 0,
           .min_voltage = 0,
           .max_voltage = 0,
           .min_multi = 0,
           .max_multi = 0,
        },
        .bus_flags = MACHINE_PC,
        .flags = MACHINE_VIDEO | MACHINE_MOUSE,
        .ram = {
            .min = 128,
            .max = 640,
            .step = 128
        },
        .nvrmask = 0,
        .kbc = KBC_OLIVETTI_XT,
        .kbc_p1 = 0xff00,
        .gpio = 0xffffffff,
        .device = &ogc_m24_device,
        .vid_device = NULL
    },
    /* Has Olivetti KBC firmware. */
    {
        .name = "[8086] Olivetti M240",
        .internal_name = "m240",
        .type = MACHINE_TYPE_8086,
        .chipset = MACHINE_CHIPSET_PROPRIETARY,
        .init = machine_xt_m240_init,
        .pad = 0,
        .pad0 = 0,
        .pad1 = MACHINE_AVAILABLE,
        .pad2 = 0,
        .cpu = {
           .package = CPU_PKG_8086,
           .block = CPU_BLOCK_NONE,
           .min_bus = 0,
           .max_bus = 0,
           .min_voltage = 0,
           .max_voltage = 0,
           .min_multi = 0,
           .max_multi = 0,
        },
        .bus_flags = MACHINE_PC,
        .flags = MACHINE_FLAGS_NONE,
        .ram = {
            .min = 128,
            .max = 640,
            .step = 128
        },
        .nvrmask = 0,
        .kbc = KBC_OLIVETTI,
        .kbc_p1 = 0xff04,
        .gpio = 0xffffffff,
        .device = NULL,
        .vid_device = NULL
    },
    {
        .name = "[8086] Schetmash Iskra-3104",
        .internal_name = "iskra3104",
        .type = MACHINE_TYPE_8086,
        .chipset = MACHINE_CHIPSET_DISCRETE,
        .init = machine_xt_iskra3104_init,
        .pad = 0,
        .pad0 = 0,
        .pad1 = MACHINE_AVAILABLE,
        .pad2 = 0,
        .cpu = {
           .package = CPU_PKG_8086,
           .block = CPU_BLOCK_NONE,
           .min_bus = 0,
           .max_bus = 0,
           .min_voltage = 0,
           .max_voltage = 0,
           .min_multi = 0,
           .max_multi = 0,
        },
        .bus_flags = MACHINE_PC,
        .flags = MACHINE_FLAGS_NONE,
        .ram = {
            .min = 128,
            .max = 640,
            .step = 128
        },
        .nvrmask = 0,
        .kbc = KBC_IBM_PC_XT,
        .kbc_p1 = 0xff00,
        .gpio = 0xffffffff,
        .device = NULL,
        .vid_device = NULL
    },
    {
        .name = "[8086] Tandy 1000 SL/2",
        .internal_name = "tandy1000sl2",
        .type = MACHINE_TYPE_8086,
        .chipset = MACHINE_CHIPSET_PROPRIETARY,
        .init = machine_tandy1000sl2_init,
        .pad = 0,
        .pad0 = 0,
        .pad1 = MACHINE_AVAILABLE,
        .pad2 = 0,
        .cpu = {
           .package = CPU_PKG_8086,
           .block = CPU_BLOCK_NONE,
           .min_bus = 0,
           .max_bus = 0,
           .min_voltage = 0,
           .max_voltage = 0,
           .min_multi = 0,
           .max_multi = 0,
        },
        .bus_flags = MACHINE_PC,
        .flags = MACHINE_VIDEO_FIXED,
        .ram = {
            .min = 512,
            .max = 768,
            .step = 128
        },
        .nvrmask = 0,
        .kbc = KBC_TANDY_SL2,
        .kbc_p1 = 0xff00,
        .gpio = 0xffffffff,
        .device = &vid_device_sl,
        .vid_device = NULL
    },
    {
        .name = "[8086] Victor V86P",
        .internal_name = "v86p",
        .type = MACHINE_TYPE_8086,
        .chipset = MACHINE_CHIPSET_PROPRIETARY,
        .init = machine_v86p_init,
        .pad = 0,
        .pad0 = 0,
        .pad1 = MACHINE_AVAILABLE,
        .pad2 = 0,
        .cpu = {
           .package = CPU_PKG_8086,
           .block = CPU_BLOCK_NONE,
           .min_bus = 0,
           .max_bus = 0,
           .min_voltage = 0,
           .max_voltage = 0,
           .min_multi = 0,
           .max_multi = 0,
        },
        .bus_flags = MACHINE_PC,
        .flags = MACHINE_VIDEO,
        .ram = {
            .min = 512,
            .max = 1024,
            .step = 128
        },
        .nvrmask = 127,
        .kbc = KBC_IBM_PC_XT,
        .kbc_p1 = 0xff00,
        .gpio = 0xffffffff,
        .device = NULL,
        .vid_device = NULL
    },
    {
        .name = "[8086] Toshiba T1200",
        .internal_name = "t1200",
        .type = MACHINE_TYPE_8086,
        .chipset = MACHINE_CHIPSET_PROPRIETARY,
        .init = machine_xt_t1200_init,
        .pad = 0,
        .pad0 = 0,
        .pad1 = MACHINE_AVAILABLE,
        .pad2 = 0,
        .cpu = {
           .package = CPU_PKG_8086,
           .block = CPU_BLOCK_NONE,
           .min_bus = 0,
           .max_bus = 0,
           .min_voltage = 0,
           .max_voltage = 0,
           .min_multi = 0,
           .max_multi = 0,
        },
        .bus_flags = MACHINE_PC,
        .flags = MACHINE_VIDEO,
        .ram = {
            .min = 1024,
            .max = 2048,
            .step = 1024
        },
        .nvrmask = 63,
        .kbc = KBC_IBM_PC_XT,
        .kbc_p1 = 0xff00,
        .gpio = 0xffffffff,
        .device = &t1200_video_device,
        .vid_device = NULL
    },

#if defined(DEV_BRANCH) && defined(USE_LASERXT)
    {
        .name = "[8086] VTech Laser XT3",
        .internal_name = "lxt3",
        .type = MACHINE_TYPE_8086,
        .chipset = MACHINE_CHIPSET_DISCRETE,
        .init = machine_xt_lxt3_init,
        .pad = 0,
        .pad0 = 0,
        .pad1 = MACHINE_AVAILABLE,
        .pad2 = 0,
        .cpu = {
           .package = CPU_PKG_8086,
           .block = CPU_BLOCK_NONE,
           .min_bus = 0,
           .max_bus = 0,
           .min_voltage = 0,
           .max_voltage = 0,
           .min_multi = 0,
           .max_multi = 0,
        },
        .bus_flags = MACHINE_PC,
        .flags = MACHINE_FLAGS_NONE,
        .ram = {
            .min = 256,
            .max = 640,
            .step = 256
        },
        .nvrmask = 0,
        .kbc = KBC_IBM_PC_XT,
        .kbc_p1 = 0xff00,
        .gpio = 0xffffffff,
        .device = NULL,
        .vid_device = NULL
    },
#endif

    /* 286 AT machines */
    /* Has IBM AT KBC firmware. */
    {
        .name = "[ISA] IBM AT",
        .internal_name = "ibmat",
        .type = MACHINE_TYPE_286,
        .chipset = MACHINE_CHIPSET_DISCRETE,
        .init = machine_at_ibm_init,
        .pad = 0,
        .pad0 = 0,
        .pad1 = MACHINE_AVAILABLE,
        .pad2 = 0,
        .cpu = {
           .package = CPU_PKG_286,
           .block = CPU_BLOCK_NONE,
           .min_bus = 6000000,
           .max_bus = 8000000,
           .min_voltage = 0,
           .max_voltage = 0,
           .min_multi = 0,
           .max_multi = 0,
        },
        .bus_flags = MACHINE_AT,
        .flags = MACHINE_FLAGS_NONE,
        .ram = {
            .min = 256,
            .max = 15872,
            .step = 128
        },
        .nvrmask = 63,
        .kbc = KBC_UNKNOWN,
        .kbc_p1 = 0,
        .gpio = 0,
        .device = NULL,
        .vid_device = NULL
    },
    /* Has IBM PS/2 Type 1 KBC firmware. */
    {
        .name = "[ISA] IBM PS/1 model 2011",
        .internal_name = "ibmps1es",
        .type = MACHINE_TYPE_286,
        .chipset = MACHINE_CHIPSET_PROPRIETARY,
        .init = machine_ps1_m2011_init,
        .pad = 0,
        .pad0 = 0,
        .pad1 = MACHINE_AVAILABLE,
        .pad2 = 0,
        .cpu = {
           .package = CPU_PKG_286,
           .block = CPU_BLOCK_NONE,
           .min_bus = 10000000,
           .max_bus = 10000000,
           .min_voltage = 0,
           .max_voltage = 0,
           .min_multi = 0,
           .max_multi = 0,
        },
        .bus_flags = MACHINE_PS2,
        .flags = MACHINE_XTA | MACHINE_VIDEO_FIXED,
        .ram = {
            .min = 512,
            .max = 16384,
            .step = 512
        },
        .nvrmask = 63,
        .kbc = KBC_UNKNOWN,
        .kbc_p1 = 0,
        .gpio = 0,
        .device = NULL,
        .vid_device = NULL
    },
    /* Has IBM PS/2 Type 1 KBC firmware. */
    {
        .name = "[ISA] IBM PS/2 model 30-286",
        .internal_name = "ibmps2_m30_286",
        .type = MACHINE_TYPE_286,
        .chipset = MACHINE_CHIPSET_PROPRIETARY,
        .init = machine_ps2_m30_286_init,
        .pad = 0,
        .pad0 = 0,
        .pad1 = MACHINE_AVAILABLE,
        .pad2 = 0,
        .cpu = {
           .package = CPU_PKG_286 | CPU_PKG_486SLC_IBM,
           .block = CPU_BLOCK_NONE,
           .min_bus = 10000000,
           .max_bus = 0,
           .min_voltage = 0,
           .max_voltage = 0,
           .min_multi = 0,
           .max_multi = 0,
        },
        .bus_flags = MACHINE_PS2,
        .flags = MACHINE_XTA | MACHINE_VIDEO_FIXED,
        .ram = {
            .min = 1024,
            .max = 16384,
            .step = 1024
        },
        .nvrmask = 127,
        .kbc = KBC_UNKNOWN,
        .kbc_p1 = 0,
        .gpio = 0,
        .device = NULL,
        .vid_device = NULL
    },
    /* Has IBM AT KBC firmware. */
    {
        .name = "[ISA] IBM XT Model 286",
        .internal_name = "ibmxt286",
        .type = MACHINE_TYPE_286,
        .chipset = MACHINE_CHIPSET_DISCRETE,
        .init = machine_at_ibmxt286_init,
        .pad = 0,
        .pad0 = 0,
        .pad1 = MACHINE_AVAILABLE,
        .pad2 = 0,
        .cpu = {
           .package = CPU_PKG_286,
           .block = CPU_BLOCK_NONE,
           .min_bus = 6000000,
           .max_bus = 6000000,
           .min_voltage = 0,
           .max_voltage = 0,
           .min_multi = 0,
           .max_multi = 0,
        },
        .bus_flags = MACHINE_AT,
        .flags = MACHINE_FLAGS_NONE,
        .ram = {
            .min = 256,
            .max = 15872,
            .step = 128
        },
        .nvrmask = 127,
        .kbc = KBC_UNKNOWN,
        .kbc_p1 = 0,
        .gpio = 0,
        .device = NULL,
        .vid_device = NULL
    },
    /* AMI BIOS for a chipset-less machine, most likely has AMI 'F' KBC firmware. */
    {
        .name = "[ISA] AMI IBM AT",
        .internal_name = "ibmatami",
        .type = MACHINE_TYPE_286,
        .chipset = MACHINE_CHIPSET_DISCRETE,
        .init = machine_at_ibmatami_init,
        .pad = 0,
        .pad0 = 0,
        .pad1 = MACHINE_AVAILABLE,
        .pad2 = 0,
        .cpu = {
           .package = CPU_PKG_286,
           .block = CPU_BLOCK_NONE,
           .min_bus = 6000000,
           .max_bus = 8000000,
           .min_voltage = 0,
           .max_voltage = 0,
           .min_multi = 0,
           .max_multi = 0,
        },
        .bus_flags = MACHINE_AT,
        .flags = MACHINE_FLAGS_NONE,
        .ram = {
            .min = 256,
            .max = 15872,
            .step = 128
        },
        .nvrmask = 63,
        .kbc = KBC_UNKNOWN,
        .kbc_p1 = 0,
        .gpio = 0,
        .device = NULL,
        .vid_device = NULL
    },
    /* Uses Commodore (CBM) KBC firmware, to be implemented as identical to the
       IBM AT KBC firmware unless evidence emerges of any proprietary commands. */
    {
        .name = "[ISA] Commodore PC 30 III",
        .internal_name = "cmdpc30",
        .type = MACHINE_TYPE_286,
        .chipset = MACHINE_CHIPSET_PROPRIETARY,
        .init = machine_at_cmdpc_init,
        .pad = 0,
        .pad0 = 0,
        .pad1 = MACHINE_AVAILABLE,
        .pad2 = 0,
        .cpu = {
           .package = CPU_PKG_286,
           .block = CPU_BLOCK_NONE,
           .min_bus = 0,
           .max_bus = 0,
           .min_voltage = 0,
           .max_voltage = 0,
           .min_multi = 0,
           .max_multi = 0,
        },
        .bus_flags = MACHINE_AT,
        .flags = MACHINE_FLAGS_NONE,
        .ram = {
            .min = 640,
            .max = 16384,
            .step = 128
        },
        .nvrmask = 127,
        .kbc = KBC_UNKNOWN,
        .kbc_p1 = 0,
        .gpio = 0,
        .device = NULL,
        .vid_device = NULL
    },
    /* Uses Compaq KBC firmware. */
    {
        .name = "[ISA] Compaq Portable II",
        .internal_name = "portableii",
        .type = MACHINE_TYPE_286,
        .chipset = MACHINE_CHIPSET_PROPRIETARY,
        .init = machine_at_portableii_init,
        .pad = 0,
        .pad0 = 0,
        .pad1 = MACHINE_AVAILABLE,
        .pad2 = 0,
        .cpu = {
           .package = CPU_PKG_286,
           .block = CPU_BLOCK_NONE,
           .min_bus = 0,
           .max_bus = 0,
           .min_voltage = 0,
           .max_voltage = 0,
           .min_multi = 0,
           .max_multi = 0,
        },
        .bus_flags = MACHINE_AT,
        .flags = MACHINE_FLAGS_NONE,
        .ram = {
            .min = 640,
            .max = 16384,
            .step = 128
        },
        .nvrmask = 127,
        .kbc = KBC_UNKNOWN,
        .kbc_p1 = 0,
        .gpio = 0,
        .device = NULL,
        .vid_device = NULL
    },
    /* Uses Compaq KBC firmware. */
    {
        .name = "[ISA] Compaq Portable III",
        .internal_name = "portableiii",
        .type = MACHINE_TYPE_286,
        .chipset = MACHINE_CHIPSET_PROPRIETARY,
        .init = machine_at_portableiii_init,
        .pad = 0,
        .pad0 = 0,
        .pad1 = MACHINE_AVAILABLE,
        .pad2 = 0,
        .cpu = {
           .package = CPU_PKG_286,
           .block = CPU_BLOCK_NONE,
           .min_bus = 0,
           .max_bus = 0,
           .min_voltage = 0,
           .max_voltage = 0,
           .min_multi = 0,
           .max_multi = 0,
        },
        .bus_flags = MACHINE_AT,
        .flags = MACHINE_VIDEO,
        .ram = {
            .min = 640,
            .max = 16384,
            .step = 128
        },
        .nvrmask = 127,
        .kbc = KBC_UNKNOWN,
        .kbc_p1 = 0,
        .gpio = 0,
        .device = &compaq_plasma_device,
        .vid_device = NULL
    },
    /* Has IBM AT KBC firmware. */
    {
        .name = "[ISA] MR BIOS 286 clone",
        .internal_name = "mr286",
        .type = MACHINE_TYPE_286,
        .chipset = MACHINE_CHIPSET_DISCRETE,
        .init = machine_at_mr286_init,
        .pad = 0,
        .pad0 = 0,
        .pad1 = MACHINE_AVAILABLE,
        .pad2 = 0,
        .cpu = {
           .package = CPU_PKG_286,
           .block = CPU_BLOCK_NONE,
           .min_bus = 0,
           .max_bus = 0,
           .min_voltage = 0,
           .max_voltage = 0,
           .min_multi = 0,
           .max_multi = 0,
        },
        .bus_flags = MACHINE_AT,
        .flags = MACHINE_IDE,
        .ram = {
            .min = 512,
            .max = 16384,
            .step = 128
        },
        .nvrmask = 127,
        .kbc = KBC_UNKNOWN,
        .kbc_p1 = 0,
        .gpio = 0,
        .device = NULL,
        .vid_device = NULL
    },
    /* Has IBM AT KBC firmware. */
    {
        .name = "[ISA] NCR PC8/810/710/3390/3392",
        .internal_name = "pc8",
        .type = MACHINE_TYPE_286,
        .chipset = MACHINE_CHIPSET_DISCRETE,
        .init = machine_at_pc8_init,
        .pad = 0,
        .pad0 = 0,
        .pad1 = MACHINE_AVAILABLE,
        .pad2 = 0,
        .cpu = {
           .package = CPU_PKG_286,
           .block = CPU_BLOCK_NONE,
           .min_bus = 0,
           .max_bus = 0,
           .min_voltage = 0,
           .max_voltage = 0,
           .min_multi = 0,
           .max_multi = 0,
        },
        .bus_flags = MACHINE_AT,
        .flags = MACHINE_FLAGS_NONE,
        .ram = {
            .min = 512,
            .max = 16384,
            .step = 128
        },
        .nvrmask = 127,
        .kbc = KBC_UNKNOWN,
        .kbc_p1 = 0,
        .gpio = 0,
        .device = NULL,
        .vid_device = NULL
    },
#if defined(DEV_BRANCH) && defined(USE_OLIVETTI)
    /* Has Olivetti KBC firmware. */
    {
        .name = "[ISA] Olivetti M290",
        .internal_name = "m290",
        .type = MACHINE_TYPE_286,
        .chipset = MACHINE_CHIPSET_PROPRIETARY,
        .init = machine_at_m290_init,
        .pad = 0,
        .pad0 = 0,
        .pad1 = MACHINE_AVAILABLE,
        .pad2 = 0,
        .cpu = {
           .package = CPU_PKG_286,
           .block = CPU_BLOCK_NONE,
           .min_bus = 0,
           .max_bus = 0,
           .min_voltage = 0,
           .max_voltage = 0,
           .min_multi = 0,
           .max_multi = 0,
        },
        .bus_flags = MACHINE_AT,
        .flags = MACHINE_FLAGS_NONE,
        .ram = {
            .min = 640,
            .max = 16384,
            .step = 128
        },
        .nvrmask = 127,
        .kbc = KBC_UNKNOWN,
        .kbc_p1 = 0,
        .gpio = 0,
        .device = NULL,
        .vid_device = NULL
    },
#endif
#if defined(DEV_BRANCH) && defined(USE_OPEN_AT)
    /* Has IBM AT KBC firmware. */
    {
        .name = "[ISA] OpenAT",
        .internal_name = "openat",
        .type = MACHINE_TYPE_286,
        .chipset = MACHINE_CHIPSET_DISCRETE,
        .init = machine_at_openat_init,
        .pad = 0,
        .pad0 = 0,
        .pad1 = MACHINE_AVAILABLE,
        .pad2 = 0,
        .cpu = {
           .package = CPU_PKG_286,
           .block = CPU_BLOCK_NONE,
           .min_bus = 0,
           .max_bus = 0,
           .min_voltage = 0,
           .max_voltage = 0,
           .min_multi = 0,
           .max_multi = 0,
        },
        .bus_flags = MACHINE_AT,
        .flags = MACHINE_FLAGS_NONE,
        .ram = {
            .min = 256,
            .max = 15872,
            .step = 128
        },
        .nvrmask = 63,
        .kbc = KBC_UNKNOWN,
        .kbc_p1 = 0,
        .gpio = 0,
        .device = NULL,
        .vid_device = NULL
    },
#endif
    /* Has IBM AT KBC firmware. */
    {
        .name = "[ISA] Phoenix IBM AT",
        .internal_name = "ibmatpx",
        .type = MACHINE_TYPE_286,
        .chipset = MACHINE_CHIPSET_DISCRETE,
        .init = machine_at_ibmatpx_init,
        .pad = 0,
        .pad0 = 0,
        .pad1 = MACHINE_AVAILABLE,
        .pad2 = 0,
        .cpu = {
           .package = CPU_PKG_286,
           .block = CPU_BLOCK_NONE,
           .min_bus = 6000000,
           .max_bus = 8000000,
           .min_voltage = 0,
           .max_voltage = 0,
           .min_multi = 0,
           .max_multi = 0,
        },
        .bus_flags = MACHINE_AT,
        .flags = MACHINE_FLAGS_NONE,
        .ram = {
            .min = 256,
            .max = 15872,
            .step = 128
        },
        .nvrmask = 63,
        .kbc = KBC_UNKNOWN,
        .kbc_p1 = 0,
        .gpio = 0,
        .device = NULL,
        .vid_device = NULL
    },
    /* Has Quadtel KBC firmware. */
    {
        .name = "[ISA] Quadtel IBM AT",
        .internal_name = "ibmatquadtel",
        .type = MACHINE_TYPE_286,
        .chipset = MACHINE_CHIPSET_DISCRETE,
        .init = machine_at_ibmatquadtel_init,
        .pad = 0,
        .pad0 = 0,
        .pad1 = MACHINE_AVAILABLE,
        .pad2 = 0,
        .cpu = {
           .package = CPU_PKG_286,
           .block = CPU_BLOCK_NONE,
           .min_bus = 6000000,
           .max_bus = 8000000,
           .min_voltage = 0,
           .max_voltage = 0,
           .min_multi = 0,
           .max_multi = 0,
        },
        .bus_flags = MACHINE_AT,
        .flags = MACHINE_FLAGS_NONE,
        .ram = {
            .min = 256,
            .max = 15872,
            .step = 128
        },
        .nvrmask = 63,
        .kbc = KBC_UNKNOWN,
        .kbc_p1 = 0,
        .gpio = 0,
        .device = NULL,
        .vid_device = NULL
    },
    /* This has a Siemens proprietary KBC which is completely undocumented. */
    {
        .name = "[ISA] Siemens PCD-2L",
        .internal_name = "siemens",
        .type = MACHINE_TYPE_286,
        .chipset = MACHINE_CHIPSET_DISCRETE,
        .init = machine_at_siemens_init,
        .pad = 0,
        .pad0 = 0,
        .pad1 = MACHINE_AVAILABLE,
        .pad2 = 0,
        .cpu = {
           .package = CPU_PKG_286,
           .block = CPU_BLOCK_NONE,
           .min_bus = 0,
           .max_bus = 0,
           .min_voltage = 0,
           .max_voltage = 0,
           .min_multi = 0,
           .max_multi = 0,
        },
        .bus_flags = MACHINE_AT,
        .flags = MACHINE_FLAGS_NONE,
        .ram = {
            .min = 256,
            .max = 15872,
            .step = 128
        },
        .nvrmask = 63,
        .kbc = KBC_UNKNOWN,
        .kbc_p1 = 0,
        .gpio = 0,
        .device = NULL,
        .vid_device = NULL
    },
    /* This has Toshiba's proprietary KBC, which is already implemented. */
    {
        .name = "[ISA] Toshiba T3100e",
        .internal_name = "t3100e",
        .type = MACHINE_TYPE_286,
        .chipset = MACHINE_CHIPSET_PROPRIETARY,
        .init = machine_at_t3100e_init,
        .pad = 0,
        .pad0 = 0,
        .pad1 = MACHINE_AVAILABLE,
        .pad2 = 0,
        .cpu = {
           .package = CPU_PKG_286,
           .block = CPU_BLOCK_NONE,
           .min_bus = 0,
           .max_bus = 0,
           .min_voltage = 0,
           .max_voltage = 0,
           .min_multi = 0,
           .max_multi = 0,
        },
        .bus_flags = MACHINE_AT,
        .flags = MACHINE_IDE | MACHINE_VIDEO_FIXED,
        .ram = {
            .min = 1024,
            .max = 5120,
            .step = 256
        },
        .nvrmask = 63,
        .kbc = KBC_UNKNOWN,
        .kbc_p1 = 0,
        .gpio = 0,
        .device = NULL,
        .vid_device = NULL
    },
    /* Has Quadtel KBC firmware. */
    {
        .name = "[GC103] Quadtel 286 clone",
        .internal_name = "quadt286",
        .type = MACHINE_TYPE_286,
        .chipset = MACHINE_CHIPSET_GC103,
        .init = machine_at_quadt286_init,
        .pad = 0,
        .pad0 = 0,
        .pad1 = MACHINE_AVAILABLE,
        .pad2 = 0,
        .cpu = {
           .package = CPU_PKG_286,
           .block = CPU_BLOCK_NONE,
           .min_bus = 0,
           .max_bus = 0,
           .min_voltage = 0,
           .max_voltage = 0,
           .min_multi = 0,
           .max_multi = 0,
        },
        .bus_flags = MACHINE_AT,
        .flags = MACHINE_FLAGS_NONE,
        .ram = {
            .min = 512,
            .max = 16384,
            .step = 128
        },
        .nvrmask = 127,
        .kbc = KBC_UNKNOWN,
        .kbc_p1 = 0,
        .gpio = 0,
        .device = NULL,
        .vid_device = NULL
    },
    /* Most likely has AMI 'F' KBC firmware. */
    {
        .name = "[GC103] TriGem 286M",
        .internal_name = "tg286m",
        .type = MACHINE_TYPE_286,
        .chipset = MACHINE_CHIPSET_GC103,
        .init = machine_at_tg286m_init,
        .pad = 0,
        .pad0 = 0,
        .pad1 = MACHINE_AVAILABLE,
        .pad2 = 0,
        .cpu = {
           .package = CPU_PKG_286,
           .block = CPU_BLOCK_NONE,
           .min_bus = 0,
           .max_bus = 0,
           .min_voltage = 0,
           .max_voltage = 0,
           .min_multi = 0,
           .max_multi = 0,
        },
        .bus_flags = MACHINE_AT,
        .flags = MACHINE_IDE,
        .ram = {
            .min = 512,
            .max = 8192,
            .step = 128
        },
        .nvrmask = 127,
        .kbc = KBC_UNKNOWN,
        .kbc_p1 = 0,
        .gpio = 0,
        .device = NULL,
        .vid_device = NULL
    },
    /* This has "AMI KEYBOARD BIOS", most likely 'F'. */
    {
        .name = "[NEAT] DataExpert 286",
        .internal_name = "ami286",
        .type = MACHINE_TYPE_286,
        .chipset = MACHINE_CHIPSET_NEAT,
        .init = machine_at_neat_ami_init,
        .pad = 0,
        .pad0 = 0,
        .pad1 = MACHINE_AVAILABLE,
        .pad2 = 0,
        .cpu = {
           .package = CPU_PKG_286,
           .block = CPU_BLOCK_NONE,
           .min_bus = 0,
           .max_bus = 0,
           .min_voltage = 0,
           .max_voltage = 0,
           .min_multi = 0,
           .max_multi = 0,
        },
        .bus_flags = MACHINE_AT,
        .flags = MACHINE_FLAGS_NONE,
        .ram = {
            .min = 512,
            .max = 8192,
            .step = 128
        },
        .nvrmask = 127,
        .kbc = KBC_UNKNOWN,
        .kbc_p1 = 0,
        .gpio = 0,
        .device = NULL,
        .vid_device = NULL
    },
    /* Has IBM AT KBC firmware. */
    {
        .name = "[NEAT] NCR 3302",
        .internal_name = "3302",
        .type = MACHINE_TYPE_286,
        .chipset = MACHINE_CHIPSET_NEAT,
        .init = machine_at_3302_init,
        .pad = 0,
        .pad0 = 0,
        .pad1 = MACHINE_AVAILABLE,
        .pad2 = 0,
        .cpu = {
           .package = CPU_PKG_286,
           .block = CPU_BLOCK_NONE,
           .min_bus = 0,
           .max_bus = 0,
           .min_voltage = 0,
           .max_voltage = 0,
           .min_multi = 0,
           .max_multi = 0,
        },
        .bus_flags = MACHINE_AT,
        .flags = MACHINE_VIDEO,
        .ram = {
            .min = 512,
            .max = 16384,
            .step = 128
        },
        .nvrmask = 127,
        .kbc = KBC_UNKNOWN,
        .kbc_p1 = 0,
        .gpio = 0,
        .device = NULL,
        .vid_device = NULL
    },
    /* Has IBM AT KBC firmware. */
    {
        .name = "[NEAT] Phoenix 286 clone",
        .internal_name = "px286",
        .type = MACHINE_TYPE_286,
        .chipset = MACHINE_CHIPSET_NEAT,
        .init = machine_at_px286_init,
        .pad = 0,
        .pad0 = 0,
        .pad1 = MACHINE_AVAILABLE,
        .pad2 = 0,
        .cpu = {
           .package = CPU_PKG_286,
           .block = CPU_BLOCK_NONE,
           .min_bus = 0,
           .max_bus = 0,
           .min_voltage = 0,
           .max_voltage = 0,
           .min_multi = 0,
           .max_multi = 0,
        },
        .bus_flags = MACHINE_AT,
        .flags = MACHINE_FLAGS_NONE,
        .ram = {
            .min = 512,
            .max = 16384,
            .step = 128
        },
        .nvrmask = 127,
        .kbc = KBC_UNKNOWN,
        .kbc_p1 = 0,
        .gpio = 0,
        .device = NULL,
        .vid_device = NULL
    },
    /* Has Chips & Technologies KBC firmware. */
    {
        .name = "[SCAT] GW-286CT GEAR",
        .internal_name = "gw286ct",
        .type = MACHINE_TYPE_286,
        .chipset = MACHINE_CHIPSET_SCAT,
        .init = machine_at_gw286ct_init,
        .pad = 0,
        .pad0 = 0,
        .pad1 = MACHINE_AVAILABLE,
        .pad2 = 0,
        .cpu = {
           .package = CPU_PKG_286,
           .block = CPU_BLOCK_NONE,
           .min_bus = 0,
           .max_bus = 0,
           .min_voltage = 0,
           .max_voltage = 0,
           .min_multi = 0,
           .max_multi = 0,
        },
        .bus_flags = MACHINE_AT,
        .flags = MACHINE_IDE,
        .ram = {
            .min = 512,
            .max = 16384,
            .step = 128
        },
        .nvrmask = 127,
        .kbc = KBC_UNKNOWN,
        .kbc_p1 = 0,
        .gpio = 0,
        .device = NULL,
        .vid_device = NULL
    },
    /* Has IBM PS/2 Type 1 KBC firmware. */
    {
        .name = "[SCAT] Goldstar GDC-212M",
        .internal_name = "gdc212m",
        .type = MACHINE_TYPE_286,
        .chipset = MACHINE_CHIPSET_SCAT,
        .init = machine_at_gdc212m_init,
        .pad = 0,
        .pad0 = 0,
        .pad1 = MACHINE_AVAILABLE,
        .pad2 = 0,
        .cpu = {
           .package = CPU_PKG_286,
           .block = CPU_BLOCK_NONE,
           .min_bus = 0,
           .max_bus = 0,
           .min_voltage = 0,
           .max_voltage = 0,
           .min_multi = 0,
           .max_multi = 0,
        },
        .bus_flags = MACHINE_PS2,
        .flags = MACHINE_IDE,
        .ram = {
            .min = 512,
            .max = 4096,
            .step = 512
        },
        .nvrmask = 127,
        .kbc = KBC_UNKNOWN,
        .kbc_p1 = 0,
        .gpio = 0,
        .device = NULL,
        .vid_device = NULL
    },
    /* Has a VIA VT82C42N KBC. */
    {
        .name = "[SCAT] Hyundai Solomon 286KP",
        .internal_name = "award286",
        .type = MACHINE_TYPE_286,
        .chipset = MACHINE_CHIPSET_SCAT,
        .init = machine_at_award286_init,
        .pad = 0,
        .pad0 = 0,
        .pad1 = MACHINE_AVAILABLE,
        .pad2 = 0,
        .cpu = {
           .package = CPU_PKG_286,
           .block = CPU_BLOCK_NONE,
           .min_bus = 0,
           .max_bus = 0,
           .min_voltage = 0,
           .max_voltage = 0,
           .min_multi = 0,
           .max_multi = 0,
        },
        .bus_flags = MACHINE_AT,
        .flags = MACHINE_FLAGS_NONE,
        .ram = {
            .min = 512,
            .max = 8192,
            .step = 128
        },
        .nvrmask = 127,
        .kbc = KBC_UNKNOWN,
        .kbc_p1 = 0,
        .gpio = 0,
        .device = NULL,
        .vid_device = NULL
    },
    /* Has a VIA VT82C42N KBC. */
    {
        .name = "[SCAT] Hyundai Super-286TR",
        .internal_name = "super286tr",
        .type = MACHINE_TYPE_286,
        .chipset = MACHINE_CHIPSET_SCAT,
        .init = machine_at_super286tr_init,
        .pad = 0,
        .pad0 = 0,
        .pad1 = MACHINE_AVAILABLE,
        .pad2 = 0,
        .cpu = {
           .package = CPU_PKG_286,
           .block = CPU_BLOCK_NONE,
           .min_bus = 0,
           .max_bus = 0,
           .min_voltage = 0,
           .max_voltage = 0,
           .min_multi = 0,
           .max_multi = 0,
        },
        .bus_flags = MACHINE_AT,
        .flags = MACHINE_FLAGS_NONE,
        .ram = {
            .min = 512,
            .max = 8192,
            .step = 128
        },
        .nvrmask = 127,
        .kbc = KBC_UNKNOWN,
        .kbc_p1 = 0,
        .gpio = 0,
        .device = NULL,
        .vid_device = NULL
    },
    /* Has IBM PS/2 Type 1 KBC firmware. */
    {
        .name = "[SCAT] Samsung SPC-4200P",
        .internal_name = "spc4200p",
        .type = MACHINE_TYPE_286,
        .chipset = MACHINE_CHIPSET_SCAT,
        .init = machine_at_spc4200p_init,
        .pad = 0,
        .pad0 = 0,
        .pad1 = MACHINE_AVAILABLE,
        .pad2 = 0,
        .cpu = {
           .package = CPU_PKG_286,
           .block = CPU_BLOCK_NONE,
           .min_bus = 0,
           .max_bus = 0,
           .min_voltage = 0,
           .max_voltage = 0,
           .min_multi = 0,
           .max_multi = 0,
        },
        .bus_flags = MACHINE_PS2,
        .flags = MACHINE_FLAGS_NONE,
        .ram = {
            .min = 512,
            .max = 2048,
            .step = 128
        },
        .nvrmask = 127,
        .kbc = KBC_UNKNOWN,
        .kbc_p1 = 0,
        .gpio = 0,
        .device = NULL,
        .vid_device = NULL
    },
    /* Has IBM PS/2 Type 1 KBC firmware. */
    {
        .name = "[SCAT] Samsung SPC-4216P",
        .internal_name = "spc4216p",
        .type = MACHINE_TYPE_286,
        .chipset = MACHINE_CHIPSET_SCAT,
        .init = machine_at_spc4216p_init,
        .pad = 0,
        .pad0 = 0,
        .pad1 = MACHINE_AVAILABLE,
        .pad2 = 0,
        .cpu = {
           .package = CPU_PKG_286,
           .block = CPU_BLOCK_NONE,
           .min_bus = 0,
           .max_bus = 0,
           .min_voltage = 0,
           .max_voltage = 0,
           .min_multi = 0,
           .max_multi = 0,
        },
        .bus_flags = MACHINE_PS2,
        .flags = MACHINE_FLAGS_NONE,
        .ram = {
            .min = 1024,
            .max = 5120,
            .step = 1024
        },
        .nvrmask = 127,
        .kbc = KBC_UNKNOWN,
        .kbc_p1 = 0,
        .gpio = 0,
        .device = NULL,
        .vid_device = NULL
    },
    /* Has IBM PS/2 Type 1 KBC firmware. */
    {
        .name = "[SCAT] Samsung SPC-4620P",
        .internal_name = "spc4620p",
        .type = MACHINE_TYPE_286,
        .chipset = MACHINE_CHIPSET_SCAT,
        .init = machine_at_spc4620p_init,
        .pad = 0,
        .pad0 = 0,
        .pad1 = MACHINE_AVAILABLE,
        .pad2 = 0,
        .cpu = {
           .package = CPU_PKG_286,
           .block = CPU_BLOCK_NONE,
           .min_bus = 0,
           .max_bus = 0,
           .min_voltage = 0,
           .max_voltage = 0,
           .min_multi = 0,
           .max_multi = 0,
        },
        .bus_flags = MACHINE_PS2,
        .flags = MACHINE_VIDEO,
        .ram = {
            .min = 1024,
            .max = 5120,
            .step = 1024
        },
        .nvrmask = 127,
        .kbc = KBC_UNKNOWN,
        .kbc_p1 = 0,
        .gpio = 0,
        .device = NULL,
        .vid_device = NULL
    },
    /* Has IBM AT KBC firmware. */
    {
        .name = "[SCAT] Samsung Deskmaster 286",
        .internal_name = "deskmaster286",
        .type = MACHINE_TYPE_286,
        .chipset = MACHINE_CHIPSET_SCAT,
        .init = machine_at_deskmaster286_init,
        .pad = 0,
        .pad0 = 0,
        .pad1 = MACHINE_AVAILABLE,
        .pad2 = 0,
        .cpu = {
           .package = CPU_PKG_286,
           .block = CPU_BLOCK_NONE,
           .min_bus = 0,
           .max_bus = 0,
           .min_voltage = 0,
           .max_voltage = 0,
           .min_multi = 0,
           .max_multi = 0,
        },
        .bus_flags = MACHINE_AT,
        .flags = MACHINE_FLAGS_NONE,
        .ram = {
            .min = 512,
            .max = 16384,
            .step = 128
        },
        .nvrmask = 127,
        .kbc = KBC_UNKNOWN,
        .kbc_p1 = 0,
        .gpio = 0,
        .device = NULL,
        .vid_device = NULL
    },

    /* 286 machines that utilize the MCA bus */
    /* Has IBM PS/2 Type 2 KBC firmware. */
<<<<<<< HEAD
    {
        .name = "[MCA] IBM PS/2 model 50",
        .internal_name = "ibmps2_m50",
        .type = MACHINE_TYPE_286,
        .chipset = MACHINE_CHIPSET_PROPRIETARY,
        .init = machine_ps2_model_50_init,
        .pad = 0,
        .pad0 = 0,
        .pad1 = MACHINE_AVAILABLE,
        .pad2 = 0,
        .cpu = {
           .package = CPU_PKG_286 | CPU_PKG_486SLC_IBM,
           .block = CPU_BLOCK_NONE,
           .min_bus = 10000000,
           .max_bus = 0,
           .min_voltage = 0,
           .max_voltage = 0,
           .min_multi = 0,
           .max_multi = 0,
        },
        .bus_flags = MACHINE_PS2_MCA,
        .flags = MACHINE_VIDEO,
        .ram = {
            .min = 1024,
            .max = 10240,
            .step = 1024
        },
        .nvrmask = 63,
        .kbc = KBC_UNKNOWN,
        .kbc_p1 = 0,
        .gpio = 0,
        .device = NULL,
        .vid_device = NULL
    },
=======
    { "[MCA] IBM PS/2 model 50",                       "ibmps2_m50",       MACHINE_TYPE_286,        MACHINE_CHIPSET_PROPRIETARY,         machine_ps2_model_50_init,        0, 0, MACHINE_AVAILABLE, 0 , CPU_PKG_286 | CPU_PKG_486SLC_IBM,                CPU_BLOCK_NONE, 10000000, 0, 0, 0, 0, 0, MACHINE_PS2_MCA, MACHINE_VIDEO, 1024, 10240, 1024,   63, NULL, NULL },
    /* Has IBM PS/2 Type 2 KBC firmware. */
    { "[MCA] IBM PS/2 model 60",                       "ibmps2_m60",       MACHINE_TYPE_286,        MACHINE_CHIPSET_PROPRIETARY,         machine_ps2_model_60_init,        0, 0, MACHINE_AVAILABLE, 0 , CPU_PKG_286 | CPU_PKG_486SLC_IBM,                CPU_BLOCK_NONE, 10000000, 0, 0, 0, 0, 0, MACHINE_PS2_MCA, MACHINE_VIDEO, 1024, 10240, 1024,   63, NULL, NULL },
>>>>>>> 4c9a3cad

    /* 386SX machines */
    /* ISA slots available because an official IBM expansion for that existed. */
    /* Has IBM PS/2 Type 1 KBC firmware. */
    {
        .name = "[ISA] IBM PS/1 model 2121",
        .internal_name = "ibmps1_2121",
        .type = MACHINE_TYPE_386SX,
        .chipset = MACHINE_CHIPSET_PROPRIETARY,
        .init = machine_ps1_m2121_init,
        .pad = 0,
        .pad0 = 0,
        .pad1 = MACHINE_AVAILABLE,
        .pad2 = 0,
        .cpu = {
           .package = CPU_PKG_386SX,
           .block = CPU_BLOCK_NONE,
           .min_bus = 0,
           .max_bus = 0,
           .min_voltage = 0,
           .max_voltage = 0,
           .min_multi = 0,
           .max_multi = 0,
        },
        .bus_flags = MACHINE_PS2,
        .flags = MACHINE_IDE | MACHINE_VIDEO,
        .ram = {
            .min = 2048,
            .max = 6144,
            .step = 1024
        },
        .nvrmask = 63,
        .kbc = KBC_UNKNOWN,
        .kbc_p1 = 0,
        .gpio = 0,
        .device = NULL,
        .vid_device = NULL
    },
    /* Has IBM AT KBC firmware. */
    {
        .name = "[ISA] NCR PC916SX",
        .internal_name = "pc916sx",
        .type = MACHINE_TYPE_386SX,
        .chipset = MACHINE_CHIPSET_DISCRETE,
        .init = machine_at_pc916sx_init,
        .pad = 0,
        .pad0 = 0,
        .pad1 = MACHINE_AVAILABLE,
        .pad2 = 0,
        .cpu = {
           .package = CPU_PKG_386SX,
           .block = CPU_BLOCK_NONE,
           .min_bus = 0,
           .max_bus = 0,
           .min_voltage = 0,
           .max_voltage = 0,
           .min_multi = 0,
           .max_multi = 0,
        },
        .bus_flags = MACHINE_AT,
        .flags = MACHINE_FLAGS_NONE,
        .ram = {
            .min = 1024,
            .max = 16384,
            .step = 128
        },
        .nvrmask = 127,
        .kbc = KBC_UNKNOWN,
        .kbc_p1 = 0,
        .gpio = 0,
        .device = NULL,
        .vid_device = NULL
    },
    /* Has Quadtel KBC firmware. */
    {
        .name = "[ISA] QTC-SXM KT X20T02/HI",
        .internal_name = "quadt386sx",
        .type = MACHINE_TYPE_386SX,
        .chipset = MACHINE_CHIPSET_DISCRETE,
        .init = machine_at_quadt386sx_init,
        .pad = 0,
        .pad0 = 0,
        .pad1 = MACHINE_AVAILABLE,
        .pad2 = 0,
        .cpu = {
           .package = CPU_PKG_386SX,
           .block = CPU_BLOCK_NONE,
           .min_bus = 0,
           .max_bus = 0,
           .min_voltage = 0,
           .max_voltage = 0,
           .min_multi = 0,
           .max_multi = 0,
        },
        .bus_flags = MACHINE_AT,
        .flags = MACHINE_FLAGS_NONE,
        .ram = {
            .min = 1024,
            .max = 16384,
            .step = 128
        },
        .nvrmask = 127,
        .kbc = KBC_UNKNOWN,
        .kbc_p1 = 0,
        .gpio = 0,
        .device = NULL,
        .vid_device = NULL
    },
    /* This has an AMIKey-2, which is an updated version of type 'H'. */
    {
        .name = "[ALi M1217] Acrosser AR-B1374",
        .internal_name = "arb1374",
        .type = MACHINE_TYPE_386SX,
        .chipset = MACHINE_CHIPSET_ALI_M1217,
        .init = machine_at_arb1374_init,
        .pad = 0,
        .pad0 = 0,
        .pad1 = MACHINE_AVAILABLE,
        .pad2 = 0,
        .cpu = {
           .package = CPU_PKG_386SX,
           .block = CPU_BLOCK_NONE,
           .min_bus = 0,
           .max_bus = 0,
           .min_voltage = 0,
           .max_voltage = 0,
           .min_multi = 0,
           .max_multi = 0,
        },
        .bus_flags = MACHINE_PS2,
        .flags = MACHINE_IDE,
        .ram = {
            .min = 1024,
            .max = 32768,
            .step = 1024
        },
        .nvrmask = 127,
        .kbc = KBC_UNKNOWN,
        .kbc_p1 = 0,
        .gpio = 0,
        .device = NULL,
        .vid_device = NULL
    },
    /* Has the AMIKey KBC firmware, which is an updated 'F' type. */
    {
        .name = "[ALi M1217] AAEON SBC-350A",
        .internal_name = "sbc350a",
        .type = MACHINE_TYPE_386SX,
        .chipset = MACHINE_CHIPSET_ALI_M1217,
        .init = machine_at_sbc350a_init,
        .pad = 0,
        .pad0 = 0,
        .pad1 = MACHINE_AVAILABLE,
        .pad2 = 0,
        .cpu = {
           .package = CPU_PKG_386SX,
           .block = CPU_BLOCK_NONE,
           .min_bus = 0,
           .max_bus = 0,
           .min_voltage = 0,
           .max_voltage = 0,
           .min_multi = 0,
           .max_multi = 0,
        },
        .bus_flags = MACHINE_PS2,
        .flags = MACHINE_IDE,
        .ram = {
            .min = 1024,
            .max = 16384,
            .step = 1024
        },
        .nvrmask = 127,
        .kbc = KBC_UNKNOWN,
        .kbc_p1 = 0,
        .gpio = 0,
        .device = NULL,
        .vid_device = NULL
    },
    /* Has an AMI KBC firmware, the only photo of this is too low resolution
       for me to read what's on the KBC chip, so I'm going to assume AMI 'F'
       based on the other known HT18 AMI BIOS strings. */
    {
        .name = "[ALi M1217] Flytech 386",
        .internal_name = "flytech386",
        .type = MACHINE_TYPE_386SX,
        .chipset = MACHINE_CHIPSET_ALI_M1217,
        .init = machine_at_flytech386_init,
        .pad = 0,
        .pad0 = 0,
        .pad1 = MACHINE_AVAILABLE,
        .pad2 = 0,
        .cpu = {
           .package = CPU_PKG_386SX,
           .block = CPU_BLOCK_NONE,
           .min_bus = 0,
           .max_bus = 0,
           .min_voltage = 0,
           .max_voltage = 0,
           .min_multi = 0,
           .max_multi = 0,
        },
        .bus_flags = MACHINE_PS2,
        .flags = MACHINE_IDE | MACHINE_VIDEO,
        .ram = {
            .min = 1024,
            .max = 16384,
            .step = 1024
        },
        .nvrmask = 127,
        .kbc = KBC_UNKNOWN,
        .kbc_p1 = 0,
        .gpio = 0,
        .device = &tvga8900d_device,
        .vid_device = NULL
    },
    /* I'm going to assume this has a standard/generic IBM-compatible AT KBC
       firmware until the board is identified. */
    {
        .name = "[ALi M1217] MR BIOS 386SX clone",
        .internal_name = "mr1217",
        .type = MACHINE_TYPE_386SX,
        .chipset = MACHINE_CHIPSET_ALI_M1217,
        .init = machine_at_mr1217_init,
        .pad = 0,
        .pad0 = 0,
        .pad1 = MACHINE_AVAILABLE,
        .pad2 = 0,
        .cpu = {
           .package = CPU_PKG_386SX,
           .block = CPU_BLOCK_NONE,
           .min_bus = 0,
           .max_bus = 0,
           .min_voltage = 0,
           .max_voltage = 0,
           .min_multi = 0,
           .max_multi = 0,
        },
        .bus_flags = MACHINE_PS2,
        .flags = MACHINE_IDE | MACHINE_VIDEO,
        .ram = {
            .min = 1024,
            .max = 16384,
            .step = 1024
        },
        .nvrmask = 127,
        .kbc = KBC_UNKNOWN,
        .kbc_p1 = 0,
        .gpio = 0,
        .device = NULL,
        .vid_device = NULL
    },
    /* Has IBM PS/2 Type 1 KBC firmware. */
    {
        .name = "[ALi M6117] Acrosser PJ-A511M",
        .internal_name = "pja511m",
        .type = MACHINE_TYPE_386SX,
        .chipset = MACHINE_CHIPSET_ALI_M6117,
        .init = machine_at_pja511m_init,
        .pad = 0,
        .pad0 = 0,
        .pad1 = MACHINE_AVAILABLE,
        .pad2 = 0,
        .cpu = {
           .package = CPU_PKG_M6117,
           .block = CPU_BLOCK_NONE,
           .min_bus = 0,
           .max_bus = 0,
           .min_voltage = 0,
           .max_voltage = 0,
           .min_multi = 0,
           .max_multi = 0,
        },
        .bus_flags = MACHINE_PS2,
        .flags = MACHINE_IDE,
        .ram = {
            .min = 1024,
            .max = 32768,
            .step = 1024
        },
        .nvrmask = 127,
        .kbc = KBC_UNKNOWN,
        .kbc_p1 = 0,
        .gpio = 0,
        .device = NULL,
        .vid_device = NULL
    },
    /* Has IBM PS/2 Type 1 KBC firmware. */
    {
        .name = "[ALi M6117] Protech ProX-1332",
        .internal_name = "prox1332",
        .type = MACHINE_TYPE_386SX,
        .chipset = MACHINE_CHIPSET_ALI_M6117,
        .init = machine_at_prox1332_init,
        .pad = 0,
        .pad0 = 0,
        .pad1 = MACHINE_AVAILABLE,
        .pad2 = 0,
        .cpu = {
           .package = CPU_PKG_M6117,
           .block = CPU_BLOCK_NONE,
           .min_bus = 0,
           .max_bus = 0,
           .min_voltage = 0,
           .max_voltage = 0,
           .min_multi = 0,
           .max_multi = 0,
        },
        .bus_flags = MACHINE_PS2,
        .flags = MACHINE_IDE,
        .ram = {
            .min = 1024,
            .max = 32768,
            .step = 1024
        },
        .nvrmask = 127,
        .kbc = KBC_UNKNOWN,
        .kbc_p1 = 0,
        .gpio = 0,
        .device = NULL,
        .vid_device = NULL
    },
    /* Has an AMI KBC firmware, the only photo of this is too low resolution
       for me to read what's on the KBC chip, so I'm going to assume AMI 'F'
       based on the other known HT18 AMI BIOS strings. */
    {
        .name = "[HT18] AMA-932J",
        .internal_name = "ama932j",
        .type = MACHINE_TYPE_386SX,
        .chipset = MACHINE_CHIPSET_HT18,
        .init = machine_at_ama932j_init,
        .pad = 0,
        .pad0 = 0,
        .pad1 = MACHINE_AVAILABLE,
        .pad2 = 0,
        .cpu = {
           .package = CPU_PKG_386SX,
           .block = CPU_BLOCK_NONE,
           .min_bus = 0,
           .max_bus = 0,
           .min_voltage = 0,
           .max_voltage = 0,
           .min_multi = 0,
           .max_multi = 0,
        },
        .bus_flags = MACHINE_AT,
        .flags = MACHINE_IDE | MACHINE_VIDEO,
        .ram = {
            .min = 512,
            .max = 8192,
            .step = 128
        },
        .nvrmask = 127,
        .kbc = KBC_UNKNOWN,
        .kbc_p1 = 0,
        .gpio = 0,
        .device = &oti067_ama932j_device,
        .vid_device = NULL
    },
    /* Has an unknown KBC firmware with commands B8 and BB in the style of
       Phoenix MultiKey and AMIKey-3(!), but also commands E1 and EA with
       unknown functions. */
    {
        .name = "[Intel 82335] ADI 386SX",
        .internal_name = "adi386sx",
        .type = MACHINE_TYPE_386SX,
        .chipset = MACHINE_CHIPSET_INTEL_82335,
        .init = machine_at_adi386sx_init,
        .pad = 0,
        .pad0 = 0,
        .pad1 = MACHINE_AVAILABLE,
        .pad2 = 0,
        .cpu = {
           .package = CPU_PKG_386SX,
           .block = CPU_BLOCK_NONE,
           .min_bus = 0,
           .max_bus = 0,
           .min_voltage = 0,
           .max_voltage = 0,
           .min_multi = 0,
           .max_multi = 0,
        },
        .bus_flags = MACHINE_AT,
        .flags = MACHINE_FLAGS_NONE,
        .ram = {
            .min = 512,
            .max = 8192,
            .step = 128
        },
        .nvrmask = 127,
        .kbc = KBC_UNKNOWN,
        .kbc_p1 = 0,
        .gpio = 0,
        .device = NULL,
        .vid_device = NULL
    },
    /* Has an AMI Keyboard BIOS PLUS KBC firmware ('8'). */
    { .name = "[Intel 82335] Shuttle 386SX",
        .internal_name = "shuttle386sx",
        .type = MACHINE_TYPE_386SX,
        .chipset = MACHINE_CHIPSET_INTEL_82335,
        .init = machine_at_shuttle386sx_init,
        .pad = 0,
        .pad0 = 0,
        .pad1 = MACHINE_AVAILABLE,
        .pad2 = 0,
        .cpu = {
           .package = CPU_PKG_386SX,
           .block = CPU_BLOCK_NONE,
           .min_bus = 0,
           .max_bus = 0,
           .min_voltage = 0,
           .max_voltage = 0,
           .min_multi = 0,
           .max_multi = 0,
        },
        .bus_flags = MACHINE_AT,
        .flags = MACHINE_FLAGS_NONE,
        .ram = {
            .min = 512,
            .max = 8192,
            .step = 128
        },
        .nvrmask = 127,
        .kbc = KBC_UNKNOWN,
        .kbc_p1 = 0,
        .gpio = 0,
        .device = NULL,
        .vid_device = NULL
    },
    /* Uses Commodore (CBM) KBC firmware, to be implemented as identical to
       the IBM PS/2 Type 1 KBC firmware unless evidence emerges of any
       proprietary commands. */
    {
        .name = "[NEAT] Commodore SL386SX-16",
        .internal_name = "cmdsl386sx16",
        .type = MACHINE_TYPE_386SX,
        .chipset = MACHINE_CHIPSET_NEAT,
        .init = machine_at_cmdsl386sx16_init,
        .pad = 0,
        .pad0 = 0,
        .pad1 = MACHINE_AVAILABLE,
        .pad2 = 0,
        .cpu = {
           .package = CPU_PKG_386SX,
           .block = CPU_BLOCK_NONE,
           .min_bus = 0,
           .max_bus = 0,
           .min_voltage = 0,
           .max_voltage = 0,
           .min_multi = 0,
           .max_multi = 0,
        },
        .bus_flags = MACHINE_PS2,
        .flags = MACHINE_IDE,
        .ram = {
            .min = 1024,
            .max = 8192,
            .step = 512
        },
        .nvrmask = 127,
        .kbc = KBC_UNKNOWN,
        .kbc_p1 = 0,
        .gpio = 0,
        .device = NULL,
        .vid_device = NULL
    },
    /* Has IBM AT KBC firmware. */
    {
        .name = "[NEAT] DTK 386SX clone",
        .internal_name = "dtk386",
        .type = MACHINE_TYPE_386SX,
        .chipset = MACHINE_CHIPSET_NEAT,
        .init = machine_at_neat_init,
        .pad = 0,
        .pad0 = 0,
        .pad1 = MACHINE_AVAILABLE,
        .pad2 = 0,
        .cpu = {
           .package = CPU_PKG_386SX,
           .block = CPU_BLOCK_NONE,
           .min_bus = 0,
           .max_bus = 0,
           .min_voltage = 0,
           .max_voltage = 0,
           .min_multi = 0,
           .max_multi = 0,
        },
        .bus_flags = MACHINE_AT,
        .flags = MACHINE_FLAGS_NONE,
        .ram = {
            .min = 512,
            .max = 8192,
            .step = 128
        },
        .nvrmask = 127,
        .kbc = KBC_UNKNOWN,
        .kbc_p1 = 0,
        .gpio = 0,
        .device = NULL,
        .vid_device = NULL
    },
    /* Has IBM AT KBC firmware. */
    {
        .name = "[OPTi 291] DTK PPM-3333P",
        .internal_name = "awardsx",
        .type = MACHINE_TYPE_386SX,
        .chipset = MACHINE_CHIPSET_OPTI_291,
        .init = machine_at_awardsx_init,
        .pad = 0,
        .pad0 = 0,
        .pad1 = MACHINE_AVAILABLE,
        .pad2 = 0,
        .cpu = {
           .package = CPU_PKG_386SX,
           .block = CPU_BLOCK_NONE,
           .min_bus = 0,
           .max_bus = 0,
           .min_voltage = 0,
           .max_voltage = 0,
           .min_multi = 0,
           .max_multi = 0,
        },
        .bus_flags = MACHINE_AT,
        .flags = MACHINE_FLAGS_NONE,
        .ram = {
            .min = 1024,
            .max = 16384,
            .step = 1024
        },
        .nvrmask = 127,
        .kbc = KBC_UNKNOWN,
        .kbc_p1 = 0,
        .gpio = 0,
        .device = NULL,
        .vid_device = NULL
    },
    /* Uses Commodore (CBM) KBC firmware, to be implemented as identical to
       the IBM PS/2 Type 1 KBC firmware unless evidence emerges of any
       proprietary commands. */
    {
        .name = "[SCAMP] Commodore SL386SX-25",
        .internal_name = "cmdsl386sx25",
        .type = MACHINE_TYPE_386SX,
        .chipset = MACHINE_CHIPSET_VLSI_SCAMP,
        .init = machine_at_cmdsl386sx25_init,
        .pad = 0,
        .pad0 = 0,
        .pad1 = MACHINE_AVAILABLE,
        .pad2 = 0,
        .cpu = {
           .package = CPU_PKG_386SX,
           .block = CPU_BLOCK_NONE,
           .min_bus = 0,
           .max_bus = 0,
           .min_voltage = 0,
           .max_voltage = 0,
           .min_multi = 0,
           .max_multi = 0,
        },
        .bus_flags = MACHINE_PS2,
        .flags = MACHINE_IDE | MACHINE_VIDEO,
        .ram = {
            .min = 1024,
            .max = 8192,
            .step = 512
        },
        .nvrmask = 127,
        .kbc = KBC_UNKNOWN,
        .kbc_p1 = 0,
        .gpio = 0,
        .device = &gd5402_onboard_device,
        .vid_device = NULL
    },
    /* The closest BIOS string I find to this one's, differs only in one part,
       and ends in -8, so I'm going to assume that this, too, has an AMI '8'
       (AMI Keyboard BIOS Plus) KBC firmware. */
    {
        .name = "[SCAMP] DataExpert 386SX",
        .internal_name = "dataexpert386sx",
        .type = MACHINE_TYPE_386SX,
        .chipset = MACHINE_CHIPSET_VLSI_SCAMP,
        .init = machine_at_dataexpert386sx_init,
        .pad = 0,
        .pad0 = 0,
        .pad1 = MACHINE_AVAILABLE,
        .pad2 = 0,
        .cpu = {
           .package = CPU_PKG_386SX,
           .block = CPU_BLOCK_NONE,
           .min_bus = 10000000,
           .max_bus = 25000000,
           .min_voltage = 0,
           .max_voltage = 0,
           .min_multi = 0,
           .max_multi = 0,
        },
        .bus_flags = MACHINE_AT,
        .flags = MACHINE_FLAGS_NONE,
        .ram = {
            .min = 1024,
            .max = 16384,
            .step = 1024
        },
        .nvrmask = 127,
        .kbc = KBC_UNKNOWN,
        .kbc_p1 = 0,
        .gpio = 0,
        .device = NULL,
        .vid_device = NULL
    },
    /* Has IBM PS/2 Type 1 KBC firmware. */
    {
        .name = "[SCAMP] Samsung SPC-6033P",
        .internal_name = "spc6033p",
        .type = MACHINE_TYPE_386SX,
        .chipset = MACHINE_CHIPSET_VLSI_SCAMP,
        .init = machine_at_spc6033p_init,
        .pad = 0,
        .pad0 = 0,
        .pad1 = MACHINE_AVAILABLE,
        .pad2 = 0,
        .cpu = {
           .package = CPU_PKG_386SX,
           .block = CPU_BLOCK_NONE,
           .min_bus = 0,
           .max_bus = 0,
           .min_voltage = 0,
           .max_voltage = 0,
           .min_multi = 0,
           .max_multi = 0,
        },
        .bus_flags = MACHINE_PS2,
        .flags = MACHINE_IDE | MACHINE_VIDEO,
        .ram = {
            .min = 2048,
            .max = 12288,
            .step = 2048
        },
        .nvrmask = 127,
        .kbc = KBC_UNKNOWN,
        .kbc_p1 = 0,
        .gpio = 0,
        .device = &ati28800k_spc6033p_device,
        .vid_device = NULL
    },
    /* Has an unknown AMI KBC firmware, I'm going to assume 'F' until a
       photo or real hardware BIOS string is found. */
    {
        .name = "[SCAT] KMX-C-02",
        .internal_name = "kmxc02",
        .type = MACHINE_TYPE_386SX,
        .chipset = MACHINE_CHIPSET_SCAT,
        .init = machine_at_kmxc02_init,
        .pad = 0,
        .pad0 = 0,
        .pad1 = MACHINE_AVAILABLE,
        .pad2 = 0,
        .cpu = {
           .package = CPU_PKG_386SX,
           .block = CPU_BLOCK_NONE,
           .min_bus = 0,
           .max_bus = 0,
           .min_voltage = 0,
           .max_voltage = 0,
           .min_multi = 0,
           .max_multi = 0,
        },
        .bus_flags = MACHINE_AT,
        .flags = MACHINE_FLAGS_NONE,
        .ram = {
            .min = 512,
            .max = 16384,
            .step = 512
        },
        .nvrmask = 127,
        .kbc = KBC_UNKNOWN,
        .kbc_p1 = 0,
        .gpio = 0,
        .device = NULL,
        .vid_device = NULL
    },
    /* Has Quadtel KBC firmware. */
    {
        .name = "[WD76C10] Amstrad MegaPC",
        .internal_name = "megapc",
        .type = MACHINE_TYPE_386SX,
        .chipset = MACHINE_CHIPSET_WD76C10,
        .init = machine_at_wd76c10_init,
        .pad = 0,
        .pad0 = 0,
        .pad1 = MACHINE_AVAILABLE,
        .pad2 = 0,
        .cpu = {
           .package = CPU_PKG_386SX,
           .block = CPU_BLOCK_NONE,
           .min_bus = 0,
           .max_bus = 0,
           .min_voltage = 0,
           .max_voltage = 0,
           .min_multi = 0,
           .max_multi = 0,
        },
        .bus_flags = MACHINE_PS2,
        .flags = MACHINE_IDE | MACHINE_VIDEO,
        .ram = {
            .min = 1024,
            .max = 32768,
            .step = 1024
        },
        .nvrmask = 127,
        .kbc = KBC_UNKNOWN,
        .kbc_p1 = 0,
        .gpio = 0,
        .device = NULL,
        .vid_device = NULL
    },

    /* 386SX machines which utilize the MCA bus */
    /* Has IBM PS/2 Type 1 KBC firmware. */
<<<<<<< HEAD
    {
        .name = "[MCA] IBM PS/2 model 55SX",
        .internal_name = "ibmps2_m55sx",
        .type = MACHINE_TYPE_386SX,
        .chipset = MACHINE_CHIPSET_PROPRIETARY,
        .init = machine_ps2_model_55sx_init,
        .pad = 0,
        .pad0 = 0,
        .pad1 = MACHINE_AVAILABLE,
        .pad2 = 0,
        .cpu = {
           .package = CPU_PKG_386SX,
           .block = CPU_BLOCK_NONE,
           .min_bus = 0,
           .max_bus = 0,
           .min_voltage = 0,
           .max_voltage = 0,
           .min_multi = 0,
           .max_multi = 0,
        },
        .bus_flags = MACHINE_PS2_MCA,
        .flags = MACHINE_VIDEO,
        .ram = {
            .min = 1024,
            .max = 8192,
            .step = 1024
        },
        .nvrmask = 63,
        .kbc = KBC_UNKNOWN,
        .kbc_p1 = 0,
        .gpio = 0,
        .device = NULL,
        .vid_device = NULL
    },
=======
    { "[MCA] IBM PS/2 model 55SX",                     "ibmps2_m55sx",     MACHINE_TYPE_386SX,      MACHINE_CHIPSET_PROPRIETARY,         machine_ps2_model_55sx_init,      0, 0, MACHINE_AVAILABLE, 0 , CPU_PKG_386SX,                                   CPU_BLOCK_NONE, 0, 0, 0, 0, 0, 0, MACHINE_PS2_MCA, MACHINE_VIDEO, 1024,  8192, 1024,  63, NULL, NULL },
    /* Has IBM PS/2 Type 1 KBC firmware. */
    { "[MCA] IBM PS/2 model 65SX",                     "ibmps2_m65sx",     MACHINE_TYPE_386SX,      MACHINE_CHIPSET_PROPRIETARY,         machine_ps2_model_65sx_init,      0, 0, MACHINE_AVAILABLE, 0 , CPU_PKG_386SX,                                   CPU_BLOCK_NONE, 0, 0, 0, 0, 0, 0, MACHINE_PS2_MCA, MACHINE_VIDEO, 1024,  8192, 1024,  63, NULL, NULL },
>>>>>>> 4c9a3cad

    /* 486SLC machines */
    /* 486SLC machines with just the ISA slot */
    /* Has AMIKey H KBC firmware. */
    {
        .name = "[OPTi 283] RYC Leopard LX",
        .internal_name = "rycleopardlx",
        .type = MACHINE_TYPE_486SLC,
        .chipset = MACHINE_CHIPSET_OPTI_283,
        .init = machine_at_rycleopardlx_init,
        .pad = 0,
        .pad0 = 0,
        .pad1 = MACHINE_AVAILABLE,
        .pad2 = 0,
        .cpu = {
           .package = CPU_PKG_486SLC_IBM,
           .block = CPU_BLOCK_NONE,
           .min_bus = 0,
           .max_bus = 0,
           .min_voltage = 0,
           .max_voltage = 0,
           .min_multi = 0,
           .max_multi = 0,
        },
        .bus_flags = MACHINE_AT,
        .flags = MACHINE_FLAGS_NONE,
        .ram = {
            .min = 1024,
            .max = 16384,
            .step = 1024
        },
        .nvrmask = 127,
        .kbc = KBC_UNKNOWN,
        .kbc_p1 = 0,
        .gpio = 0,
        .device = NULL,
        .vid_device = NULL
    },

    /* 386DX machines */
    {
        .name = "[ACC 2168] AMI 386DX clone",
        .internal_name = "acc386",
        .type = MACHINE_TYPE_386DX,
        .chipset = MACHINE_CHIPSET_ACC_2168,
        .init = machine_at_acc386_init,
        .pad = 0,
        .pad0 = 0,
        .pad1 = MACHINE_AVAILABLE,
        .pad2 = 0,
        .cpu = {
           .package = CPU_PKG_386DX,
           .block = CPU_BLOCK_NONE,
           .min_bus = 0,
           .max_bus = 0,
           .min_voltage = 0,
           .max_voltage = 0,
           .min_multi = 0,
           .max_multi = 0,
        },
        .bus_flags = MACHINE_AT,
        .flags = MACHINE_FLAGS_NONE,
        .ram = {
            .min = 1024,
            .max = 16384,
            .step = 1024
        },
        .nvrmask = 127,
        .kbc = KBC_UNKNOWN,
        .kbc_p1 = 0,
        .gpio = 0,
        .device = NULL,
        .vid_device = NULL
    },
    /* Has an AMI Keyboard BIOS PLUS KBC firmware ('8'). */
    {
        .name = "[C&T 386] ECS 386/32",
        .internal_name = "ecs386",
        .type = MACHINE_TYPE_386DX,
        .chipset = MACHINE_CHIPSET_CT_386,
        .init = machine_at_ecs386_init,
        .pad = 0,
        .pad0 = 0,
        .pad1 = MACHINE_AVAILABLE,
        .pad2 = 0,
        .cpu = {
           .package = CPU_PKG_386DX,
           .block = CPU_BLOCK_NONE,
           .min_bus = 0,
           .max_bus = 0,
           .min_voltage = 0,
           .max_voltage = 0,
           .min_multi = 0,
           .max_multi = 0,
        },
        .bus_flags = MACHINE_AT,
        .flags = MACHINE_FLAGS_NONE,
        .ram = {
            .min = 1024,
            .max = 16384,
            .step = 1024
        },
        .nvrmask = 127,
        .kbc = KBC_UNKNOWN,
        .kbc_p1 = 0,
        .gpio = 0,
        .device = NULL,
        .vid_device = NULL
    },
    /* Has IBM AT KBC firmware. */
    {
        .name = "[C&T 386] Samsung SPC-6000A",
        .internal_name = "spc6000a",
        .type = MACHINE_TYPE_386DX,
        .chipset = MACHINE_CHIPSET_CT_386,
        .init = machine_at_spc6000a_init,
        .pad = 0,
        .pad0 = 0,
        .pad1 = MACHINE_AVAILABLE,
        .pad2 = 0,
        .cpu = {
           .package = CPU_PKG_386DX,
           .block = CPU_BLOCK_NONE,
           .min_bus = 0,
           .max_bus = 0,
           .min_voltage = 0,
           .max_voltage = 0,
           .min_multi = 0,
           .max_multi = 0,
        },
        .bus_flags = MACHINE_AT,
        .flags = MACHINE_IDE,
        .ram = {
            .min = 1024,
            .max = 32768,
            .step = 1024
        },
        .nvrmask = 127,
        .kbc = KBC_UNKNOWN,
        .kbc_p1 = 0,
        .gpio = 0,
        .device = NULL,
        .vid_device = NULL
    },
    /* Uses Compaq KBC firmware. */
#if defined(DEV_BRANCH) && defined(USE_DESKPRO386)
    {
        .name = "[ISA] Compaq Deskpro 386",
        .internal_name = "deskpro386",
        .type = MACHINE_TYPE_386DX,
        .chipset = MACHINE_CHIPSET_DISCRETE,
        .init = machine_at_deskpro386_init,
        .pad = 0,
        .pad0 = 0,
        .pad1 = MACHINE_AVAILABLE,
        .pad2 = 0,
        .cpu = {
           .package = CPU_PKG_386DX,
           .block = CPU_BLOCK_NONE,
           .min_bus = 0,
           .max_bus = 0,
           .min_voltage = 0,
           .max_voltage = 0,
           .min_multi = 0,
           .max_multi = 0,
        },
        .bus_flags = MACHINE_AT,
        .flags = MACHINE_IDE,
        .ram = {
            .min = 1024,
            .max = 14336,
            .step = 1024
        },
        .nvrmask = 127,
        .kbc = KBC_UNKNOWN,
        .kbc_p1 = 0,
        .gpio = 0,
        .device = NULL,
        .vid_device = NULL
    },
#endif
    {
        .name = "[ISA] Compaq Portable III (386)",
        .internal_name = "portableiii386",
        .type = MACHINE_TYPE_386DX,
        .chipset = MACHINE_CHIPSET_DISCRETE,
        .init = machine_at_portableiii386_init,
        .pad = 0,
        .pad0 = 0,
        .pad1 = MACHINE_AVAILABLE,
        .pad2 = 0,
        .cpu = {
           .package = CPU_PKG_386DX,
           .block = CPU_BLOCK_NONE,
           .min_bus = 0,
           .max_bus = 0,
           .min_voltage = 0,
           .max_voltage = 0,
           .min_multi = 0,
           .max_multi = 0,
        },
        .bus_flags = MACHINE_AT,
        .flags = MACHINE_IDE | MACHINE_VIDEO,
        .ram = {
            .min = 1024,
            .max = 14336,
            .step = 1024
        },
        .nvrmask = 127,
        .kbc = KBC_UNKNOWN,
        .kbc_p1 = 0,
        .gpio = 0,
        .device = &compaq_plasma_device,
        .vid_device = NULL
    },
    /* Has IBM AT KBC firmware. */
    {
        .name = "[ISA] Micronics 09-00021",
        .internal_name = "micronics386",
        .type = MACHINE_TYPE_386DX,
        .chipset = MACHINE_CHIPSET_DISCRETE,
        .init = machine_at_micronics386_init,
        .pad = 0,
        .pad0 = 0,
        .pad1 = MACHINE_AVAILABLE,
        .pad2 = 0,
        .cpu = {
           .package = CPU_PKG_386DX,
           .block = CPU_BLOCK_NONE,
           .min_bus = 0,
           .max_bus = 0,
           .min_voltage = 0,
           .max_voltage = 0,
           .min_multi = 0,
           .max_multi = 0,
        },
        .bus_flags = MACHINE_AT,
        .flags = MACHINE_FLAGS_NONE,
        .ram = {
            .min = 512,
            .max = 8192,
            .step = 128
        },
        .nvrmask = 127,
        .kbc = KBC_UNKNOWN,
        .kbc_p1 = 0,
        .gpio = 0,
        .device = NULL,
        .vid_device = NULL
    },
    /* Has AMIKey F KBC firmware. */
    {
        .name = "[SiS 310] ASUS ISA-386C",
        .internal_name = "asus386",
        .type = MACHINE_TYPE_386DX,
        .chipset = MACHINE_CHIPSET_SIS_310,
        .init = machine_at_asus386_init,
        .pad = 0,
        .pad0 = 0,
        .pad1 = MACHINE_AVAILABLE,
        .pad2 = 0,
        .cpu = {
           .package = CPU_PKG_386DX,
           .block = CPU_BLOCK_NONE,
           .min_bus = 0,
           .max_bus = 0,
           .min_voltage = 0,
           .max_voltage = 0,
           .min_multi = 0,
           .max_multi = 0,
        },
        .bus_flags = MACHINE_AT,
        .flags = MACHINE_FLAGS_NONE,
        .ram = {
            .min = 1024,
            .max = 65536,
            .step = 1024
        },
        .nvrmask = 127,
        .kbc = KBC_UNKNOWN,
        .kbc_p1 = 0,
        .gpio = 0,
        .device = NULL,
        .vid_device = NULL
    },

    /* 386DX machines which utilize the MCA bus */
    /* Has IBM PS/2 Type 1 KBC firmware. */
<<<<<<< HEAD
    {
        .name = "[MCA] IBM PS/2 model 70 (type 3)",
        .internal_name = "ibmps2_m70_type3",
        .type = MACHINE_TYPE_386DX,
        .chipset = MACHINE_CHIPSET_PROPRIETARY,
        .init = machine_ps2_model_70_type3_init,
        .pad = 0,
        .pad0 = 0,
        .pad1 = MACHINE_AVAILABLE,
        .pad2 = 0,
        .cpu = {
           .package = CPU_PKG_386DX | CPU_PKG_486BL,
           .block = CPU_BLOCK_NONE,
           .min_bus = 0,
           .max_bus = 0,
           .min_voltage = 0,
           .max_voltage = 0,
           .min_multi = 0,
           .max_multi = 0,
        },
        .bus_flags = MACHINE_PS2_MCA,
        .flags = MACHINE_VIDEO,
        .ram = {
            .min = 2048,
            .max = 65536,
            .step = 2048
        },
        .nvrmask = 63,
        .kbc = KBC_UNKNOWN,
        .kbc_p1 = 0,
        .gpio = 0,
        .device = NULL,
        .vid_device = NULL
    },
    /* Has IBM PS/2 Type 1 KBC firmware. */
    {
        .name = "[MCA] IBM PS/2 model 80 (type 2)",
        .internal_name = "ibmps2_m80",
        .type = MACHINE_TYPE_386DX,
        .chipset = MACHINE_CHIPSET_PROPRIETARY,
        .init = machine_ps2_model_80_init,
        .pad = 0,
        .pad0 = 0,
        .pad1 = MACHINE_AVAILABLE,
        .pad2 = 0,
        .cpu = {
           .package = CPU_PKG_386DX | CPU_PKG_486BL | CPU_PKG_SOCKET1,
           .block = CPU_BLOCK_NONE,
           .min_bus = 0,
           .max_bus = 0,
           .min_voltage = 0,
           .max_voltage = 0,
           .min_multi = 0,
           .max_multi = 0,
        },
        .bus_flags = MACHINE_PS2_MCA,
        .flags = MACHINE_VIDEO,
        .ram = {
            .min = 1024,
            .max = 65536,
            .step = 1024
        },
        .nvrmask = 63,
        .kbc = KBC_UNKNOWN,
        .kbc_p1 = 0,
        .gpio = 0,
        .device = NULL,
        .vid_device = NULL
    },
    /* Has IBM PS/2 Type 1 KBC firmware. */
    {
        .name = "[MCA] IBM PS/2 model 80 (type 3)",
        .internal_name = "ibmps2_m80_type3",
        .type = MACHINE_TYPE_386DX,
        .chipset = MACHINE_CHIPSET_PROPRIETARY,
        .init = machine_ps2_model_80_axx_init,
        .pad = 0,
        .pad0 = 0,
        .pad1 = MACHINE_AVAILABLE,
        .pad2 = 0,
        .cpu = {
           .package = CPU_PKG_386DX | CPU_PKG_486BL | CPU_PKG_SOCKET1,
           .block = CPU_BLOCK_NONE,
           .min_bus = 0,
           .max_bus = 0,
           .min_voltage = 0,
           .max_voltage = 0,
           .min_multi = 0,
           .max_multi = 0,
        },
        .bus_flags = MACHINE_PS2_MCA,
        .flags = MACHINE_VIDEO,
        .ram = {
            .min = 2048,
            .max = 65536,
            .step = 2048
        },
        .nvrmask = 63,
        .kbc = KBC_UNKNOWN,
        .kbc_p1 = 0,
        .gpio = 0,
        .device = NULL,
        .vid_device = NULL
    },
=======
    { "[MCA] IBM PS/2 model 80 (type 2)",              "ibmps2_m80",       MACHINE_TYPE_386DX,      MACHINE_CHIPSET_PROPRIETARY,         machine_ps2_model_80_init,        0, 0, MACHINE_AVAILABLE, 0 , CPU_PKG_386DX | CPU_PKG_486BL,                   CPU_BLOCK_NONE, 0, 0, 0, 0, 0, 0, MACHINE_PS2_MCA, MACHINE_VIDEO, 1024, 65536, 1024,  63, NULL, NULL },
>>>>>>> 4c9a3cad

    /* 386DX/486 machines */
    /* The BIOS sends commands C9 without a parameter and D5, both of which are
       Phoenix MultiKey commands. */
    {
        .name = "[OPTi 495] Award 486 clone",
        .internal_name = "award495",
        .type = MACHINE_TYPE_386DX_486,
        .chipset = MACHINE_CHIPSET_OPTI_495,
        .init = machine_at_opti495_init,
        .pad = 0,
        .pad0 = 0,
        .pad1 = MACHINE_AVAILABLE,
        .pad2 = 0,
        .cpu = {
           .package = CPU_PKG_386DX | CPU_PKG_SOCKET1,
           .block = CPU_BLOCK_NONE,
           .min_bus = 0,
           .max_bus = 0,
           .min_voltage = 0,
           .max_voltage = 0,
           .min_multi = 0,
           .max_multi = 0,
        },
        .bus_flags = MACHINE_VLB,
        .flags = MACHINE_IDE,
        .ram = {
            .min = 1024,
            .max = 32768,
            .step = 1024
        },
        .nvrmask = 127,
        .kbc = KBC_UNKNOWN,
        .kbc_p1 = 0,
        .gpio = 0,
        .device = NULL,
        .vid_device = NULL
    },
    /* Has AMIKey F KBC firmware. */
    {
        .name = "[OPTi 495] DataExpert SX495",
        .internal_name = "ami495",
        .type = MACHINE_TYPE_386DX_486,
        .chipset = MACHINE_CHIPSET_OPTI_495,
        .init = machine_at_opti495_ami_init,
        .pad = 0,
        .pad0 = 0,
        .pad1 = MACHINE_AVAILABLE,
        .pad2 = 0,
        .cpu = {
           .package = CPU_PKG_386DX | CPU_PKG_SOCKET1,
           .block = CPU_BLOCK_NONE,
           .min_bus = 0,
           .max_bus = 0,
           .min_voltage = 0,
           .max_voltage = 0,
           .min_multi = 0,
           .max_multi = 0,
        },
        .bus_flags = MACHINE_VLB,
        .flags = MACHINE_IDE,
        .ram = {
            .min = 1024,
            .max = 32768,
            .step = 1024
        },
        .nvrmask = 127,
        .kbc = KBC_UNKNOWN,
        .kbc_p1 = 0,
        .gpio = 0,
        .device = NULL,
        .vid_device = NULL
    },
    /* Has AMIKey F KBC firmware (it's just the MR BIOS for the above machine). */
<<<<<<< HEAD
    {
        .name = "[OPTi 495] DataExpert SX495 (MR BIOS)",
        .internal_name = "mr495",
        .type = MACHINE_TYPE_386DX_486,
        .chipset = MACHINE_CHIPSET_OPTI_495,
        .init = machine_at_opti495_mr_init,
        .pad = 0,
        .pad0 = 0,
        .pad1 = MACHINE_AVAILABLE,
        .pad2 = 0,
        .cpu = {
           .package = CPU_PKG_386DX | CPU_PKG_SOCKET1,
           .block = CPU_BLOCK_NONE,
           .min_bus = 0,
           .max_bus = 0,
           .min_voltage = 0,
           .max_voltage = 0,
           .min_multi = 0,
           .max_multi = 0,
        },
        .bus_flags = MACHINE_VLB,
        .flags = MACHINE_IDE,
        .ram = {
            .min = 1024,
            .max = 32768,
            .step = 1024
        },
        .nvrmask = 127,
        .kbc = KBC_UNKNOWN,
        .kbc_p1 = 0,
        .gpio = 0,
        .device = NULL,
        .vid_device = NULL
    },
=======
    { "[OPTi 495] DataExpert SX495 (MR BIOS)",         "mr495",            MACHINE_TYPE_386DX_486,  MACHINE_CHIPSET_OPTI_495,            machine_at_opti495_mr_init,       0, 0, MACHINE_AVAILABLE, 0 , CPU_PKG_386DX | CPU_PKG_SOCKET1,                 CPU_BLOCK_NONE, 0, 0, 0, 0, 0, 0, MACHINE_VLB, MACHINE_IDE, 1024, 32768, 1024, 127, NULL, NULL },
    /* Has IBM PS/2 Type 1 KBC firmware. */
    { "[MCA] IBM PS/2 model 70 (type 3)",              "ibmps2_m70_type3", MACHINE_TYPE_386DX_486,  MACHINE_CHIPSET_PROPRIETARY,         machine_ps2_model_70_type3_init,  0, 0, MACHINE_AVAILABLE, 0 , CPU_PKG_386DX | CPU_PKG_486BL | CPU_PKG_SOCKET1, CPU_BLOCK_NONE, 0, 0, 0, 0, 0, 0, MACHINE_PS2_MCA, MACHINE_VIDEO, 2048, 65536, 2048,  63, NULL, NULL },
    /* Has IBM PS/2 Type 1 KBC firmware. */
    { "[MCA] IBM PS/2 model 80 (type 3)",              "ibmps2_m80_type3", MACHINE_TYPE_386DX_486,  MACHINE_CHIPSET_PROPRIETARY,         machine_ps2_model_80_axx_init,    0, 0, MACHINE_AVAILABLE, 0 , CPU_PKG_386DX | CPU_PKG_486BL | CPU_PKG_SOCKET1, CPU_BLOCK_NONE, 0, 0, 0, 0, 0, 0, MACHINE_PS2_MCA, MACHINE_VIDEO, 2048, 65536, 2048,  63, NULL, NULL },
>>>>>>> 4c9a3cad

    /* 486 machines - Socket 1 */
    /* Has JetKey 5 KBC Firmware which looks like it is a clone of AMIKey type F.
       It also has those Ex commands also seen on the VIA VT82C42N (the BIOS
       supposedly sends command EF.
       The board was also seen in 2003 with a -H string - perhaps someone swapped
       the KBC? */
    {
        .name = "[ALi M1429] Olystar LIL1429",
        .internal_name = "ali1429",
        .type = MACHINE_TYPE_486,
        .chipset = MACHINE_CHIPSET_ALI_M1429,
        .init = machine_at_ali1429_init,
        .pad = 0,
        .pad0 = 0,
        .pad1 = MACHINE_AVAILABLE,
        .pad2 = 0,
        .cpu = {
           .package = CPU_PKG_SOCKET1,
           .block = CPU_BLOCK_NONE,
           .min_bus = 0,
           .max_bus = 0,
           .min_voltage = 0,
           .max_voltage = 0,
           .min_multi = 0,
           .max_multi = 0,
        },
        .bus_flags = MACHINE_VLB,
        .flags = MACHINE_IDE,
        .ram = {
            .min = 1024,
            .max = 32768,
            .step = 1024
        },
        .nvrmask = 127,
        .kbc = KBC_UNKNOWN,
        .kbc_p1 = 0,
        .gpio = 0,
        .device = NULL,
        .vid_device = NULL
    },
    /* Has JetKey 5 KBC Firmware - but the BIOS string ends in a hardcoded -F, and
       the BIOS also explicitly expects command A1 to return a 'F', so it looks like
       the JetKey 5 is a clone of AMIKey type F. */
    {
        .name = "[CS4031] AMI 486 CS4031",
        .internal_name = "cs4031",
        .type = MACHINE_TYPE_486,
        .chipset = MACHINE_CHIPSET_CT_CS4031,
        .init = machine_at_cs4031_init,
        .pad = 0,
        .pad0 = 0,
        .pad1 = MACHINE_AVAILABLE,
        .pad2 = 0,
        .cpu = {
           .package = CPU_PKG_SOCKET1,
           .block = CPU_BLOCK_NONE,
           .min_bus = 0,
           .max_bus = 0,
           .min_voltage = 0,
           .max_voltage = 0,
           .min_multi = 0,
           .max_multi = 0,
        },
        .bus_flags = MACHINE_VLB,
        .flags = MACHINE_FLAGS_NONE,
        .ram = {
            .min = 1024,
            .max = 65536,
            .step = 1024
        },
        .nvrmask = 127,
        .kbc = KBC_UNKNOWN,
        .kbc_p1 = 0,
        .gpio = 0,
        .device = NULL,
        .vid_device = NULL
    },
    /* Uses some variant of Phoenix MultiKey/42 as the Intel 8242 chip has a Phoenix
       copyright. */
    {
        .name = "[OPTi 895] Mylex MVI486",
        .internal_name = "mvi486",
        .type = MACHINE_TYPE_486,
        .chipset = MACHINE_CHIPSET_OPTI_895_802G,
        .init = machine_at_mvi486_init,
        .pad = 0,
        .pad0 = 0,
        .pad1 = MACHINE_AVAILABLE,
        .pad2 = 0,
        .cpu = {
           .package = CPU_PKG_SOCKET1,
           .block = CPU_BLOCK_NONE,
           .min_bus = 0,
           .max_bus = 0,
           .min_voltage = 0,
           .max_voltage = 0,
           .min_multi = 0,
           .max_multi = 0,
        },
        .bus_flags = MACHINE_VLB,
        .flags = MACHINE_IDE_DUAL,
        .ram = {
            .min = 1024,
            .max = 65536,
            .step = 1024
        },
        .nvrmask = 127,
        .kbc = KBC_UNKNOWN,
        .kbc_p1 = 0,
        .gpio = 0,
        .device = NULL,
        .vid_device = NULL
    },
    /* Has AMI KF KBC firmware. */
    {
        .name = "[SiS 401] ASUS ISA-486",
        .internal_name = "isa486",
        .type = MACHINE_TYPE_486,
        .chipset = MACHINE_CHIPSET_SIS_401,
        .init = machine_at_isa486_init,
        .pad = 0,
        .pad0 = 0,
        .pad1 = MACHINE_AVAILABLE,
        .pad2 = 0,
        .cpu = {
           .package = CPU_PKG_SOCKET1,
           .block = CPU_BLOCK_NONE,
           .min_bus = 0,
           .max_bus = 0,
           .min_voltage = 0,
           .max_voltage = 0,
           .min_multi = 0,
           .max_multi = 0,
        },
        .bus_flags = MACHINE_AT,
        .flags = MACHINE_IDE,
        .ram = {
            .min = 1024,
            .max = 65536,
            .step = 1024
        },
        .nvrmask = 127,
        .kbc = KBC_UNKNOWN,
        .kbc_p1 = 0,
        .gpio = 0,
        .device = NULL,
        .vid_device = NULL
    },
    /* Has AMIKey H KBC firmware, per the screenshot in "How computers & MS-DOS work". */
    {
        .name = "[SiS 401] Chaintech 433SC",
        .internal_name = "sis401",
        .type = MACHINE_TYPE_486,
        .chipset = MACHINE_CHIPSET_SIS_401,
        .init = machine_at_sis401_init,
        .pad = 0,
        .pad0 = 0,
        .pad1 = MACHINE_AVAILABLE,
        .pad2 = 0,
        .cpu = {
           .package = CPU_PKG_SOCKET1,
           .block = CPU_BLOCK_NONE,
           .min_bus = 0,
           .max_bus = 0,
           .min_voltage = 0,
           .max_voltage = 0,
           .min_multi = 0,
           .max_multi = 0,
        },
        .bus_flags = MACHINE_AT,
        .flags = MACHINE_IDE,
        .ram = {
            .min = 1024,
            .max = 65536,
            .step = 1024
        },
        .nvrmask = 127,
        .kbc = KBC_UNKNOWN,
        .kbc_p1 = 0,
        .gpio = 0,
        .device = NULL,
        .vid_device = NULL
    },
    /* Has AMIKey F KBC firmware, per a photo of a monitor with the BIOS screen on
       eBay. */
    {
        .name = "[SiS 460] ABIT AV4",
        .internal_name = "av4",
        .type = MACHINE_TYPE_486,
        .chipset = MACHINE_CHIPSET_SIS_460,
        .init = machine_at_av4_init,
        .pad = 0,
        .pad0 = 0,
        .pad1 = MACHINE_AVAILABLE,
        .pad2 = 0,
        .cpu = {
           .package = CPU_PKG_SOCKET1,
           .block = CPU_BLOCK_NONE,
           .min_bus = 0,
           .max_bus = 0,
           .min_voltage = 0,
           .max_voltage = 0,
           .min_multi = 0,
           .max_multi = 0,
        },
        .bus_flags = MACHINE_VLB,
        .flags = MACHINE_IDE,
        .ram = {
            .min = 1024,
            .max = 65536,
            .step = 1024
        },
        .nvrmask = 127,
        .kbc = KBC_UNKNOWN,
        .kbc_p1 = 0,
        .gpio = 0,
        .device = NULL,
        .vid_device = NULL
    },
    /* Has a MR (!) KBC firmware, which is a clone of the standard IBM PS/2 KBC firmware. */
    {
        .name = "[SiS 471] SiS VL-BUS 471 REV. A1",
        .internal_name = "px471",
        .type = MACHINE_TYPE_486,
        .chipset = MACHINE_CHIPSET_SIS_471,
        .init = machine_at_px471_init,
        .pad = 0,
        .pad0 = 0,
        .pad1 = MACHINE_AVAILABLE,
        .pad2 = 0,
        .cpu = {
           .package = CPU_PKG_SOCKET1,
           .block = CPU_BLOCK_NONE,
           .min_bus = 0,
           .max_bus = 0,
           .min_voltage = 0,
           .max_voltage = 0,
           .min_multi = 0,
           .max_multi = 0,
        },
        .bus_flags = MACHINE_VLB,
        .flags = MACHINE_IDE,
        .ram = {
            .min = 1024,
            .max = 131072,
            .step = 1024
        },
        .nvrmask = 127,
        .kbc = KBC_UNKNOWN,
        .kbc_p1 = 0,
        .gpio = 0,
        .device = NULL,
        .vid_device = NULL
    },
    /* The chip is a Lance LT38C41, a clone of the Intel 8041, and the BIOS sends
       commands BC, BD, and C9 which exist on both AMIKey and Phoenix MultiKey/42,
       but it does not write a byte after C9, which is consistent with AMIKey, so
       this must have some form of AMIKey. */
    {
        .name = "[VIA VT82C495] FIC 486-VC-HD",
        .internal_name = "486vchd",
        .type = MACHINE_TYPE_486,
        .chipset = MACHINE_CHIPSET_VIA_VT82C495,
        .init = machine_at_486vchd_init,
        .pad = 0,
        .pad0 = 0,
        .pad1 = MACHINE_AVAILABLE,
        .pad2 = 0,
        .cpu = {
           .package = CPU_PKG_SOCKET1,
           .block = CPU_BLOCK_NONE,
           .min_bus = 0,
           .max_bus = 0,
           .min_voltage = 0,
           .max_voltage = 0,
           .min_multi = 0,
           .max_multi = 0,
        },
        .bus_flags = MACHINE_AT,
        .flags = MACHINE_FLAGS_NONE,
        .ram = {
            .min = 1024,
            .max = 64512,
            .step = 1024
        },
        .nvrmask = 127,
        .kbc = KBC_UNKNOWN,
        .kbc_p1 = 0,
        .gpio = 0,
        .device = NULL,
        .vid_device = NULL
    },
    /* According to Deksor on the Win3x.org forum, the BIOS string ends in a -0,
       indicating an unknown KBC firmware. But it does send the AMIKey get version
       command, so it must expect an AMIKey. */
    {
        .name = "[VLSI 82C480] HP Vectra 486VL",
        .internal_name = "vect486vl",
        .type = MACHINE_TYPE_486,
        .chipset = MACHINE_CHIPSET_VLSI_VL82C480,
        .init = machine_at_vect486vl_init,
        .pad = 0,
        .pad0 = 0,
        .pad1 = MACHINE_AVAILABLE,
        .pad2 = 0,
        .cpu = {
           .package = CPU_PKG_SOCKET1,
           .block = CPU_BLOCK_NONE,
           .min_bus = 0,
           .max_bus = 0,
           .min_voltage = 0,
           .max_voltage = 0,
           .min_multi = 0,
           .max_multi = 0,
        },
        .bus_flags = MACHINE_PS2,
        .flags = MACHINE_IDE | MACHINE_VIDEO,
        .ram = {
            .min = 2048,
            .max = 32768,
            .step = 2048
        },
        .nvrmask = 127,
        .kbc = KBC_UNKNOWN,
        .kbc_p1 = 0,
        .gpio = 0,
        .device = &gd5428_onboard_device,
        .vid_device = NULL
    },
    /* Has a standard IBM PS/2 KBC firmware or a clone thereof. */
    {
        .name = "[VLSI 82C481] Siemens Nixdorf D824",
        .internal_name = "d824",
        .type = MACHINE_TYPE_486,
        .chipset = MACHINE_CHIPSET_VLSI_VL82C481,
        .init = machine_at_d824_init,
        .pad = 0,
        .pad0 = 0,
        .pad1 = MACHINE_AVAILABLE,
        .pad2 = 0,
        .cpu = {
           .package = CPU_PKG_SOCKET1,
           .block = CPU_BLOCK_NONE,
           .min_bus = 0,
           .max_bus = 0,
           .min_voltage = 0,
           .max_voltage = 0,
           .min_multi = 0,
           .max_multi = 0,
        },
        .bus_flags = MACHINE_PS2,
        .flags = MACHINE_IDE | MACHINE_VIDEO,
        .ram = {
            .min = 2048,
            .max = 32768,
            .step = 2048
        },
        .nvrmask = 127,
        .kbc = KBC_UNKNOWN,
        .kbc_p1 = 0,
        .gpio = 0,
        .device = &gd5428_onboard_device,
        .vid_device = NULL
    },

    /* 486 machines - Socket 2 */
    /* 486 machines with just the ISA slot */
    /* Uses some variant of Phoenix MultiKey/42 as the BIOS sends keyboard controller
       command C7 (OR input byte with received data byte). */
    {
        .name = "[ACC 2168] Packard Bell PB410A",
        .internal_name = "pb410a",
        .type = MACHINE_TYPE_486_S2,
        .chipset = MACHINE_CHIPSET_ACC_2168,
        .init = machine_at_pb410a_init,
        .pad = 0,
        .pad0 = 0,
        .pad1 = MACHINE_AVAILABLE,
        .pad2 = 0,
        .cpu = {
           .package = CPU_PKG_SOCKET3,
           .block = CPU_BLOCK_NONE,
           .min_bus = 0,
           .max_bus = 0,
           .min_voltage = 0,
           .max_voltage = 0,
           .min_multi = 0,
           .max_multi = 0,
        },
        .bus_flags = MACHINE_PS2,
        .flags = MACHINE_IDE | MACHINE_VIDEO,
        .ram = {
            .min = 4096,
            .max = 36864,
            .step = 1024
        },
        .nvrmask = 127,
        .kbc = KBC_UNKNOWN,
        .kbc_p1 = 0,
        .gpio = 0,
        .device = NULL,
        .vid_device = NULL
    },
    /* Uses an ACER/NEC 90M002A (UPD82C42C, 8042 clone) with unknown firmware (V4.01H). */
    {
        .name = "[ALi M1429G] Acer A1G",
        .internal_name = "acera1g",
        .type = MACHINE_TYPE_486_S2,
        .chipset = MACHINE_CHIPSET_ALI_M1429G,
        .init = machine_at_acera1g_init,
        .pad = 0,
        .pad0 = 0,
        .pad1 = MACHINE_AVAILABLE,
        .pad2 = 0,
        .cpu = {
           .package = CPU_PKG_SOCKET3,
           .block = CPU_BLOCK_NONE,
           .min_bus = 0,
           .max_bus = 0,
           .min_voltage = 0,
           .max_voltage = 0,
           .min_multi = 0,
           .max_multi = 0,
        },
        .bus_flags = MACHINE_PS2,
        .flags = MACHINE_IDE_DUAL | MACHINE_VIDEO,
        .ram = {
            .min = 4096,
            .max = 36864,
            .step = 1024
        },
        .nvrmask = 127,
        .kbc = KBC_UNKNOWN,
        .kbc_p1 = 0,
        .gpio = 0,
        .device = &gd5428_onboard_device,
        .vid_device = NULL
    },
    /* This has an AMIKey-2, which is an updated version of type 'H'. */
    {
        .name = "[ALi M1429G] Kaimei SA-486 VL-BUS M.B.",
        .internal_name = "win486",
        .type = MACHINE_TYPE_486_S2,
        .chipset = MACHINE_CHIPSET_ALI_M1429G,
        .init = machine_at_winbios1429_init,
        .pad = 0,
        .pad0 = 0,
        .pad1 = MACHINE_AVAILABLE,
        .pad2 = 0,
        .cpu = {
           .package = CPU_PKG_SOCKET3,
           .block = CPU_BLOCK_NONE,
           .min_bus = 0,
           .max_bus = 0,
           .min_voltage = 0,
           .max_voltage = 0,
           .min_multi = 0,
           .max_multi = 0,
        },
        .bus_flags = MACHINE_VLB,
        .flags = MACHINE_IDE,
        .ram = {
            .min = 1024,
            .max = 32768,
            .step = 1024
        },
        .nvrmask = 127,
        .kbc = KBC_UNKNOWN,
        .kbc_p1 = 0,
        .gpio = 0,
        .device = NULL,
        .vid_device = NULL
    },
    /* Uses an Intel KBC with Phoenix MultiKey KBC firmware. */
    {
        .name = "[SiS 461] DEC DECpc LPV",
        .internal_name = "decpclpv",
        .type = MACHINE_TYPE_486_S2,
        .chipset = MACHINE_CHIPSET_SIS_461,
        .init = machine_at_decpclpv_init,
        .pad = 0,
        .pad0 = 0,
        .pad1 = MACHINE_AVAILABLE,
        .pad2 = 0,
        .cpu = {
           .package = CPU_PKG_SOCKET3,
           .block = CPU_BLOCK_NONE,
           .min_bus = 0,
           .max_bus = 0,
           .min_voltage = 0,
           .max_voltage = 0,
           .min_multi = 0,
           .max_multi = 0,
        },
        .bus_flags = MACHINE_PS2,
        .flags = MACHINE_IDE_DUAL | MACHINE_VIDEO,
        .ram = {
            .min = 1024,
            .max = 32768,
            .step = 1024
        },
        .nvrmask = 127,
        .kbc = KBC_UNKNOWN,
        .kbc_p1 = 0,
        .gpio = 0,
        .device = NULL,
        .vid_device = NULL
    },
    /* Uses an NEC 90M002A (UPD82C42C, 8042 clone) with unknown firmware. */
    {
        .name = "[SiS 461] Acer V10",
        .internal_name = "acerv10",
        .type = MACHINE_TYPE_486_S2,
        .chipset = MACHINE_CHIPSET_SIS_461,
        .init = machine_at_acerv10_init,
        .pad = 0,
        .pad0 = 0,
        .pad1 = MACHINE_AVAILABLE,
        .pad2 = 0,
        .cpu = {
           .package = CPU_PKG_SOCKET3,
           .block = CPU_BLOCK_NONE,
           .min_bus = 0,
           .max_bus = 0,
           .min_voltage = 0,
           .max_voltage = 0,
           .min_multi = 0,
           .max_multi = 0,
        },
        .bus_flags = MACHINE_PS2,
        .flags = MACHINE_IDE_DUAL | MACHINE_VIDEO,
        .ram = {
            .min = 1024,
            .max = 32768,
            .step = 1024
        },
        .nvrmask = 127,
        .kbc = KBC_UNKNOWN,
        .kbc_p1 = 0,
        .gpio = 0,
        .device = NULL,
        .vid_device = NULL
    },
    /* The BIOS does not send any non-standard keyboard controller commands and wants
       a PS/2 mouse, so it's an IBM PS/2 KBC (Type 1) firmware. */
    {
        .name = "[SiS 461] IBM PS/ValuePoint 433DX/Si",
        .internal_name = "valuepoint433",
        .type = MACHINE_TYPE_486_S2,
        .chipset = MACHINE_CHIPSET_SIS_461,
        .init = machine_at_valuepoint433_init,
        .pad = 0,
        .pad0 = 0,
        .pad1 = MACHINE_AVAILABLE,
        .pad2 = 0,
        .cpu = {
           .package = CPU_PKG_SOCKET3,
           .block = CPU_BLOCK_NONE,
           .min_bus = 0,
           .max_bus = 0,
           .min_voltage = 0,
           .max_voltage = 0,
           .min_multi = 0,
           .max_multi = 0,
        },
        .bus_flags = MACHINE_PS2,
        .flags = MACHINE_IDE | MACHINE_VIDEO,
        .ram = {
            .min = 1024,
            .max = 65536,
            .step = 1024
        },
        .nvrmask = 127,
        .kbc = KBC_UNKNOWN,
        .kbc_p1 = 0,
        .gpio = 0,
        .device = NULL,
        .vid_device = NULL
    },
    /* The BIOS string ends in -U, unless command 0xA1 (AMIKey get version) returns an
       'F', in which case, it ends in -F, so it has an AMIKey F KBC firmware.
       The photo of the board shows an AMIKey KBC which is indeed F. */
    {
        .name = "[SiS 471] ABit AB-AH4",
        .internal_name = "win471",
        .type = MACHINE_TYPE_486_S2,
        .chipset = MACHINE_CHIPSET_SIS_471,
        .init = machine_at_win471_init,
        .pad = 0,
        .pad0 = 0,
        .pad1 = MACHINE_AVAILABLE,
        .pad2 = 0,
        .cpu = {
           .package = CPU_PKG_SOCKET3,
           .block = CPU_BLOCK_NONE,
           .min_bus = 0,
           .max_bus = 0,
           .min_voltage = 0,
           .max_voltage = 0,
           .min_multi = 0,
           .max_multi = 0,
        },
        .bus_flags = MACHINE_VLB,
        .flags = MACHINE_IDE,
        .ram = {
            .min = 1024,
            .max = 65536,
            .step = 1024
        },
        .nvrmask = 127,
        .kbc = KBC_UNKNOWN,
        .kbc_p1 = 0,
        .gpio = 0,
        .device = NULL,
        .vid_device = NULL
    },

    /* 486 machines - Socket 3 */
    /* 486 machines with just the ISA slot */
    /* Has AMI MegaKey KBC firmware. */
    {
        .name = "[Contaq 82C597] Green-B",
        .internal_name = "greenb",
        .type = MACHINE_TYPE_486_S3,
        .chipset = MACHINE_CHIPSET_CONTAQ_82C597,
        .init = machine_at_greenb_init,
        .pad = 0,
        .pad0 = 0,
        .pad1 = MACHINE_AVAILABLE,
        .pad2 = 0,
        .cpu = {
           .package = CPU_PKG_SOCKET3,
           .block = CPU_BLOCK_NONE,
           .min_bus = 0,
           .max_bus = 0,
           .min_voltage = 0,
           .max_voltage = 0,
           .min_multi = 0,
           .max_multi = 0,
        },
        .bus_flags = MACHINE_VLB,
        .flags = MACHINE_FLAGS_NONE,
        .ram = {
            .min = 1024,
            .max = 65536,
            .step = 1024
        },
        .nvrmask = 127,
        .kbc = KBC_UNKNOWN,
        .kbc_p1 = 0,
        .gpio = 0,
        .device = NULL,
        .vid_device = NULL
    },
    /* Has a VIA VT82C42N KBC. */
    {
        .name = "[OPTi 895] Jetway J-403TG",
        .internal_name = "403tg",
        .type = MACHINE_TYPE_486_S3,
        .chipset = MACHINE_CHIPSET_OPTI_895_802G,
        .init = machine_at_403tg_init,
        .pad = 0,
        .pad0 = 0,
        .pad1 = MACHINE_AVAILABLE,
        .pad2 = 0,
        .cpu = {
           .package = CPU_PKG_SOCKET3,
           .block = CPU_BLOCK_NONE,
           .min_bus = 0,
           .max_bus = 0,
           .min_voltage = 0,
           .max_voltage = 0,
           .min_multi = 0,
           .max_multi = 0,
        },
        .bus_flags = MACHINE_VLB,
        .flags = MACHINE_FLAGS_NONE,
        .ram = {
            .min = 1024,
            .max = 65536,
            .step = 1024
        },
        .nvrmask = 127,
        .kbc = KBC_UNKNOWN,
        .kbc_p1 = 0,
        .gpio = 0,
        .device = NULL,
        .vid_device = NULL
    },
    /* Has JetKey 5 KBC Firmware which looks like it is a clone of AMIKey type F. */
    {
        .name = "[OPTi 895] Jetway J-403TG Rev D",
        .internal_name = "403tg_d",
        .type = MACHINE_TYPE_486_S3,
        .chipset = MACHINE_CHIPSET_OPTI_895_802G,
        .init = machine_at_403tg_d_init,
        .pad = 0,
        .pad0 = 0,
        .pad1 = MACHINE_AVAILABLE,
        .pad2 = 0,
        .cpu = {
           .package = CPU_PKG_SOCKET3,
           .block = CPU_BLOCK_NONE,
           .min_bus = 0,
           .max_bus = 0,
           .min_voltage = 0,
           .max_voltage = 0,
           .min_multi = 0,
           .max_multi = 0,
        },
        .bus_flags = MACHINE_VLB,
        .flags = MACHINE_FLAGS_NONE,
        .ram = {
            .min = 1024,
            .max = 65536,
            .step = 1024
        },
        .nvrmask = 127,
        .kbc = KBC_UNKNOWN,
        .kbc_p1 = 0,
        .gpio = 0,
        .device = NULL,
        .vid_device = NULL
    },
    /* Has JetKey 5 KBC Firmware which looks like it is a clone of AMIKey type F. */
    {
        .name = "[OPTi 895] Jetway J-403TG Rev D (MR BIOS)",
        .internal_name = "403tg_d_mr",
        .type = MACHINE_TYPE_486_S3,
        .chipset = MACHINE_CHIPSET_OPTI_895_802G,
        .init = machine_at_403tg_d_mr_init,
        .pad = 0,
        .pad0 = 0,
        .pad1 = MACHINE_AVAILABLE,
        .pad2 = 0,
        .cpu = {
           .package = CPU_PKG_SOCKET3,
           .block = CPU_BLOCK_NONE,
           .min_bus = 0,
           .max_bus = 0,
           .min_voltage = 0,
           .max_voltage = 0,
           .min_multi = 0,
           .max_multi = 0,
        },
        .bus_flags = MACHINE_VLB,
        .flags = MACHINE_FLAGS_NONE,
        .ram = {
            .min = 1024,
            .max = 65536,
            .step = 1024
        },
        .nvrmask = 127,
        .kbc = KBC_UNKNOWN,
        .kbc_p1 = 0,
        .gpio = 0,
        .device = NULL,
        .vid_device = NULL
    },
    /* Has AMIKey H keyboard BIOS. */
    {
        .name = "[SiS 471] AOpen Vi15G",
        .internal_name = "vi15g",
        .type = MACHINE_TYPE_486_S3,
        .chipset = MACHINE_CHIPSET_SIS_471,
        .init = machine_at_vi15g_init,
        .pad = 0,
        .pad0 = 0,
        .pad1 = MACHINE_AVAILABLE,
        .pad2 = 0,
        .cpu = {
           .package = CPU_PKG_SOCKET3,
           .block = CPU_BLOCK_NONE,
           .min_bus = 0,
           .max_bus = 0,
           .min_voltage = 0,
           .max_voltage = 0,
           .min_multi = 0,
           .max_multi = 0,
        },
        .bus_flags = MACHINE_VLB,
        .flags = MACHINE_IDE,
        .ram = {
            .min = 1024,
            .max = 65536,
            .step = 1024
        },
        .nvrmask = 127,
        .kbc = KBC_UNKNOWN,
        .kbc_p1 = 0,
        .gpio = 0,
        .device = NULL,
        .vid_device = NULL
    },
    /* This has an AMIKey-2, which is an updated version of type 'H'. */
    {
        .name = "[SiS 471] ASUS VL/I-486SV2G (GX4)",
        .internal_name = "vli486sv2g",
        .type = MACHINE_TYPE_486_S3,
        .chipset = MACHINE_CHIPSET_SIS_471,
        .init = machine_at_vli486sv2g_init,
        .pad = 0,
        .pad0 = 0,
        .pad1 = MACHINE_AVAILABLE,
        .pad2 = 0,
        .cpu = {
           .package = CPU_PKG_SOCKET3,
           .block = CPU_BLOCK_NONE,
           .min_bus = 0,
           .max_bus = 0,
           .min_voltage = 0,
           .max_voltage = 0,
           .min_multi = 0,
           .max_multi = 0,
        },
        .bus_flags = MACHINE_PS2_VLB,
        .flags = MACHINE_IDE_DUAL,
        .ram = {
            .min = 1024,
            .max = 65536,
            .step = 1024
        },
        .nvrmask = 127,
        .kbc = KBC_UNKNOWN,
        .kbc_p1 = 0,
        .gpio = 0,
        .device = NULL,
        .vid_device = NULL
    },
    /* Has JetKey 5 KBC Firmware which looks like it is a clone of AMIKey type F. */
    {
        .name = "[SiS 471] DTK PKM-0038S E-2",
        .internal_name = "dtk486",
        .type = MACHINE_TYPE_486_S3,
        .chipset = MACHINE_CHIPSET_SIS_471,
        .init = machine_at_dtk486_init,
        .pad = 0,
        .pad0 = 0,
        .pad1 = MACHINE_AVAILABLE,
        .pad2 = 0,
        .cpu = {
           .package = CPU_PKG_SOCKET3,
           .block = CPU_BLOCK_NONE,
           .min_bus = 0,
           .max_bus = 0,
           .min_voltage = 0,
           .max_voltage = 0,
           .min_multi = 0,
           .max_multi = 0,
        },
        .bus_flags = MACHINE_VLB,
        .flags = MACHINE_IDE,
        .ram = {
            .min = 1024,
            .max = 65536,
            .step = 1024
        },
        .nvrmask = 127,
        .kbc = KBC_UNKNOWN,
        .kbc_p1 = 0,
        .gpio = 0,
        .device = NULL,
        .vid_device = NULL
    },
    /* Unknown Epox VLB Socket 3 board, has AMIKey F keyboard BIOS. */
    {
        .name = "[SiS 471] Epox 486SX/DX Green",
        .internal_name = "ami471",
        .type = MACHINE_TYPE_486_S3,
        .chipset = MACHINE_CHIPSET_SIS_471,
        .init = machine_at_ami471_init,
        .pad = 0,
        .pad0 = 0,
        .pad1 = MACHINE_AVAILABLE,
        .pad2 = 0,
        .cpu = {
           .package = CPU_PKG_SOCKET3,
           .block = CPU_BLOCK_NONE,
           .min_bus = 0,
           .max_bus = 0,
           .min_voltage = 0,
           .max_voltage = 0,
           .min_multi = 0,
           .max_multi = 0,
        },
        .bus_flags = MACHINE_VLB,
        .flags = MACHINE_IDE,
        .ram = {
            .min = 1024,
            .max = 65536,
            .step = 1024
        },
        .nvrmask = 127,
        .kbc = KBC_UNKNOWN,
        .kbc_p1 = 0,
        .gpio = 0,
        .device = NULL,
        .vid_device = NULL
    },

    /* 486 machines which utilize the PCI bus */
    /* This has an AMIKey-2, which is an updated version of type 'H'. */
    {
        .name = "[ALi M1489] AAEON SBC-490",
        .internal_name = "sbc490",
        .type = MACHINE_TYPE_486_S3,
        .chipset = MACHINE_CHIPSET_ALI_M1489,
        .init = machine_at_sbc490_init,
        .pad = 0,
        .pad0 = 0,
        .pad1 = MACHINE_AVAILABLE,
        .pad2 = 0,
        .cpu = {
           .package = CPU_PKG_SOCKET3,
           .block = CPU_BLOCK_NONE,
           .min_bus = 0,
           .max_bus = 0,
           .min_voltage = 0,
           .max_voltage = 0,
           .min_multi = 0,
           .max_multi = 0,
        },
        .bus_flags = MACHINE_PS2_PCI,
        .flags = MACHINE_IDE_DUAL | MACHINE_VIDEO,
        .ram = {
            .min = 1024,
            .max = 65536,
            .step = 1024
        },
        .nvrmask = 255,
        .kbc = KBC_UNKNOWN,
        .kbc_p1 = 0,
        .gpio = 0,
        .device = &tgui9440_onboard_pci_device,
        .vid_device = NULL
    },
    /* Has the ALi M1487/9's on-chip keyboard controller which clones a standard AT
       KBC. */
    {
        .name = "[ALi M1489] ABIT AB-PB4",
        .internal_name = "abpb4",
        .type = MACHINE_TYPE_486_S3,
        .chipset = MACHINE_CHIPSET_ALI_M1489,
        .init = machine_at_abpb4_init,
        .pad = 0,
        .pad0 = 0,
        .pad1 = MACHINE_AVAILABLE,
        .pad2 = 0,
        .cpu = {
           .package = CPU_PKG_SOCKET3,
           .block = CPU_BLOCK_NONE,
           .min_bus = 0,
           .max_bus = 0,
           .min_voltage = 0,
           .max_voltage = 0,
           .min_multi = 0,
           .max_multi = 0,
        },
        .bus_flags = MACHINE_PCI,
        .flags = MACHINE_IDE_DUAL,
        .ram = {
            .min = 1024,
            .max = 65536,
            .step = 1024
        },
        .nvrmask = 255,
        .kbc = KBC_UNKNOWN,
        .kbc_p1 = 0,
        .gpio = 0,
        .device = NULL,
        .vid_device = NULL
    },
    /* Has the ALi M1487/9's on-chip keyboard controller which clones a standard AT
       KBC.
       The BIOS string always ends in -U, but the BIOS will send AMIKey commands 0xCA
       and 0xCB if command 0xA1 returns a letter in the 0x5x or 0x7x ranges, so I'm
       going to give it an AMI 'U' KBC. */
    {
        .name = "[ALi M1489] AMI WinBIOS 486 PCI",
        .internal_name = "win486pci",
        .type = MACHINE_TYPE_486_S3,
        .chipset = MACHINE_CHIPSET_ALI_M1489,
        .init = machine_at_win486pci_init,
        .pad = 0,
        .pad0 = 0,
        .pad1 = MACHINE_AVAILABLE,
        .pad2 = 0,
        .cpu = {
           .package = CPU_PKG_SOCKET3,
           .block = CPU_BLOCK_NONE,
           .min_bus = 0,
           .max_bus = 0,
           .min_voltage = 0,
           .max_voltage = 0,
           .min_multi = 0,
           .max_multi = 0,
        },
        .bus_flags = MACHINE_PCI,
        .flags = MACHINE_IDE_DUAL,
        .ram = {
            .min = 1024,
            .max = 65536,
            .step = 1024
        },
        .nvrmask = 255,
        .kbc = KBC_UNKNOWN,
        .kbc_p1 = 0,
        .gpio = 0,
        .device = NULL,
        .vid_device = NULL
    },
    /* Has the ALi M1487/9's on-chip keyboard controller which clones a standard AT
       KBC.
       The known BIOS string ends in -E, and the BIOS returns whatever command 0xA1
       returns (but only if command 0xA1 is instant response), so said ALi keyboard
       controller likely returns 'E'. */
    {
        .name = "[ALi M1489] MSI MS-4145",
        .internal_name = "ms4145",
        .type = MACHINE_TYPE_486_S3,
        .chipset = MACHINE_CHIPSET_ALI_M1489,
        .init = machine_at_ms4145_init,
        .pad = 0,
        .pad0 = 0,
        .pad1 = MACHINE_AVAILABLE,
        .pad2 = 0,
        .cpu = {
           .package = CPU_PKG_SOCKET3,
           .block = CPU_BLOCK_NONE,
           .min_bus = 0,
           .max_bus = 0,
           .min_voltage = 0,
           .max_voltage = 0,
           .min_multi = 0,
           .max_multi = 0,
        },
        .bus_flags = MACHINE_PCI,
        .flags = MACHINE_IDE_DUAL,
        .ram = {
            .min = 1024,
            .max = 65536,
            .step = 1024
        },
        .nvrmask = 255,
        .kbc = KBC_UNKNOWN,
        .kbc_p1 = 0,
        .gpio = 0,
        .device = NULL,
        .vid_device = NULL
    },
    /* Has an ALi M5042 keyboard controller with Phoenix MultiKey/42 v1.40 firmware. */
    {
        .name = "[ALi M1489] ESA TF-486",
        .internal_name = "tf486",
        .type = MACHINE_TYPE_486_S3,
        .chipset = MACHINE_CHIPSET_ALI_M1489,
        .init = machine_at_tf486_init,
        .pad = 0,
        .pad0 = 0,
        .pad1 = MACHINE_AVAILABLE,
        .pad2 = 0,
        .cpu = {
           .package = CPU_PKG_SOCKET3,
           .block = CPU_BLOCK_NONE,
           .min_bus = 0,
           .max_bus = 0,
           .min_voltage = 0,
           .max_voltage = 0,
           .min_multi = 0,
           .max_multi = 0,
        },
        .bus_flags = MACHINE_PS2_PCI,
        .flags = MACHINE_IDE_DUAL,
        .ram = {
            .min = 1024,
            .max = 65536,
            .step = 1024
        },
        .nvrmask = 255,
        .kbc = KBC_UNKNOWN,
        .kbc_p1 = 0,
        .gpio = 0,
        .device = NULL,
        .vid_device = NULL
    },
    /* Has IBM PS/2 Type 1 KBC firmware. */
    {
        .name = "[OPTi 802G] IBM PC 330 (type 6573)",
        .internal_name = "pc330_6573",
        .type = MACHINE_TYPE_486_S3,
        .chipset = MACHINE_CHIPSET_OPTI_895_802G,
        .init = machine_at_pc330_6573_init,
        .pad = 0,
        .pad0 = 0,
        .pad1 = MACHINE_AVAILABLE,
        .pad2 = 0,
        .cpu = {
           .package = CPU_PKG_SOCKET3_PC330,
           .block = CPU_BLOCK_NONE,
           .min_bus = 25000000,
           .max_bus = 33333333,
           .min_voltage = 0,
           .max_voltage = 0,
           .min_multi = 2.0,
           .max_multi = 3.0,
        },
        .bus_flags = MACHINE_PS2_PCI,
        .flags = MACHINE_IDE,
        .ram = {
            .min = 1024,
            .max = 65536,
            .step = 1024
        },
        .nvrmask = 127,
        .kbc = KBC_UNKNOWN,
        .kbc_p1 = 0,
        .gpio = 0,
        .device = NULL,
        .vid_device = NULL
    },
    /* This has an AMIKey-2, which is an updated version of type 'H'. */
    {
        .name = "[i420EX] ASUS PVI-486AP4",
        .internal_name = "486ap4",
        .type = MACHINE_TYPE_486_S3,
        .chipset = MACHINE_CHIPSET_INTEL_420EX,
        .init = machine_at_486ap4_init,
        .pad = 0,
        .pad0 = 0,
        .pad1 = MACHINE_AVAILABLE,
        .pad2 = 0,
        .cpu = {
           .package = CPU_PKG_SOCKET3,
           .block = CPU_BLOCK_NONE,
           .min_bus = 0,
           .max_bus = 0,
           .min_voltage = 0,
           .max_voltage = 0,
           .min_multi = 0,
           .max_multi = 0,
        },
        .bus_flags = MACHINE_PS2_PCIV,
        .flags = MACHINE_IDE_DUAL,
        .ram = {
            .min = 1024,
            .max = 131072,
            .step = 1024
        },
        .nvrmask = 127,
        .kbc = KBC_UNKNOWN,
        .kbc_p1 = 0,
        .gpio = 0,
        .device = NULL,
        .vid_device = NULL
    },
    /* This has the Phoenix MultiKey KBC firmware. */
    {
        .name = "[i420EX] Intel Classic/PCI ED",
        .internal_name = "ninja",
        .type = MACHINE_TYPE_486_S3,
        .chipset = MACHINE_CHIPSET_INTEL_420EX,
        .init = machine_at_ninja_init,
        .pad = 0,
        .pad0 = 0,
        .pad1 = MACHINE_AVAILABLE,
        .pad2 = 0,
        .cpu = {
           .package = CPU_PKG_SOCKET3,
           .block = CPU_BLOCK_NONE,
           .min_bus = 0,
           .max_bus = 0,
           .min_voltage = 0,
           .max_voltage = 0,
           .min_multi = 0,
           .max_multi = 0,
        },
        .bus_flags = MACHINE_PS2_PCI,
        .flags = MACHINE_IDE_DUAL,
        .ram = {
            .min = 1024,
            .max = 131072,
            .step = 1024
        },
        .nvrmask = 127,
        .kbc = KBC_UNKNOWN,
        .kbc_p1 = 0,
        .gpio = 0,
        .device = NULL,
        .vid_device = NULL
    },
    /* I'm going to assume this as an AMIKey-2 like the other two 486SP3's. */
    {
        .name = "[i420TX] ASUS PCI/I-486SP3",
        .internal_name = "486sp3",
        .type = MACHINE_TYPE_486_S3,
        .chipset = MACHINE_CHIPSET_INTEL_420TX,
        .init = machine_at_486sp3_init,
        .pad = 0,
        .pad0 = 0,
        .pad1 = MACHINE_AVAILABLE,
        .pad2 = 0,
        .cpu = {
           .package = CPU_PKG_SOCKET3,
           .block = CPU_BLOCK_NONE,
           .min_bus = 0,
           .max_bus = 0,
           .min_voltage = 0,
           .max_voltage = 0,
           .min_multi = 0,
           .max_multi = 0,
        },
        .bus_flags = MACHINE_PCI,
        .flags = MACHINE_IDE_DUAL | MACHINE_SCSI,
        .ram = {
            .min = 1024,
            .max = 131072,
            .step = 1024
        },
        .nvrmask = 127,
        .kbc = KBC_UNKNOWN,
        .kbc_p1 = 0,
        .gpio = 0,
        .device = NULL,
        .vid_device = NULL
    },
    /* This has the Phoenix MultiKey KBC firmware. */
    {
        .name = "[i420TX] Intel Classic/PCI",
        .internal_name = "alfredo",
        .type = MACHINE_TYPE_486_S3,
        .chipset = MACHINE_CHIPSET_INTEL_420TX,
        .init = machine_at_alfredo_init,
        .pad = 0,
        .pad0 = 0,
        .pad1 = MACHINE_AVAILABLE,
        .pad2 = 0,
        .cpu = {
           .package = CPU_PKG_SOCKET3,
           .block = CPU_BLOCK_NONE,
           .min_bus = 0,
           .max_bus = 0,
           .min_voltage = 0,
           .max_voltage = 0,
           .min_multi = 0,
           .max_multi = 0,
        },
        .bus_flags = MACHINE_PS2_PCI,
        .flags = MACHINE_IDE_DUAL,
        .ram = {
            .min = 2048,
            .max = 131072,
            .step = 2048
        },
        .nvrmask = 127,
        .kbc = KBC_UNKNOWN,
        .kbc_p1 = 0,
        .gpio = 0,
        .device = NULL,
        .vid_device = NULL
    },
    /* This has an AMIKey-2, which is an updated version of type 'H'. Also has a
       SST 29EE010 Flash chip. */
    {
        .name = "[i420ZX] ASUS PCI/I-486SP3G",
        .internal_name = "486sp3g",
        .type = MACHINE_TYPE_486_S3,
        .chipset = MACHINE_CHIPSET_INTEL_420ZX,
        .init = machine_at_486sp3g_init,
        .pad = 0,
        .pad0 = 0,
        .pad1 = MACHINE_AVAILABLE,
        .pad2 = 0,
        .cpu = {
           .package = CPU_PKG_SOCKET3,
           .block = CPU_BLOCK_NONE,
           .min_bus = 0,
           .max_bus = 0,
           .min_voltage = 0,
           .max_voltage = 0,
           .min_multi = 0,
           .max_multi = 0,
        },
        .bus_flags = MACHINE_PS2_PCI,
        .flags = MACHINE_IDE_DUAL | MACHINE_SCSI,
        .ram = {
            .min = 1024,
            .max = 131072,
            .step = 1024
        },
        .nvrmask = 127,
        .kbc = KBC_UNKNOWN,
        .kbc_p1 = 0,
        .gpio = 0,
        .device = NULL,
        .vid_device = NULL
    },
    /* This most likely has a standalone AMI Megakey 1993, which is type 'P', like the below Tekram board. */
    {
        .name = "[IMS 8848] J-Bond PCI400C-B",
        .internal_name = "pci400cb",
        .type = MACHINE_TYPE_486_S3,
        .chipset = MACHINE_CHIPSET_IMS_8848,
        .init = machine_at_pci400cb_init,
        .pad = 0,
        .pad0 = 0,
        .pad1 = MACHINE_AVAILABLE,
        .pad2 = 0,
        .cpu = {
           .package = CPU_PKG_SOCKET3,
           .block = CPU_BLOCK_NONE,
           .min_bus = 0,
           .max_bus = 0,
           .min_voltage = 0,
           .max_voltage = 0,
           .min_multi = 0,
           .max_multi = 0,
        },
        .bus_flags = MACHINE_PS2_PCI,
        .flags = MACHINE_IDE_DUAL,
        .ram = {
            .min = 2048,
            .max = 131072,
            .step = 2048
        },
        .nvrmask = 127,
        .kbc = KBC_UNKNOWN,
        .kbc_p1 = 0,
        .gpio = 0,
        .device = NULL,
        .vid_device = NULL
    },
    /* This has a standalone AMI Megakey 1993, which is type 'P'. */
    {
        .name = "[IMS 8848] Tekram G486IP",
        .internal_name = "g486ip",
        .type = MACHINE_TYPE_486_S3,
        .chipset = MACHINE_CHIPSET_IMS_8848,
        .init = machine_at_g486ip_init,
        .pad = 0,
        .pad0 = 0,
        .pad1 = MACHINE_AVAILABLE,
        .pad2 = 0,
        .cpu = {
           .package = CPU_PKG_SOCKET3,
           .block = CPU_BLOCK_NONE,
           .min_bus = 0,
           .max_bus = 0,
           .min_voltage = 0,
           .max_voltage = 0,
           .min_multi = 0,
           .max_multi = 0,
        },
        .bus_flags = MACHINE_PS2_PCI,
        .flags = MACHINE_IDE_DUAL,
        .ram = {
            .min = 2048,
            .max = 131072,
            .step = 2048
        },
        .nvrmask = 127,
        .kbc = KBC_UNKNOWN,
        .kbc_p1 = 0,
        .gpio = 0,
        .device = NULL,
        .vid_device = NULL
    },
    /* This has an AMIKey-2, which is an updated version of type 'H'. */
    {
        .name = "[SiS 496] ASUS PVI-486SP3C",
        .internal_name = "486sp3c",
        .type = MACHINE_TYPE_486_S3,
        .chipset = MACHINE_CHIPSET_SIS_496,
        .init = machine_at_486sp3c_init,
        .pad = 0,
        .pad0 = 0,
        .pad1 = MACHINE_AVAILABLE,
        .pad2 = 0,
        .cpu = {
           .package = CPU_PKG_SOCKET3,
           .block = CPU_BLOCK_NONE,
           .min_bus = 0,
           .max_bus = 0,
           .min_voltage = 0,
           .max_voltage = 0,
           .min_multi = 0,
           .max_multi = 0,
        },
        .bus_flags = MACHINE_PS2_PCIV,
        .flags = MACHINE_IDE_DUAL,
        .ram = {
            .min = 1024,
            .max = 261120,
            .step = 1024
        },
        .nvrmask = 255,
        .kbc = KBC_UNKNOWN,
        .kbc_p1 = 0,
        .gpio = 0,
        .device = NULL,
        .vid_device = NULL
    },
    /* This has an AMIKey-2, which is an updated version of type 'H'. */
    {
        .name = "[SiS 496] Lucky Star LS-486E",
        .internal_name = "ls486e",
        .type = MACHINE_TYPE_486_S3,
        .chipset = MACHINE_CHIPSET_SIS_496,
        .init = machine_at_ls486e_init,
        .pad = 0,
        .pad0 = 0,
        .pad1 = MACHINE_AVAILABLE,
        .pad2 = 0,
        .cpu = {
           .package = CPU_PKG_SOCKET3,
           .block = CPU_BLOCK_NONE,
           .min_bus = 0,
           .max_bus = 0,
           .min_voltage = 0,
           .max_voltage = 0,
           .min_multi = 0,
           .max_multi = 0,
        },
        .bus_flags = MACHINE_PCI,
        .flags = MACHINE_IDE_DUAL,
        .ram = {
            .min = 1024,
            .max = 131072,
            .step = 1024
        },
        .nvrmask = 255,
        .kbc = KBC_UNKNOWN,
        .kbc_p1 = 0,
        .gpio = 0,
        .device = NULL,
        .vid_device = NULL
    },
    /* The BIOS does not send a single non-standard KBC command, so it has a standard PS/2 KBC. */
    {
        .name = "[SiS 496] Micronics M4Li",
        .internal_name = "m4li",
        .type = MACHINE_TYPE_486_S3,
        .chipset = MACHINE_CHIPSET_SIS_496,
        .init = machine_at_m4li_init,
        .pad = 0,
        .pad0 = 0,
        .pad1 = MACHINE_AVAILABLE,
        .pad2 = 0,
        .cpu = {
           .package = CPU_PKG_SOCKET3,
           .block = CPU_BLOCK_NONE,
           .min_bus = 0,
           .max_bus = 0,
           .min_voltage = 0,
           .max_voltage = 0,
           .min_multi = 0,
           .max_multi = 0,
        },
        .bus_flags = MACHINE_PS2_PCI,
        .flags = MACHINE_IDE_DUAL,
        .ram = {
            .min = 1024,
            .max = 131072,
            .step = 1024
        },
        .nvrmask = 127,
        .kbc = KBC_UNKNOWN,
        .kbc_p1 = 0,
        .gpio = 0,
        .device = NULL,
        .vid_device = NULL
    },
    /* Has a BestKey KBC which clones AMI type 'H'. */
    {
        .name = "[SiS 496] Rise Computer R418",
        .internal_name = "r418",
        .type = MACHINE_TYPE_486_S3,
        .chipset = MACHINE_CHIPSET_SIS_496,
        .init = machine_at_r418_init,
        .pad = 0,
        .pad0 = 0,
        .pad1 = MACHINE_AVAILABLE,
        .pad2 = 0,
        .cpu = {
           .package = CPU_PKG_SOCKET3,
           .block = CPU_BLOCK_NONE,
           .min_bus = 0,
           .max_bus = 0,
           .min_voltage = 0,
           .max_voltage = 0,
           .min_multi = 0,
           .max_multi = 0,
        },
        .bus_flags = MACHINE_PCI,
        .flags = MACHINE_IDE_DUAL,
        .ram = {
            .min = 1024,
            .max = 261120,
            .step = 1024
        },
        .nvrmask = 255,
        .kbc = KBC_UNKNOWN,
        .kbc_p1 = 0,
        .gpio = 0,
        .device = NULL,
        .vid_device = NULL
    },
    /* This has a Holtek KBC and the BIOS does not send a single non-standard KBC command, so it
       must be an ASIC that clones the standard IBM PS/2 KBC. */
    {
        .name = "[SiS 496] Soyo 4SAW2",
        .internal_name = "4saw2",
        .type = MACHINE_TYPE_486_S3,
        .chipset = MACHINE_CHIPSET_SIS_496,
        .init = machine_at_4saw2_init,
        .pad = 0,
        .pad0 = 0,
        .pad1 = MACHINE_AVAILABLE,
        .pad2 = 0,
        .cpu = {
           .package = CPU_PKG_SOCKET3,
           .block = CPU_BLOCK(CPU_i486SX, CPU_i486DX, CPU_Am486SX, CPU_Am486DX),
           .min_bus = 0,
           .max_bus = 0,
           .min_voltage = 0,
           .max_voltage = 0,
           .min_multi = 0,
           .max_multi = 0,
        },
        .bus_flags = MACHINE_PS2_PCIV,
        .flags = MACHINE_IDE_DUAL,
        .ram = {
            .min = 1024,
            .max = 261120,
            .step = 1024
        },
        .nvrmask = 255,
        .kbc = KBC_UNKNOWN,
        .kbc_p1 = 0,
        .gpio = 0,
        .device = NULL,
        .vid_device = NULL
    },
    /* According to MrKsoft, his real 4DPS has an AMIKey-2, which is an updated version
       of type 'H'. */
    {
        .name = "[SiS 496] Zida Tomato 4DP",
        .internal_name = "4dps",
        .type = MACHINE_TYPE_486_S3,
        .chipset = MACHINE_CHIPSET_SIS_496,
        .init = machine_at_4dps_init,
        .pad = 0,
        .pad0 = 0,
        .pad1 = MACHINE_AVAILABLE,
        .pad2 = 0,
        .cpu = {
           .package = CPU_PKG_SOCKET3,
           .block = CPU_BLOCK_NONE,
           .min_bus = 0,
           .max_bus = 0,
           .min_voltage = 0,
           .max_voltage = 0,
           .min_multi = 0,
           .max_multi = 0,
        },
        .bus_flags = MACHINE_PS2_PCI,
        .flags = MACHINE_IDE_DUAL,
        .ram = {
            .min = 1024,
            .max = 261120,
            .step = 1024
        },
        .nvrmask = 255,
        .kbc = KBC_UNKNOWN,
        .kbc_p1 = 0,
        .gpio = 0,
        .device = NULL,
        .vid_device = NULL
    },
    /* This has the UMC 88xx on-chip KBC. */
    {
        .name = "[UMC 8881] A-Trend ATC-1415",
        .internal_name = "atc1415",
        .type = MACHINE_TYPE_486_S3,
        .chipset = MACHINE_CHIPSET_UMC_UM8881,
        .init = machine_at_atc1415_init,
        .pad = 0,
        .pad0 = 0,
        .pad1 = MACHINE_AVAILABLE,
        .pad2 = 0,
        .cpu = {
           .package = CPU_PKG_SOCKET3,
           .block = CPU_BLOCK_NONE,
           .min_bus = 0,
           .max_bus = 0,
           .min_voltage = 0,
           .max_voltage = 0,
           .min_multi = 0,
           .max_multi = 0,
        },
        .bus_flags = MACHINE_PCI,
        .flags = MACHINE_IDE_DUAL,
        .ram = {
            .min = 1024,
            .max = 65536,
            .step = 1024
        },
        .nvrmask = 255,
        .kbc = KBC_UNKNOWN,
        .kbc_p1 = 0,
        .gpio = 0,
        .device = NULL,
        .vid_device = NULL
    },
    /* This has an AMIKey-2, which is an updated version of type 'H'. */
    {
        .name = "[UMC 8881] ECS Elite UM8810PAIO",
        .internal_name = "ecs486",
        .type = MACHINE_TYPE_486_S3,
        .chipset = MACHINE_CHIPSET_UMC_UM8881,
        .init = machine_at_ecs486_init,
        .pad = 0,
        .pad0 = 0,
        .pad1 = MACHINE_AVAILABLE,
        .pad2 = 0,
        .cpu = {
           .package = CPU_PKG_SOCKET3,
           .block = CPU_BLOCK_NONE,
           .min_bus = 0,
           .max_bus = 0,
           .min_voltage = 0,
           .max_voltage = 0,
           .min_multi = 0,
           .max_multi = 0,
        },
        .bus_flags = MACHINE_PCI,
        .flags = MACHINE_IDE_DUAL,
        .ram = {
            .min = 1024,
            .max = 131072,
            .step = 1024
        },
        .nvrmask = 255,
        .kbc = KBC_UNKNOWN,
        .kbc_p1 = 0,
        .gpio = 0,
        .device = NULL,
        .vid_device = NULL
    },
    /* Has AMIKey Z(!) KBC firmware. */
    {
        .name = "[UMC 8881] Epson Action PC 2600",
        .internal_name = "actionpc2600",
        .type = MACHINE_TYPE_486_S3,
        .chipset = MACHINE_CHIPSET_UMC_UM8881,
        .init = machine_at_actionpc2600_init,
        .pad = 0,
        .pad0 = 0,
        .pad1 = MACHINE_AVAILABLE,
        .pad2 = 0,
        .cpu = {
           .package = CPU_PKG_SOCKET3,
           .block = CPU_BLOCK_NONE,
           .min_bus = 0,
           .max_bus = 0,
           .min_voltage = 0,
           .max_voltage = 0,
           .min_multi = 0,
           .max_multi = 0,
        },
        .bus_flags = MACHINE_PCI,
        .flags = MACHINE_IDE_DUAL,
        .ram = {
            .min = 1024,
            .max = 262144,
            .step = 1024
        },
        .nvrmask = 255,
        .kbc = KBC_UNKNOWN,
        .kbc_p1 = 0,
        .gpio = 0,
        .device = NULL,
        .vid_device = NULL
    },
    /* This has the UMC 88xx on-chip KBC. All the copies of the BIOS string I can find, end in
       in -H, so the UMC on-chip KBC likely emulates the AMI 'H' KBC firmware. */
    {
        .name = "[UMC 8881] PC Chips M919",
        .internal_name = "m919",
        .type = MACHINE_TYPE_486_S3,
        .chipset = MACHINE_CHIPSET_UMC_UM8881,
        .init = machine_at_m919_init,
        .pad = 0,
        .pad0 = 0,
        .pad1 = MACHINE_AVAILABLE,
        .pad2 = 0,
        .cpu = {
           .package = CPU_PKG_SOCKET3,
           .block = CPU_BLOCK_NONE,
           .min_bus = 0,
           .max_bus = 0,
           .min_voltage = 0,
           .max_voltage = 0,
           .min_multi = 0,
           .max_multi = 0,
        },
        .bus_flags = MACHINE_PCIV,
        .flags = MACHINE_IDE_DUAL,
        .ram = {
            .min = 1024,
            .max = 131072,
            .step = 1024
        },
        .nvrmask = 255,
        .kbc = KBC_UNKNOWN,
        .kbc_p1 = 0,
        .gpio = 0,
        .device = NULL,
        .vid_device = NULL
    },
    /* Has IBM PS/2 Type 1 KBC firmware. Uses a mysterious I/O port C05. */
    {
        .name = "[UMC 8881] Samsung SPC7700P-LW",
        .internal_name = "spc7700plw",
        .type = MACHINE_TYPE_486_S3,
        .chipset = MACHINE_CHIPSET_UMC_UM8881,
        .init = machine_at_spc7700plw_init,
        .pad = 0,
        .pad0 = 0,
        .pad1 = MACHINE_AVAILABLE,
        .pad2 = 0,
        .cpu = {
           .package = CPU_PKG_SOCKET3,
           .block = CPU_BLOCK_NONE,
           .min_bus = 0,
           .max_bus = 0,
           .min_voltage = 0,
           .max_voltage = 0,
           .min_multi = 0,
           .max_multi = 0,
        },
        .bus_flags = MACHINE_PS2_PCI,
        .flags = MACHINE_IDE_DUAL,
        .ram = {
            .min = 1024,
            .max = 131072,
            .step = 1024
        },
        .nvrmask = 255,
        .kbc = KBC_UNKNOWN,
        .kbc_p1 = 0,
        .gpio = 0,
        .device = NULL,
        .vid_device = NULL
    },
    /* This has a Holtek KBC. */
    {
        .name = "[UMC 8881] Shuttle HOT-433A",
        .internal_name = "hot433",
        .type = MACHINE_TYPE_486_S3,
        .chipset = MACHINE_CHIPSET_UMC_UM8881,
        .init = machine_at_hot433_init,
        .pad = 0,
        .pad0 = 0,
        .pad1 = MACHINE_AVAILABLE,
        .pad2 = 0,
        .cpu = {
           .package = CPU_PKG_SOCKET3,
           .block = CPU_BLOCK_NONE,
           .min_bus = 0,
           .max_bus = 0,
           .min_voltage = 0,
           .max_voltage = 0,
           .min_multi = 0,
           .max_multi = 0,
        },
        .bus_flags = MACHINE_PCI,
        .flags = MACHINE_IDE_DUAL,
        .ram = {
            .min = 1024,
            .max = 262144,
            .step = 1024
        },
        .nvrmask = 255,
        .kbc = KBC_UNKNOWN,
        .kbc_p1 = 0,
        .gpio = 0,
        .device = NULL,
        .vid_device = NULL
    },
    /* Has a VIA VT82C406 KBC+RTC that likely has identical commands to the VT82C42N. */
    {
        .name = "[VIA VT82C496G] DFI G486VPA",
        .internal_name = "g486vpa",
        .type = MACHINE_TYPE_486_S3,
        .chipset = MACHINE_CHIPSET_VIA_VT82C496G,
        .init = machine_at_g486vpa_init,
        .pad = 0,
        .pad0 = 0,
        .pad1 = MACHINE_AVAILABLE,
        .pad2 = 0,
        .cpu = {
           .package = CPU_PKG_SOCKET3,
           .block = CPU_BLOCK_NONE,
           .min_bus = 0,
           .max_bus = 0,
           .min_voltage = 0,
           .max_voltage = 0,
           .min_multi = 0,
           .max_multi = 0,
        },
        .bus_flags = MACHINE_PCIV,
        .flags = MACHINE_IDE_DUAL,
        .ram = {
            .min = 1024,
            .max = 131072,
            .step = 1024
        },
        .nvrmask = 255,
        .kbc = KBC_UNKNOWN,
        .kbc_p1 = 0,
        .gpio = 0,
        .device = NULL,
        .vid_device = NULL
    },
    /* Has a VIA VT82C42N KBC. */
    {
        .name = "[VIA VT82C496G] FIC VIP-IO2",
        .internal_name = "486vipio2",
        .type = MACHINE_TYPE_486_S3,
        .chipset = MACHINE_CHIPSET_VIA_VT82C496G,
        .init = machine_at_486vipio2_init,
        .pad = 0,
        .pad0 = 0,
        .pad1 = MACHINE_AVAILABLE,
        .pad2 = 0,
        .cpu = {
           .package = CPU_PKG_SOCKET3,
           .block = CPU_BLOCK_NONE,
           .min_bus = 0,
           .max_bus = 0,
           .min_voltage = 0,
           .max_voltage = 0,
           .min_multi = 0,
           .max_multi = 0,
        },
        .bus_flags = MACHINE_PS2_PCIV,
        .flags = MACHINE_IDE_DUAL,
        .ram = {
            .min = 1024,
            .max = 131072,
            .step = 1024
        },
        .nvrmask = 255,
        .kbc = KBC_UNKNOWN,
        .kbc_p1 = 0,
        .gpio = 0,
        .device = NULL,
        .vid_device = NULL
    },

    /* 486 machines - Miscellaneous */
    /* 486 machines which utilize the PCI bus */
    /* Has a Winbond W83977F Super I/O chip with on-chip KBC with AMIKey-2 KBC
       firmware. */
    {
        .name = "[STPC Client] ITOX STAR",
        .internal_name = "itoxstar",
        .type = MACHINE_TYPE_486_MISC,
        .chipset = MACHINE_CHIPSET_STPC_CLIENT,
        .init = machine_at_itoxstar_init,
        .pad = 0,
        .pad0 = 0,
        .pad1 = MACHINE_AVAILABLE,
        .pad2 = 0,
        .cpu = {
           .package = CPU_PKG_STPC,
           .block = CPU_BLOCK_NONE,
           .min_bus = 66666667,
           .max_bus = 75000000,
           .min_voltage = 0,
           .max_voltage = 0,
           .min_multi = 1.0,
           .max_multi = 1.0,
        },
        .bus_flags = MACHINE_PS2_PCI,
        .flags = MACHINE_IDE_DUAL,
        .ram = {
            .min = 8192,
            .max = 131072,
            .step = 8192
        },
        .nvrmask = 255,
        .kbc = KBC_UNKNOWN,
        .kbc_p1 = 0,
        .gpio = 0,
        .device = NULL,
        .vid_device = NULL
    },
    /* Has a Winbond W83977F Super I/O chip with on-chip KBC with AMIKey-2 KBC
       firmware. */
    {
        .name = "[STPC Consumer-II] Acrosser AR-B1423C",
        .internal_name = "arb1423c",
        .type = MACHINE_TYPE_486_MISC,
        .chipset = MACHINE_CHIPSET_STPC_CONSUMER_II,
        .init = machine_at_arb1423c_init,
        .pad = 0,
        .pad0 = 0,
        .pad1 = MACHINE_AVAILABLE,
        .pad2 = 0,
        .cpu = {
           .package = CPU_PKG_STPC,
           .block = CPU_BLOCK_NONE,
           .min_bus = 66666667,
           .max_bus = 66666667,
           .min_voltage = 0,
           .max_voltage = 0,
           .min_multi = 2.0,
           .max_multi = 2.0,
        },
        .bus_flags = MACHINE_PS2_PCI,
        .flags = MACHINE_IDE_DUAL,
        .ram = {
            .min = 32768,
            .max = 163840,
            .step = 8192
        },
        .nvrmask = 255,
        .kbc = KBC_UNKNOWN,
        .kbc_p1 = 0,
        .gpio = 0,
        .device = NULL,
        .vid_device = NULL
    },
    /* Has a Winbond W83977F Super I/O chip with on-chip KBC with AMIKey-2 KBC
       firmware. */
    {
        .name = "[STPC Consumer-II] Acrosser AR-B1479",
        .internal_name = "arb1479",
        .type = MACHINE_TYPE_486_MISC,
        .chipset = MACHINE_CHIPSET_STPC_CONSUMER_II,
        .init = machine_at_arb1479_init,
        .pad = 0,
        .pad0 = 0,
        .pad1 = MACHINE_AVAILABLE,
        .pad2 = 0,
        .cpu = {
           .package = CPU_PKG_STPC,
           .block = CPU_BLOCK_NONE,
           .min_bus = 66666667,
           .max_bus = 66666667,
           .min_voltage = 0,
           .max_voltage = 0,
           .min_multi = 2.0,
           .max_multi = 2.0,
        },
        .bus_flags = MACHINE_PS2_PCI,
        .flags = MACHINE_IDE_DUAL,
        .ram = {
            .min = 32768,
            .max = 163840,
            .step = 8192
        },
        .nvrmask = 255,
        .kbc = KBC_UNKNOWN,
        .kbc_p1 = 0,
        .gpio = 0,
        .device = NULL,
        .vid_device = NULL
    },
    /* Has a Winbond W83977F Super I/O chip with on-chip KBC with AMIKey-2 KBC
       firmware. */
    {
        .name = "[STPC Elite] Advantech PCM-9340",
        .internal_name = "pcm9340",
        .type = MACHINE_TYPE_486_MISC,
        .chipset = MACHINE_CHIPSET_STPC_ELITE,
        .init = machine_at_pcm9340_init,
        .pad = 0,
        .pad0 = 0,
        .pad1 = MACHINE_AVAILABLE,
        .pad2 = 0,
        .cpu = {
           .package = CPU_PKG_STPC,
           .block = CPU_BLOCK_NONE,
           .min_bus = 66666667,
           .max_bus = 66666667,
           .min_voltage = 0,
           .max_voltage = 0,
           .min_multi = 2.0,
           .max_multi = 2.0,
        },
        .bus_flags = MACHINE_PS2_PCI,
        .flags = MACHINE_IDE_DUAL,
        .ram = {
            .min = 32768,
            .max = 98304,
            .step = 8192
        },
        .nvrmask = 255,
        .kbc = KBC_UNKNOWN,
        .kbc_p1 = 0,
        .gpio = 0,
        .device = NULL,
        .vid_device = NULL
    },
    /* Has a Winbond W83977F Super I/O chip with on-chip KBC with AMIKey-2 KBC
       firmware. */
    {
        .name = "[STPC Atlas] AAEON PCM-5330",
        .internal_name = "pcm5330",
        .type = MACHINE_TYPE_486_MISC,
        .chipset = MACHINE_CHIPSET_STPC_ATLAS,
        .init = machine_at_pcm5330_init,
        .pad = 0,
        .pad0 = 0,
        .pad1 = MACHINE_AVAILABLE,
        .pad2 = 0,
        .cpu = {
           .package = CPU_PKG_STPC,
           .block = CPU_BLOCK_NONE,
           .min_bus = 66666667,
           .max_bus = 66666667,
           .min_voltage = 0,
           .max_voltage = 0,
           .min_multi = 2.0,
           .max_multi = 2.0,
        },
        .bus_flags = MACHINE_PS2_PCI,
        .flags = MACHINE_IDE_DUAL,
        .ram = {
            .min = 32768,
            .max = 131072,
            .step = 32768
        },
        .nvrmask = 255,
        .kbc = KBC_UNKNOWN,
        .kbc_p1 = 0,
        .gpio = 0,
        .device = NULL,
        .vid_device = NULL
    },

    /* Socket 4 machines */
    /* 430LX */
    /* Has AMIKey H KBC firmware (AMIKey-2), per POST screen with BIOS string
       shown in the manual. Has PS/2 mouse support with serial-style (DB9)
       connector.
       The boot block for BIOS recovery requires an unknown bit on port 805h
       to be clear. */
    {
        .name = "[i430LX] AMI Excalibur PCI Pentium",
        .internal_name = "excaliburpci",
        .type = MACHINE_TYPE_SOCKET4,
        .chipset = MACHINE_CHIPSET_INTEL_430LX,
        .init = machine_at_excaliburpci_init,
        .pad = 0,
        .pad0 = 0,
        .pad1 = MACHINE_AVAILABLE,
        .pad2 = 0,
        .cpu = {
           .package = CPU_PKG_SOCKET4,
           .block = CPU_BLOCK_NONE,
           .min_bus = 60000000,
           .max_bus = 66666667,
           .min_voltage = 5000,
           .max_voltage = 5000,
           .min_multi = MACHINE_MULTIPLIER_FIXED,
           .max_multi = MACHINE_MULTIPLIER_FIXED,
        },
        .bus_flags = MACHINE_PS2_PCI,
        .flags = MACHINE_IDE_DUAL,
        .ram = {
            .min = 2048,
            .max = 131072,
            .step = 2048
        },
        .nvrmask = 127,
        .kbc = KBC_UNKNOWN,
        .kbc_p1 = 0,
        .gpio = 0,
        .device = NULL,
        .vid_device = NULL
    },
    /* Has AMIKey F KBC firmware (AMIKey). */
    {
        .name = "[i430LX] ASUS P/I-P5MP3",
        .internal_name = "p5mp3",
        .type = MACHINE_TYPE_SOCKET4,
        .chipset = MACHINE_CHIPSET_INTEL_430LX,
        .init = machine_at_p5mp3_init,
        .pad = 0,
        .pad0 = 0,
        .pad1 = MACHINE_AVAILABLE,
        .pad2 = 0,
        .cpu = {
           .package = CPU_PKG_SOCKET4,
           .block = CPU_BLOCK_NONE,
           .min_bus = 60000000,
           .max_bus = 66666667,
           .min_voltage = 5000,
           .max_voltage = 5000,
           .min_multi = MACHINE_MULTIPLIER_FIXED,
           .max_multi = MACHINE_MULTIPLIER_FIXED,
        },
        .bus_flags = MACHINE_PS2_PCI,
        .flags = MACHINE_IDE,
        .ram = {
            .min = 2048,
            .max = 196608,
            .step = 2048
        },
        .nvrmask = 127,
        .kbc = KBC_UNKNOWN,
        .kbc_p1 = 0,
        .gpio = 0,
        .device = NULL,
        .vid_device = NULL
    },
    /* Has IBM PS/2 Type 1 KBC firmware. */
    {
        .name = "[i430LX] Dell Dimension XPS P60",
        .internal_name = "dellxp60",
        .type = MACHINE_TYPE_SOCKET4,
        .chipset = MACHINE_CHIPSET_INTEL_430LX,
        .init = machine_at_dellxp60_init,
        .pad = 0,
        .pad0 = 0,
        .pad1 = MACHINE_AVAILABLE,
        .pad2 = 0,
        .cpu = {
           .package = CPU_PKG_SOCKET4,
           .block = CPU_BLOCK_NONE,
           .min_bus = 60000000,
           .max_bus = 66666667,
           .min_voltage = 5000,
           .max_voltage = 5000,
           .min_multi = MACHINE_MULTIPLIER_FIXED,
           .max_multi = MACHINE_MULTIPLIER_FIXED,
        },
        .bus_flags = MACHINE_PS2_PCI,
        .flags = MACHINE_IDE,
        .ram = {
            .min = 2048,
            .max = 131072,
            .step = 2048
        },
        .nvrmask = 127,
        .kbc = KBC_UNKNOWN,
        .kbc_p1 = 0,
        .gpio = 0,
        .device = NULL,
        .vid_device = NULL
    },
    /* Has IBM PS/2 Type 1 KBC firmware. */
    {
        .name = "[i430LX] Dell OptiPlex 560/L",
        .internal_name = "opti560l",
        .type = MACHINE_TYPE_SOCKET4,
        .chipset = MACHINE_CHIPSET_INTEL_430LX,
        .init = machine_at_opti560l_init,
        .pad = 0,
        .pad0 = 0,
        .pad1 = MACHINE_AVAILABLE,
        .pad2 = 0,
        .cpu = {
           .package = CPU_PKG_SOCKET4,
           .block = CPU_BLOCK_NONE,
           .min_bus = 60000000,
           .max_bus = 66666667,
           .min_voltage = 5000,
           .max_voltage = 5000,
           .min_multi = MACHINE_MULTIPLIER_FIXED,
           .max_multi = MACHINE_MULTIPLIER_FIXED,
        },
        .bus_flags = MACHINE_PS2_PCI,
        .flags = MACHINE_IDE_DUAL,
        .ram = {
            .min = 2048,
            .max = 131072,
            .step = 2048
        },
        .nvrmask = 127,
        .kbc = KBC_UNKNOWN,
        .kbc_p1 = 0,
        .gpio = 0,
        .device = NULL,
        .vid_device = NULL
    },
    /* This has the Phoenix MultiKey KBC firmware.
       This is basically an Intel Batman (*NOT* Batman's Revenge) with a fancier
       POST screen */
    {
        .name = "[i430LX] AMBRA DP60 PCI",
        .internal_name = "ambradp60",
        .type = MACHINE_TYPE_SOCKET4,
        .chipset = MACHINE_CHIPSET_INTEL_430LX,
        .init = machine_at_ambradp60_init,
        .pad = 0,
        .pad0 = 0,
        .pad1 = MACHINE_AVAILABLE,
        .pad2 = 0,
        .cpu = {
           .package = CPU_PKG_SOCKET4,
           .block = CPU_BLOCK_NONE,
           .min_bus = 60000000,
           .max_bus = 66666667,
           .min_voltage = 5000,
           .max_voltage = 5000,
           .min_multi = MACHINE_MULTIPLIER_FIXED,
           .max_multi = MACHINE_MULTIPLIER_FIXED,
        },
        .bus_flags = MACHINE_PS2_PCI,
        .flags = MACHINE_IDE_DUAL,
        .ram = {
            .min = 2048,
            .max = 131072,
            .step = 2048
        },
        .nvrmask = 127,
        .kbc = KBC_UNKNOWN,
        .kbc_p1 = 0,
        .gpio = 0,
        .device = NULL,
        .vid_device = NULL
    },
    /* Has IBM PS/2 Type 1 KBC firmware. */
    {
        .name = "[i430LX] IBM PS/ValuePoint P60",
        .internal_name = "valuepointp60",
        .type = MACHINE_TYPE_SOCKET4,
        .chipset = MACHINE_CHIPSET_INTEL_430LX,
        .init = machine_at_valuepointp60_init,
        .pad = 0,
        .pad0 = 0,
        .pad1 = MACHINE_AVAILABLE,
        .pad2 = 0,
        .cpu = {
           .package = CPU_PKG_SOCKET4,
           .block = CPU_BLOCK_NONE,
           .min_bus = 60000000,
           .max_bus = 66666667,
           .min_voltage = 5000,
           .max_voltage = 5000,
           .min_multi = MACHINE_MULTIPLIER_FIXED,
           .max_multi = MACHINE_MULTIPLIER_FIXED,
        },
        .bus_flags = MACHINE_PS2_PCI,
        .flags = MACHINE_IDE_DUAL,
        .ram = {
            .min = 2048,
            .max = 131072,
            .step = 2048
        },
        .nvrmask = 127,
        .kbc = KBC_UNKNOWN,
        .kbc_p1 = 0,
        .gpio = 0,
        .device = NULL,
        .vid_device = NULL
    },
    /* This has the Phoenix MultiKey KBC firmware. */
    {
        .name = "[i430LX] Intel Premiere/PCI",
        .internal_name = "revenge",
        .type = MACHINE_TYPE_SOCKET4,
        .chipset = MACHINE_CHIPSET_INTEL_430LX,
        .init = machine_at_revenge_init,
        .pad = 0,
        .pad0 = 0,
        .pad1 = MACHINE_AVAILABLE,
        .pad2 = 0,
        .cpu = {
           .package = CPU_PKG_SOCKET4,
           .block = CPU_BLOCK_NONE,
           .min_bus = 60000000,
           .max_bus = 66666667,
           .min_voltage = 5000,
           .max_voltage = 5000,
           .min_multi = MACHINE_MULTIPLIER_FIXED,
           .max_multi = MACHINE_MULTIPLIER_FIXED,
        },
        .bus_flags = MACHINE_PS2_PCI,
        .flags = MACHINE_IDE_DUAL,
        .ram = {
            .min = 2048,
            .max = 131072,
            .step = 2048
        },
        .nvrmask = 127,
        .kbc = KBC_UNKNOWN,
        .kbc_p1 = 0,
        .gpio = 0,
        .device = NULL,
        .vid_device = NULL
    },
    /* Has AMI MegaKey KBC firmware. */
    {
        .name = "[i430LX] Micro Star 586MC1",
        .internal_name = "586mc1",
        .type = MACHINE_TYPE_SOCKET4,
        .chipset = MACHINE_CHIPSET_INTEL_430LX,
        .init = machine_at_586mc1_init,
        .pad = 0,
        .pad0 = 0,
        .pad1 = MACHINE_AVAILABLE,
        .pad2 = 0,
        .cpu = {
           .package = CPU_PKG_SOCKET4,
           .block = CPU_BLOCK_NONE,
           .min_bus = 60000000,
           .max_bus = 66666667,
           .min_voltage = 5000,
           .max_voltage = 5000,
           .min_multi = MACHINE_MULTIPLIER_FIXED,
           .max_multi = MACHINE_MULTIPLIER_FIXED,
        },
        .bus_flags = MACHINE_PS2_PCI,
        .flags = MACHINE_IDE_DUAL,
        .ram = {
            .min = 2048,
            .max = 131072,
            .step = 2048
        },
        .nvrmask = 127,
        .kbc = KBC_UNKNOWN,
        .kbc_p1 = 0,
        .gpio = 0,
        .device = NULL,
        .vid_device = NULL
    },
    /* This has the Phoenix MultiKey KBC firmware. */
    {
        .name = "[i430LX] Packard Bell PB520R",
        .internal_name = "pb520r",
        .type = MACHINE_TYPE_SOCKET4,
        .chipset = MACHINE_CHIPSET_INTEL_430LX,
        .init = machine_at_pb520r_init,
        .pad = 0,
        .pad0 = 0,
        .pad1 = MACHINE_AVAILABLE,
        .pad2 = 0,
        .cpu = {
           .package = CPU_PKG_SOCKET4,
           .block = CPU_BLOCK_NONE,
           .min_bus = 60000000,
           .max_bus = 66666667,
           .min_voltage = 5000,
           .max_voltage = 5000,
           .min_multi = MACHINE_MULTIPLIER_FIXED,
           .max_multi = MACHINE_MULTIPLIER_FIXED,
        },
        .bus_flags = MACHINE_PS2_PCI,
        .flags = MACHINE_IDE_DUAL | MACHINE_VIDEO,
        .ram = {
            .min = 8192,
            .max = 139264,
            .step = 2048
        },
        .nvrmask = 127,
        .kbc = KBC_UNKNOWN,
        .kbc_p1 = 0,
        .gpio = 0,
        .device = &gd5434_onboard_pci_device,
        .vid_device = NULL
    },

    /* OPTi 596/597 */
    /* This uses an AMI KBC firmware in PS/2 mode (it sends command A5 with the
       PS/2 "Load Security" meaning), most likely MegaKey as it sends command AF
       (Set Extended Controller RAM) just like the later Intel AMI BIOS'es. */
    {
        .name = "[OPTi 597] AMI Excalibur VLB",
        .internal_name = "excalibur",
        .type = MACHINE_TYPE_SOCKET4,
        .chipset = MACHINE_CHIPSET_OPTI_547_597,
        .init = machine_at_excalibur_init,
        .pad = 0,
        .pad0 = 0,
        .pad1 = MACHINE_AVAILABLE,
        .pad2 = 0,
        .cpu = {
           .package = CPU_PKG_SOCKET4,
           .block = CPU_BLOCK_NONE,
           .min_bus = 60000000,
           .max_bus = 60000000,
           .min_voltage = 5000,
           .max_voltage = 5000,
           .min_multi = MACHINE_MULTIPLIER_FIXED,
           .max_multi = MACHINE_MULTIPLIER_FIXED,
        },
        .bus_flags = MACHINE_PS2_VLB,
        .flags = MACHINE_IDE,
        .ram = {
            .min = 2048,
            .max = 65536,
            .step = 2048
        },
        .nvrmask = 127,
        .kbc = KBC_UNKNOWN,
        .kbc_p1 = 0,
        .gpio = 0,
        .device = NULL,
        .vid_device = NULL
    },

    /* OPTi 596/597/822 */
    /* This has AMIKey 'F' KBC firmware. */
    {
        .name = "[OPTi 597] Supermicro P5VL-PCI",
        .internal_name = "p5vl",
        .type = MACHINE_TYPE_SOCKET4,
        .chipset = MACHINE_CHIPSET_OPTI_547_597,
        .init = machine_at_p5vl_init,
        .pad = 0,
        .pad0 = 0,
        .pad1 = MACHINE_AVAILABLE,
        .pad2 = 0,
        .cpu = {
           .package = CPU_PKG_SOCKET4,
           .block = CPU_BLOCK_NONE,
           .min_bus = 60000000,
           .max_bus = 66666667,
           .min_voltage = 5000,
           .max_voltage = 5000,
           .min_multi = MACHINE_MULTIPLIER_FIXED,
           .max_multi = MACHINE_MULTIPLIER_FIXED,
        },
        .bus_flags = MACHINE_PCIV,
        .flags = MACHINE_FLAGS_NONE,
        .ram = {
            .min = 8192,
            .max = 131072,
            .step = 8192
        },
        .nvrmask = 127,
        .kbc = KBC_UNKNOWN,
        .kbc_p1 = 0,
        .gpio = 0,
        .device = NULL,
        .vid_device = NULL
    },

    /* SiS 50x */
    /* This has some form of AMI MegaKey as it uses keyboard controller command 0xCC. */
    {
        .name = "[SiS 501] AMI Excalibur PCI-II Pentium ISA",
        .internal_name = "excaliburpci2",
        .type = MACHINE_TYPE_SOCKET4,
        .chipset = MACHINE_CHIPSET_SIS_501,
        .init = machine_at_excaliburpci2_init,
        .pad = 0,
        .pad0 = 0,
        .pad1 = MACHINE_AVAILABLE,
        .pad2 = 0,
        .cpu = {
           .package = CPU_PKG_SOCKET4,
           .block = CPU_BLOCK_NONE,
           .min_bus = 60000000,
           .max_bus = 66666667,
           .min_voltage = 5000,
           .max_voltage = 5000,
           .min_multi = MACHINE_MULTIPLIER_FIXED,
           .max_multi = MACHINE_MULTIPLIER_FIXED,
        },
        .bus_flags = MACHINE_PS2_PCI,
        .flags = MACHINE_IDE_DUAL,
        .ram = {
            .min = 8192,
            .max = 131072,
            .step = 8192
        },
        .nvrmask = 127,
        .kbc = KBC_UNKNOWN,
        .kbc_p1 = 0,
        .gpio = 0,
        .device = NULL,
        .vid_device = NULL
    },
    /* This has an AMIKey-2, which is an updated version of type 'H'. */
    {
        .name = "[SiS 501] ASUS PCI/I-P5SP4",
        .internal_name = "p5sp4",
        .type = MACHINE_TYPE_SOCKET4,
        .chipset = MACHINE_CHIPSET_SIS_501,
        .init = machine_at_p5sp4_init,
        .pad = 0,
        .pad0 = 0,
        .pad1 = MACHINE_AVAILABLE,
        .pad2 = 0,
        .cpu = {
           .package = CPU_PKG_SOCKET4,
           .block = CPU_BLOCK_NONE,
           .min_bus = 60000000,
           .max_bus = 66666667,
           .min_voltage = 5000,
           .max_voltage = 5000,
           .min_multi = MACHINE_MULTIPLIER_FIXED,
           .max_multi = MACHINE_MULTIPLIER_FIXED,
        },
        .bus_flags = MACHINE_PS2_PCI,
        .flags = MACHINE_IDE_DUAL,
        .ram = {
            .min = 8192,
            .max = 131072,
            .step = 8192
        },
        .nvrmask = 127,
        .kbc = KBC_UNKNOWN,
        .kbc_p1 = 0,
        .gpio = 0,
        .device = NULL,
        .vid_device = NULL
    },

    /* Socket 5 machines */
    /* 430NX */
    /* This has the Phoenix MultiKey KBC firmware. */
    {
        .name = "[i430NX] Intel Premiere/PCI II",
        .internal_name = "plato",
        .type = MACHINE_TYPE_SOCKET5,
        .chipset = MACHINE_CHIPSET_INTEL_430NX,
        .init = machine_at_plato_init,
        .pad = 0,
        .pad0 = 0,
        .pad1 = MACHINE_AVAILABLE,
        .pad2 = 0,
        .cpu = {
           .package = CPU_PKG_SOCKET5_7,
           .block = CPU_BLOCK_NONE,
           .min_bus = 50000000,
           .max_bus = 66666667,
           .min_voltage = 3520,
           .max_voltage = 3520,
           .min_multi = 1.5,
           .max_multi = 1.5,
        },
        .bus_flags = MACHINE_PS2_PCI,
        .flags = MACHINE_IDE_DUAL,
        .ram = {
            .min = 2048,
            .max = 131072,
            .step = 2048
        },
        .nvrmask = 127,
        .kbc = KBC_UNKNOWN,
        .kbc_p1 = 0,
        .gpio = 0,
        .device = NULL,
        .vid_device = NULL
    },
    /* This has the Phoenix MultiKey KBC firmware.
       This is basically an Intel Premiere/PCI II with a fancier POST screen. */
    {
        .name = "[i430NX] AMBRA DP90 PCI",
        .internal_name = "ambradp90",
        .type = MACHINE_TYPE_SOCKET5,
        .chipset = MACHINE_CHIPSET_INTEL_430NX,
        .init = machine_at_ambradp90_init,
        .pad = 0,
        .pad0 = 0,
        .pad1 = MACHINE_AVAILABLE,
        .pad2 = 0,
        .cpu = {
           .package = CPU_PKG_SOCKET5_7,
           .block = CPU_BLOCK_NONE,
           .min_bus = 50000000,
           .max_bus = 66666667,
           .min_voltage = 3380,
           .max_voltage = 3520,
           .min_multi = 1.5,
           .max_multi = 1.5,
        },
        .bus_flags = MACHINE_PS2_PCI,
        .flags = MACHINE_IDE_DUAL,
        .ram = {
            .min = 2048,
            .max = 131072,
            .step = 2048
        },
        .nvrmask = 127,
        .kbc = KBC_UNKNOWN,
        .kbc_p1 = 0,
        .gpio = 0,
        .device = NULL,
        .vid_device = NULL
    },
    /* Has AMI MegaKey KBC firmware. */
    {
        .name = "[i430NX] Gigabyte GA-586IP",
        .internal_name = "430nx",
        .type = MACHINE_TYPE_SOCKET5,
        .chipset = MACHINE_CHIPSET_INTEL_430NX,
        .init = machine_at_430nx_init,
        .pad = 0,
        .pad0 = 0,
        .pad1 = MACHINE_AVAILABLE,
        .pad2 = 0,
        .cpu = {
           .package = CPU_PKG_SOCKET5_7,
           .block = CPU_BLOCK_NONE,
           .min_bus = 60000000,
           .max_bus = 66666667,
           .min_voltage = 3520,
           .max_voltage = 3520,
           .min_multi = 1.5,
           .max_multi = 1.5,
        },
        .bus_flags = MACHINE_PS2_PCI,
        .flags = MACHINE_IDE_DUAL,
        .ram = {
            .min = 2048,
            .max = 131072,
            .step = 2048
        },
        .nvrmask = 127,
        .kbc = KBC_UNKNOWN,
        .kbc_p1 = 0,
        .gpio = 0,
        .device = NULL,
        .vid_device = NULL
    },

    /* 430FX */
    /* Uses an ACER/NEC 90M002A (UPD82C42C, 8042 clone) with unknown firmware (V5.0). */
    {
        .name = "[i430FX] Acer V30",
        .internal_name = "acerv30",
        .type = MACHINE_TYPE_SOCKET5,
        .chipset = MACHINE_CHIPSET_INTEL_430FX,
        .init = machine_at_acerv30_init,
        .pad = 0,
        .pad0 = 0,
        .pad1 = MACHINE_AVAILABLE,
        .pad2 = 0,
        .cpu = {
           .package = CPU_PKG_SOCKET5_7,
           .block = CPU_BLOCK_NONE,
           .min_bus = 50000000,
           .max_bus = 66666667,
           .min_voltage = 3380,
           .max_voltage = 3520,
           .min_multi = 1.5,
           .max_multi = 2.0,
        },
        .bus_flags = MACHINE_PS2_PCI,
        .flags = MACHINE_IDE_DUAL,
        .ram = {
            .min = 8192,
            .max = 131072,
            .step = 8192
        },
        .nvrmask = 127,
        .kbc = KBC_UNKNOWN,
        .kbc_p1 = 0,
        .gpio = 0,
        .device = NULL,
        .vid_device = NULL
    },
    /* Has AMIKey F KBC firmware. */
    {
        .name = "[i430FX] AMI Apollo",
        .internal_name = "apollo",
        .type = MACHINE_TYPE_SOCKET5,
        .chipset = MACHINE_CHIPSET_INTEL_430FX,
        .init = machine_at_apollo_init,
        .pad = 0,
        .pad0 = 0,
        .pad1 = MACHINE_AVAILABLE,
        .pad2 = 0,
        .cpu = {
           .package = CPU_PKG_SOCKET5_7,
           .block = CPU_BLOCK_NONE,
           .min_bus = 50000000,
           .max_bus = 66666667,
           .min_voltage = 3380,
           .max_voltage = 3520,
           .min_multi = 1.5,
           .max_multi = 2.0,
        },
        .bus_flags = MACHINE_PS2_PCI,
        .flags = MACHINE_IDE_DUAL,
        .ram = {
            .min = 8192,
            .max = 131072,
            .step = 8192
        },
        .nvrmask = 127,
        .kbc = KBC_UNKNOWN,
        .kbc_p1 = 0,
        .gpio = 0,
        .device = NULL,
        .vid_device = NULL
    },
    /* Has AMIKey H KBC firmware. */
<<<<<<< HEAD
    {
        .name = "[i430FX] DataExpert EXP8551",
        .internal_name = "exp8551",
        .type = MACHINE_TYPE_SOCKET5,
        .chipset = MACHINE_CHIPSET_INTEL_430FX,
        .init = machine_at_exp8551_init,
        .pad = 0,
        .pad0 = 0,
        .pad1 = MACHINE_AVAILABLE,
        .pad2 = 0,
        .cpu = {
           .package = CPU_PKG_SOCKET5_7,
           .block = CPU_BLOCK_NONE,
           .min_bus = 50000000,
           .max_bus = 66666667,
           .min_voltage = 3380,
           .max_voltage = 3520,
           .min_multi = 1.5,
           .max_multi = 3.0,
        },
        .bus_flags = MACHINE_PS2_PCI,
        .flags = MACHINE_IDE_DUAL,
        .ram = {
            .min = 8192,
            .max = 131072,
            .step = 8192
        },
        .nvrmask = 127,
        .kbc = KBC_UNKNOWN,
        .kbc_p1 = 0,
        .gpio = 0,
        .device = NULL,
        .vid_device = NULL
    },
=======
    { "[i430FX] DataExpert EXP8551",                   "exp8551",          MACHINE_TYPE_SOCKET5,    MACHINE_CHIPSET_INTEL_430FX,         machine_at_exp8551_init,          0, 0, MACHINE_AVAILABLE, 0 , CPU_PKG_SOCKET5_7,                 CPU_BLOCK_NONE, 50000000, 66666667, 3380, 3520, 1.5, 3.0, MACHINE_PS2_PCI, MACHINE_IDE_DUAL | MACHINE_GAMEPORT, 8192, 131072, 8192, 127, NULL, NULL },
>>>>>>> 4c9a3cad
    /* According to tests from real hardware: This has AMI MegaKey KBC firmware on the
       PC87306 Super I/O chip, command 0xA1 returns '5'.
       Command 0xA0 copyright string: (C)1994 AMI . */
    {
        .name = "[i430FX] Intel Advanced/ZP",
        .internal_name = "zappa",
        .type = MACHINE_TYPE_SOCKET5,
        .chipset = MACHINE_CHIPSET_INTEL_430FX,
        .init = machine_at_zappa_init,
        .pad = 0,
        .pad0 = 0,
        .pad1 = MACHINE_AVAILABLE,
        .pad2 = 0,
        .cpu = {
           .package = CPU_PKG_SOCKET5_7,
           .block = CPU_BLOCK_NONE,
           .min_bus = 50000000,
           .max_bus = 66666667,
           .min_voltage = 3380,
           .max_voltage = 3520,
           .min_multi = 1.5,
           .max_multi = 2.0,
        },
        .bus_flags = MACHINE_PS2_PCI,
        .flags = MACHINE_IDE_DUAL,
        .ram = {
            .min = 8192,
            .max = 131072,
            .step = 8192
        },
        .nvrmask = 127,
        .kbc = KBC_UNKNOWN,
        .kbc_p1 = 0,
        .gpio = 0,
        .device = NULL,
        .vid_device = NULL
    },
    /* The BIOS sends KBC command B3 which indicates an AMI (or VIA VT82C42N) KBC. */
    {
        .name = "[i430FX] NEC PowerMate V",
        .internal_name = "powermatev",
        .type = MACHINE_TYPE_SOCKET5,
        .chipset = MACHINE_CHIPSET_INTEL_430FX,
        .init = machine_at_powermatev_init,
        .pad = 0,
        .pad0 = 0,
        .pad1 = MACHINE_AVAILABLE,
        .pad2 = 0,
        .cpu = {
           .package = CPU_PKG_SOCKET5_7,
           .block = CPU_BLOCK_NONE,
           .min_bus = 50000000,
           .max_bus = 66666667,
           .min_voltage = 3380,
           .max_voltage = 3520,
           .min_multi = 1.5,
           .max_multi = 2.0,
        },
        .bus_flags = MACHINE_PS2_PCI,
        .flags = MACHINE_IDE_DUAL,
        .ram = {
            .min = 8192,
            .max = 131072,
            .step = 8192
        },
        .nvrmask = 127,
        .kbc = KBC_UNKNOWN,
        .kbc_p1 = 0,
        .gpio = 0,
        .device = NULL,
        .vid_device = NULL
    },
    /* Has a VIA VT82C42N KBC. */
    {
        .name = "[i430FX] PC Partner MB500N",
        .internal_name = "mb500n",
        .type = MACHINE_TYPE_SOCKET5,
        .chipset = MACHINE_CHIPSET_INTEL_430FX,
        .init = machine_at_mb500n_init,
        .pad = 0,
        .pad0 = 0,
        .pad1 = MACHINE_AVAILABLE,
        .pad2 = 0,
        .cpu = {
           .package = CPU_PKG_SOCKET5_7,
           .block = CPU_BLOCK_NONE,
           .min_bus = 50000000,
           .max_bus = 66666667,
           .min_voltage = 3380,
           .max_voltage = 3520,
           .min_multi = 1.5,
           .max_multi = 3.0,
        },
        .bus_flags = MACHINE_PCI,
        .flags = MACHINE_IDE_DUAL,
        .ram = {
            .min = 8192,
            .max = 131072,
            .step = 8192
        },
        .nvrmask = 127,
        .kbc = KBC_UNKNOWN,
        .kbc_p1 = 0,
        .gpio = 0,
        .device = NULL,
        .vid_device = NULL
    },
    /* Has AMIKey Z(!) KBC firmware. */
    {
        .name = "[i430FX] TriGem Hawk",
        .internal_name = "hawk",
        .type = MACHINE_TYPE_SOCKET5,
        .chipset = MACHINE_CHIPSET_INTEL_430FX,
        .init = machine_at_hawk_init,
        .pad = 0,
        .pad0 = 0,
        .pad1 = MACHINE_AVAILABLE,
        .pad2 = 0,
        .cpu = {
           .package = CPU_PKG_SOCKET5_7,
           .block = CPU_BLOCK_NONE,
           .min_bus = 50000000,
           .max_bus = 66666667,
           .min_voltage = 3380,
           .max_voltage = 3520,
           .min_multi = 1.5,
           .max_multi = 2.0,
        },
        .bus_flags = MACHINE_PS2_PCI,
        .flags = MACHINE_IDE_DUAL,
        .ram = {
            .min = 8192,
            .max = 131072,
            .step = 8192
        },
        .nvrmask = 127,
        .kbc = KBC_UNKNOWN,
        .kbc_p1 = 0,
        .gpio = 0,
        .device = NULL,
        .vid_device = NULL
    },

    /* OPTi 596/597 */
    /* This uses an AMI KBC firmware in PS/2 mode (it sends command A5 with the
       PS/2 "Load Security" meaning), most likely MegaKey as it sends command AF
       (Set Extended Controller RAM) just like the later Intel AMI BIOS'es. */
    {
        .name = "[OPTi 597] TMC PAT54PV",
        .internal_name = "pat54pv",
        .type = MACHINE_TYPE_SOCKET5,
        .chipset = MACHINE_CHIPSET_OPTI_547_597,
        .init = machine_at_pat54pv_init,
        .pad = 0,
        .pad0 = 0,
        .pad1 = MACHINE_AVAILABLE,
        .pad2 = 0,
        .cpu = {
           .package = CPU_PKG_SOCKET5_7,
           .block = CPU_BLOCK(CPU_K5, CPU_5K86),
           .min_bus = 50000000,
           .max_bus = 66666667,
           .min_voltage = 3520,
           .max_voltage = 3520,
           .min_multi = 1.5,
           .max_multi = 1.5,
        },
        .bus_flags = MACHINE_VLB,
        .flags = MACHINE_FLAGS_NONE,
        .ram = {
            .min = 2048,
            .max = 65536,
            .step = 2048
        },
        .nvrmask = 127,
        .kbc = KBC_UNKNOWN,
        .kbc_p1 = 0,
        .gpio = 0,
        .device = NULL,
        .vid_device = NULL
    },

    /* OPTi 596/597/822 */
    {
        .name = "[OPTi 597] Shuttle HOT-543",
        .internal_name = "hot543",
        .type = MACHINE_TYPE_SOCKET5,
        .chipset = MACHINE_CHIPSET_OPTI_547_597,
        .init = machine_at_hot543_init,
        .pad = 0,
        .pad0 = 0,
        .pad1 = MACHINE_AVAILABLE,
        .pad2 = 0,
        .cpu = {
           .package = CPU_PKG_SOCKET5_7,
           .block = CPU_BLOCK_NONE,
           .min_bus = 50000000,
           .max_bus = 66666667,
           .min_voltage = 3520,
           .max_voltage = 3520,
           .min_multi = 1.5,
           .max_multi = 2.0,
        },
        .bus_flags = MACHINE_PCIV,
        .flags = MACHINE_FLAGS_NONE,
        .ram = {
            .min = 8192,
            .max = 131072,
            .step = 8192
        },
        .nvrmask = 127,
        .kbc = KBC_UNKNOWN,
        .kbc_p1 = 0,
        .gpio = 0,
        .device = NULL,
        .vid_device = NULL
    },

    /* SiS 85C50x */
    /* This has an AMIKey-2, which is an updated version of type 'H'. */
    {
        .name = "[SiS 501] ASUS PCI/I-P54SP4",
        .internal_name = "p54sp4",
        .type = MACHINE_TYPE_SOCKET5,
        .chipset = MACHINE_CHIPSET_SIS_501,
        .init = machine_at_p54sp4_init,
        .pad = 0,
        .pad0 = 0,
        .pad1 = MACHINE_AVAILABLE,
        .pad2 = 0,
        .cpu = {
           .package = CPU_PKG_SOCKET5_7,
           .block = CPU_BLOCK(CPU_K5, CPU_5K86),
           .min_bus = 40000000,
           .max_bus = 66666667,
           .min_voltage = 3380,
           .max_voltage = 3520,
           .min_multi = 1.5,
           .max_multi = 1.5,
        },
        .bus_flags = MACHINE_PS2_PCI,
        .flags = MACHINE_IDE_DUAL,
        .ram = {
            .min = 8192,
            .max = 131072,
            .step = 8192
        },
        .nvrmask = 127,
        .kbc = KBC_UNKNOWN,
        .kbc_p1 = 0,
        .gpio = 0,
        .device = NULL,
        .vid_device = NULL
    },
    /* This has an AMIKey-2, which is an updated version of type 'H'. */
    {
        .name = "[SiS 501] BCM SQ-588",
        .internal_name = "sq588",
        .type = MACHINE_TYPE_SOCKET5,
        .chipset = MACHINE_CHIPSET_SIS_501,
        .init = machine_at_sq588_init,
        .pad = 0,
        .pad0 = 0,
        .pad1 = MACHINE_AVAILABLE,
        .pad2 = 0,
        .cpu = {
           .package = CPU_PKG_SOCKET5_7,
        CPU_BLOCK(CPU_PENTIUMMMX),
           .min_bus = 50000000,
           .max_bus = 66666667,
           .min_voltage = 3520,
           .max_voltage = 3520,
           .min_multi = 1.5,
           .max_multi = 1.5,
        },
        .bus_flags = MACHINE_PS2_PCI,
        .flags = MACHINE_IDE_DUAL,
        .ram = {
            .min = 8192,
            .max = 131072,
            .step = 8192
        },
        .nvrmask = 127,
        .kbc = KBC_UNKNOWN,
        .kbc_p1 = 0,
        .gpio = 0,
        .device = NULL,
        .vid_device = NULL
    },

    /* Socket 7 (Single Voltage) machines */
    /* 430FX */
    /* This has an AMIKey-2, which is an updated version of type 'H'. */
    {
        .name = "[i430FX] ASUS P/I-P54TP4XE",
        .internal_name = "p54tp4xe",
        .type = MACHINE_TYPE_SOCKET7_3V,
        .chipset = MACHINE_CHIPSET_INTEL_430FX,
        .init = machine_at_p54tp4xe_init,
        .pad = 0,
        .pad0 = 0,
        .pad1 = MACHINE_AVAILABLE,
        .pad2 = 0,
        .cpu = {
           .package = CPU_PKG_SOCKET5_7,
           .block = CPU_BLOCK_NONE,
           .min_bus = 50000000,
           .max_bus = 66666667,
           .min_voltage = 3380,
           .max_voltage = 3600,
           .min_multi = 1.5,
           .max_multi = 3.0,
        },
        .bus_flags = MACHINE_PS2_PCI,
        .flags = MACHINE_IDE_DUAL,
        .ram = {
            .min = 8192,
            .max = 131072,
            .step = 8192
        },
        .nvrmask = 127,
        .kbc = KBC_UNKNOWN,
        .kbc_p1 = 0,
        .gpio = 0,
        .device = NULL,
        .vid_device = NULL
    },
    /* This has an AMIKey-2, which is an updated version of type 'H'. */
    {
        .name = "[i430FX] ASUS P/I-P54TP4XE (MR BIOS)",
        .internal_name = "p54tp4xe_mr",
        .type = MACHINE_TYPE_SOCKET7_3V,
        .chipset = MACHINE_CHIPSET_INTEL_430FX,
        .init = machine_at_p54tp4xe_mr_init,
        .pad = 0,
        .pad0 = 0,
        .pad1 = MACHINE_AVAILABLE,
        .pad2 = 0,
        .cpu = {
           .package = CPU_PKG_SOCKET5_7,
           .block = CPU_BLOCK_NONE,
           .min_bus = 50000000,
           .max_bus = 66666667,
           .min_voltage = 3380,
           .max_voltage = 3600,
           .min_multi = 1.5,
           .max_multi = 3.0,
        },
        .bus_flags = MACHINE_PS2_PCI,
        .flags = MACHINE_IDE_DUAL,
        .ram = {
            .min = 8192,
            .max = 131072,
            .step = 8192
        },
        .nvrmask = 127,
        .kbc = KBC_UNKNOWN,
        .kbc_p1 = 0,
        .gpio = 0,
        .device = NULL,
        .vid_device = NULL
    },
    /* According to tests from real hardware: This has AMI MegaKey KBC firmware on the
       PC87306 Super I/O chip, command 0xA1 returns '5'.
       Command 0xA0 copyright string: (C)1994 AMI . */
    {
        .name = "[i430FX] Gateway 2000 Thor",
        .internal_name = "gw2katx",
        .type = MACHINE_TYPE_SOCKET7_3V,
        .chipset = MACHINE_CHIPSET_INTEL_430FX,
        .init = machine_at_gw2katx_init,
        .pad = 0,
        .pad0 = 0,
        .pad1 = MACHINE_AVAILABLE,
        .pad2 = 0,
        .cpu = {
           .package = CPU_PKG_SOCKET5_7,
           .block = CPU_BLOCK_NONE,
           .min_bus = 50000000,
           .max_bus = 66666667,
           .min_voltage = 3380,
           .max_voltage = 3520,
           .min_multi = 1.5,
           .max_multi = 3.0,
        },
        .bus_flags = MACHINE_PS2_PCI,
        .flags = MACHINE_IDE_DUAL,
        .ram = {
            .min = 8192,
            .max = 131072,
            .step = 8192
        },
        .nvrmask = 127,
        .kbc = KBC_UNKNOWN,
        .kbc_p1 = 0,
        .gpio = 0,
        .device = NULL,
        .vid_device = NULL
    },
    /* The BIOS does not send a single non-standard KBC command, but the board has a SMC Super I/O
       chip with on-chip KBC and AMI MegaKey KBC firmware. */
    {
        .name = "[i430FX] HP Vectra VL 5 Series 4",
        .internal_name = "vectra54",
        .type = MACHINE_TYPE_SOCKET7_3V,
        .chipset = MACHINE_CHIPSET_INTEL_430FX,
        .init = machine_at_vectra54_init,
        .pad = 0,
        .pad0 = 0,
        .pad1 = MACHINE_AVAILABLE,
        .pad2 = 0,
        .cpu = {
           .package = CPU_PKG_SOCKET5_7,
           .block = CPU_BLOCK_NONE,
           .min_bus = 50000000,
           .max_bus = 66666667,
           .min_voltage = 3380,
           .max_voltage = 3520,
           .min_multi = 1.5,
           .max_multi = 2.0,
        },
        .bus_flags = MACHINE_PS2_PCI,
        .flags = MACHINE_IDE_DUAL | MACHINE_VIDEO,
        .ram = {
            .min = 8192,
            .max = 131072,
            .step = 8192
        },
        .nvrmask = 511,
        .kbc = KBC_UNKNOWN,
        .kbc_p1 = 0,
        .gpio = 0,
        .device = &s3_phoenix_trio64_onboard_pci_device,
        .vid_device = NULL
    },
    /* According to tests from real hardware: This has AMI MegaKey KBC firmware on the
       PC87306 Super I/O chip, command 0xA1 returns '5'.
       Command 0xA0 copyright string: (C)1994 AMI . */
    {
        .name = "[i430FX] Intel Advanced/ATX",
        .internal_name = "thor",
        .type = MACHINE_TYPE_SOCKET7_3V,
        .chipset = MACHINE_CHIPSET_INTEL_430FX,
        .init = machine_at_thor_init,
        .pad = 0,
        .pad0 = 0,
        .pad1 = MACHINE_AVAILABLE,
        .pad2 = 0,
        .cpu = {
           .package = CPU_PKG_SOCKET5_7,
           .block = CPU_BLOCK_NONE,
           .min_bus = 50000000,
           .max_bus = 66666667,
           .min_voltage = 3380,
           .max_voltage = 3520,
           .min_multi = 1.5,
           .max_multi = 3.0,
        },
        .bus_flags = MACHINE_PS2_PCI,
        .flags = MACHINE_IDE_DUAL | MACHINE_VIDEO,
        .ram = {
            .min = 8192,
            .max = 131072,
            .step = 8192
        },
        .nvrmask = 127,
        .kbc = KBC_UNKNOWN,
        .kbc_p1 = 0,
        .gpio = 0,
        .device = &s3_phoenix_trio64vplus_onboard_pci_device,
        .vid_device = NULL
    },
    /* According to tests from real hardware: This has AMI MegaKey KBC firmware on the
       PC87306 Super I/O chip, command 0xA1 returns '5'.
       Command 0xA0 copyright string: (C)1994 AMI . */
    {
        .name = "[i430FX] Intel Advanced/ATX (MR BIOS)",
        .internal_name = "mrthor",
        .type = MACHINE_TYPE_SOCKET7_3V,
        .chipset = MACHINE_CHIPSET_INTEL_430FX,
        .init = machine_at_mrthor_init,
        .pad = 0,
        .pad0 = 0,
        .pad1 = MACHINE_AVAILABLE,
        .pad2 = 0,
        .cpu = {
           .package = CPU_PKG_SOCKET5_7,
           .block = CPU_BLOCK_NONE,
           .min_bus = 50000000,
           .max_bus = 66666667,
           .min_voltage = 3380,
           .max_voltage = 3520,
           .min_multi = 1.5,
           .max_multi = 3.0,
        },
        .bus_flags = MACHINE_PS2_PCI,
        .flags = MACHINE_IDE_DUAL,
        .ram = {
            .min = 8192,
            .max = 131072,
            .step = 8192
        },
        .nvrmask = 127,
        .kbc = KBC_UNKNOWN,
        .kbc_p1 = 0,
        .gpio = 0,
        .device = &s3_phoenix_trio64vplus_onboard_pci_device,
        .vid_device = NULL
    },
    /* According to tests from real hardware: This has AMI MegaKey KBC firmware on the
       PC87306 Super I/O chip, command 0xA1 returns '5'.
       Command 0xA0 copyright string: (C)1994 AMI . */
    {
        .name = "[i430FX] Intel Advanced/EV",
        .internal_name = "endeavor",
        .type = MACHINE_TYPE_SOCKET7_3V,
        .chipset = MACHINE_CHIPSET_INTEL_430FX,
        .init = machine_at_endeavor_init,
        .pad = 0,
        .pad0 = 0,
        .pad1 = MACHINE_AVAILABLE,
        .pad2 = 0,
        .cpu = {
           .package = CPU_PKG_SOCKET5_7,
           .block = CPU_BLOCK_NONE,
           .min_bus = 50000000,
           .max_bus = 66666667,
           .min_voltage = 3380,
           .max_voltage = 3520,
           .min_multi = 1.5,
           .max_multi = 3.0,
        },
        .bus_flags = MACHINE_PS2_PCI,
        .flags = MACHINE_IDE_DUAL | MACHINE_VIDEO,
        .ram = {
            .min = 8192,
            .max = 131072,
            .step = 8192
        },
        .nvrmask = 127,
        .kbc = KBC_UNKNOWN,
        .kbc_p1 = 0,
        .gpio = 0,
        .device = &s3_phoenix_trio64_onboard_pci_device,
        .vid_device = NULL
    },
    /* This has an AMIKey-2, which is an updated version of type 'H'. */
    {
        .name = "[i430FX] MSI MS-5119",
        .internal_name = "ms5119",
        .type = MACHINE_TYPE_SOCKET7_3V,
        .chipset = MACHINE_CHIPSET_INTEL_430FX,
        .init = machine_at_ms5119_init,
        .pad = 0,
        .pad0 = 0,
        .pad1 = MACHINE_AVAILABLE,
        .pad2 = 0,
        .cpu = {
           .package = CPU_PKG_SOCKET5_7,
           .block = CPU_BLOCK_NONE,
           .min_bus = 50000000,
           .max_bus = 66666667,
           .min_voltage = 2500,
           .max_voltage = 3520,
           .min_multi = 1.5,
           .max_multi = 3.0,
        },
        .bus_flags = MACHINE_PS2_PCI,
        .flags = MACHINE_IDE_DUAL,
        .ram = {
            .min = 8192,
            .max = 131072,
            .step = 8192
        },
        .nvrmask = 127,
        .kbc = KBC_UNKNOWN,
        .kbc_p1 = 0,
        .gpio = 0,
        .device = NULL,
        .vid_device = NULL
    },
    /* This most likely uses AMI MegaKey KBC firmware as well due to having the same
       Super I/O chip (that has the KBC firmware on it) as eg. the Advanced/EV. */
    {
        .name = "[i430FX] Packard Bell PB640",
        .internal_name = "pb640",
        .type = MACHINE_TYPE_SOCKET7_3V,
        .chipset = MACHINE_CHIPSET_INTEL_430FX,
        .init = machine_at_pb640_init,
        .pad = 0,
        .pad0 = 0,
        .pad1 = MACHINE_AVAILABLE,
        .pad2 = 0,
        .cpu = {
           .package = CPU_PKG_SOCKET5_7,
           .block = CPU_BLOCK_NONE,
           .min_bus = 50000000,
           .max_bus = 66666667,
           .min_voltage = 3380,
           .max_voltage = 3520,
           .min_multi = 1.5,
           .max_multi = 3.0,
        },
        .bus_flags = MACHINE_PS2_PCI,
        .flags = MACHINE_IDE_DUAL | MACHINE_VIDEO,
        .ram = {
            .min = 8192,
            .max = 131072,
            .step = 8192
        },
        .nvrmask = 127,
        .kbc = KBC_UNKNOWN,
        .kbc_p1 = 0,
        .gpio = 0,
        .device = &gd5440_onboard_pci_device,
        .vid_device = NULL
    },
    /* Has an AMI 'H' KBC firmware (1992). */
    {
        .name = "[i430FX] QDI FMB",
        .internal_name = "fmb",
        .type = MACHINE_TYPE_SOCKET7_3V,
        .chipset = MACHINE_CHIPSET_INTEL_430FX,
        .init = machine_at_fmb_init,
        .pad = 0,
        .pad0 = 0,
        .pad1 = MACHINE_AVAILABLE,
        .pad2 = 0,
        .cpu = {
           .package = CPU_PKG_SOCKET5_7,
           .block = CPU_BLOCK(CPU_WINCHIP, CPU_WINCHIP2, CPU_Cx6x86, CPU_Cx6x86L, CPU_Cx6x86MX),
           .min_bus = 50000000,
           .max_bus = 66666667,
           .min_voltage = 3380,
           .max_voltage = 3520,
           .min_multi = 1.5,
           .max_multi = 3.0,
        },
        .bus_flags = MACHINE_PS2_PCI,
        .flags = MACHINE_IDE_DUAL,
        .ram = {
            .min = 8192,
            .max = 131072,
            .step = 8192
        },
        .nvrmask = 127,
        .kbc = KBC_UNKNOWN,
        .kbc_p1 = 0,
        .gpio = 0,
        .device = NULL,
        .vid_device = NULL
    },

    /* 430HX */
    /* I can't determine what KBC firmware this has, but given that the Acer V35N and
       V60 have Phoenix MultiKey KBC firmware on the chip, I'm going to assume so
       does the M3A. */
    {
        .name = "[i430HX] Acer M3A",
        .internal_name = "acerm3a",
        .type = MACHINE_TYPE_SOCKET7_3V,
        .chipset = MACHINE_CHIPSET_INTEL_430HX,
        .init = machine_at_acerm3a_init,
        .pad = 0,
        .pad0 = 0,
        .pad1 = MACHINE_AVAILABLE,
        .pad2 = 0,
        .cpu = {
           .package = CPU_PKG_SOCKET5_7,
           .block = CPU_BLOCK_NONE,
           .min_bus = 50000000,
           .max_bus = 66666667,
           .min_voltage = 3300,
           .max_voltage = 3520,
           .min_multi = 1.5,
           .max_multi = 3.0,
        },
        .bus_flags = MACHINE_PS2_PCI,
        .flags = MACHINE_IDE_DUAL,
        .ram = {
            .min = 8192,
            .max = 196608,
            .step = 8192
        },
        .nvrmask = 127,
        .kbc = KBC_UNKNOWN,
        .kbc_p1 = 0,
        .gpio = 0,
        .device = NULL,
        .vid_device = NULL
    },
    /* Has AMIKey F KBC firmware. */
    {
        .name = "[i430HX] AOpen AP53",
        .internal_name = "ap53",
        .type = MACHINE_TYPE_SOCKET7_3V,
        .chipset = MACHINE_CHIPSET_INTEL_430HX,
        .init = machine_at_ap53_init,
        .pad = 0,
        .pad0 = 0,
        .pad1 = MACHINE_AVAILABLE,
        .pad2 = 0,
        .cpu = {
           .package = CPU_PKG_SOCKET5_7,
           .block = CPU_BLOCK_NONE,
           .min_bus = 50000000,
           .max_bus = 66666667,
           .min_voltage = 3450,
           .max_voltage = 3520,
           .min_multi = 1.5,
           .max_multi = 3.0,
        },
        .bus_flags = MACHINE_PS2_PCI,
        .flags = MACHINE_IDE_DUAL,
        .ram = {
            .min = 8192,
            .max = 524288,
            .step = 8192
        },
        .nvrmask = 127,
        .kbc = KBC_UNKNOWN,
        .kbc_p1 = 0,
        .gpio = 0,
        .device = NULL,
        .vid_device = NULL
    },
    /* [TEST] Has a VIA 82C42N KBC, with AMIKey F KBC firmware. */
    {
        .name = "[i430HX] Biostar MB-8500TUC",
        .internal_name = "8500tuc",
        .type = MACHINE_TYPE_SOCKET7_3V,
        .chipset = MACHINE_CHIPSET_INTEL_430HX,
        .init = machine_at_8500tuc_init,
        .pad = 0,
        .pad0 = 0,
        .pad1 = MACHINE_AVAILABLE,
        .pad2 = 0,
        .cpu = {
           .package = CPU_PKG_SOCKET5_7,
           .block = CPU_BLOCK_NONE,
           .min_bus = 50000000,
           .max_bus = 66666667,
           .min_voltage = 3380,
           .max_voltage = 3520,
           .min_multi = 1.5,
           .max_multi = 3.0,
        },
        .bus_flags = MACHINE_PS2_PCI,
        .flags = MACHINE_IDE_DUAL,
        .ram = {
            .min = 8192,
            .max = 524288,
            .step = 8192
        },
        .nvrmask = 127,
        .kbc = KBC_UNKNOWN,
        .kbc_p1 = 0,
        .gpio = 0,
        .device = NULL,
        .vid_device = NULL
    },
    /* [TEST] Unable to determine what KBC this has. A list on a Danish site shows
       the BIOS as having a -0 string, indicating non-AMI KBC firmware. */
    {
        .name = "[i430HX] Supermicro P55T2S",
        .internal_name = "p55t2s",
        .type = MACHINE_TYPE_SOCKET7_3V,
        .chipset = MACHINE_CHIPSET_INTEL_430HX,
        .init = machine_at_p55t2s_init,
        .pad = 0,
        .pad0 = 0,
        .pad1 = MACHINE_AVAILABLE,
        .pad2 = 0,
        .cpu = {
           .package = CPU_PKG_SOCKET5_7,
           .block = CPU_BLOCK_NONE,
           .min_bus = 50000000,
           .max_bus = 66666667,
           .min_voltage = 3300,
           .max_voltage = 3520,
           .min_multi = 1.5,
           .max_multi = 3.0,
        },
        .bus_flags = MACHINE_PS2_PCI,
        .flags = MACHINE_IDE_DUAL,
        .ram = {
            .min = 8192,
            .max = 786432,
            .step = 8192
        },
        .nvrmask = 127,
        .kbc = KBC_UNKNOWN,
        .kbc_p1 = 0,
        .gpio = 0,
        .device = NULL,
        .vid_device = NULL
    },

    /* 430VX */
    /* Has AMIKey H KBC firmware (AMIKey-2). */
    {
        .name = "[i430VX] ECS P5VX-B",
        .internal_name = "p5vxb",
        .type = MACHINE_TYPE_SOCKET7_3V,
        .chipset = MACHINE_CHIPSET_INTEL_430VX,
        .init = machine_at_p5vxb_init,
        .pad = 0,
        .pad0 = 0,
        .pad1 = MACHINE_AVAILABLE,
        .pad2 = 0,
        .cpu = {
           .package = CPU_PKG_SOCKET5_7,
           .block = CPU_BLOCK_NONE,
           .min_bus = 50000000,
           .max_bus = 66666667,
           .min_voltage = 3380,
           .max_voltage = 3520,
           .min_multi = 1.5,
           .max_multi = 3.0,
        },
        .bus_flags = MACHINE_PS2_PCI,
        .flags = MACHINE_IDE_DUAL,
        .ram = {
            .min = 8192,
            .max = 131072,
            .step = 8192
        },
        .nvrmask = 127,
        .kbc = KBC_UNKNOWN,
        .kbc_p1 = 0,
        .gpio = 0,
        .device = NULL,
        .vid_device = NULL
    },
    /* According to tests from real hardware: This has AMI MegaKey KBC firmware on the
       PC87306 Super I/O chip, command 0xA1 returns '5'.
       Command 0xA0 copyright string: (C)1994 AMI . */
    {
        .name = "[i430VX] Gateway 2000 Tigereye",
        .internal_name = "gw2kte",
        .type = MACHINE_TYPE_SOCKET7_3V,
        .chipset = MACHINE_CHIPSET_INTEL_430VX,
        .init = machine_at_gw2kte_init,
        .pad = 0,
        .pad0 = 0,
        .pad1 = MACHINE_AVAILABLE,
        .pad2 = 0,
        .cpu = {
           .package = CPU_PKG_SOCKET5_7,
           .block = CPU_BLOCK_NONE,
           .min_bus = 50000000,
           .max_bus = 66666667,
           .min_voltage = 3380,
           .max_voltage = 3520,
           .min_multi = 1.5,
           .max_multi = 3.0,
        },
        .bus_flags = MACHINE_PS2_PCI,
        .flags = MACHINE_IDE_DUAL,
        .ram = {
            .min = 8192,
            .max = 131072,
            .step = 8192
        },
        .nvrmask = 127,
        .kbc = KBC_UNKNOWN,
        .kbc_p1 = 0,
        .gpio = 0,
        .device = NULL,
        .vid_device = NULL
    },

    /* SiS 5511 */
    /* Has AMIKey H KBC firmware (AMIKey-2). */
    {
        .name = "[SiS 5511] AOpen AP5S",
        .internal_name = "ap5s",
        .type = MACHINE_TYPE_SOCKET7_3V,
        .chipset = MACHINE_CHIPSET_SIS_5511,
        .init = machine_at_ap5s_init,
        .pad = 0,
        .pad0 = 0,
        .pad1 = MACHINE_AVAILABLE,
        .pad2 = 0,
        .cpu = {
           .package = CPU_PKG_SOCKET5_7,
           .block = CPU_BLOCK_NONE,
           .min_bus = 50000000,
           .max_bus = 66666667,
           .min_voltage = 3380,
           .max_voltage = 3520,
           .min_multi = 1.5,
           .max_multi = 3.0,
        },
        .bus_flags = MACHINE_PS2_PCI,
        .flags = MACHINE_IDE_DUAL,
        .ram = {
            .min = 8192,
            .max = 524288,
            .step = 8192
        },
        .nvrmask = 127,
        .kbc = KBC_UNKNOWN,
        .kbc_p1 = 0,
        .gpio = 0,
        .device = NULL,
        .vid_device = NULL
    },

    /* Socket 7 (Dual Voltage) machines */
    /* 430HX */
    /* Has SST flash and the SMC FDC73C935's on-chip KBC with Phoenix MultiKey firmware. */
    {
        .name = "[i430HX] Acer V35N",
        .internal_name = "acerv35n",
        .type = MACHINE_TYPE_SOCKET7,
        .chipset = MACHINE_CHIPSET_INTEL_430HX,
        .init = machine_at_acerv35n_init,
        .pad = 0,
        .pad0 = 0,
        .pad1 = MACHINE_AVAILABLE,
        .pad2 = 0,
        .cpu = {
           .package = CPU_PKG_SOCKET5_7,
           .block = CPU_BLOCK(CPU_Cx6x86MX),
           .min_bus = 50000000,
           .max_bus = 66666667,
           .min_voltage = 2800,
           .max_voltage = 3520,
           .min_multi = 1.5,
           .max_multi = 3.0,
        },
        .bus_flags = MACHINE_PS2_PCI,
        .flags = MACHINE_IDE_DUAL,
        .ram = {
            .min = 8192,
            .max = 196608,
            .step = 8192
        },
        .nvrmask = 127,
        .kbc = KBC_UNKNOWN,
        .kbc_p1 = 0,
        .gpio = 0,
        .device = NULL,
        .vid_device = NULL
    },
    /* Has AMIKey H KBC firmware (AMIKey-2). */
    {
        .name = "[i430HX] ASUS P/I-P55T2P4",
        .internal_name = "p55t2p4",
        .type = MACHINE_TYPE_SOCKET7,
        .chipset = MACHINE_CHIPSET_INTEL_430HX,
        .init = machine_at_p55t2p4_init,
        .pad = 0,
        .pad0 = 0,
        .pad1 = MACHINE_AVAILABLE,
        .pad2 = 0,
        .cpu = {
           .package = CPU_PKG_SOCKET5_7,
           .block = CPU_BLOCK_NONE,
           .min_bus = 50000000,
           .max_bus = 83333333,
           .min_voltage = 2500,
           .max_voltage = 3520,
           .min_multi = 1.5,
           .max_multi = 3.0,
        },
        .bus_flags = MACHINE_PS2_PCI,
        .flags = MACHINE_IDE_DUAL,
        .ram = {
            .min = 8192,
            .max = 262144,
            .step = 8192
        },
        .nvrmask = 127,
        .kbc = KBC_UNKNOWN,
        .kbc_p1 = 0,
        .gpio = 0,
        .device = NULL,
        .vid_device = NULL
    },
    /* Has the SMC FDC73C935's on-chip KBC with Phoenix MultiKey firmware. */
    {
        .name = "[i430HX] Micronics M7S-Hi",
        .internal_name = "m7shi",
        .type = MACHINE_TYPE_SOCKET7,
        .chipset = MACHINE_CHIPSET_INTEL_430HX,
        .init = machine_at_m7shi_init,
        .pad = 0,
        .pad0 = 0,
        .pad1 = MACHINE_AVAILABLE,
        .pad2 = 0,
        .cpu = {
           .package = CPU_PKG_SOCKET5_7,
           .block = CPU_BLOCK_NONE,
           .min_bus = 50000000,
           .max_bus = 66666667,
           .min_voltage = 2800,
           .max_voltage = 3520,
           .min_multi = 1.5,
           .max_multi = 3.0,
        },
        .bus_flags = MACHINE_PS2_PCI,
        .flags = MACHINE_IDE_DUAL,
        .ram = {
            .min = 8192,
            .max = 131072,
            .step = 8192
        },
        .nvrmask = 511,
        .kbc = KBC_UNKNOWN,
        .kbc_p1 = 0,
        .gpio = 0,
        .device = NULL,
        .vid_device = NULL
    },
    /* According to tests from real hardware: This has AMI MegaKey KBC firmware on the
       PC87306 Super I/O chip, command 0xA1 returns '5'.
       Command 0xA0 copyright string: (C)1994 AMI . */
    {
        .name = "[i430HX] Intel TC430HX",
        .internal_name = "tc430hx",
        .type = MACHINE_TYPE_SOCKET7,
        .chipset = MACHINE_CHIPSET_INTEL_430HX,
        .init = machine_at_tc430hx_init,
        .pad = 0,
        .pad0 = 0,
        .pad1 = MACHINE_AVAILABLE,
        .pad2 = 0,
        .cpu = {
           .package = CPU_PKG_SOCKET5_7,
           .block = CPU_BLOCK_NONE,
           .min_bus = 50000000,
           .max_bus = 66666667,
           .min_voltage = 2800,
           .max_voltage = 3520,
           .min_multi = 1.5,
           .max_multi = 3.0,
        },
        .bus_flags = MACHINE_PS2_PCI,
        .flags = MACHINE_IDE_DUAL,
        .ram = {
            .min = 8192,
            .max = 131072,
            .step = 8192
        },
        .nvrmask = 255,
        .kbc = KBC_UNKNOWN,
        .kbc_p1 = 0,
        .gpio = 0,
        .device = NULL,
        .vid_device = NULL
    },
    /* According to tests from real hardware: This has AMI MegaKey KBC firmware on the
       PC87306 Super I/O chip, command 0xA1 returns '5'.
       Command 0xA0 copyright string: (C)1994 AMI . */
    {
        .name = "[i430HX] Toshiba Equium 5200D",
        .internal_name = "equium5200",
        .type = MACHINE_TYPE_SOCKET7,
        .chipset = MACHINE_CHIPSET_INTEL_430HX,
        .init = machine_at_equium5200_init,
        .pad = 0,
        .pad0 = 0,
        .pad1 = MACHINE_AVAILABLE,
        .pad2 = 0,
        .cpu = {
           .package = CPU_PKG_SOCKET5_7,
           .block = CPU_BLOCK_NONE,
           .min_bus = 50000000,
           .max_bus = 66666667,
           .min_voltage = 2800,
           .max_voltage = 3520,
           .min_multi = 1.5,
           .max_multi = 3.0,
        },
        .bus_flags = MACHINE_PS2_PCI,
        .flags = MACHINE_IDE_DUAL,
        .ram = {
            .min = 8192,
            .max = 196608,
            .step = 8192
        },
        .nvrmask = 127,
        .kbc = KBC_UNKNOWN,
        .kbc_p1 = 0,
        .gpio = 0,
        .device = NULL,
        .vid_device = NULL
    },
    /* According to tests from real hardware: This has AMI MegaKey KBC firmware on the
       PC87306 Super I/O chip, command 0xA1 returns '5'.
       Command 0xA0 copyright string: (C)1994 AMI .
       Yes, this is an Intel AMI BIOS with a fancy splash screen. */
    {
        .name = "[i430HX] Sony Vaio PCV-90",
        .internal_name = "pcv90",
        .type = MACHINE_TYPE_SOCKET7,
        .chipset = MACHINE_CHIPSET_INTEL_430HX,
        .init = machine_at_pcv90_init,
        .pad = 0,
        .pad0 = 0,
        .pad1 = MACHINE_AVAILABLE,
        .pad2 = 0,
        .cpu = {
           .package = CPU_PKG_SOCKET5_7,
           .block = CPU_BLOCK_NONE,
           .min_bus = 50000000,
           .max_bus = 66666667,
           .min_voltage = 2800,
           .max_voltage = 3520,
           .min_multi = 1.5,
           .max_multi = 3.0,
        },
        .bus_flags = MACHINE_PS2_PCI,
        .flags = MACHINE_IDE_DUAL,
        .ram = {
            .min = 8192,
            .max = 196608,
            .step = 8192
        },
        .nvrmask = 127,
        .kbc = KBC_UNKNOWN,
        .kbc_p1 = 0,
        .gpio = 0,
        .device = NULL,
        .vid_device = NULL
    },
    /* The base board has AMIKey-2 (updated 'H') KBC firmware. */
    {
        .name = "[i430HX] ASUS P/I-P65UP5 (C-P55T2D)",
        .internal_name = "p65up5_cp55t2d",
        .type = MACHINE_TYPE_SOCKET7,
        .chipset = MACHINE_CHIPSET_INTEL_430HX,
        .init = machine_at_p65up5_cp55t2d_init,
        .pad = 0,
        .pad0 = 0,
        .pad1 = MACHINE_AVAILABLE,
        .pad2 = 0,
        .cpu = {
           .package = CPU_PKG_SOCKET5_7,
           .block = CPU_BLOCK_NONE,
           .min_bus = 50000000,
           .max_bus = 66666667,
           .min_voltage = 2500,
           .max_voltage = 3520,
           .min_multi = 1.5,
           .max_multi = 3.0,
        },
        .bus_flags = MACHINE_PS2_PCI,
        .flags = MACHINE_IDE_DUAL,
        .ram = {
            .min = 8192,
            .max = 524288,
            .step = 8192
        },
        .nvrmask = 127,
        .kbc = KBC_UNKNOWN,
        .kbc_p1 = 0,
        .gpio = 0,
        .device = NULL,
        .vid_device = NULL
    },

    /* 430VX */
    /* This has the VIA VT82C42N KBC. */
    {
        .name = "[i430VX] AOpen AP5VM",
        .internal_name = "ap5vm",
        .type = MACHINE_TYPE_SOCKET7,
        .chipset = MACHINE_CHIPSET_INTEL_430VX,
        .init = machine_at_ap5vm_init,
        .pad = 0,
        .pad0 = 0,
        .pad1 = MACHINE_AVAILABLE,
        .pad2 = 0,
        .cpu = {
           .package = CPU_PKG_SOCKET5_7,
           .block = CPU_BLOCK_NONE,
           .min_bus = 50000000,
           .max_bus = 66666667,
           .min_voltage = 2600,
           .max_voltage = 3520,
           .min_multi = 1.5,
           .max_multi = 3.0,
        },
        .bus_flags = MACHINE_PS2_PCI,
        .flags = MACHINE_IDE_DUAL | MACHINE_SCSI,
        .ram = {
            .min = 8192,
            .max = 131072,
            .step = 8192
        },
        .nvrmask = 127,
        .kbc = KBC_UNKNOWN,
        .kbc_p1 = 0,
        .gpio = 0,
        .device = NULL,
        .vid_device = NULL
    },
    /* Has AMIKey H KBC firmware (AMIKey-2). */
    {
        .name = "[i430VX] ASUS P/I-P55TVP4",
        .internal_name = "p55tvp4",
        .type = MACHINE_TYPE_SOCKET7,
        .chipset = MACHINE_CHIPSET_INTEL_430VX,
        .init = machine_at_p55tvp4_init,
        .pad = 0,
        .pad0 = 0,
        .pad1 = MACHINE_AVAILABLE,
        .pad2 = 0,
        .cpu = {
           .package = CPU_PKG_SOCKET5_7,
           .block = CPU_BLOCK_NONE,
           .min_bus = 50000000,
           .max_bus = 66666667,
           .min_voltage = 2500,
           .max_voltage = 3520,
           .min_multi = 1.5,
           .max_multi = 3.0,
        },
        .bus_flags = MACHINE_PS2_PCI,
        .flags = MACHINE_IDE_DUAL,
        .ram = {
            .min = 8192,
            .max = 131072,
            .step = 8192
        },
        .nvrmask = 127,
        .kbc = KBC_UNKNOWN,
        .kbc_p1 = 0,
        .gpio = 0,
        .device = NULL,
        .vid_device = NULL
    },
    /* The BIOS does not send a single non-standard KBC command, so it must have a standard IBM
       PS/2 KBC firmware or a clone thereof. */
    {
        .name = "[i430VX] Azza PT-5IV",
        .internal_name = "5ivg",
        .type = MACHINE_TYPE_SOCKET7,
        .chipset = MACHINE_CHIPSET_INTEL_430VX,
        .init = machine_at_5ivg_init,
        .pad = 0,
        .pad0 = 0,
        .pad1 = MACHINE_AVAILABLE,
        .pad2 = 0,
        .cpu = {
           .package = CPU_PKG_SOCKET5_7,
           .block = CPU_BLOCK_NONE,
           .min_bus = 50000000,
           .max_bus = 66666667,
           .min_voltage = 2500,
           .max_voltage = 3520,
           .min_multi = 1.5,
           .max_multi = 3.0,
        },
        .bus_flags = MACHINE_PS2_PCI,
        .flags = MACHINE_IDE_DUAL,
        .ram = {
            .min = 8192,
            .max = 131072,
            .step = 8192
        },
        .nvrmask = 127,
        .kbc = KBC_UNKNOWN,
        .kbc_p1 = 0,
        .gpio = 0,
        .device = NULL,
        .vid_device = NULL
    },
    /* [TEST] Has AMIKey 'F' KBC firmware. */
    {
        .name = "[i430VX] Biostar MB-8500TVX-A",
        .internal_name = "8500tvxa",
        .type = MACHINE_TYPE_SOCKET7,
        .chipset = MACHINE_CHIPSET_INTEL_430VX,
        .init = machine_at_8500tvxa_init,
        .pad = 0,
        .pad0 = 0,
        .pad1 = MACHINE_AVAILABLE,
        .pad2 = 0,
        .cpu = {
           .package = CPU_PKG_SOCKET5_7,
           .block = CPU_BLOCK_NONE,
           .min_bus = 50000000,
           .max_bus = 66666667,
           .min_voltage = 2600,
           .max_voltage = 3520,
           .min_multi = 1.5,
           .max_multi = 3.0,
        },
        .bus_flags = MACHINE_PS2_PCI,
        .flags = MACHINE_IDE_DUAL,
        .ram = {
            .min = 8192,
            .max = 131072,
            .step = 8192
        },
        .nvrmask = 127,
        .kbc = KBC_UNKNOWN,
        .kbc_p1 = 0,
        .gpio = 0,
        .device = NULL,
        .vid_device = NULL
    },
    /* The BIOS does not send a single non-standard KBC command, but the board has a SMC Super I/O
       chip with on-chip KBC and AMI MegaKey KBC firmware. */
    {
        .name = "[i430VX] Compaq Presario 2240",
        .internal_name = "presario2240",
        .type = MACHINE_TYPE_SOCKET7,
        .chipset = MACHINE_CHIPSET_INTEL_430VX,
        .init = machine_at_presario2240_init,
        .pad = 0,
        .pad0 = 0,
        .pad1 = MACHINE_AVAILABLE,
        .pad2 = 0,
        .cpu = {
           .package = CPU_PKG_SOCKET5_7,
           .block = CPU_BLOCK_NONE,
           .min_bus = 50000000,
           .max_bus = 66666667,
           .min_voltage = 2800,
           .max_voltage = 3520,
           .min_multi = 1.5,
           .max_multi = 3.0,
        },
        .bus_flags = MACHINE_PS2_PCI,
        .flags = MACHINE_IDE_DUAL | MACHINE_VIDEO,
        .ram = {
            .min = 8192,
            .max = 131072,
            .step = 8192
        },
        .nvrmask = 127,
        .kbc = KBC_UNKNOWN,
        .kbc_p1 = 0,
        .gpio = 0,
        .device = &s3_trio64v2_dx_onboard_pci_device,
        .vid_device = NULL
    },
    /* This most likely has AMI MegaKey as above. */
    {
        .name = "[i430VX] Compaq Presario 4500",
        .internal_name = "presario4500",
        .type = MACHINE_TYPE_SOCKET7,
        .chipset = MACHINE_CHIPSET_INTEL_430VX,
        .init = machine_at_presario4500_init,
        .pad = 0,
        .pad0 = 0,
        .pad1 = MACHINE_AVAILABLE,
        .pad2 = 0,
        .cpu = {
           .package = CPU_PKG_SOCKET5_7,
           .block = CPU_BLOCK_NONE,
           .min_bus = 50000000,
           .max_bus = 66666667,
           .min_voltage = 2800,
           .max_voltage = 3520,
           .min_multi = 1.5,
           .max_multi = 3.0,
        },
        .bus_flags = MACHINE_PS2_PCI,
        .flags = MACHINE_IDE_DUAL | MACHINE_VIDEO,
        .ram = {
            .min = 8192,
            .max = 131072,
            .step = 8192
        },
        .nvrmask = 127,
        .kbc = KBC_UNKNOWN,
        .kbc_p1 = 0,
        .gpio = 0,
        .device = &s3_trio64v2_dx_onboard_pci_device,
        .vid_device = NULL
    },
    /* The BIOS sends KBC command CB which is an AMI KBC command, so it has an AMI KBC firmware. */
    {
        .name = "[i430VX] Epox P55-VA",
        .internal_name = "p55va",
        .type = MACHINE_TYPE_SOCKET7,
        .chipset = MACHINE_CHIPSET_INTEL_430VX,
        .init = machine_at_p55va_init,
        .pad = 0,
        .pad0 = 0,
        .pad1 = MACHINE_AVAILABLE,
        .pad2 = 0,
        .cpu = {
           .package = CPU_PKG_SOCKET5_7,
           .block = CPU_BLOCK_NONE,
           .min_bus = 50000000,
           .max_bus = 66666667,
           .min_voltage = 2500,
           .max_voltage = 3520,
           .min_multi = 1.5,
           .max_multi = 3.0,
        },
        .bus_flags = MACHINE_PS2_PCI,
        .flags = MACHINE_IDE_DUAL,
        .ram = {
            .min = 8192,
            .max = 131072,
            .step = 8192
        },
        .nvrmask = 127,
        .kbc = KBC_UNKNOWN,
        .kbc_p1 = 0,
        .gpio = 0,
        .device = NULL,
        .vid_device = NULL
    },
    /* The BIOS does not send a single non-standard KBC command. */
    {
        .name = "[i430VX] HP Brio 80xx",
        .internal_name = "brio80xx",
        .type = MACHINE_TYPE_SOCKET7,
        .chipset = MACHINE_CHIPSET_INTEL_430VX,
        .init = machine_at_brio80xx_init,
        .pad = 0,
        .pad0 = 0,
        .pad1 = MACHINE_AVAILABLE,
        .pad2 = 0,
        .cpu = {
           .package = CPU_PKG_SOCKET5_7,
           .block = CPU_BLOCK_NONE,
           .min_bus = 66666667,
           .max_bus = 66666667,
           .min_voltage = 2200,
           .max_voltage = 3520,
           .min_multi = 1.5,
           .max_multi = 3.0,
        },
        .bus_flags = MACHINE_PS2_PCI,
        .flags = MACHINE_IDE_DUAL,
        .ram = {
            .min = 8192,
            .max = 131072,
            .step = 8192
        },
        .nvrmask = 127,
        .kbc = KBC_UNKNOWN,
        .kbc_p1 = 0,
        .gpio = 0,
        .device = NULL,
        .vid_device = NULL
    },
    /* According to tests from real hardware: This has AMI MegaKey KBC firmware on the
       PC87306 Super I/O chip, command 0xA1 returns '5'.
       Command 0xA0 copyright string: (C)1994 AMI . */
    {
        .name = "[i430VX] Packard Bell PB680",
        .internal_name = "pb680",
        .type = MACHINE_TYPE_SOCKET7,
        .chipset = MACHINE_CHIPSET_INTEL_430VX,
        .init = machine_at_pb680_init,
        .pad = 0,
        .pad0 = 0,
        .pad1 = MACHINE_AVAILABLE,
        .pad2 = 0,
        .cpu = {
           .package = CPU_PKG_SOCKET5_7,
           .block = CPU_BLOCK_NONE,
           .min_bus = 50000000,
           .max_bus = 66666667,
           .min_voltage = 2800,
           .max_voltage = 3520,
           .min_multi = 1.5,
           .max_multi = 3.0,
        },
        .bus_flags = MACHINE_PS2_PCI,
        .flags = MACHINE_IDE_DUAL,
        .ram = {
            .min = 8192,
            .max = 131072,
            .step = 8192
        },
        .nvrmask = 127,
        .kbc = KBC_UNKNOWN,
        .kbc_p1 = 0,
        .gpio = 0,
        .device = NULL,
        .vid_device = NULL
    },
    /* This has the AMIKey 'H' firmware, possibly AMIKey-2. Photos show it with a BestKey, so it
       likely clones the behavior of AMIKey 'H'. */
    {
        .name = "[i430VX] PC Partner MB520N",
        .internal_name = "mb520n",
        .type = MACHINE_TYPE_SOCKET7,
        .chipset = MACHINE_CHIPSET_INTEL_430VX,
        .init = machine_at_mb520n_init,
        .pad = 0,
        .pad0 = 0,
        .pad1 = MACHINE_AVAILABLE,
        .pad2 = 0,
        .cpu = {
           .package = CPU_PKG_SOCKET5_7,
           .block = CPU_BLOCK_NONE,
           .min_bus = 50000000,
           .max_bus = 66666667,
           .min_voltage = 2600,
           .max_voltage = 3520,
           .min_multi = 1.5,
           .max_multi = 3.0,
        },
        .bus_flags = MACHINE_PS2_PCI,
        .flags = MACHINE_IDE_DUAL,
        .ram = {
            .min = 8192,
            .max = 131072,
            .step = 8192
        },
        .nvrmask = 127,
        .kbc = KBC_UNKNOWN,
        .kbc_p1 = 0,
        .gpio = 0,
        .device = NULL,
        .vid_device = NULL
    },
    /* This has a Holtek KBC and the BIOS does not send a single non-standard KBC command, so it
       must be an ASIC that clones the standard IBM PS/2 KBC. */
    {
        .name = "[i430VX] Shuttle HOT-557",
        .internal_name = "430vx",
        .type = MACHINE_TYPE_SOCKET7,
        .chipset = MACHINE_CHIPSET_INTEL_430VX,
        .init = machine_at_i430vx_init,
        .pad = 0,
        .pad0 = 0,
        .pad1 = MACHINE_AVAILABLE,
        .pad2 = 0,
        .cpu = {
           .package = CPU_PKG_SOCKET5_7,
           .block = CPU_BLOCK_NONE,
           .min_bus = 50000000,
           .max_bus = 66666667,
           .min_voltage = 2500,
           .max_voltage = 3520,
           .min_multi = 1.5,
           .max_multi = 3.0,
        },
        .bus_flags = MACHINE_PS2_PCI,
        .flags = MACHINE_IDE_DUAL | MACHINE_GAMEPORT,
        .ram = {
            .min = 8192,
            .max = 131072,
            .step = 8192
        },
        .nvrmask = 127,
        .kbc = KBC_UNKNOWN,
        .kbc_p1 = 0,
        .gpio = 0,
        .device = NULL,
        .vid_device = NULL
    },

    /* 430TX */
    /* The BIOS sends KBC command B8, CA, and CB, so it has an AMI KBC firmware. */
    {
        .name = "[i430TX] ADLink NuPRO-592",
        .internal_name = "nupro592",
        .type = MACHINE_TYPE_SOCKET7,
        .chipset = MACHINE_CHIPSET_INTEL_430TX,
        .init = machine_at_nupro592_init,
        .pad = 0,
        .pad0 = 0,
        .pad1 = MACHINE_AVAILABLE,
        .pad2 = 0,
        .cpu = {
           .package = CPU_PKG_SOCKET5_7,
           .block = CPU_BLOCK_NONE,
           .min_bus = 66666667,
           .max_bus = 66666667,
           .min_voltage = 1900,
           .max_voltage = 2800,
           .min_multi = 1.5,
           .max_multi = 5.5,
        },
        .bus_flags = MACHINE_PS2_PCI,
        .flags = MACHINE_IDE_DUAL,
        .ram = {
            .min = 8192,
            .max = 262144,
            .step = 8192
        },
        .nvrmask = 255,
        .kbc = KBC_UNKNOWN,
        .kbc_p1 = 0,
        .gpio = 0,
        .device = NULL,
        .vid_device = NULL
    },
    /* This has the AMIKey KBC firmware, which is an updated 'F' type (YM430TX is based on the TX97). */
    {
        .name = "[i430TX] ASUS TX97",
        .internal_name = "tx97",
        .type = MACHINE_TYPE_SOCKET7,
        .chipset = MACHINE_CHIPSET_INTEL_430TX,
        .init = machine_at_tx97_init,
        .pad = 0,
        .pad0 = 0,
        .pad1 = MACHINE_AVAILABLE,
        .pad2 = 0,
        .cpu = {
           .package = CPU_PKG_SOCKET5_7,
           .block = CPU_BLOCK_NONE,
           .min_bus = 50000000,
           .max_bus = 75000000,
           .min_voltage = 2500,
           .max_voltage = 3520,
           .min_multi = 1.5,
           .max_multi = 3.0,
        },
        .bus_flags = MACHINE_PS2_PCI,
        .flags = MACHINE_IDE_DUAL,
        .ram = {
            .min = 8192,
            .max = 262144,
            .step = 8192
        },
        .nvrmask = 255,
        .kbc = KBC_UNKNOWN,
        .kbc_p1 = 0,
        .gpio = 0,
        .device = NULL,
        .vid_device = NULL
    },
#if defined(DEV_BRANCH) && defined(USE_AN430TX)
    /* This has the Phoenix MultiKey KBC firmware. */
    {
        .name = "[i430TX] Intel AN430TX",
        .internal_name = "an430tx",
        .type = MACHINE_TYPE_SOCKET7,
        .chipset = MACHINE_CHIPSET_INTEL_430TX,
        .init = machine_at_an430tx_init,
        .pad = 0,
        .pad0 = 0,
        .pad1 = MACHINE_AVAILABLE,
        .pad2 = 0,
        .cpu = {
           .package = CPU_PKG_SOCKET5_7,
           .block = CPU_BLOCK_NONE,
           .min_bus = 60000000,
           .max_bus = 66666667,
           .min_voltage = 2800,
           .max_voltage = 3520,
           .min_multi = 1.5,
           .max_multi = 3.0,
        },
        .bus_flags = MACHINE_PS2_PCI,
        .flags = MACHINE_IDE_DUAL,
        .ram = {
            .min = 8192,
            .max = 262144,
            .step = 8192
        },
        .nvrmask = 255,
        .kbc = KBC_UNKNOWN,
        .kbc_p1 = 0,
        .gpio = 0,
        .device = NULL,
        .vid_device = NULL
    },
#endif
    /* This has the AMIKey KBC firmware, which is an updated 'F' type. */
    {
        .name = "[i430TX] Intel YM430TX",
        .internal_name = "ym430tx",
        .type = MACHINE_TYPE_SOCKET7,
        .chipset = MACHINE_CHIPSET_INTEL_430TX,
        .init = machine_at_ym430tx_init,
        .pad = 0,
        .pad0 = 0,
        .pad1 = MACHINE_AVAILABLE,
        .pad2 = 0,
        .cpu = {
           .package = CPU_PKG_SOCKET5_7,
           .block = CPU_BLOCK_NONE,
           .min_bus = 60000000,
           .max_bus = 66666667,
           .min_voltage = 2800,
           .max_voltage = 3520,
           .min_multi = 1.5,
           .max_multi = 3.0,
        },
        .bus_flags = MACHINE_PS2_PCI,
        .flags = MACHINE_IDE_DUAL,
        .ram = {
            .min = 8192,
            .max = 262144,
            .step = 8192
        },
        .nvrmask = 255,
        .kbc = KBC_UNKNOWN,
        .kbc_p1 = 0,
        .gpio = 0,
        .device = NULL,
        .vid_device = NULL
    },
    /* The BIOS sends KBC command BB and expects it to output a byte, which is AMI KBC behavior. */
<<<<<<< HEAD
    {
        .name = "[i430TX] PC Partner MB540N",
        .internal_name = "mb540n",
        .type = MACHINE_TYPE_SOCKET7,
        .chipset = MACHINE_CHIPSET_INTEL_430TX,
        .init = machine_at_mb540n_init,
        .pad = 0,
        .pad0 = 0,
        .pad1 = MACHINE_AVAILABLE,
        .pad2 = 0,
        .cpu = {
           .package = CPU_PKG_SOCKET5_7,
           .block = CPU_BLOCK_NONE,
           .min_bus = 60000000,
           .max_bus = 66666667,
           .min_voltage = 2700,
           .max_voltage = 3520,
           .min_multi = 1.5,
           .max_multi = 3.0,
        },
        .bus_flags = MACHINE_PS2_PCI,
        .flags = MACHINE_IDE_DUAL,
        .ram = {
            .min = 8192,
            .max = 262144,
            .step = 8192
        },
        .nvrmask = 255,
        .kbc = KBC_UNKNOWN,
        .kbc_p1 = 0,
        .gpio = 0,
        .device = NULL,
        .vid_device = NULL
    },
=======
    { "[i430TX] PC Partner MB540N",                    "mb540n",           MACHINE_TYPE_SOCKET7,    MACHINE_CHIPSET_INTEL_430TX,         machine_at_mb540n_init,           0, 0, MACHINE_AVAILABLE, 0 , CPU_PKG_SOCKET5_7,                 CPU_BLOCK_NONE, 60000000, 66666667, 2700, 3520, 1.5, 3.0, MACHINE_PS2_PCI, MACHINE_IDE_DUAL, 8192, 262144, 8192, 255, NULL, NULL },
    /* Award BIOS, PS2, EDO, SDRAM, 4 PCI, 4 ISA, VIA VT82C42N KBC */
    { "[i430TX] Soltek SL-56A5",                       "56a5",             MACHINE_TYPE_SOCKET7,    MACHINE_CHIPSET_INTEL_430TX,         machine_at_56a5_init,             0, 0, MACHINE_AVAILABLE, 0,  CPU_PKG_SOCKET5_7,                 CPU_BLOCK_NONE, 55000000, 75000000, 2800, 3520, 1.5, 5.5, MACHINE_PS2_PCI, MACHINE_IDE_DUAL, 8192, 262144, 8192, 255, NULL, NULL },
>>>>>>> 4c9a3cad
    /* [TEST] Has AMIKey 'H' KBC firmware. */
    {
        .name = "[i430TX] Supermicro P5MMS98",
        .internal_name = "p5mms98",
        .type = MACHINE_TYPE_SOCKET7,
        .chipset = MACHINE_CHIPSET_INTEL_430TX,
        .init = machine_at_p5mms98_init,
        .pad = 0,
        .pad0 = 0,
        .pad1 = MACHINE_AVAILABLE,
        .pad2 = 0,
        .cpu = {
           .package = CPU_PKG_SOCKET5_7,
           .block = CPU_BLOCK_NONE,
           .min_bus = 50000000,
           .max_bus = 66666667,
           .min_voltage = 2100,
           .max_voltage = 3520,
           .min_multi = 1.5,
           .max_multi = 3.0,
        },
        .bus_flags = MACHINE_PS2_PCI,
        .flags = MACHINE_IDE_DUAL,
        .ram = {
            .min = 8192,
            .max = 262144,
            .step = 8192
        },
        .nvrmask = 255,
        .kbc = KBC_UNKNOWN,
        .kbc_p1 = 0,
        .gpio = 0,
        .device = NULL,
        .vid_device = NULL
    },

    /* Apollo VPX */
    /* Has the VIA VT82C586B southbridge with on-chip KBC identical to the VIA
       VT82C42N. */
    {
        .name = "[VIA VPX] FIC VA-502",
        .internal_name = "ficva502",
        .type = MACHINE_TYPE_SOCKET7,
        .chipset = MACHINE_CHIPSET_VIA_APOLLO_VPX,
        .init = machine_at_ficva502_init,
        .pad = 0,
        .pad0 = 0,
        .pad1 = MACHINE_AVAILABLE,
        .pad2 = 0,
        .cpu = {
           .package = CPU_PKG_SOCKET5_7,
           .block = CPU_BLOCK_NONE,
           .min_bus = 50000000,
           .max_bus = 75000000,
           .min_voltage = 2800,
           .max_voltage = 3520,
           .min_multi = 1.5,
           .max_multi = 3.0,
        },
        .bus_flags = MACHINE_PS2_PCI,
        .flags = MACHINE_IDE_DUAL,
        .ram = {
            .min = 8192,
            .max = 524288,
            .step = 8192
        },
        .nvrmask = 127,
        .kbc = KBC_UNKNOWN,
        .kbc_p1 = 0,
        .gpio = 0,
        .device = NULL,
        .vid_device = NULL
    },

    /* Apollo VP3 */
    /* Has the VIA VT82C586B southbridge with on-chip KBC identical to the VIA
       VT82C42N. */
    {
        .name = "[VIA VP3] FIC PA-2012",
        .internal_name = "ficpa2012",
        .type = MACHINE_TYPE_SOCKET7,
        .chipset = MACHINE_CHIPSET_VIA_APOLLO_VP3,
        .init = machine_at_ficpa2012_init,
        .pad = 0,
        .pad0 = 0,
        .pad1 = MACHINE_AVAILABLE,
        .pad2 = 0,
        .cpu = {
           .package = CPU_PKG_SOCKET5_7,
           .block = CPU_BLOCK_NONE,
           .min_bus = 55000000,
           .max_bus = 75000000,
           .min_voltage = 2100,
           .max_voltage = 3520,
           .min_multi = 1.5,
           .max_multi = 5.5,
        },
        .bus_flags = MACHINE_PS2_AGP,
        .flags = MACHINE_IDE_DUAL,
        .ram = {
            .min = 8192,
            .max = 1048576,
            .step = 8192
        },
        .nvrmask = 127,
        .kbc = KBC_UNKNOWN,
        .kbc_p1 = 0,
        .gpio = 0,
        .device = NULL,
        .vid_device = NULL
    },

    /* SiS 5571 */
    /* Has the SiS 5571 chipset with on-chip KBC. */
    {
        .name = "[SiS 5571] Rise R534F",
        .internal_name = "r534f",
        .type = MACHINE_TYPE_SOCKET7,
        .chipset = MACHINE_CHIPSET_SIS_5571,
        .init = machine_at_r534f_init,
        .pad = 0,
        .pad0 = 0,
        .pad1 = MACHINE_AVAILABLE,
        .pad2 = 0,
        .cpu = {
           .package = CPU_PKG_SOCKET5_7,
           .block = CPU_BLOCK_NONE,
           .min_bus = 55000000,
           .max_bus = 83333333,
           .min_voltage = 2500,
           .max_voltage = 3520,
           .min_multi = 1.5,
           .max_multi = 3.0,
        },
        .bus_flags = MACHINE_PS2_PCI,
        .flags = MACHINE_IDE_DUAL,
        .ram = {
            .min = 8192,
            .max = 393216,
            .step = 8192
        },
        .nvrmask = 127,
        .kbc = KBC_UNKNOWN,
        .kbc_p1 = 0,
        .gpio = 0,
        .device = NULL,
        .vid_device = NULL
    },
    /* Has the SiS 5571 chipset with on-chip KBC. */
    {
        .name = "[SiS 5571] MSI MS-5146",
        .internal_name = "ms5146",
        .type = MACHINE_TYPE_SOCKET7,
        .chipset = MACHINE_CHIPSET_SIS_5571,
        .init = machine_at_ms5146_init,
        .pad = 0,
        .pad0 = 0,
        .pad1 = MACHINE_AVAILABLE,
        .pad2 = 0,
        .cpu = {
           .package = CPU_PKG_SOCKET5_7,
           .block = CPU_BLOCK_NONE,
           .min_bus = 50000000,
           .max_bus = 75000000,
           .min_voltage = 2800,
           .max_voltage = 3520,
           .min_multi = 1.5,
           .max_multi = 3.0,
        },
        .bus_flags = MACHINE_PS2_PCI,
        .flags = MACHINE_IDE_DUAL,
        .ram = {
            .min = 8192,
            .max = 262144,
            .step = 8192
        },
        .nvrmask = 127,
        .kbc = KBC_UNKNOWN,
        .kbc_p1 = 0,
        .gpio = 0,
        .device = NULL,
        .vid_device = NULL
    },

    /* ALi ALADDiN IV+ */
    /* Has the ALi M1543 southbridge with on-chip KBC. */
    {
        .name = "[ALi ALADDiN IV+] PC Chips M560",
        .internal_name = "m560",
        .type = MACHINE_TYPE_SOCKET7,
        .chipset = MACHINE_CHIPSET_ALI_ALADDIN_IV_PLUS,
        .init = machine_at_m560_init,
        .pad = 0,
        .pad0 = 0,
        .pad1 = MACHINE_AVAILABLE,
        .pad2 = 0,
        .cpu = {
           .package = CPU_PKG_SOCKET5_7,
           .block = CPU_BLOCK_NONE,
           .min_bus = 50000000,
           .max_bus = 83333333,
           .min_voltage = 2500,
           .max_voltage = 3520,
           .min_multi = 1.5,
           .max_multi = 3.0,
        },
        .bus_flags = MACHINE_PS2_PCI,
        .flags = MACHINE_IDE_DUAL,
        .ram = {
            .min = 8192,
            .max = 786432,
            .step = 8192
        },
        .nvrmask = 255,
        .kbc = KBC_UNKNOWN,
        .kbc_p1 = 0,
        .gpio = 0,
        .device = NULL,
        .vid_device = NULL
    },
    /* Has the ALi M1543 southbridge with on-chip KBC. */
    {
        .name = "[ALi ALADDiN IV+] MSI MS-5164",
        .internal_name = "ms5164",
        .type = MACHINE_TYPE_SOCKET7,
        .chipset = MACHINE_CHIPSET_ALI_ALADDIN_IV_PLUS,
        .init = machine_at_ms5164_init,
        .pad = 0,
        .pad0 = 0,
        .pad1 = MACHINE_AVAILABLE,
        .pad2 = 0,
        .cpu = {
           .package = CPU_PKG_SOCKET5_7,
           .block = CPU_BLOCK_NONE,
           .min_bus = 60000000,
           .max_bus = 83333333,
           .min_voltage = 2100,
           .max_voltage = 3520,
           .min_multi = 1.5,
           .max_multi = 3.0,
        },
        .bus_flags = MACHINE_PS2_PCI,
        .flags = MACHINE_IDE_DUAL,
        .ram = {
            .min = 8192,
            .max = 1048576,
            .step = 8192
        },
        .nvrmask = 255,
        .kbc = KBC_UNKNOWN,
        .kbc_p1 = 0,
        .gpio = 0,
        .device = NULL,
        .vid_device = NULL
    },

    /* Super Socket 7 machines */
    /* ALi ALADDiN V */
    /* Has the ALi M1543C southbridge with on-chip KBC. */
    {
        .name = "[ALi ALADDiN V] ASUS P5A",
        .internal_name = "p5a",
        .type = MACHINE_TYPE_SOCKETS7,
        .chipset = MACHINE_CHIPSET_ALI_ALADDIN_V,
        .init = machine_at_p5a_init,
        .pad = 0,
        .pad0 = 0,
        .pad1 = MACHINE_AVAILABLE,
        .pad2 = 0,
        .cpu = {
           .package = CPU_PKG_SOCKET5_7,
           .block = CPU_BLOCK_NONE,
           .min_bus = 60000000,
           .max_bus = 120000000,
           .min_voltage = 2000,
           .max_voltage = 3520,
           .min_multi = 1.5,
           .max_multi = 5.5,
        },
        .bus_flags = MACHINE_PS2_AGP,
        .flags = MACHINE_IDE_DUAL,
        .ram = {
            .min = 1024,
            .max = 1572864,
            .step = 8192
        },
        .nvrmask = 255,
        .kbc = KBC_UNKNOWN,
        .kbc_p1 = 0,
        .gpio = 0,
        .device = NULL,
        .vid_device = NULL
    },
    /* Is the exact same as the Matsonic MS6260S. Has the ALi M1543C southbridge
       with on-chip KBC. */
    {
        .name = "[ALi ALADDiN V] PC Chips M579",
        .internal_name = "m579",
        .type = MACHINE_TYPE_SOCKETS7,
        .chipset = MACHINE_CHIPSET_ALI_ALADDIN_V,
        .init = machine_at_m579_init,
        .pad = 0,
        .pad0 = 0,
        .pad1 = MACHINE_AVAILABLE,
        .pad2 = 0,
        .cpu = {
           .package = CPU_PKG_SOCKET5_7,
           .block = CPU_BLOCK_NONE,
           .min_bus = 66666667,
           .max_bus = 100000000,
           .min_voltage = 2000,
           .max_voltage = 3520,
           .min_multi = 1.5,
           .max_multi = 5.5,
        },
        .bus_flags = MACHINE_PS2_AGP,
        .flags = MACHINE_IDE_DUAL,
        .ram = {
            .min = 1024,
            .max = 1572864,
            .step = 8192
        },
        .nvrmask = 255,
        .kbc = KBC_UNKNOWN,
        .kbc_p1 = 0,
        .gpio = 0,
        .device = NULL,
        .vid_device = NULL
    },
    /* Has the ALi M1543C southbridge with on-chip KBC. */
    {
        .name = "[ALi ALADDiN V] Gigabyte GA-5AA",
        .internal_name = "5aa",
        .type = MACHINE_TYPE_SOCKETS7,
        .chipset = MACHINE_CHIPSET_ALI_ALADDIN_V,
        .init = machine_at_5aa_init,
        .pad = 0,
        .pad0 = 0,
        .pad1 = MACHINE_AVAILABLE,
        .pad2 = 0,
        .cpu = {
           .package = CPU_PKG_SOCKET5_7,
           .block = CPU_BLOCK_NONE,
           .min_bus = 66666667,
           .max_bus = 140000000,
           .min_voltage = 1300,
           .max_voltage = 3520,
           .min_multi = 1.5,
           .max_multi = 5.5,
        },
        .bus_flags = MACHINE_PS2_AGP,
        .flags = MACHINE_IDE_DUAL,
        .ram = {
            .min = 1024,
            .max = 1572864,
            .step = 8192
        },
        .nvrmask = 255,
        .kbc = KBC_UNKNOWN,
        .kbc_p1 = 0,
        .gpio = 0,
        .device = NULL,
        .vid_device = NULL
    },
    /* Has the ALi M1543C southbridge with on-chip KBC. */
    {
        .name = "[ALi ALADDiN V] Gigabyte GA-5AX",
        .internal_name = "5ax",
        .type = MACHINE_TYPE_SOCKETS7,
        .chipset = MACHINE_CHIPSET_ALI_ALADDIN_V,
        .init = machine_at_5ax_init,
        .pad = 0,
        .pad0 = 0,
        .pad1 = MACHINE_AVAILABLE,
        .pad2 = 0,
        .cpu = {
           .package = CPU_PKG_SOCKET5_7,
           .block = CPU_BLOCK_NONE,
           .min_bus = 66666667,
           .max_bus = 140000000,
           .min_voltage = 1300,
           .max_voltage = 3520,
           .min_multi = 1.5,
           .max_multi = 5.5,
        },
        .bus_flags = MACHINE_PS2_AGP,
        .flags = MACHINE_IDE_DUAL,
        .ram = {
            .min = 1024,
            .max = 1572864,
            .step = 8192
        },
        .nvrmask = 255,
        .kbc = KBC_UNKNOWN,
        .kbc_p1 = 0,
        .gpio = 0,
        .device = NULL,
        .vid_device = NULL
    },

    /* Apollo MVP3 */
    /* Has the VIA VT82C586B southbridge with on-chip KBC identical to the VIA
       VT82C42N. */
    {
        .name = "[VIA MVP3] AOpen AX59 Pro",
        .internal_name = "ax59pro",
        .type = MACHINE_TYPE_SOCKETS7,
        .chipset = MACHINE_CHIPSET_VIA_APOLLO_MVP3,
        .init = machine_at_ax59pro_init,
        .pad = 0,
        .pad0 = 0,
        .pad1 = MACHINE_AVAILABLE,
        .pad2 = 0,
        .cpu = {
           .package = CPU_PKG_SOCKET5_7,
           .block = CPU_BLOCK_NONE,
           .min_bus = 66666667,
           .max_bus = 124242424,
           .min_voltage = 1300,
           .max_voltage = 3520,
           .min_multi = 1.5,
           .max_multi = 5.5,
        },
        .bus_flags = MACHINE_PS2_AGP,
        .flags = MACHINE_IDE_DUAL,
        .ram = {
            .min = 8192,
            .max = 1048576,
            .step = 8192
        },
        .nvrmask = 255,
        .kbc = KBC_UNKNOWN,
        .kbc_p1 = 0,
        .gpio = 0,
        .device = NULL,
        .vid_device = NULL
    },
    /* Has the VIA VT82C586B southbridge with on-chip KBC identical to the VIA
       VT82C42N. */
    {
        .name = "[VIA MVP3] FIC VA-503+",
        .internal_name = "ficva503p",
        .type = MACHINE_TYPE_SOCKETS7,
        .chipset = MACHINE_CHIPSET_VIA_APOLLO_MVP3,
        .init = machine_at_mvp3_init,
        .pad = 0,
        .pad0 = 0,
        .pad1 = MACHINE_AVAILABLE,
        .pad2 = 0,
        .cpu = {
           .package = CPU_PKG_SOCKET5_7,
           .block = CPU_BLOCK_NONE,
           .min_bus = 66666667,
           .max_bus = 124242424,
           .min_voltage = 2000,
           .max_voltage = 3200,
           .min_multi = 1.5,
           .max_multi = 5.5,
        },
        .bus_flags = MACHINE_PS2_AGP,
        .flags = MACHINE_IDE_DUAL,
        .ram = {
            .min = 8192,
            .max = 1048576,
            .step = 8192
        },
        .nvrmask = 255,
        .kbc = KBC_UNKNOWN,
        .kbc_p1 = 0,
        .gpio = 0,
        .device = NULL,
        .vid_device = NULL
    },
    /* Has the VIA VT82C686A southbridge with on-chip KBC identical to the VIA
       VT82C42N. */
    {
        .name = "[VIA MVP3] FIC VA-503A",
        .internal_name = "ficva503a",
        .type = MACHINE_TYPE_SOCKETS7,
        .chipset = MACHINE_CHIPSET_VIA_APOLLO_MVP3,
        .init = machine_at_ficva503a_init,
        .pad = 0,
        .pad0 = 0,
        .pad1 = MACHINE_AVAILABLE,
        .pad2 = 0,
        .cpu = {
           .package = CPU_PKG_SOCKET5_7,
           .block = CPU_BLOCK_NONE,
           .min_bus = 66666667,
           .max_bus = 124242424,
           .min_voltage = 1800,
           .max_voltage = 3100,
           .min_multi = 1.5,
           .max_multi = 5.5,
        },
        .bus_flags = MACHINE_PS2_A97,
        .flags = MACHINE_IDE_DUAL | MACHINE_SOUND,
        .ram = {
            .min = 8192,
            .max = 786432,
            .step = 8192
        },
        .nvrmask = 255,
        .kbc = KBC_UNKNOWN,
        .kbc_p1 = 0,
        .gpio = 0,
        .device = NULL,
        .vid_device = NULL
    },
    /* Has the VIA VT82C686A southbridge with on-chip KBC identical to the VIA
       VT82C42N. */
    {
        .name = "[VIA MVP3] Soyo 5EMA PRO",
        .internal_name = "5emapro",
        .type = MACHINE_TYPE_SOCKETS7,
        .chipset = MACHINE_CHIPSET_VIA_APOLLO_MVP3,
        .init = machine_at_5emapro_init,
        .pad = 0,
        .pad0 = 0,
        .pad1 = MACHINE_AVAILABLE,
        .pad2 = 0,
        .cpu = {
           .package = CPU_PKG_SOCKET5_7,
           .block = CPU_BLOCK_NONE,
           .min_bus = 66666667,
           .max_bus = 124242424,
           .min_voltage = 2000,
           .max_voltage = 3520,
           .min_multi = 1.5,
           .max_multi = 5.5,
        },
        .bus_flags = MACHINE_PS2_AGP,
        .flags = MACHINE_IDE_DUAL,
        .ram = {
            .min = 8192,
            .max = 786432,
            .step = 8192
        },
        .nvrmask = 255,
        .kbc = KBC_UNKNOWN,
        .kbc_p1 = 0,
        .gpio = 0,
        .device = NULL,
        .vid_device = NULL
    },

    /* Socket 8 machines */
    /* 450KX */
    /* This has an AMIKey-2, which is an updated version of type 'H'. */
    {
        .name = "[i450KX] ASUS P/I-P6RP4",
        .internal_name = "p6rp4",
        .type = MACHINE_TYPE_SOCKET8,
        .chipset = MACHINE_CHIPSET_INTEL_450KX,
        .init = machine_at_p6rp4_init,
        .pad = 0,
        .pad0 = 0,
        .pad1 = MACHINE_AVAILABLE,
        .pad2 = 0,
        .cpu = {
           .package = CPU_PKG_SOCKET8,
           .block = CPU_BLOCK_NONE,
           .min_bus = 60000000,
           .max_bus = 66666667,
           .min_voltage = 2100,
           .max_voltage = 3500,
           .min_multi = 1.5,
           .max_multi = 8.0,
        },
        .bus_flags = MACHINE_PS2_PCI,
        .flags = MACHINE_IDE_DUAL,
        .ram = {
            .min = 8192,
            .max = 524288,
            .step = 8192
        },
        .nvrmask = 127,
        .kbc = KBC_UNKNOWN,
        .kbc_p1 = 0,
        .gpio = 0,
        .device = NULL,
        .vid_device = NULL
    },

    /* 440FX */
    /* Has the SMC FDC73C935's on-chip KBC with Phoenix MultiKey firmware. */
    {
        .name = "[i440FX] Acer V60N",
        .internal_name = "acerv60n",
        .type = MACHINE_TYPE_SOCKET8,
        .chipset = MACHINE_CHIPSET_INTEL_440FX,
        .init = machine_at_acerv60n_init,
        .pad = 0,
        .pad0 = 0,
        .pad1 = MACHINE_AVAILABLE,
        .pad2 = 0,
        .cpu = {
           .package = CPU_PKG_SOCKET8,
           .block = CPU_BLOCK_NONE,
           .min_bus = 60000000,
           .max_bus = 66666667,
           .min_voltage = 2500,
           .max_voltage = 3500,
           .min_multi = 1.5,
           .max_multi = 8.0,
        },
        .bus_flags = MACHINE_PS2_PCI,
        .flags = MACHINE_IDE_DUAL,
        .ram = {
            .min = 8192,
            .max = 524288,
            .step = 8192
        },
        .nvrmask = 127,
        .kbc = KBC_UNKNOWN,
        .kbc_p1 = 0,
        .gpio = 0,
        .device = NULL,
        .vid_device = NULL
    },
    /* The base board has AMIKey-2 (updated 'H') KBC firmware. */
    {
        .name = "[i440FX] ASUS P/I-P65UP5 (C-P6ND)",
        .internal_name = "p65up5_cp6nd",
        .type = MACHINE_TYPE_SOCKET8,
        .chipset = MACHINE_CHIPSET_INTEL_440FX,
        .init = machine_at_p65up5_cp6nd_init,
        .pad = 0,
        .pad0 = 0,
        .pad1 = MACHINE_AVAILABLE,
        .pad2 = 0,
        .cpu = {
           .package = CPU_PKG_SOCKET8,
           .block = CPU_BLOCK_NONE,
           .min_bus = 60000000,
           .max_bus = 66666667,
           .min_voltage = 2100,
           .max_voltage = 3500,
           .min_multi = 1.5,
           .max_multi = 8.0,
        },
        .bus_flags = MACHINE_PS2_PCI,
        .flags = MACHINE_IDE_DUAL,
        .ram = {
            .min = 8192,
            .max = 1048576,
            .step = 8192
        },
        .nvrmask = 127,
        .kbc = KBC_UNKNOWN,
        .kbc_p1 = 0,
        .gpio = 0,
        .device = NULL,
        .vid_device = NULL
    },
    /* The MB-8600TTX has an AMIKey 'F' KBC firmware, so I'm going to assume so does
       the MB-8600TTC until someone can actually identify it. */
    {
        .name = "[i440FX] Biostar MB-8600TTC",
        .internal_name = "8600ttc",
        .type = MACHINE_TYPE_SOCKET8,
        .chipset = MACHINE_CHIPSET_INTEL_440FX,
        .init = machine_at_8600ttc_init,
        .pad = 0,
        .pad0 = 0,
        .pad1 = MACHINE_AVAILABLE,
        .pad2 = 0,
        .cpu = {
           .package = CPU_PKG_SOCKET8,
           .block = CPU_BLOCK_NONE,
           .min_bus = 50000000,
           .max_bus = 66666667,
           .min_voltage = 2900,
           .max_voltage = 3300,
           .min_multi = 2.0,
           .max_multi = 5.5,
        },
        .bus_flags = MACHINE_PS2_PCI,
        .flags = MACHINE_IDE_DUAL,
        .ram = {
            .min = 8192,
            .max = 1048576,
            .step = 8192
        },
        .nvrmask = 127,
        .kbc = KBC_UNKNOWN,
        .kbc_p1 = 0,
        .gpio = 0,
        .device = NULL,
        .vid_device = NULL
    },
    {
        .name = "[i440FX] Gigabyte GA-686NX",
        .internal_name = "686nx",
        .type = MACHINE_TYPE_SOCKET8,
        .chipset = MACHINE_CHIPSET_INTEL_440FX,
        .init = machine_at_686nx_init,
        .pad = 0,
        .pad0 = 0,
        .pad1 = MACHINE_AVAILABLE,
        .pad2 = 0,
        .cpu = {
           .package = CPU_PKG_SOCKET8,
           .block = CPU_BLOCK_NONE,
           .min_bus = 60000000,
           .max_bus = 66666667,
           .min_voltage = 2100,
           .max_voltage = 3500,
           .min_multi = 2.0,
           .max_multi = 5.5,
        },
        .bus_flags = MACHINE_PS2_PCI,
        .flags = MACHINE_IDE_DUAL,
        .ram = {
            .min = 8192,
            .max = 524288,
            .step = 8192
        },
        .nvrmask = 127,
        .kbc = KBC_UNKNOWN,
        .kbc_p1 = 0,
        .gpio = 0,
        .device = NULL,
        .vid_device = NULL
    },
    /* According to tests from real hardware: This has AMI MegaKey KBC firmware on the
       PC87306 Super I/O chip, command 0xA1 returns '5'.
       Command 0xA0 copyright string: (C)1994 AMI . */
    {
        .name = "[i440FX] Intel AP440FX",
        .internal_name = "ap440fx",
        .type = MACHINE_TYPE_SOCKET8,
        .chipset = MACHINE_CHIPSET_INTEL_440FX,
        .init = machine_at_ap440fx_init,
        .pad = 0,
        .pad0 = 0,
        .pad1 = MACHINE_AVAILABLE,
        .pad2 = 0,
        .cpu = {
           .package = CPU_PKG_SOCKET8,
           .block = CPU_BLOCK_NONE,
           .min_bus = 60000000,
           .max_bus = 66666667,
           .min_voltage = 2100,
           .max_voltage = 3500,
           .min_multi = 2.0,
           .max_multi = 3.5,
        },
        .bus_flags = MACHINE_PS2_PCI,
        .flags = MACHINE_IDE_DUAL,
        .ram = {
            .min = 8192,
            .max = 131072,
            .step = 8192
        },
        .nvrmask = 127,
        .kbc = KBC_UNKNOWN,
        .kbc_p1 = 0,
        .gpio = 0,
        .device = NULL,
        .vid_device = NULL
    },
    /* According to tests from real hardware: This has AMI MegaKey KBC firmware on the
       PC87306 Super I/O chip, command 0xA1 returns '5'.
       Command 0xA0 copyright string: (C)1994 AMI . */
    {
        .name = "[i440FX] Intel VS440FX",
        .internal_name = "vs440fx",
        .type = MACHINE_TYPE_SOCKET8,
        .chipset = MACHINE_CHIPSET_INTEL_440FX,
        .init = machine_at_vs440fx_init,
        .pad = 0,
        .pad0 = 0,
        .pad1 = MACHINE_AVAILABLE,
        .pad2 = 0,
        .cpu = {
           .package = CPU_PKG_SOCKET8,
           .block = CPU_BLOCK_NONE,
           .min_bus = 60000000,
           .max_bus = 66666667,
           .min_voltage = 2100,
           .max_voltage = 3500,
           .min_multi = 2.0,
           .max_multi = 3.5,
        },
        .bus_flags = MACHINE_PS2_PCI,
        .flags = MACHINE_IDE_DUAL,
        .ram = {
            .min = 8192,
            .max = 524288,
            .step = 8192
        },
        .nvrmask = 127,
        .kbc = KBC_UNKNOWN,
        .kbc_p1 = 0,
        .gpio = 0,
        .device = NULL,
        .vid_device = NULL
    },
    /* Has the SMC FDC73C935's on-chip KBC with Phoenix MultiKey firmware. */
    {
        .name = "[i440FX] Micronics M6Mi",
        .internal_name = "m6mi",
        .type = MACHINE_TYPE_SOCKET8,
        .chipset = MACHINE_CHIPSET_INTEL_440FX,
        .init = machine_at_m6mi_init,
        .pad = 0,
        .pad0 = 0,
        .pad1 = MACHINE_AVAILABLE,
        .pad2 = 0,
        .cpu = {
           .package = CPU_PKG_SOCKET8,
           .block = CPU_BLOCK_NONE,
           .min_bus = 60000000,
           .max_bus = 66666667,
           .min_voltage = 2900,
           .max_voltage = 3300,
           .min_multi = 1.5,
           .max_multi = 8.0,
        },
        .bus_flags = MACHINE_PS2_PCI,
        .flags = MACHINE_IDE_DUAL,
        .ram = {
            .min = 8192,
            .max = 786432,
            .step = 8192
        },
        .nvrmask = 127,
        .kbc = KBC_UNKNOWN,
        .kbc_p1 = 0,
        .gpio = 0,
        .device = NULL,
        .vid_device = NULL
    },
    /* I found a BIOS string of it that ends in -S, but it could be a typo for -5
       (there's quite a few AMI BIOS strings around with typo'd KBC codes), so I'm
       going to give it an AMI MegaKey. */
    {
        .name = "[i440FX] PC Partner MB600N",
        .internal_name = "mb600n",
        .type = MACHINE_TYPE_SOCKET8,
        .chipset = MACHINE_CHIPSET_INTEL_440FX,
        .init = machine_at_mb600n_init,
        .pad = 0,
        .pad0 = 0,
        .pad1 = MACHINE_AVAILABLE,
        .pad2 = 0,
        .cpu = {
           .package = CPU_PKG_SOCKET8,
           .block = CPU_BLOCK_NONE,
           .min_bus = 60000000,
           .max_bus = 66666667,
           .min_voltage = 2100,
           .max_voltage = 3500,
           .min_multi = 1.5,
           .max_multi = 8.0,
        },
        .bus_flags = MACHINE_PS2_PCI,
        .flags = MACHINE_IDE_DUAL,
        .ram = {
            .min = 8192,
            .max = 524288,
            .step = 8192
        },
        .nvrmask = 127,
        .kbc = KBC_UNKNOWN,
        .kbc_p1 = 0,
        .gpio = 0,
        .device = NULL,
        .vid_device = NULL
    },

    /* Slot 1 machines */
    /* ALi ALADDiN V */
    /* Has the ALi M1543C southbridge with on-chip KBC. */
    {
        .name = "[ALi ALADDiN-PRO II] PC Chips M729",
        .internal_name = "m729",
        .type = MACHINE_TYPE_SLOT1,
        .chipset = MACHINE_CHIPSET_ALI_ALADDIN_PRO_II,
        .init = machine_at_m729_init,
        .pad = 0,
        .pad0 = 0,
        .pad1 = MACHINE_AVAILABLE,
        .pad2 = 0,
        .cpu = {
           .package = CPU_PKG_SLOT1,
           .block = CPU_BLOCK_NONE,
           .min_bus = 66666667,
           .max_bus = 100000000,
           .min_voltage = 1800,
           .max_voltage = 3500,
           .min_multi = 1.5,
           .max_multi = 8.0,
        },
        .bus_flags = MACHINE_PS2_AGP,
        .flags = MACHINE_IDE_DUAL,
        .ram = {
            .min = 1024,
            .max = 1572864,
            .step = 8192
        },
        255,
        .kbc = KBC_UNKNOWN,
        .kbc_p1 = 0,
        .gpio = 0,
        .device = NULL,
        .vid_device = NULL
    },

    /* 440FX */
    /* The base board has AMIKey-2 (updated 'H') KBC firmware. */
    {
        .name = "[i440FX] ASUS P/I-P65UP5 (C-PKND)",
        .internal_name = "p65up5_cpknd",
        .type = MACHINE_TYPE_SLOT1,
        .chipset = MACHINE_CHIPSET_INTEL_440FX,
        .init = machine_at_p65up5_cpknd_init,
        .pad = 0,
        .pad0 = 0,
        .pad1 = MACHINE_AVAILABLE,
        .pad2 = 0,
        .cpu = {
           .package = CPU_PKG_SLOT1,
           .block = CPU_BLOCK_NONE,
           .min_bus = 50000000,
           .max_bus = 66666667,
           .min_voltage = 1800,
           .max_voltage = 3500,
           .min_multi = 1.5,
           .max_multi = 8.0,
        },
        .bus_flags = MACHINE_PS2_PCI,
        .flags = MACHINE_IDE_DUAL,
        .ram = {
            .min = 8192,
            .max = 1048576,
            .step = 8192
        },
        .nvrmask = 127,
        .kbc = KBC_UNKNOWN,
        .kbc_p1 = 0,
        .gpio = 0,
        .device = NULL,
        .vid_device = NULL
    },
    /* This has a Holtek KBC and the BIOS does not send a single non-standard KBC command, so it
       must be an ASIC that clones the standard IBM PS/2 KBC. */
    {
        .name = "[i440FX] ASUS KN97",
        .internal_name = "kn97",
        .type = MACHINE_TYPE_SLOT1,
        .chipset = MACHINE_CHIPSET_INTEL_440FX,
        .init = machine_at_kn97_init,
        .pad = 0,
        .pad0 = 0,
        .pad1 = MACHINE_AVAILABLE,
        .pad2 = 0,
        .cpu = {
           .package = CPU_PKG_SLOT1,
           .block = CPU_BLOCK_NONE,
           .min_bus = 60000000,
           .max_bus = 83333333,
           .min_voltage = 1800,
           .max_voltage = 3500,
           .min_multi = 1.5,
           .max_multi = 8.0,
        },
        .bus_flags = MACHINE_PS2_PCI,
        .flags = MACHINE_IDE_DUAL,
        .ram = {
            .min = 8192,
            .max = 786432,
            .step = 8192
        },
        .nvrmask = 127,
        .kbc = KBC_UNKNOWN,
        .kbc_p1 = 0,
        .gpio = 0,
        .device = NULL,
        .vid_device = NULL
    },

    /* 440LX */
    /* Has a Winbond W83977TF Super I/O chip with on-chip KBC with AMIKey-2 KBC
       firmware. */
    {
        .name = "[i440LX] ABIT LX6",
        .internal_name = "lx6",
        .type = MACHINE_TYPE_SLOT1,
        .chipset = MACHINE_CHIPSET_INTEL_440LX,
        .init = machine_at_lx6_init,
        .pad = 0,
        .pad0 = 0,
        .pad1 = MACHINE_AVAILABLE,
        .pad2 = 0,
        .cpu = {
           .package = CPU_PKG_SLOT1,
           .block = CPU_BLOCK_NONE,
           .min_bus = 60000000,
           .max_bus = 100000000,
           .min_voltage = 1500,
           .max_voltage = 3500,
           .min_multi = 2.0,
           .max_multi = 5.5,
        },
        .bus_flags = MACHINE_PS2_AGP,
        .flags = MACHINE_IDE_DUAL,
        .ram = {
            .min = 8192,
            .max = 1048576,
            .step = 8192
        },
        .nvrmask = 255,
        .kbc = KBC_UNKNOWN,
        .kbc_p1 = 0,
        .gpio = 0,
        .device = NULL,
        .vid_device = NULL
    },
    /* Has a SM(S)C FDC37C935 Super I/O chip with on-chip KBC with Phoenix
       MultiKey KBC firmware. */
    {
        .name = "[i440LX] Micronics Spitfire",
        .internal_name = "spitfire",
        .type = MACHINE_TYPE_SLOT1,
        .chipset = MACHINE_CHIPSET_INTEL_440LX,
        .init = machine_at_spitfire_init,
        .pad = 0,
        .pad0 = 0,
        .pad1 = MACHINE_AVAILABLE,
        .pad2 = 0,
        .cpu = {
           .package = CPU_PKG_SLOT1,
           .block = CPU_BLOCK_NONE,
           .min_bus = 66666667,
           .max_bus = 66666667,
           .min_voltage = 1800,
           .max_voltage = 3500,
           .min_multi = 1.5,
           .max_multi = 8.0,
        },
        .bus_flags = MACHINE_PS2_AGP,
        .flags = MACHINE_IDE_DUAL,
        .ram = {
            .min = 8192,
            .max = 1048576,
            .step = 8192
        },
        .nvrmask = 255,
        .kbc = KBC_UNKNOWN,
        .kbc_p1 = 0,
        .gpio = 0,
        .device = NULL,
        .vid_device = NULL
    },

    /* 440EX */
    /* Has a Winbond W83977TF Super I/O chip with on-chip KBC with AMIKey-2 KBC
       firmware. */
    {
        .name = "[i440EX] QDI EXCELLENT II",
        .internal_name = "p6i440e2",
        .type = MACHINE_TYPE_SLOT1,
        .chipset = MACHINE_CHIPSET_INTEL_440EX,
        .init = machine_at_p6i440e2_init,
        .pad = 0,
        .pad0 = 0,
        .pad1 = MACHINE_AVAILABLE,
        .pad2 = 0,
        .cpu = {
           .package = CPU_PKG_SLOT1,
           .block = CPU_BLOCK_NONE,
           .min_bus = 66666667,
           .max_bus = 83333333,
           .min_voltage = 1800,
           .max_voltage = 3500,
           .min_multi = 3.0,
           .max_multi = 8.0,
        },
        .bus_flags = MACHINE_PS2_PCI,
        .flags = MACHINE_IDE_DUAL,
        .ram = {
            .min = 8192,
            .max = 524288,
            .step = 8192
        },
        .nvrmask = 255,
        .kbc = KBC_UNKNOWN,
        .kbc_p1 = 0,
        .gpio = 0,
        .device = NULL,
        .vid_device = NULL
    },

    /* 440BX */
    /* Has a Winbond W83977EF Super I/O chip with on-chip KBC with AMIKey-2 KBC
       firmware. */
    {
        .name = "[i440BX] ASUS P2B-LS",
        .internal_name = "p2bls",
        .type = MACHINE_TYPE_SLOT1,
        .chipset = MACHINE_CHIPSET_INTEL_440BX,
        .init = machine_at_p2bls_init,
        .pad = 0,
        .pad0 = 0,
        .pad1 = MACHINE_AVAILABLE,
        .pad2 = 0,
        .cpu = {
           .package = CPU_PKG_SLOT1,
           .block = CPU_BLOCK_NONE,
           .min_bus = 50000000,
           .max_bus = 112121212,
           .min_voltage = 1300,
           .max_voltage = 3500,
           .min_multi = 1.5,
           .max_multi = 8.0,
        },
        .bus_flags = MACHINE_PS2_AGP,
        .flags = MACHINE_IDE_DUAL,
        .ram = {
            .min = 8192,
            .max = 1048576,
            .step = 8192
        },
        .nvrmask = 255,
        .kbc = KBC_UNKNOWN,
        .kbc_p1 = 0,
        .gpio = 0,
        .device = NULL,
        .vid_device = NULL
    },
    /* Has a Winbond W83977EF Super I/O chip with on-chip KBC with AMIKey-2 KBC
       firmware. */
    {
        .name = "[i440BX] ASUS P3B-F",
        .internal_name = "p3bf",
        .type = MACHINE_TYPE_SLOT1,
        .chipset = MACHINE_CHIPSET_INTEL_440BX,
        .init = machine_at_p3bf_init,
        .pad = 0,
        .pad0 = 0,
        .pad1 = MACHINE_AVAILABLE,
        .pad2 = 0,
        .cpu = {
           .package = CPU_PKG_SLOT1,
           .block = CPU_BLOCK_NONE,
           .min_bus = 66666667,
           .max_bus = 150000000,
           .min_voltage = 1300,
           .max_voltage = 3500,
           .min_multi = 1.5,
           .max_multi = 8.0,
        },
        .bus_flags = MACHINE_PS2_AGP,
        .flags = MACHINE_IDE_DUAL,
        .ram = {
            .min = 8192,
            .max = 1048576,
            .step = 8192
        },
        .nvrmask = 255,
        .kbc = KBC_UNKNOWN,
        .kbc_p1 = 0,
        .gpio = 0,
        .device = NULL,
        .vid_device = NULL
    },
    /* Has a Winbond W83977EF Super I/O chip with on-chip KBC with AMIKey-2 KBC
       firmware. */
    {
        .name = "[i440BX] ABIT BF6",
        .internal_name = "bf6",
        .type = MACHINE_TYPE_SLOT1,
        .chipset = MACHINE_CHIPSET_INTEL_440BX,
        .init = machine_at_bf6_init,
        .pad = 0,
        .pad0 = 0,
        .pad1 = MACHINE_AVAILABLE,
        .pad2 = 0,
        .cpu = {
           .package = CPU_PKG_SLOT1,
           .block = CPU_BLOCK_NONE,
           .min_bus = 66666667,
           .max_bus = 133333333,
           .min_voltage = 1800,
           .max_voltage = 3500,
           .min_multi = 1.5,
           .max_multi = 8.0,
        },
        .bus_flags = MACHINE_PS2_AGP,
        .flags = MACHINE_IDE_DUAL,
        .ram = {
            .min = 8192,
            .max = 786432,
            .step = 8192
        },
        .nvrmask = 255,
        .kbc = KBC_UNKNOWN,
        .kbc_p1 = 0,
        .gpio = 0,
        .device = NULL,
        .vid_device = NULL
    },
    /* Has a Winbond W83977TF Super I/O chip with on-chip KBC with AMIKey-2 KBC
       firmware. */
    {
        .name = "[i440BX] AOpen AX6BC",
        .internal_name = "ax6bc",
        .type = MACHINE_TYPE_SLOT1,
        .chipset = MACHINE_CHIPSET_INTEL_440BX,
        .init = machine_at_ax6bc_init,
        .pad = 0,
        .pad0 = 0,
        .pad1 = MACHINE_AVAILABLE,
        .pad2 = 0,
        .cpu = {
           .package = CPU_PKG_SLOT1,
           .block = CPU_BLOCK_NONE,
           .min_bus = 66666667,
           .max_bus = 112121212,
           .min_voltage = 1800,
           .max_voltage = 3500,
           .min_multi = 1.5,
           .max_multi = 8.0,
        },
        .bus_flags = MACHINE_PS2_AGP,
        .flags = MACHINE_IDE_DUAL,
        .ram = {
            .min = 8192,
            .max = 786432,
            .step = 8192
        },
        .nvrmask = 255,
        .kbc = KBC_UNKNOWN,
        .kbc_p1 = 0,
        .gpio = 0,
        .device = NULL,
        .vid_device = NULL
    },
    /* Has a Winbond W83977TF Super I/O chip with on-chip KBC with AMIKey-2 KBC
       firmware. */
    {
        .name = "[i440BX] Gigabyte GA-686BX",
        .internal_name = "686bx",
        .type = MACHINE_TYPE_SLOT1,
        .chipset = MACHINE_CHIPSET_INTEL_440BX,
        .init = machine_at_686bx_init,
        .pad = 0,
        .pad0 = 0,
        .pad1 = MACHINE_AVAILABLE,
        .pad2 = 0,
        .cpu = {
           .package = CPU_PKG_SLOT1,
           .block = CPU_BLOCK_NONE,
           .min_bus = 66666667,
           .min_bus = 100000000,
           .min_voltage = 1800,
           .max_voltage = 3500,
           .min_multi = 1.5,
           .max_multi = 8.0,
        },
        .bus_flags = MACHINE_PS2_AGP,
        .flags = MACHINE_IDE_DUAL,
        .ram = {
            .min = 8192,
            .max = 1048576,
            .step = 8192
        },
        .nvrmask = 255,
        .kbc = KBC_UNKNOWN,
        .kbc_p1 = 0,
        .gpio = 0,
        .device = NULL,
        .vid_device = NULL
    },
    /* Has a SM(S)C FDC37M60x Super I/O chip with on-chip KBC with most likely
       AMIKey-2 KBC firmware. */
    {
        .name = "[i440BX] HP Vectra VEi 8",
        .internal_name = "vei8",
        .type = MACHINE_TYPE_SLOT1,
        .chipset = MACHINE_CHIPSET_INTEL_440BX,
        .init = machine_at_vei8_init,
        .pad = 0,
        .pad0 = 0,
        .pad1 = MACHINE_AVAILABLE,
        .pad2 = 0,
        .cpu = {
           .package = CPU_PKG_SLOT1,
           .block = CPU_BLOCK_NONE,
           .min_bus = 66666667,
           .max_bus = 100000000,
           .min_voltage = 1800,
           .max_voltage = 3500,
           .min_multi = 1.5,
           .max_multi = 8.0,
        },
        .bus_flags = MACHINE_PS2_AGP,
        .flags = MACHINE_IDE_DUAL,
        .ram = {
            .min = 8192,
            .max = 1048576,
            .step = 8192
        },
        .nvrmask = 255,
        .kbc = KBC_UNKNOWN,
        .kbc_p1 = 0,
        .gpio = 0,
        .device = NULL,
        .vid_device = NULL
    },
    /* Has a National Semiconductors PC87309 Super I/O chip with on-chip KBC
       with most likely AMIKey-2 KBC firmware. */
    {
        .name = "[i440BX] Tyan Tsunami ATX",
        .internal_name = "s1846",
        .type = MACHINE_TYPE_SLOT1,
        .chipset = MACHINE_CHIPSET_INTEL_440BX,
        .init = machine_at_s1846_init,
        .pad = 0,
        .pad0 = 0,
        .pad1 = MACHINE_AVAILABLE,
        .pad2 = 0,
        .cpu = {
           .package = CPU_PKG_SLOT1,
           .block = CPU_BLOCK_NONE,
           .min_bus = 66666667,
           .max_bus = 112121212,
           .min_voltage = 1800,
           .max_voltage = 3500,
           .min_multi = 1.5,
           .max_multi = 8.0,
        },
        .bus_flags = MACHINE_PS2_AGP,
        .flags = MACHINE_IDE_DUAL | MACHINE_SOUND,
        .ram = {
            .min = 8192,
            .max = 1048576,
            .step = 8192
        },
        .nvrmask = 255,
        .kbc = KBC_UNKNOWN,
        .kbc_p1 = 0,
        .gpio = 0,
        .device = &es1371_onboard_device,
        .vid_device = NULL
    },
    /* Has a Winbond W83977TF Super I/O chip with on-chip KBC with AMIKey-2 KBC
       firmware. */
    {
        .name = "[i440BX] Supermicro P6SBA",
        .internal_name = "p6sba",
        .type = MACHINE_TYPE_SLOT1,
        .chipset = MACHINE_CHIPSET_INTEL_440BX,
        .init = machine_at_p6sba_init,
        .pad = 0,
        .pad0 = 0,
        .pad1 = MACHINE_AVAILABLE,
        .pad2 = 0,
        .cpu = {
           .package = CPU_PKG_SLOT1,
           .block = CPU_BLOCK_NONE,
           .min_bus = 66666667,
           .max_bus = 100000000,
           .min_voltage = 1800,
           .max_voltage = 3500,
           .min_multi = 1.5,
           .max_multi = 8.0,
        },
        .bus_flags = MACHINE_PS2_AGP,
        .flags = MACHINE_IDE_DUAL,
        .ram = {
            .min = 8192,
            .max = 786432,
            .step = 8192
        },
        .nvrmask = 255,
        .kbc = KBC_UNKNOWN,
        .kbc_p1 = 0,
        .gpio = 0,
        .device = NULL,
        .vid_device = NULL
    },

    /* 440ZX */
    /* Has a Winbond W83977EF Super I/O chip with on-chip KBC with AMIKey-2 KBC
       firmware. */
    {
        .name = "[i440ZX] MSI MS-6168",
        .internal_name = "ms6168",
        .type = MACHINE_TYPE_SLOT1,
        .chipset = MACHINE_CHIPSET_INTEL_440ZX,
        .init = machine_at_ms6168_init,
        .pad = 0,
        .pad0 = 0,
        .pad1 = MACHINE_AVAILABLE,
        .pad2 = 0,
        .cpu = {
           .package = CPU_PKG_SLOT1,
           .block = CPU_BLOCK_NONE,
           .min_bus = 66666667,
           .max_bus = 100000000,
           .min_voltage = 1800,
           .max_voltage = 3500,
           .min_multi = 1.5,
           .max_multi = 8.0,
        },
        .bus_flags = MACHINE_PS2_AGP,
        .flags = MACHINE_IDE_DUAL | MACHINE_AV,
        .ram = {
            .min = 8192,
            .max = 524288,
            .step = 8192
        },
        .nvrmask = 255,
        .kbc = KBC_UNKNOWN,
        .kbc_p1 = 0,
        .gpio = 0,
        .device = &voodoo_3_2000_agp_onboard_8m_device,
        .vid_device = NULL
    },
    /* Has a Winbond W83977EF Super I/O chip with on-chip KBC with AMIKey-2 KBC
       firmware. */
    {
        .name = "[i440ZX] Packard Bell Bora Pro",
        .internal_name = "borapro",
        .type = MACHINE_TYPE_SLOT1,
        .chipset = MACHINE_CHIPSET_INTEL_440ZX,
        .init = machine_at_borapro_init,
        .pad = 0,
        .pad0 = 0,
        .pad1 = MACHINE_AVAILABLE,
        .pad2 = 0,
        .cpu = {
           .package = CPU_PKG_SLOT1,
           .block = CPU_BLOCK_NONE,
           .min_bus = 66666667,
           .max_bus = 66666667,
           .min_voltage = 1800,
           .max_voltage = 3500,
           .min_multi = 1.5,
           .max_multi = 8.0,
        },
        .bus_flags = MACHINE_PS2_AGP,
        .flags = MACHINE_IDE_DUAL | MACHINE_AV,
        .ram = {
            .min = 8192,
            .max = 524288,
            .step = 8192
        },
        .nvrmask = 255,
        .kbc = KBC_UNKNOWN,
        .kbc_p1 = 0,
        .gpio = 0,
        .device = &voodoo_3_2000_agp_onboard_8m_device,
        .vid_device = NULL
    },

    /* SMSC VictoryBX-66 */
    /* Has a Winbond W83977EF Super I/O chip with on-chip KBC with AMIKey-2 KBC
       firmware. */
    {
        .name = "[SMSC VictoryBX-66] A-Trend ATC6310BXII",
        .internal_name = "atc6310bxii",
        .type = MACHINE_TYPE_SLOT1,
        .chipset = MACHINE_CHIPSET_SMSC_VICTORYBX_66,
        .init = machine_at_atc6310bxii_init,
        .pad = 0,
        .pad0 = 0,
        .pad1 = MACHINE_AVAILABLE,
        .pad2 = 0,
        .cpu = {
           .package = CPU_PKG_SLOT1,
           .block = CPU_BLOCK_NONE,
           .min_bus = 66666667,
           .max_bus = 133333333,
           .min_voltage = 1300,
           .max_voltage = 3500,
           .min_multi = 1.5,
           .max_multi = 8.0,
        },
        .bus_flags = MACHINE_PS2_AGP,
        .flags = MACHINE_IDE_DUAL,
        .ram = {
            .min = 8192,
            .max = 786432,
            .step = 8192
        },
        .nvrmask = 255,
        .kbc = KBC_UNKNOWN,
        .kbc_p1 = 0,
        .gpio = 0,
        .device = NULL,
        .vid_device = NULL
    },

    /* VIA Apollo Pro */
    /* Has the VIA VT82C596B southbridge with on-chip KBC identical to the VIA
       VT82C42N. */
    {
        .name = "[VIA Apollo Pro] FIC KA-6130",
        .internal_name = "ficka6130",
        .type = MACHINE_TYPE_SLOT1,
        .chipset = MACHINE_CHIPSET_VIA_APOLLO_PRO,
        .init = machine_at_ficka6130_init,
        .pad = 0,
        .pad0 = 0,
        .pad1 = MACHINE_AVAILABLE,
        .pad2 = 0,
        .cpu = {
           .package = CPU_PKG_SLOT1,
           .block = CPU_BLOCK_NONE,
           .min_bus = 66666667,
           .max_bus = 100000000,
           .min_voltage = 1800,
           .max_voltage = 3500,
           .min_multi = 1.5,
           .max_multi = 8.0,
        },
        .bus_flags = MACHINE_PS2_AGP,
        .flags = MACHINE_IDE_DUAL,
        .ram = {
            .min = 8192,
            .max = 524288,
            .step = 8192
        },
        .nvrmask = 255,
        .kbc = KBC_UNKNOWN,
        .kbc_p1 = 0,
        .gpio = 0,
        .device = NULL,
        .vid_device = NULL
    },
    /* Has a Winbond W83977EF Super I/O chip with on-chip KBC with AMIKey-2 KBC
       firmware. */
    {
        .name = "[VIA Apollo Pro 133] ASUS P3V133",
        .internal_name = "p3v133",
        .type = MACHINE_TYPE_SLOT1,
        .chipset = MACHINE_CHIPSET_VIA_APOLLO_PRO_133,
        .init = machine_at_p3v133_init,
        .pad = 0,
        .pad0 = 0,
        .pad1 = MACHINE_AVAILABLE,
        .pad2 = 0,
        .cpu = {
           .package = CPU_PKG_SLOT1,
           .block = CPU_BLOCK_NONE,
           .min_bus = 66666667,
           .max_bus = 150000000,
           .min_voltage = 1300,
           .max_voltage = 3500,
           .min_multi = 1.5,
           .max_multi = 8.0,
        },
        .bus_flags = MACHINE_PS2_AGP,
        .flags = MACHINE_IDE_DUAL,
        .ram = {
            .min = 8192,
            .max = 1572864,
            .step = 8192
        },
        .nvrmask = 255,
        .kbc = KBC_UNKNOWN,
        .kbc_p1 = 0,
        .gpio = 0,
        .device = NULL,
        .vid_device = NULL
    },
    /* Has a Winbond W83977EF Super I/O chip with on-chip KBC with AMIKey-2 KBC
       firmware. */
    {
        .name = "[VIA Apollo Pro 133A] ASUS P3V4X",
        .internal_name = "p3v4x",
        .type = MACHINE_TYPE_SLOT1,
        .chipset = MACHINE_CHIPSET_VIA_APOLLO_PRO_133A,
        .init = machine_at_p3v4x_init,
        .pad = 0,
        .pad0 = 0,
        .pad1 = MACHINE_AVAILABLE,
        .pad2 = 0,
        .cpu = {
           .package = CPU_PKG_SLOT1,
           .block = CPU_BLOCK_NONE,
           .min_bus = 66666667,
           .max_bus = 150000000,
           .min_voltage = 1300,
           .max_voltage = 3500,
           .min_multi = 1.5,
           .max_multi = 8.0,
        },
        .bus_flags = MACHINE_PS2_AGP,
        .flags = MACHINE_IDE_DUAL,
        .ram = {
            .min = 8192,
            .max = 2097152,
            .step = 8192
        },
        .nvrmask = 255,
        .kbc = KBC_UNKNOWN,
        .kbc_p1 = 0,
        .gpio = 0,
        .device = NULL,
        .vid_device = NULL
    },

    /* Slot 1/2 machines */
    /* 440GX */
    /* Has a National Semiconductors PC87309 Super I/O chip with on-chip KBC
       with most likely AMIKey-2 KBC firmware. */
    {
        .name = "[i440GX] Freeway FW-6400GX",
        .internal_name = "fw6400gx",
        .type = MACHINE_TYPE_SLOT1_2,
        .chipset = MACHINE_CHIPSET_INTEL_440GX,
        .init = machine_at_fw6400gx_init,
        .pad = 0,
        .pad0 = 0,
        .pad1 = MACHINE_AVAILABLE,
        .pad2 = 0,
        .cpu = {
           .package = CPU_PKG_SLOT1 | CPU_PKG_SLOT2,
           .block = CPU_BLOCK_NONE,
           .min_bus = 100000000,
           .max_bus = 150000000,
           .min_voltage = 1800,
           .max_voltage = 3500,
           .min_multi = 3.0,
           .max_multi = 8.0,
        },
        .bus_flags = MACHINE_PS2_NOISA,
        .flags = MACHINE_IDE_DUAL,
        .ram = {
            .min = 16384,
            .max = 2080768,
            .step = 16384
        },
        .nvrmask = 511,
        .kbc = KBC_UNKNOWN,
        .kbc_p1 = 0,
        .gpio = 0,
        .device = NULL,
        .vid_device = NULL
    },

    /* Slot 1/Socket 370 machines */
    /* 440BX */
    /* Has a Winbond W83977EF Super I/O chip with on-chip KBC with AMIKey-2 KBC
       firmware. */
    {
        .name = "[i440BX] Tyan Trinity 371",
        .internal_name = "s1857",
        .type = MACHINE_TYPE_SLOT1_370,
        .chipset = MACHINE_CHIPSET_INTEL_440BX,
        .init = machine_at_s1857_init,
        .pad = 0,
        .pad0 = 0,
        .pad1 = MACHINE_AVAILABLE,
        .pad2 = 0,
        .cpu = {
           .package = CPU_PKG_SLOT1 | CPU_PKG_SOCKET370,
           .block = CPU_BLOCK_NONE,
           .min_bus = 66666667,
           .max_bus = 133333333,
           .min_voltage = 1300,
           .max_voltage = 3500,
           .min_multi = 1.5,
           .max_multi = 8.0,
        },
        .bus_flags = MACHINE_PS2_AGP,
        .flags = MACHINE_IDE_DUAL,
        .ram = {
            .min = 8192,
            .max = 786432,
            .step = 8192
        },
        .nvrmask = 255,
        .kbc = KBC_UNKNOWN,
        .kbc_p1 = 0,
        .gpio = 0,
        .device = &es1371_onboard_device,
        .vid_device = NULL
    },

    /* Slot 2 machines */
    /* 440GX */
    /* Has a Winbond W83977EF Super I/O chip with on-chip KBC with AMIKey-2 KBC
       firmware. */
    {
        .name = "[i440GX] Gigabyte GA-6GXU",
        .internal_name = "6gxu",
        .type = MACHINE_TYPE_SLOT2,
        .chipset = MACHINE_CHIPSET_INTEL_440GX,
        .init = machine_at_6gxu_init,
        .pad = 0,
        .pad0 = 0,
        .pad1 = MACHINE_AVAILABLE,
        .pad2 = 0,
        .cpu = {
           .package = CPU_PKG_SLOT2,
           .block = CPU_BLOCK_NONE,
           .min_bus = 100000000,
           .max_bus = 133333333,
           .min_voltage = 1800,
           .max_voltage = 3500,
           .min_multi = 1.5,
           .max_multi = 8.0,
        },
        .bus_flags = MACHINE_PS2_AGP,
        .flags = MACHINE_IDE_DUAL,
        .ram = {
            .min = 16384,
            .max = 2097152,
            .step = 16384
        },
        .nvrmask = 511,
        .kbc = KBC_UNKNOWN,
        .kbc_p1 = 0,
        .gpio = 0,
        .device = NULL,
        .vid_device = NULL
    },
    /* Has a Winbond W83977TF Super I/O chip with on-chip KBC with AMIKey-2 KBC
       firmware. */
    {
        .name = "[i440GX] Supermicro S2DGE",
        .internal_name = "s2dge",
        .type = MACHINE_TYPE_SLOT2,
        .chipset = MACHINE_CHIPSET_INTEL_440GX,
        .init = machine_at_s2dge_init,
        .pad = 0,
        .pad0 = 0,
        .pad1 = MACHINE_AVAILABLE,
        .pad2 = 0,
        .cpu = {
           .package = CPU_PKG_SLOT2,
           .block = CPU_BLOCK_NONE,
           .min_bus = 66666667,
           .max_bus = 100000000,
           .min_voltage = 1800,
           .max_voltage = 3500,
           .min_multi = 1.5,
           .max_multi = 8.0,
        },
        .bus_flags = MACHINE_PS2_AGP,
        .flags = MACHINE_IDE_DUAL,
        .ram = {
            .min = 16384,
            .max = 2097152,
            .step = 16384
        },
        .nvrmask = 511,
        .kbc = KBC_UNKNOWN,
        .kbc_p1 = 0,
        .gpio = 0,
        .device = NULL,
        .vid_device = NULL
    },

    /* PGA370 machines */
    /* 440LX */
    /* Has a Winbond W83977TF Super I/O chip with on-chip KBC with AMIKey-2 KBC
       firmware. */
    {
        .name = "[i440LX] Supermicro 370SLM",
        .internal_name = "s370slm",
        .type = MACHINE_TYPE_SOCKET370,
        .chipset = MACHINE_CHIPSET_INTEL_440LX,
        .init = machine_at_s370slm_init,
        .pad = 0,
        .pad0 = 0,
        .pad1 = MACHINE_AVAILABLE,
        .pad2 = 0,
        .cpu = {
           .package = CPU_PKG_SOCKET370,
           .block = CPU_BLOCK_NONE,
           .min_bus = 66666667,
           .max_bus = 100000000,
           .min_voltage = 1800,
           .max_voltage = 3500,
           .min_multi = MACHINE_MULTIPLIER_FIXED,
           .max_multi = MACHINE_MULTIPLIER_FIXED,
        },
        .bus_flags = MACHINE_PS2_AGP,
        .flags = MACHINE_IDE_DUAL,
        .ram = {
            .min = 8192,
            .max = 786432,
            .step = 8192
        },
        .nvrmask = 255,
        .kbc = KBC_UNKNOWN,
        .kbc_p1 = 0,
        .gpio = 0,
        .device = NULL,
        .vid_device = NULL
    },

    /* 440BX */
    /* Has a Winbond W83977EF Super I/O chip with on-chip KBC with AMIKey-2 KBC
       firmware. */
    {
        .name = "[i440BX] AEWIN AW-O671R",
        .internal_name = "awo671r",
        .type = MACHINE_TYPE_SOCKET370,
        .chipset = MACHINE_CHIPSET_INTEL_440BX,
        .init = machine_at_awo671r_init,
        .pad = 0,
        .pad0 = 0,
        .pad1 = MACHINE_AVAILABLE,
        .pad2 = 0,
        .cpu = {
           .package = CPU_PKG_SOCKET370,
           .block = CPU_BLOCK_NONE,
           .min_bus = 66666667,
           .max_bus = 133333333,
           .min_voltage = 1300,
           .max_voltage = 3500,
           .min_multi = 1.5,
           .max_multi = 8.0, /* limits assumed */
        },
        .bus_flags = MACHINE_PS2_AGP,
        .flags = MACHINE_IDE_DUAL,
        .ram = {
            .min = 8192,
            .max = 524288,
            .step = 8192
        },
        .nvrmask = 255,
        .kbc = KBC_UNKNOWN,
        .kbc_p1 = 0,
        .gpio = 0,
        .device = NULL,
        .vid_device = NULL
    },
    /* Has a Winbond W83977EF Super I/O chip with on-chip KBC with AMIKey-2 KBC
       firmware. */
    {
        .name = "[i440BX] ASUS CUBX",
        .internal_name = "cubx",
        .type = MACHINE_TYPE_SOCKET370,
        .chipset = MACHINE_CHIPSET_INTEL_440BX,
        .init = machine_at_cubx_init,
        .pad = 0,
        .pad0 = 0,
        .pad1 = MACHINE_AVAILABLE,
        .pad2 = 0,
        .cpu = {
           .package = CPU_PKG_SOCKET370,
           .block = CPU_BLOCK_NONE,
           .min_bus = 66666667,
           .max_bus = 150000000,
           .min_voltage = 1300,
           .max_voltage = 3500,
           .min_multi = 1.5,
           .max_multi = 8.0,
        },
        .bus_flags = MACHINE_PS2_AGP,
        .flags = MACHINE_IDE_DUAL,
        .ram = {
            .min = 8192,
            .max = 1048576,
            .step = 8192
        },
        .nvrmask = 255,
        .kbc = KBC_UNKNOWN,
        .kbc_p1 = 0,
        .gpio = 0,
        .device = NULL,
        .vid_device = NULL
    },
    /* Has a Winbond W83977EF Super I/O chip with on-chip KBC with AMIKey-2 KBC
       firmware. */
    {
        .name = "[i440BX] AmazePC AM-BX133",
        .internal_name = "ambx133",
        .type = MACHINE_TYPE_SOCKET370,
        .chipset = MACHINE_CHIPSET_INTEL_440BX,
        .init = machine_at_ambx133_init,
        .pad = 0,
        .pad0 = 0,
        .pad1 = MACHINE_AVAILABLE,
        .pad2 = 0,
        .cpu = {
           .package = CPU_PKG_SOCKET370,
           .block = CPU_BLOCK_NONE,
           .min_bus = 66666667,
           .max_bus = 133333333,
           .min_voltage = 1300,
           .max_voltage = 3500,
           .min_multi = 1.5,
           .max_multi = 8.0, /* limits assumed */ 
        },
        .bus_flags = MACHINE_PS2_AGP,
        .flags = MACHINE_IDE_DUAL,
        .ram = {
            .min = 8192,
            .max = 786432,
            .step = 8192
        },
        .nvrmask = 255,
        .kbc = KBC_UNKNOWN,
        .kbc_p1 = 0,
        .gpio = 0,
        .device = NULL,
        .vid_device = NULL
    },

    /* 440ZX */
    /* Has a Winbond W83977TF Super I/O chip with on-chip KBC with AMIKey-2 KBC
       firmware. */
    {
        .name = "[i440ZX] Soltek SL-63A1",
        .internal_name = "63a1",
        .type = MACHINE_TYPE_SOCKET370,
        .chipset = MACHINE_CHIPSET_INTEL_440ZX,
        .init = machine_at_63a1_init,
        .pad = 0,
        .pad0 = 0,
        .pad1 = MACHINE_AVAILABLE,
        .pad2 = 0,
        .cpu = {
           .package = CPU_PKG_SOCKET370,
           .block = CPU_BLOCK_NONE,
           .min_bus = 66666667,
           .max_bus = 100000000,
           .min_voltage = 1800,
           .max_voltage = 3500,
           .min_multi = 1.5,
           .max_multi = 8.0,
        },
        .bus_flags = MACHINE_PS2_AGP,
        .flags = MACHINE_IDE_DUAL,
        .ram = {
            .min = 8192,
            .max = 524288,
            .step = 8192
        },
        .nvrmask = 255,
        .kbc = KBC_UNKNOWN,
        .kbc_p1 = 0,
        .gpio = 0,
        .device = NULL,
        .vid_device = NULL
    },

    /* SMSC VictoryBX-66 */
    /* Has a Winbond W83977EF Super I/O chip with on-chip KBC with AMIKey-2 KBC
       firmware. */
    {
        .name = "[SMSC VictoryBX-66] A-Trend ATC7020BXII",
        .internal_name = "atc7020bxii",
        .type = MACHINE_TYPE_SOCKET370,
        .chipset = MACHINE_CHIPSET_SMSC_VICTORYBX_66,
        .init = machine_at_atc7020bxii_init,
        .pad = 0,
        .pad0 = 0,
        .pad1 = MACHINE_AVAILABLE,
        .pad2 = 0,
        .cpu = {
           .package = CPU_PKG_SOCKET370,
           .block = CPU_BLOCK_NONE,
           .min_bus = 66666667,
           .max_bus = 133333333,
           .min_voltage = 1300,
           .max_voltage = 3500,
           .min_multi = 1.5,
           .max_multi = 8.0,
        },
        .bus_flags = MACHINE_PS2_AGP,
        .flags = MACHINE_IDE_DUAL,
        .ram = {
            .min = 8192,
            .max = 1048576,
            .step = 8192
        },
        .nvrmask = 255,
        .kbc = KBC_UNKNOWN,
        .kbc_p1 = 0,
        .gpio = 0,
        .device = NULL,
        .vid_device = NULL
    },

    /* VIA Apollo Pro */
    /* Has the VIA VT82C586B southbridge with on-chip KBC identical to the VIA
       VT82C42N. */
    {
        .name = "[VIA Apollo Pro] PC Partner APAS3",
        .internal_name = "apas3",
        .type = MACHINE_TYPE_SOCKET370,
        .chipset = MACHINE_CHIPSET_VIA_APOLLO_PRO,
        .init = machine_at_apas3_init,
        .pad = 0,
        .pad0 = 0,
        .pad1 = MACHINE_AVAILABLE,
        .pad2 = 0,
        .cpu = {
           .package = CPU_PKG_SOCKET370,
           .block = CPU_BLOCK_NONE,
           .min_bus = 66666667,
           .max_bus = 100000000,
           .min_voltage = 1800,
           .max_voltage = 3500,
           .min_multi = 1.5,
           .max_multi = 8.0,
        },
        .bus_flags = MACHINE_PS2_AGP,
        .flags = MACHINE_IDE_DUAL,
        .ram = {
            .min = 8192,
            .max = 786432,
            .step = 8192
        },
        .nvrmask = 255,
        .kbc = KBC_UNKNOWN,
        .kbc_p1 = 0,
        .gpio = 0,
        .device = NULL,
        .vid_device = NULL
    },
    /* Has a Winbond W83977EF Super I/O chip with on-chip KBC with AMIKey-2 KBC
       firmware. */
    {
        .name = "[VIA Apollo Pro 133] ECS P6BAP",
        .internal_name = "p6bap",
        .type = MACHINE_TYPE_SOCKET370,
        .chipset = MACHINE_CHIPSET_VIA_APOLLO_PRO_133,
        .init = machine_at_p6bap_init,
        .pad = 0,
        .pad0 = 0,
        .pad1 = MACHINE_AVAILABLE,
        .pad2 = 0,
        .cpu = {
           .package = CPU_PKG_SOCKET370,
           .block = CPU_BLOCK_NONE,
           .min_bus = 66666667,
           .max_bus = 150000000,
           .min_voltage = 1300,
           .max_voltage = 3500,
           .min_multi = 1.5,
           .max_multi = 8.0,
        },
        .bus_flags = MACHINE_PS2_AGP,
        .flags = MACHINE_IDE_DUAL,
        .ram = {
            .min = 8192,
            .max = 1572864,
            .step = 8192
        },
        .nvrmask = 255,
        .kbc = KBC_UNKNOWN,
        .kbc_p1 = 0,
        .gpio = 0,
        .device = NULL,
        .vid_device = NULL
    },
    /* Has the VIA VT82C686B southbridge with on-chip KBC identical to the VIA
       VT82C42N. */
    {
        .name = "[VIA Apollo Pro 133A] Acorp 6VIA90AP",
        .internal_name = "6via90ap",
        .type = MACHINE_TYPE_SOCKET370,
        .chipset = MACHINE_CHIPSET_VIA_APOLLO_PRO_133A,
        .init = machine_at_6via90ap_init,
        .pad = 0,
        .pad0 = 0,
        .pad1 = MACHINE_AVAILABLE,
        .pad2 = 0,
        .cpu = {
           .package = CPU_PKG_SOCKET370,
           .block = CPU_BLOCK_NONE,
           .min_bus = 66666667,
           .max_bus = 150000000,
           .min_voltage = 1300,
           .max_voltage = 3500,
           .min_multi = MACHINE_MULTIPLIER_FIXED,
           .max_multi = MACHINE_MULTIPLIER_FIXED,
        },
        .bus_flags = MACHINE_PS2_A97,
        .flags = MACHINE_IDE_DUAL | MACHINE_AG,
        .ram = {
            .min = 16384,
            .max = 3145728,
            .step = 8192
        },
        .nvrmask = 255,
        .kbc = KBC_UNKNOWN,
        .kbc_p1 = 0,
        .gpio = 0,
        .device = NULL,
        .vid_device = NULL
    },
    /* Has the VIA VT82C686B southbridge with on-chip KBC identical to the VIA
       VT82C42N. */
    {
        .name = "[VIA Apollo Pro 133A] ASUS CUV4X-LS",
        .internal_name = "cuv4xls",
        .type = MACHINE_TYPE_SOCKET370,
        .chipset = MACHINE_CHIPSET_VIA_APOLLO_PRO_133A,
        .init = machine_at_cuv4xls_init,
        .pad = 0,
        .pad0 = 0,
        .pad1 = MACHINE_AVAILABLE,
        .pad2 = 0,
        .cpu = {
           .package = CPU_PKG_SOCKET370,
           .block = CPU_BLOCK_NONE,
           .min_bus = 66666667,
           .max_bus = 150000000,
           .min_voltage = 1300,
           .max_voltage = 3500,
           .min_multi = 1.5,
           .max_multi = 8.0,
        },
        .bus_flags = MACHINE_PS2_NOI97,
        .flags = MACHINE_IDE_DUAL | MACHINE_SOUND,
        .ram = {
            .min = 16384,
            .max = 4194304,
            .step = 8192
        },
        .nvrmask = 255,
        .kbc = KBC_UNKNOWN,
        .kbc_p1 = 0,
        .gpio = 0,
        .device = &cmi8738_onboard_device,
        .vid_device = NULL
    },
    /* Has a Winbond W83977EF Super I/O chip with on-chip KBC with AMIKey-2 KBC
       firmware. */
    {
        .name = "[VIA Apollo Pro 133A] BCM GT694VA",
        .internal_name = "gt694va",
        .type = MACHINE_TYPE_SOCKET370,
        .chipset = MACHINE_CHIPSET_VIA_APOLLO_PRO_133A,
        .init = machine_at_gt694va_init,
        .pad = 0,
        .pad0 = 0,
        .pad1 = MACHINE_AVAILABLE,
        .pad2 = 0,
        .cpu = {
           .package = CPU_PKG_SOCKET370,
           .block = CPU_BLOCK_NONE,
           .min_bus = 66666667,
           .max_bus = 133333333,
           .min_voltage = 1300,
           .max_voltage = 3500,
           .min_multi = 1.5,
           .max_multi = 8.0,
        },
        .bus_flags = MACHINE_PS2_AGP,
        .flags = MACHINE_IDE_DUAL | MACHINE_SOUND,
        .ram = {
            .min = 16384,
            .max = 3145728,
            .step = 8192
        },
        .nvrmask = 255,
        .kbc = KBC_UNKNOWN,
        .kbc_p1 = 0,
        .gpio = 0,
        .device = &es1371_onboard_device,
        .vid_device = NULL
    },

    /* Miscellaneous/Fake/Hypervisor machines */
    /* Has a Winbond W83977F Super I/O chip with on-chip KBC with AMIKey-2 KBC
       firmware. */
    {
        .name = "[i440BX] Microsoft Virtual PC 2007",
        .internal_name = "vpc2007",
        .type = MACHINE_TYPE_MISC,
        .chipset = MACHINE_CHIPSET_INTEL_440BX,
        .init = machine_at_vpc2007_init,
        .pad = 0,
        .pad0 = 0,
        .pad1 = MACHINE_AVAILABLE,
        .pad2 = 0,
        .cpu = {
           .package = CPU_PKG_SLOT1,
           .block = CPU_BLOCK(CPU_PENTIUM2, CPU_CYRIX3S),
           .min_bus = 0,
           .max_bus = 66666667,
           .min_voltage = 0,
           .max_voltage = 0,
           .min_multi = 0,
           .max_multi = 0,
        },
        .bus_flags = MACHINE_PS2_PCI,
        .flags = MACHINE_IDE_DUAL,
        .ram = {
            .min = 8192,
            .max = 1048576,
            .step = 8192
        },
        .nvrmask = 255,
        .kbc = KBC_UNKNOWN,
        .kbc_p1 = 0,
        .gpio = 0,
        .device = NULL,
        .vid_device = NULL
    },

    /* Intel ICH2 */
    /* Has a NSC PC87366 LPC Super I/O with on-chip AMIKey-2 KBC firmware*/
    {
        .name = "[Intel i815E] Biostar M6TSL",
        .internal_name = "m6tsl",
        .type = MACHINE_TYPE_ICH2,
        .chipset = MACHINE_CHIPSET_INTEL_I815EP,
        .init = machine_at_m6tsl_init,
        .pad = 0,
        .pad0 = 0,
        .pad1 = MACHINE_AVAILABLE,
        .pad2 = 0,
        .cpu = {
            .package = CPU_PKG_SOCKET370,
            .block= CPU_BLOCK(CPU_CYRIX3S),
            .min_bus = 66666667,
            .max_bus = 133333333,
            .min_voltage = 1300,
            .max_voltage = 3500,
            .min_multi = 1.5,
            .max_multi = 8.0,
        },
        .bus_flags = MACHINE_PS2_NOISA,
        .flags = MACHINE_IDE_DUAL,
        .ram = {
            .min = 32768,
            .max = 524288,
            .step = 32768,
        },
        .nvrmask = 255,
        .device = NULL,
        .vid_device = NULL
    },
    {
        .name = "[Intel i815EP] Biostar M6TSS",
        .internal_name = "m6tss",
        .type = MACHINE_TYPE_ICH2,
        .chipset = MACHINE_CHIPSET_INTEL_I815EP,
        .init = machine_at_m6tss_init,
        .pad = 0,
        .pad0 = 0,
        .pad1 = MACHINE_AVAILABLE,
        .pad2 = 0,
        .cpu = {
            .package = CPU_PKG_SOCKET370,
            .block = CPU_BLOCK_NONE,
            .min_bus = 66666667,
            .max_bus = 133333333,
            .min_voltage = 1300,
            .max_voltage = 3500,
            .min_multi = 1.5,
            .max_multi = 8.0,
        },
        .bus_flags = MACHINE_PS2_AGP,
        .flags = MACHINE_IDE_DUAL,
        .ram = {
            .min = 32768,
            .max = 524288,
            .step = 32768,
        },
        .nvrmask = 255,
        .kbc = KBC_UNKNOWN,
        .kbc_p1 = 0,
        .gpio = 0,
        .device = NULL,
        .vid_device = NULL
    },
    {
        .name = "[Intel i815EP] Tyan Tomcat i815T",
        .internal_name = "s2080",
        .type = MACHINE_TYPE_ICH2,
        .chipset = MACHINE_CHIPSET_INTEL_I815EP,
        .init = machine_at_s2080_init,
        .pad = 0,
        .pad0 = 0,
        .pad1 = MACHINE_AVAILABLE,
        .pad2 = 0,
        .cpu = {
           .package =  CPU_PKG_SOCKET370,
           .block = CPU_BLOCK_NONE,
           .min_bus = 66666667,
           .max_bus = 133333333,
           .min_voltage = 1300,
           .max_voltage = 3500,
           .min_multi = 1.5,
           .max_multi = 8.0,
        },
        .bus_flags = MACHINE_PS2_AGP,
        .flags = MACHINE_IDE_DUAL,
        .ram = {
            .min = 32768,
            .max = 524288,
            .step = 32768
        },
        .nvrmask = 255,
        .kbc = KBC_UNKNOWN,
        .kbc_p1 = 0,
        .gpio = 0,
        .device = NULL,
        .vid_device = NULL
    },
    {
        .name = NULL,
        .internal_name = NULL,
        .type = MACHINE_TYPE_NONE,
        .chipset = MACHINE_CHIPSET_NONE,
        .init = NULL,
        .pad = 0,
        .pad0 = 0,
        .pad1 = MACHINE_AVAILABLE,
        .pad2 = 0,
        .cpu = {
           .package = 0,
           .block = CPU_BLOCK_NONE,
           .min_bus = 0,
           .max_bus = 0,
           .min_voltage = 0,
           .max_voltage = 0,
           .min_multi = 0,
           .max_multi = 0,
        },
        .bus_flags = MACHINE_BUS_NONE,
        .flags = MACHINE_FLAGS_NONE,
        .ram = {
            .min = 0,
            .max = 0,
            .step = 0
        },
        .nvrmask = 0,
        .kbc = KBC_UNKNOWN,
        .kbc_p1 = 0,
        .gpio = 0,
        .device = NULL,
        .vid_device = NULL
    }
};

/* Saved copies - jumpers get applied to these.
   We use also machine_gpio to store IBM PC/XT jumpers as they need more than one byte. */
static uint16_t        machine_p1;
static uint32_t        machine_gpio;

uint8_t
machine_get_p1(void)
{
    return machine_p1;
}

void
machine_load_p1(int m)
{
    machine_p1 = machines[machine].kbc_p1;
}

uint32_t
machine_get_gpio(void)
{
    return machine_gpio;
}

void
machine_load_gpio(int m)
{
    machine_gpio = machines[machine].gpio;
}

void
machine_set_gpio(uint32_t gpio)
{
    machine_gpio = gpio;
}

int
machine_count(void)
{
    return((sizeof(machines) / sizeof(machine_t)) - 1);
}

char *
machine_getname(void)
{
    return((char *)machines[machine].name);
}

char *
machine_getname_ex(int m)
{
    return((char *)machines[m].name);
}

const device_t *
machine_getdevice(int m)
{
    if (machines[m].device)
        return(machines[m].device);

    return(NULL);
}

const device_t *
machine_getviddevice(int m)
{
    if (machines[m].vid_device)
        return(machines[m].vid_device);

    return(NULL);
}

char *
machine_get_internal_name(void)
{
    return((char *)machines[machine].internal_name);
}

char *
machine_get_internal_name_ex(int m)
{
    return((char *)machines[m].internal_name);
}

int
machine_get_nvrmask(int m)
{
    return(machines[m].nvrmask);
}

int
machine_has_flags(int m, int flags)
{
    return(machines[m].flags & flags);
}

int
machine_has_bus(int m, int bus_flags)
{
    return(machines[m].bus_flags & bus_flags);
}

int
machine_has_cartridge(int m)
{
    return(machine_has_bus(m, MACHINE_CARTRIDGE) ? 1 : 0);
}

int
machine_get_min_ram(int m)
{
    return(machines[m].ram.min);
}

int
machine_get_max_ram(int m)
{
#if (!(defined __amd64__ || defined _M_X64 || defined __aarch64__ || defined _M_ARM64))
    return MIN(((int) machines[m].ram.max), 2097152);
#else
    return MIN(((int) machines[m].ram.max), 3145728);
#endif
}

int
machine_get_ram_granularity(int m)
{
    return(machines[m].ram.step);
}

int
machine_get_type(int m)
{
    return(machines[m].type);
}

int
machine_get_machine_from_internal_name(char *s)
{
    int c = 0;

    while (machines[c].init != NULL) {
        if (!strcmp(machines[c].internal_name, (const char *)s))
            return(c);
        c++;
    }

    return(0);
}<|MERGE_RESOLUTION|>--- conflicted
+++ resolved
@@ -2836,7 +2836,6 @@
 
     /* 286 machines that utilize the MCA bus */
     /* Has IBM PS/2 Type 2 KBC firmware. */
-<<<<<<< HEAD
     {
         .name = "[MCA] IBM PS/2 model 50",
         .internal_name = "ibmps2_m50",
@@ -2871,11 +2870,41 @@
         .device = NULL,
         .vid_device = NULL
     },
-=======
-    { "[MCA] IBM PS/2 model 50",                       "ibmps2_m50",       MACHINE_TYPE_286,        MACHINE_CHIPSET_PROPRIETARY,         machine_ps2_model_50_init,        0, 0, MACHINE_AVAILABLE, 0 , CPU_PKG_286 | CPU_PKG_486SLC_IBM,                CPU_BLOCK_NONE, 10000000, 0, 0, 0, 0, 0, MACHINE_PS2_MCA, MACHINE_VIDEO, 1024, 10240, 1024,   63, NULL, NULL },
     /* Has IBM PS/2 Type 2 KBC firmware. */
-    { "[MCA] IBM PS/2 model 60",                       "ibmps2_m60",       MACHINE_TYPE_286,        MACHINE_CHIPSET_PROPRIETARY,         machine_ps2_model_60_init,        0, 0, MACHINE_AVAILABLE, 0 , CPU_PKG_286 | CPU_PKG_486SLC_IBM,                CPU_BLOCK_NONE, 10000000, 0, 0, 0, 0, 0, MACHINE_PS2_MCA, MACHINE_VIDEO, 1024, 10240, 1024,   63, NULL, NULL },
->>>>>>> 4c9a3cad
+    {
+        .name = "[MCA] IBM PS/2 model 60",
+        .internal_name = "ibmps2_m60",
+        .type = MACHINE_TYPE_286,
+        .chipset = MACHINE_CHIPSET_PROPRIETARY,
+        .init = machine_ps2_model_60_init,
+        .pad = 0,
+        .pad0 = 0,
+        .pad1 = MACHINE_AVAILABLE,
+        .pad2 = 0,
+        .cpu = {
+           .package = CPU_PKG_286 | CPU_PKG_486SLC_IBM,
+           .block = CPU_BLOCK_NONE,
+           .min_bus = 10000000,
+           .max_bus = 0,
+           .min_voltage = 0,
+           .max_voltage = 0,
+           .min_multi = 0,
+           .max_multi = 0,
+        },
+        .bus_flags = MACHINE_PS2_MCA,
+        .flags = MACHINE_VIDEO,
+        .ram = {
+            .min = 1024,
+            .max = 10240,
+            .step = 1024
+        },
+        .nvrmask = 63,
+        .kbc = KBC_UNKNOWN,
+        .kbc_p1 = 0,
+        .gpio = 0,
+        .device = NULL,
+        .vid_device = NULL
+    },
 
     /* 386SX machines */
     /* ISA slots available because an official IBM expansion for that existed. */
@@ -3595,7 +3624,6 @@
 
     /* 386SX machines which utilize the MCA bus */
     /* Has IBM PS/2 Type 1 KBC firmware. */
-<<<<<<< HEAD
     {
         .name = "[MCA] IBM PS/2 model 55SX",
         .internal_name = "ibmps2_m55sx",
@@ -3630,11 +3658,41 @@
         .device = NULL,
         .vid_device = NULL
     },
-=======
-    { "[MCA] IBM PS/2 model 55SX",                     "ibmps2_m55sx",     MACHINE_TYPE_386SX,      MACHINE_CHIPSET_PROPRIETARY,         machine_ps2_model_55sx_init,      0, 0, MACHINE_AVAILABLE, 0 , CPU_PKG_386SX,                                   CPU_BLOCK_NONE, 0, 0, 0, 0, 0, 0, MACHINE_PS2_MCA, MACHINE_VIDEO, 1024,  8192, 1024,  63, NULL, NULL },
     /* Has IBM PS/2 Type 1 KBC firmware. */
-    { "[MCA] IBM PS/2 model 65SX",                     "ibmps2_m65sx",     MACHINE_TYPE_386SX,      MACHINE_CHIPSET_PROPRIETARY,         machine_ps2_model_65sx_init,      0, 0, MACHINE_AVAILABLE, 0 , CPU_PKG_386SX,                                   CPU_BLOCK_NONE, 0, 0, 0, 0, 0, 0, MACHINE_PS2_MCA, MACHINE_VIDEO, 1024,  8192, 1024,  63, NULL, NULL },
->>>>>>> 4c9a3cad
+    {
+        .name = "[MCA] IBM PS/2 model 65SX",
+        .internal_name = "ibmps2_m65sx",
+        .type = MACHINE_TYPE_386SX,
+        .chipset = MACHINE_CHIPSET_PROPRIETARY,
+        .init = machine_ps2_model_65sx_init,
+        .pad = 0,
+        .pad0 = 0,
+        .pad1 = MACHINE_AVAILABLE,
+        .pad2 = 0,
+        .cpu = {
+           .package = CPU_PKG_386SX,
+           .block = CPU_BLOCK_NONE,
+           .min_bus = 0,
+           .max_bus = 0,
+           .min_voltage = 0,
+           .max_voltage = 0,
+           .min_multi = 0,
+           .max_multi = 0,
+        },
+        .bus_flags = MACHINE_PS2_MCA,
+        .flags = MACHINE_VIDEO,
+        .ram = {
+            .min = 1024,
+            .max = 8192,
+            .step = 1024
+        },
+        .nvrmask = 63,
+        .kbc = KBC_UNKNOWN,
+        .kbc_p1 = 0,
+        .gpio = 0,
+        .device = NULL,
+        .vid_device = NULL
+    },
 
     /* 486SLC machines */
     /* 486SLC machines with just the ISA slot */
@@ -3923,42 +3981,6 @@
 
     /* 386DX machines which utilize the MCA bus */
     /* Has IBM PS/2 Type 1 KBC firmware. */
-<<<<<<< HEAD
-    {
-        .name = "[MCA] IBM PS/2 model 70 (type 3)",
-        .internal_name = "ibmps2_m70_type3",
-        .type = MACHINE_TYPE_386DX,
-        .chipset = MACHINE_CHIPSET_PROPRIETARY,
-        .init = machine_ps2_model_70_type3_init,
-        .pad = 0,
-        .pad0 = 0,
-        .pad1 = MACHINE_AVAILABLE,
-        .pad2 = 0,
-        .cpu = {
-           .package = CPU_PKG_386DX | CPU_PKG_486BL,
-           .block = CPU_BLOCK_NONE,
-           .min_bus = 0,
-           .max_bus = 0,
-           .min_voltage = 0,
-           .max_voltage = 0,
-           .min_multi = 0,
-           .max_multi = 0,
-        },
-        .bus_flags = MACHINE_PS2_MCA,
-        .flags = MACHINE_VIDEO,
-        .ram = {
-            .min = 2048,
-            .max = 65536,
-            .step = 2048
-        },
-        .nvrmask = 63,
-        .kbc = KBC_UNKNOWN,
-        .kbc_p1 = 0,
-        .gpio = 0,
-        .device = NULL,
-        .vid_device = NULL
-    },
-    /* Has IBM PS/2 Type 1 KBC firmware. */
     {
         .name = "[MCA] IBM PS/2 model 80 (type 2)",
         .internal_name = "ibmps2_m80",
@@ -3993,44 +4015,6 @@
         .device = NULL,
         .vid_device = NULL
     },
-    /* Has IBM PS/2 Type 1 KBC firmware. */
-    {
-        .name = "[MCA] IBM PS/2 model 80 (type 3)",
-        .internal_name = "ibmps2_m80_type3",
-        .type = MACHINE_TYPE_386DX,
-        .chipset = MACHINE_CHIPSET_PROPRIETARY,
-        .init = machine_ps2_model_80_axx_init,
-        .pad = 0,
-        .pad0 = 0,
-        .pad1 = MACHINE_AVAILABLE,
-        .pad2 = 0,
-        .cpu = {
-           .package = CPU_PKG_386DX | CPU_PKG_486BL | CPU_PKG_SOCKET1,
-           .block = CPU_BLOCK_NONE,
-           .min_bus = 0,
-           .max_bus = 0,
-           .min_voltage = 0,
-           .max_voltage = 0,
-           .min_multi = 0,
-           .max_multi = 0,
-        },
-        .bus_flags = MACHINE_PS2_MCA,
-        .flags = MACHINE_VIDEO,
-        .ram = {
-            .min = 2048,
-            .max = 65536,
-            .step = 2048
-        },
-        .nvrmask = 63,
-        .kbc = KBC_UNKNOWN,
-        .kbc_p1 = 0,
-        .gpio = 0,
-        .device = NULL,
-        .vid_device = NULL
-    },
-=======
-    { "[MCA] IBM PS/2 model 80 (type 2)",              "ibmps2_m80",       MACHINE_TYPE_386DX,      MACHINE_CHIPSET_PROPRIETARY,         machine_ps2_model_80_init,        0, 0, MACHINE_AVAILABLE, 0 , CPU_PKG_386DX | CPU_PKG_486BL,                   CPU_BLOCK_NONE, 0, 0, 0, 0, 0, 0, MACHINE_PS2_MCA, MACHINE_VIDEO, 1024, 65536, 1024,  63, NULL, NULL },
->>>>>>> 4c9a3cad
 
     /* 386DX/486 machines */
     /* The BIOS sends commands C9 without a parameter and D5, both of which are
@@ -4105,7 +4089,6 @@
         .vid_device = NULL
     },
     /* Has AMIKey F KBC firmware (it's just the MR BIOS for the above machine). */
-<<<<<<< HEAD
     {
         .name = "[OPTi 495] DataExpert SX495 (MR BIOS)",
         .internal_name = "mr495",
@@ -4140,13 +4123,76 @@
         .device = NULL,
         .vid_device = NULL
     },
-=======
-    { "[OPTi 495] DataExpert SX495 (MR BIOS)",         "mr495",            MACHINE_TYPE_386DX_486,  MACHINE_CHIPSET_OPTI_495,            machine_at_opti495_mr_init,       0, 0, MACHINE_AVAILABLE, 0 , CPU_PKG_386DX | CPU_PKG_SOCKET1,                 CPU_BLOCK_NONE, 0, 0, 0, 0, 0, 0, MACHINE_VLB, MACHINE_IDE, 1024, 32768, 1024, 127, NULL, NULL },
     /* Has IBM PS/2 Type 1 KBC firmware. */
-    { "[MCA] IBM PS/2 model 70 (type 3)",              "ibmps2_m70_type3", MACHINE_TYPE_386DX_486,  MACHINE_CHIPSET_PROPRIETARY,         machine_ps2_model_70_type3_init,  0, 0, MACHINE_AVAILABLE, 0 , CPU_PKG_386DX | CPU_PKG_486BL | CPU_PKG_SOCKET1, CPU_BLOCK_NONE, 0, 0, 0, 0, 0, 0, MACHINE_PS2_MCA, MACHINE_VIDEO, 2048, 65536, 2048,  63, NULL, NULL },
+    {
+        .name = "[MCA] IBM PS/2 model 70 (type 3)",
+        .internal_name = "ibmps2_m70_type3",
+        .type = MACHINE_TYPE_386DX_486,
+        .chipset = MACHINE_CHIPSET_PROPRIETARY,
+        .init = machine_ps2_model_70_type3_init,
+        .pad = 0,
+        .pad0 = 0,
+        .pad1 = MACHINE_AVAILABLE,
+        .pad2 = 0,
+        .cpu = {
+           .package = CPU_PKG_386DX | CPU_PKG_486BL | CPU_PKG_SOCKET1,
+           .block = CPU_BLOCK_NONE,
+           .min_bus = 0,
+           .max_bus = 0,
+           .min_voltage = 0,
+           .max_voltage = 0,
+           .min_multi = 0,
+           .max_multi = 0,
+        },
+        .bus_flags = MACHINE_PS2_MCA,
+        .flags = MACHINE_VIDEO,
+        .ram = {
+            .min = 2048,
+            .max = 65536,
+            .step = 2048
+        },
+        .nvrmask = 63,
+        .kbc = KBC_UNKNOWN,
+        .kbc_p1 = 0,
+        .gpio = 0,
+        .device = NULL,
+        .vid_device = NULL
+    },
     /* Has IBM PS/2 Type 1 KBC firmware. */
-    { "[MCA] IBM PS/2 model 80 (type 3)",              "ibmps2_m80_type3", MACHINE_TYPE_386DX_486,  MACHINE_CHIPSET_PROPRIETARY,         machine_ps2_model_80_axx_init,    0, 0, MACHINE_AVAILABLE, 0 , CPU_PKG_386DX | CPU_PKG_486BL | CPU_PKG_SOCKET1, CPU_BLOCK_NONE, 0, 0, 0, 0, 0, 0, MACHINE_PS2_MCA, MACHINE_VIDEO, 2048, 65536, 2048,  63, NULL, NULL },
->>>>>>> 4c9a3cad
+    {
+        .name = "[MCA] IBM PS/2 model 80 (type 3)",
+        .internal_name = "ibmps2_m80_type3",
+        .type = MACHINE_TYPE_386DX_486,
+        .chipset = MACHINE_CHIPSET_PROPRIETARY,
+        .init = machine_ps2_model_80_axx_init,
+        .pad = 0,
+        .pad0 = 0,
+        .pad1 = MACHINE_AVAILABLE,
+        .pad2 = 0,
+        .cpu = {
+           .package = CPU_PKG_386DX | CPU_PKG_486BL | CPU_PKG_SOCKET1,
+           .block = CPU_BLOCK_NONE,
+           .min_bus = 0,
+           .max_bus = 0,
+           .min_voltage = 0,
+           .max_voltage = 0,
+           .min_multi = 0,
+           .max_multi = 0,
+        },
+        .bus_flags = MACHINE_PS2_MCA,
+        .flags = MACHINE_VIDEO,
+        .ram = {
+            .min = 2048,
+            .max = 65536,
+            .step = 2048
+        },
+        .nvrmask = 63,
+        .kbc = KBC_UNKNOWN,
+        .kbc_p1 = 0,
+        .gpio = 0,
+        .device = NULL,
+        .vid_device = NULL
+    },
 
     /* 486 machines - Socket 1 */
     /* Has JetKey 5 KBC Firmware which looks like it is a clone of AMIKey type F.
@@ -6844,7 +6890,6 @@
         .vid_device = NULL
     },
     /* Has AMIKey H KBC firmware. */
-<<<<<<< HEAD
     {
         .name = "[i430FX] DataExpert EXP8551",
         .internal_name = "exp8551",
@@ -6866,7 +6911,7 @@
            .max_multi = 3.0,
         },
         .bus_flags = MACHINE_PS2_PCI,
-        .flags = MACHINE_IDE_DUAL,
+        .flags = MACHINE_IDE_DUAL | MACHINE_GAMEPORT,
         .ram = {
             .min = 8192,
             .max = 131072,
@@ -6879,9 +6924,6 @@
         .device = NULL,
         .vid_device = NULL
     },
-=======
-    { "[i430FX] DataExpert EXP8551",                   "exp8551",          MACHINE_TYPE_SOCKET5,    MACHINE_CHIPSET_INTEL_430FX,         machine_at_exp8551_init,          0, 0, MACHINE_AVAILABLE, 0 , CPU_PKG_SOCKET5_7,                 CPU_BLOCK_NONE, 50000000, 66666667, 3380, 3520, 1.5, 3.0, MACHINE_PS2_PCI, MACHINE_IDE_DUAL | MACHINE_GAMEPORT, 8192, 131072, 8192, 127, NULL, NULL },
->>>>>>> 4c9a3cad
     /* According to tests from real hardware: This has AMI MegaKey KBC firmware on the
        PC87306 Super I/O chip, command 0xA1 returns '5'.
        Command 0xA0 copyright string: (C)1994 AMI . */
@@ -8583,7 +8625,6 @@
         .vid_device = NULL
     },
     /* The BIOS sends KBC command BB and expects it to output a byte, which is AMI KBC behavior. */
-<<<<<<< HEAD
     {
         .name = "[i430TX] PC Partner MB540N",
         .internal_name = "mb540n",
@@ -8618,11 +8659,41 @@
         .device = NULL,
         .vid_device = NULL
     },
-=======
-    { "[i430TX] PC Partner MB540N",                    "mb540n",           MACHINE_TYPE_SOCKET7,    MACHINE_CHIPSET_INTEL_430TX,         machine_at_mb540n_init,           0, 0, MACHINE_AVAILABLE, 0 , CPU_PKG_SOCKET5_7,                 CPU_BLOCK_NONE, 60000000, 66666667, 2700, 3520, 1.5, 3.0, MACHINE_PS2_PCI, MACHINE_IDE_DUAL, 8192, 262144, 8192, 255, NULL, NULL },
     /* Award BIOS, PS2, EDO, SDRAM, 4 PCI, 4 ISA, VIA VT82C42N KBC */
-    { "[i430TX] Soltek SL-56A5",                       "56a5",             MACHINE_TYPE_SOCKET7,    MACHINE_CHIPSET_INTEL_430TX,         machine_at_56a5_init,             0, 0, MACHINE_AVAILABLE, 0,  CPU_PKG_SOCKET5_7,                 CPU_BLOCK_NONE, 55000000, 75000000, 2800, 3520, 1.5, 5.5, MACHINE_PS2_PCI, MACHINE_IDE_DUAL, 8192, 262144, 8192, 255, NULL, NULL },
->>>>>>> 4c9a3cad
+    {
+        .name = "[i430TX] Soltek SL-56A5",
+        .internal_name = "56a5",
+        .type = MACHINE_TYPE_SOCKET7,
+        .chipset = MACHINE_CHIPSET_INTEL_430TX,
+        .init = machine_at_56a5_init,
+        .pad = 0,
+        .pad0 = 0,
+        .pad1 = MACHINE_AVAILABLE,
+        .pad2 = 0,
+        .cpu = {
+           .package = CPU_PKG_SOCKET5_7,
+           .block = CPU_BLOCK_NONE,
+           .min_bus = 55000000,
+           .max_bus = 75000000,
+           .min_voltage = 2800,
+           .max_voltage = 3520,
+           .min_multi = 1.5,
+           .max_multi = 5.5,
+        },
+        .bus_flags = MACHINE_PS2_PCI,
+        .flags = MACHINE_IDE_DUAL,
+        .ram = {
+            .min = 8192,
+            .max = 262144,
+            .step = 8192
+        },
+        .nvrmask = 255,
+        .kbc = KBC_UNKNOWN,
+        .kbc_p1 = 0,
+        .gpio = 0,
+        .device = NULL,
+        .vid_device = NULL
+    },
     /* [TEST] Has AMIKey 'H' KBC firmware. */
     {
         .name = "[i430TX] Supermicro P5MMS98",
