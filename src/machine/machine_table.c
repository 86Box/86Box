/*
 * 86Box	A hypervisor and IBM PC system emulator that specializes in
 *		running old operating systems and software designed for IBM
 *		PC systems and compatibles from 1981 through fairly recent
 *		system designs based on the PCI bus.
 *
 *		This file is part of the 86Box distribution.
 *
 *		Handling of the emulated machines.
 *
 * NOTES:	OpenAT wip for 286-class machine with open BIOS.
 *		PS2_M80-486 wip, pending receipt of TRM's for machine.
 *
 * Version:	@(#)machine_table.c	1.0.54	2020/01/22
 *
 * Authors:	Sarah Walker, <http://pcem-emulator.co.uk/>
 *		Miran Grca, <mgrca8@gmail.com>
 *		Fred N. van Kempen, <decwiz@yahoo.com>
 *
 *		Copyright 2008-2020 Sarah Walker.
 *		Copyright 2016-2020 Miran Grca.
 *		Copyright 2017-2020 Fred N. van Kempen.
 */
#include <stdio.h>
#include <stdint.h>
#include <string.h>
#include <wchar.h>
#include "../86box.h"
#include "../cpu/cpu.h"
#include "../mem.h"
#include "../rom.h"
#include "../device.h"
#include "machine.h"


#if defined(DEV_BRANCH) && defined(USE_AMD_K)
#define MACHINE_CPUS_PENTIUM_S5   {{ "Intel", cpus_PentiumS5},  {"IDT", cpus_WinChip}, {"AMD",   cpus_K5},     {"",      NULL},     {"",      NULL}}
#if defined(DEV_BRANCH) && defined(USE_CYRIX_6X86)
#define MACHINE_CPUS_PENTIUM_S73V {{"Intel", cpus_Pentium3V},   {"IDT", cpus_WinChip}, {"AMD",   cpus_K5},   {"Cyrix", cpus_6x863V},{"",      NULL}}
#define MACHINE_CPUS_PENTIUM_S7   {{"Intel", cpus_Pentium},     {"IDT", cpus_WinChip}, {"AMD",   cpus_K56},  {"Cyrix", cpus_6x86},  {"",      NULL}}
#else
#define MACHINE_CPUS_PENTIUM_S73V {{ "Intel", cpus_Pentium3V},  {"IDT", cpus_WinChip}, {"AMD",   cpus_K5},     {"",      NULL},     {"",      NULL}}	
#define MACHINE_CPUS_PENTIUM_S7   {{"Intel", cpus_Pentium},     {"IDT", cpus_WinChip}, {"AMD",   cpus_K56},    {"",      NULL},     {"",      NULL}}
#endif
#else
#define MACHINE_CPUS_PENTIUM_S5   {{ "Intel", cpus_PentiumS5},  {"IDT", cpus_WinChip}, {"",      NULL},        {"",      NULL},     {"",      NULL}}
#if defined(DEV_BRANCH) && defined(USE_CYRIX_6X86)
#define MACHINE_CPUS_PENTIUM_S73V {{"Intel", cpus_Pentium3V},   {"IDT", cpus_WinChip}, {"Cyrix", cpus_6x863V}, {"",      NULL},     {"",      NULL}}
#define MACHINE_CPUS_PENTIUM_S7   {{"Intel", cpus_Pentium},     {"IDT", cpus_WinChip}, {"Cyrix", cpus_6x86},   {"",      NULL},     {"",      NULL}}
#else
#define MACHINE_CPUS_PENTIUM_S73V {{"Intel", cpus_Pentium3V},   {"IDT", cpus_WinChip}, {"",      NULL},        {"",      NULL},     {"",      NULL}}
#define MACHINE_CPUS_PENTIUM_S7   {{"Intel", cpus_Pentium},     {"IDT", cpus_WinChip}, {"",      NULL},        {"",      NULL},     {"",      NULL}}
#endif
#endif

const machine_t machines[] = {
    { "[8088] AMI XT clone",			"amixt",		{{"Intel",      cpus_8088},   {"",      NULL},       {"",      NULL},        {"",      NULL},     {"",      NULL}}, MACHINE_ISA,											 64,  640,  64,   0,		machine_xt_amixt_init, NULL			},
    { "[8088] Compaq Portable",			"portable",		{{"Intel",      cpus_8088},   {"",      NULL},       {"",      NULL},        {"",      NULL},     {"",      NULL}}, MACHINE_ISA | MACHINE_VIDEO,									128,  640, 128,   0,	       machine_xt_compaq_init, NULL			},
    { "[8088] DTK XT clone",			"dtk",			{{"Intel",      cpus_8088},   {"",      NULL},       {"",      NULL},        {"",      NULL},     {"",      NULL}}, MACHINE_ISA,											 64,  640,  64,   0,		  machine_xt_dtk_init, NULL			},
    { "[8088] IBM PC (1981)",			"ibmpc",		{{"Intel",      cpus_8088},   {"",      NULL},       {"",      NULL},        {"",      NULL},     {"",      NULL}}, MACHINE_ISA,											 16,   64,  16,   0,		      machine_pc_init, NULL			},
    { "[8088] IBM PC (1982)",			"ibmpc82",		{{"Intel",      cpus_8088},   {"",      NULL},       {"",      NULL},        {"",      NULL},     {"",      NULL}}, MACHINE_ISA,											256,  256, 256,   0,		    machine_pc82_init, NULL			},
    { "[8088] IBM PCjr",			"ibmpcjr",		{{"Intel",      cpus_pcjr},   {"",      NULL},       {"",      NULL},        {"",      NULL},     {"",      NULL}}, MACHINE_ISA | MACHINE_VIDEO | MACHINE_VIDEO_FIXED,							128,  640, 128,   0,		    machine_pcjr_init, pcjr_get_device		},
    { "[8088] IBM XT (1982)",			"ibmxt",		{{"Intel",      cpus_8088},   {"",      NULL},       {"",      NULL},        {"",      NULL},     {"",      NULL}}, MACHINE_ISA,											 64,  256,  64,   0,		      machine_xt_init, NULL			},
    { "[8088] IBM XT (1986)",			"ibmxt86",		{{"Intel",      cpus_8088},   {"",      NULL},       {"",      NULL},        {"",      NULL},     {"",      NULL}}, MACHINE_ISA,											256,  640,  64,   0,		    machine_xt86_init, NULL			},
    { "[8088] Generic XT clone",		"genxt",		{{"Intel",      cpus_8088},   {"",      NULL},       {"",      NULL},        {"",      NULL},     {"",      NULL}}, MACHINE_ISA,											 64,  640,  64,   0,		   machine_genxt_init, NULL			},
    { "[8088] Juko XT clone",			"jukopc",		{{"Intel",      cpus_8088},   {"",      NULL},       {"",      NULL},        {"",      NULL},     {"",      NULL}}, MACHINE_ISA,											 64,  640,  64,   0,	       machine_xt_jukopc_init, NULL			},
    { "[8088] OpenXT",				"open_xt",		{{"Intel",      cpus_8088},   {"",      NULL},       {"",      NULL},        {"",      NULL},     {"",      NULL}}, MACHINE_ISA,											 64,  640,  64,   0,	      machine_xt_open_xt_init, NULL			},
    { "[8088] Phoenix XT clone",		"pxxt",			{{"Intel",      cpus_8088},   {"",      NULL},       {"",      NULL},        {"",      NULL},     {"",      NULL}}, MACHINE_ISA,											 64,  640,  64,   0,		 machine_xt_pxxt_init, NULL			},
    { "[8088] Schneider EuroPC",		"europc",		{{"Siemens",	cpus_europc}, {"",      NULL},       {"",      NULL},        {"",      NULL},     {"",      NULL}}, MACHINE_ISA | MACHINE_HDC | MACHINE_MOUSE,								512,  640, 128,  15,		  machine_europc_init, NULL			},
    { "[8088] Tandy 1000",			"tandy",		{{"Intel",      cpus_europc}, {"",      NULL},       {"",      NULL},        {"",      NULL},     {"",      NULL}}, MACHINE_ISA | MACHINE_VIDEO | MACHINE_VIDEO_FIXED,							128,  640, 128,   0,		   machine_tandy_init, tandy1k_get_device	},
    { "[8088] Tandy 1000 HX",			"tandy1000hx",		{{"Intel",      cpus_europc}, {"",      NULL},       {"",      NULL},        {"",      NULL},     {"",      NULL}}, MACHINE_ISA | MACHINE_VIDEO | MACHINE_VIDEO_FIXED,							256,  640, 128,   0,	     machine_tandy1000hx_init, tandy1k_hx_get_device	},
    { "[8088] Toshiba T1000",			"t1000",		{{"Intel",      cpus_8088},   {"",      NULL},       {"",      NULL},        {"",      NULL},     {"",      NULL}}, MACHINE_ISA | MACHINE_VIDEO,									512, 1280, 768,  63,		machine_xt_t1000_init, t1000_get_device		},
#if defined(DEV_BRANCH) && defined(USE_LASERXT)
    { "[8088] VTech Laser Turbo XT",		"ltxt",			{{"Intel",      cpus_8088},   {"",      NULL},       {"",      NULL},        {"",      NULL},     {"",      NULL}}, MACHINE_ISA,											256,  640, 256,   0,	      machine_xt_laserxt_init, NULL			},
#endif
    { "[8088] Xi8088",				"xi8088",		{{"Intel",      cpus_8088},   {"",      NULL},       {"",      NULL},        {"",      NULL},     {"",      NULL}}, MACHINE_ISA | MACHINE_AT | MACHINE_PS2,								 64, 1024, 128, 127,	       machine_xt_xi8088_init, xi8088_get_device	},
    { "[8088] Zenith Data SupersPort",		"zdsupers",		{{"Intel",      cpus_8088},   {"",      NULL},       {"",      NULL},        {"",      NULL},     {"",      NULL}}, MACHINE_ISA,											128,  640, 128,   0,	       machine_xt_zenith_init, NULL			},
    
    { "[8086] Amstrad PC1512",			"pc1512",		{{"Intel",      cpus_pc1512}, {"",      NULL},       {"",      NULL},        {"",      NULL},     {"",      NULL}}, MACHINE_ISA | MACHINE_VIDEO | MACHINE_MOUSE,							512,  640, 128,  63,		  machine_pc1512_init, pc1512_get_device	},
    { "[8086] Amstrad PC1640",			"pc1640",		{{"Intel",      cpus_8086},   {"",      NULL},       {"",      NULL},        {"",      NULL},     {"",      NULL}}, MACHINE_ISA | MACHINE_VIDEO | MACHINE_MOUSE,							640,  640,   0,  63,		  machine_pc1640_init, pc1640_get_device	},
    { "[8086] Amstrad PC2086",			"pc2086",		{{"Intel",      cpus_8086},   {"",      NULL},       {"",      NULL},        {"",      NULL},     {"",      NULL}}, MACHINE_ISA | MACHINE_VIDEO | MACHINE_VIDEO_FIXED | MACHINE_MOUSE,					640,  640,   0,  63,		  machine_pc2086_init, pc2086_get_device	},
    { "[8086] Amstrad PC3086",			"pc3086",		{{"Intel",      cpus_8086},   {"",      NULL},       {"",      NULL},        {"",      NULL},     {"",      NULL}}, MACHINE_ISA | MACHINE_VIDEO | MACHINE_VIDEO_FIXED | MACHINE_MOUSE,					640,  640,   0,  63,		  machine_pc3086_init, pc3086_get_device	},
    { "[8086] Amstrad PC20(0)",			"pc200",		{{"Intel",      cpus_8086},   {"",      NULL},       {"",      NULL},        {"",      NULL},     {"",      NULL}}, MACHINE_ISA | MACHINE_VIDEO | MACHINE_MOUSE | MACHINE_NONMI,					512,  640, 128,  63,		   machine_pc200_init, pc200_get_device		},
    { "[8086] Amstrad PPC512/640",		"ppc512",		{{"Intel",      cpus_8086},   {"",      NULL},       {"",      NULL},        {"",      NULL},     {"",      NULL}}, MACHINE_ISA | MACHINE_VIDEO | MACHINE_MOUSE | MACHINE_NONMI,					512,  640, 128,  63,		  machine_ppc512_init, ppc512_get_device	},
    { "[8086] Olivetti M24",			"olivetti_m24",		{{"Intel",      cpus_8086},   {"",      NULL},       {"",      NULL},        {"",      NULL},     {"",      NULL}}, MACHINE_ISA | MACHINE_VIDEO | MACHINE_VIDEO_FIXED | MACHINE_MOUSE,					128,  640, 128,   0,		  machine_olim24_init, NULL			},
    { "[8086] Tandy 1000 SL/2",			"tandy1000sl2",		{{"Intel",      cpus_8086},   {"",      NULL},       {"",      NULL},        {"",      NULL},     {"",      NULL}}, MACHINE_ISA | MACHINE_VIDEO | MACHINE_VIDEO_FIXED,							512,  768, 128,   0,	    machine_tandy1000sl2_init, NULL			},
    { "[8086] Toshiba T1200",			"t1200",		{{"Intel",      cpus_8086},   {"",      NULL},       {"",      NULL},        {"",      NULL},     {"",      NULL}}, MACHINE_ISA | MACHINE_VIDEO,								       1024, 2048,1024,  63,		machine_xt_t1200_init, t1200_get_device		},
#if defined(DEV_BRANCH) && defined(USE_LASERXT)
    { "[8086] VTech Laser XT3",			"lxt3",			{{"Intel",      cpus_8086},   {"",      NULL},       {"",      NULL},        {"",      NULL},     {"",      NULL}}, MACHINE_ISA,											256,  640, 256,   0,		 machine_xt_lxt3_init, NULL			},
#endif

    { "[286 ISA] AMI 286 clone",		"ami286",		{{"",      cpus_286},         {"",    NULL},         {"",      NULL},        {"",      NULL},     {"",      NULL}}, MACHINE_ISA | MACHINE_AT,										512, 8192, 128, 127,	     machine_at_neat_ami_init, NULL			},
    { "[286 ISA] Award 286 clone",		"award286",		{{"",      cpus_286},         {"",    NULL},         {"",      NULL},        {"",      NULL},     {"",      NULL}}, MACHINE_ISA | MACHINE_AT,										512,16384, 128, 127,	     machine_at_award286_init, NULL			},
    { "[286 ISA] Phoenix 286 clone",		"px286",		{{"",      cpus_286},         {"",    NULL},         {"",      NULL},        {"",      NULL},     {"",      NULL}}, MACHINE_ISA | MACHINE_AT,										512,16384, 128, 127,	     machine_at_px286_init, NULL			},
    { "[286 ISA] Quadtel 286 clone",		"quadt286",		{{"",      cpus_286},         {"",    NULL},         {"",      NULL},        {"",      NULL},     {"",      NULL}}, MACHINE_ISA | MACHINE_AT,										512,16384, 128, 127,	     machine_at_quadt286_init, NULL			},
    { "[286 ISA] Commodore PC 30 III",		"cmdpc30",		{{"",      cpus_286},         {"",    NULL},         {"",      NULL},        {"",      NULL},     {"",      NULL}}, MACHINE_ISA | MACHINE_AT,										640,16384, 128, 127,		machine_at_cmdpc_init, NULL			},
    { "[286 ISA] Compaq Portable II",		"portableii",		{{"",      cpus_286},         {"",    NULL},         {"",      NULL},        {"",      NULL},     {"",      NULL}}, MACHINE_ISA | MACHINE_AT,										640,16384, 128, 127,	   machine_at_portableii_init, NULL			},
#if defined(DEV_BRANCH) && defined(USE_PORTABLE3)
    { "[286 ISA] Compaq Portable III",		"portableiii",		{{"",      cpus_286},         {"",    NULL},         {"",      NULL},        {"",      NULL},     {"",      NULL}}, MACHINE_ISA | MACHINE_AT | MACHINE_VIDEO | MACHINE_VIDEO_FIXED,					640,16384, 128, 127,	  machine_at_portableiii_init, NULL			},
#endif
    { "[286 ISA] GW-286CT GEAR",		"gw286ct",		{{"",      cpus_286},         {"",    NULL},         {"",      NULL},        {"",      NULL},     {"",      NULL}}, MACHINE_ISA | MACHINE_AT,										512,16384, 128, 127,	      machine_at_gw286ct_init, NULL			},
    { "[286 ISA] Hyundai Super-286TR",		"super286tr",		{{"",      cpus_286},         {"",    NULL},         {"",      NULL},        {"",      NULL},     {"",      NULL}}, MACHINE_ISA | MACHINE_AT,										512,16384, 128, 127,	   machine_at_super286tr_init, NULL			},
    { "[286 ISA] IBM AT",			"ibmat",		{{"",      cpus_ibmat},       {"",    NULL},         {"",      NULL},        {"",      NULL},     {"",      NULL}}, MACHINE_ISA | MACHINE_AT,										256,15872, 128,  63,		  machine_at_ibm_init, NULL			},
    { "[286 ISA] AMI IBM AT",			"ibmatami",		{{"",      cpus_ibmat},       {"",    NULL},         {"",      NULL},        {"",      NULL},     {"",      NULL}}, MACHINE_ISA | MACHINE_AT,										256,15872, 128,  63,	     machine_at_ibmatami_init, NULL			},
    { "[286 ISA] Quadtel IBM AT",		"ibmatquadtel",		{{"",      cpus_ibmat},       {"",    NULL},         {"",      NULL},        {"",      NULL},     {"",      NULL}}, MACHINE_ISA | MACHINE_AT,										256,15872, 128,  63,	 machine_at_ibmatquadtel_init, NULL			},
    { "[286 ISA] Phoenix IBM AT",		"ibmatpx",		{{"",      cpus_ibmat},       {"",    NULL},         {"",      NULL},        {"",      NULL},     {"",      NULL}}, MACHINE_ISA | MACHINE_AT,										256,15872, 128,  63,	      machine_at_ibmatpx_init, NULL			},
    { "[286 ISA] IBM PS/1 model 2011",		"ibmps1es",		{{"",      cpus_ps1_m2011},   {"",    NULL},         {"",      NULL},        {"",      NULL},     {"",      NULL}}, MACHINE_ISA | MACHINE_AT | MACHINE_VIDEO | MACHINE_VIDEO_FIXED | MACHINE_HDC | MACHINE_PS2,		512,16384, 512,  63,	       machine_ps1_m2011_init, NULL			},
    { "[286 ISA] IBM PS/2 model 30-286",	"ibmps2_m30_286",	{{"Intel", cpus_ps2_m30_286}, {"IBM",cpus_IBM486SLC},{"",      NULL},        {"",      NULL},     {"",      NULL}}, MACHINE_ISA | MACHINE_AT | MACHINE_VIDEO | MACHINE_VIDEO_FIXED | MACHINE_HDC | MACHINE_PS2,		  1,   16,   1, 127,	     machine_ps2_m30_286_init, NULL			},
    { "[286 ISA] IBM XT Model 286",		"ibmxt286",		{{"",      cpus_ibmxt286},    {"",    NULL},         {"",      NULL},        {"",      NULL},     {"",      NULL}}, MACHINE_ISA | MACHINE_AT,										256,15872, 128, 127,	     machine_at_ibmxt286_init, NULL			},
#if defined(DEV_BRANCH) && defined(USE_SIEMENS)
    { "[286 ISA] Siemens PCD-2L",		"siemens",		{{"",      cpus_286},         {"",    NULL},         {"",      NULL},        {"",      NULL},     {"",      NULL}}, MACHINE_ISA | MACHINE_AT,										256,15872, 128,  63,	      machine_at_siemens_init, NULL			},
#endif
#if defined(DEV_BRANCH) && defined(USE_OPEN_AT)
    { "[286 ISA] OpenAT",			"open_at",		{{"",      cpus_286},         {"",    NULL},         {"",      NULL},        {"",      NULL},     {"",      NULL}}, MACHINE_ISA | MACHINE_AT,										256,15872, 128,  63,	      machine_at_open_at_init, NULL			},
#endif
    { "[286 ISA] Samsung SPC-4200P",		"spc4200p",		{{"",      cpus_286},         {"",    NULL},         {"",      NULL},        {"",      NULL},     {"",      NULL}}, MACHINE_ISA | MACHINE_AT | MACHINE_PS2,								512, 2048, 128, 127,	     machine_at_spc4200p_init, NULL			},
    { "[286 ISA] Samsung SPC-4216P",		"spc4216p",		{{"",      cpus_286},         {"",    NULL},         {"",      NULL},        {"",      NULL},     {"",      NULL}}, MACHINE_ISA | MACHINE_AT | MACHINE_PS2,								  1,    5,   1, 127,	     machine_at_spc4216p_init, NULL			},
    { "[286 ISA] Toshiba T3100e",		"t3100e",		{{"",      cpus_286},         {"",    NULL},	     {"",      NULL},	     {"",      NULL},	  {"",      NULL}}, MACHINE_ISA | MACHINE_AT | MACHINE_VIDEO | MACHINE_VIDEO_FIXED | MACHINE_HDC,		       1024, 5120, 256,  63,	       machine_at_t3100e_init, NULL			},
    { "[286 ISA] Trigem 286M",			"tg286m",		{{"",      cpus_286},         {"",    NULL},         {"",      NULL},        {"",      NULL},     {"",      NULL}}, MACHINE_ISA | MACHINE_AT | MACHINE_HDC,							  	512, 8192, 128, 127,	       machine_at_tg286m_init, NULL			},

    { "[286 ISA] Samsung Deskmaster 286",	"deskmaster286",	{{"",      cpus_286},         {"",    NULL},         {"",      NULL},        {"",      NULL},     {"",      NULL}}, MACHINE_ISA | MACHINE_AT,										512,16384, 128, 127,	machine_at_deskmaster286_init, NULL			},
	
    { "[286 MCA] IBM PS/2 model 50",		"ibmps2_m50",		{{"Intel", cpus_ps2_m30_286}, {"IBM",cpus_IBM486SLC},{"",      NULL},        {"",      NULL},     {"",      NULL}}, MACHINE_MCA | MACHINE_AT | MACHINE_PS2 | MACHINE_VIDEO,						  1,   10,   1,  63,	    machine_ps2_model_50_init, NULL			},

    { "[386SX ISA] AMA-932J",			"ama932j",		{{"Intel", cpus_i386SX},      {"AMD", cpus_Am386SX}, {"Cyrix", cpus_486SLC}, {"",      NULL},     {"",      NULL}}, MACHINE_ISA | MACHINE_AT | MACHINE_HDC | MACHINE_VIDEO,						512, 8192, 128, 127,          machine_at_ama932j_init, at_ama932j_get_device 	},
#if defined(DEV_BRANCH) && defined(USE_AMI386SX)
    { "[386SX ISA] AMI Unknown 386SX",		"ami386",		{{"Intel", cpus_i386SX},      {"AMD", cpus_Am386SX}, {"Cyrix", cpus_486SLC}, {"",      NULL},     {"",      NULL}}, MACHINE_ISA | MACHINE_AT | MACHINE_HDC,								512,16384, 128, 127,	     machine_at_headland_init, NULL			},
#endif
    { "[386SX ISA] Amstrad MegaPC",		"megapc",		{{"Intel", cpus_i386SX},      {"AMD", cpus_Am386SX}, {"Cyrix", cpus_486SLC}, {"",      NULL},     {"",      NULL}}, MACHINE_ISA | MACHINE_AT | MACHINE_PS2 | MACHINE_VIDEO | MACHINE_HDC,				  1,   32,   1, 127,	      machine_at_wd76c10_init, NULL			},
    { "[386SX ISA] Commodore SL386SX",		"cbm_sl386sx25",	{{"Intel", cpus_i386SX},      {"AMD", cpus_Am386SX}, {"Cyrix", cpus_486SLC}, {"",      NULL},     {"",      NULL}}, MACHINE_ISA | MACHINE_AT | MACHINE_PS2 | MACHINE_VIDEO | MACHINE_HDC,				1024, 8192, 512, 127,	machine_at_commodore_sl386sx_init, at_commodore_sl386sx_get_device	},    
    { "[386SX ISA] DTK 386SX clone",		"dtk386",		{{"Intel", cpus_i386SX},      {"AMD", cpus_Am386SX}, {"Cyrix", cpus_486SLC}, {"",      NULL},     {"",      NULL}}, MACHINE_ISA | MACHINE_AT | MACHINE_HDC,								512, 8192, 128, 127,		 machine_at_neat_init, NULL			},
    { "[386SX ISA] IBM PS/1 model 2121",	"ibmps1_2121",		{{"Intel", cpus_i386SX},      {"AMD", cpus_Am386SX}, {"Cyrix", cpus_486SLC}, {"",      NULL},     {"",      NULL}}, MACHINE_ISA | MACHINE_AT | MACHINE_PS2 | MACHINE_HDC | MACHINE_VIDEO | MACHINE_VIDEO_FIXED,		  1,    6,   1,  63,	       machine_ps1_m2121_init, NULL			},
    { "[386SX ISA] IBM PS/1 m.2121+ISA",	"ibmps1_2121_isa",	{{"Intel", cpus_i386SX},      {"AMD", cpus_Am386SX}, {"Cyrix", cpus_486SLC}, {"",      NULL},     {"",      NULL}}, MACHINE_ISA | MACHINE_AT | MACHINE_PS2 | MACHINE_HDC | MACHINE_VIDEO,				  1,    6,   1,  63,	       machine_ps1_m2121_init, NULL			},
    { "[386SX ISA] KMX-C-02",			"kmxc02",		{{"Intel", cpus_i386SX},      {"AMD", cpus_Am386SX}, {"Cyrix", cpus_486SLC}, {"",      NULL},     {"",      NULL}}, MACHINE_ISA | MACHINE_AT,										512,16384, 512, 127,	       machine_at_kmxc02_init, NULL			},

    { "[386SX ISA] Goldstar 386",		"goldstar386",		{{"Intel", cpus_i386SX},      {"AMD", cpus_Am386SX}, {"Cyrix", cpus_486SLC}, {"",      NULL},     {"",      NULL}}, MACHINE_ISA | MACHINE_AT | MACHINE_HDC,								512, 8192, 128, 127,	  machine_at_goldstar386_init, NULL			},
<<<<<<< HEAD
    { "[386SX ISA] Micronics 09-00021", 	"micronics386",		{{"Intel", cpus_i386SX},      {"AMD", cpus_Am386SX}, {"Cyrix", cpus_486SLC}, {"",      NULL},     {"",      NULL}}, MACHINE_ISA | MACHINE_AT | MACHINE_HDC,								512, 8192, 128, 127,	 machine_at_micronics386_init, NULL			},

    { "[386SX MCA] IBM PS/2 model 55SX",	"ibmps2_m55sx",		{{"Intel", cpus_i386SX},      {"AMD", cpus_Am386SX}, {"Cyrix", cpus_486SLC}, {"IBM",cpus_IBM486SLC},{"",    NULL}}, MACHINE_MCA | MACHINE_AT | MACHINE_PS2 | MACHINE_VIDEO,						  1,    8,   1,  63,	  machine_ps2_model_55sx_init, NULL			},

=======
    { "[386SX MCA] IBM PS/2 model 55SX",	"ibmps2_m55sx",		{{"Intel", cpus_i386SX},      {"AMD", cpus_Am386SX}, {"Cyrix", cpus_486SLC}, {"IBM",cpus_IBM486SLC},{"",    NULL}}, MACHINE_MCA | MACHINE_AT | MACHINE_PS2 | MACHINE_VIDEO,						  1,    8,   1,  63,	  machine_ps2_model_55sx_init, NULL			},

    { "[386DX ISA] Micronics 09-00021",			"micronics386",	{{"Intel", cpus_i386DX},      {"AMD", cpus_Am386DX}, {"Cyrix", cpus_486DLC}, {"",      NULL},     {"",      NULL}}, MACHINE_ISA | MACHINE_AT | MACHINE_HDC,										  1,   16,   1, 127,	  machine_at_micronics386_init, NULL	},
    { "[386DX ISA] Dataexpert SX495 (386DX)",	"ami386dx",		{{"Intel", cpus_i386DX},      {"AMD", cpus_Am386DX}, {"Cyrix", cpus_486DLC}, {"",      NULL},     {"",      NULL}}, MACHINE_ISA | MACHINE_VLB | MACHINE_AT | MACHINE_HDC,						  1,   32,   1, 127,	  machine_at_opti495_ami_init, NULL			},
    { "[386DX ISA] Award 386DX clone",		"award386dx",		{{"Intel", cpus_i386DX},      {"AMD", cpus_Am386DX}, {"Cyrix", cpus_486DLC}, {"",      NULL},     {"",      NULL}}, MACHINE_ISA | MACHINE_VLB | MACHINE_AT | MACHINE_HDC,						  1,   32,   1, 127,	      machine_at_opti495_init, NULL			},
#if defined(DEV_BRANCH) && defined(USE_MR495)
    { "[386DX ISA] MR 386DX clone",		"mr386dx",		{{"Intel", cpus_i386DX},      {"AMD", cpus_Am386DX}, {"Cyrix", cpus_486DLC}, {"",      NULL},     {"",      NULL}}, MACHINE_ISA | MACHINE_VLB | MACHINE_AT | MACHINE_HDC,						  1,   32,   1, 127,	   machine_at_opti495_mr_init, NULL			},
#endif
>>>>>>> 64e16198
#if defined(DEV_BRANCH) && defined(USE_PORTABLE3)
    { "[386DX ISA] Compaq Portable III (386)",  "portableiii386",       {{"Intel", cpus_i386DX},      {"AMD", cpus_Am386DX}, {"Cyrix", cpus_486DLC}, {"",      NULL},     {"",      NULL}}, MACHINE_ISA | MACHINE_AT | MACHINE_HDC | MACHINE_VIDEO | MACHINE_VIDEO_FIXED,			  1,   14,   1, 127,   machine_at_portableiii386_init, NULL			},
#endif
    { "[386DX VLB] Dataexpert SX495 (386DX)",	"ami386dx",		{{"Intel", cpus_i386DX},      {"AMD", cpus_Am386DX}, {"Cyrix", cpus_486DLC}, {"",      NULL},     {"",      NULL}}, MACHINE_ISA | MACHINE_VLB | MACHINE_AT | MACHINE_HDC,						  1,   32,   1, 127,	  machine_at_opti495_ami_init, NULL			},
    { "[386DX VLB] Award 386DX clone",		"award386dx",		{{"Intel", cpus_i386DX},      {"AMD", cpus_Am386DX}, {"Cyrix", cpus_486DLC}, {"",      NULL},     {"",      NULL}}, MACHINE_ISA | MACHINE_VLB | MACHINE_AT | MACHINE_HDC,						  1,   32,   1, 127,	      machine_at_opti495_init, NULL			},
#if defined(DEV_BRANCH) && defined(USE_MR495)
    { "[386DX VLB] MR 386DX clone",		"mr386dx",		{{"Intel", cpus_i386DX},      {"AMD", cpus_Am386DX}, {"Cyrix", cpus_486DLC}, {"",      NULL},     {"",      NULL}}, MACHINE_ISA | MACHINE_VLB | MACHINE_AT | MACHINE_HDC,						  1,   32,   1, 127,	   machine_at_opti495_mr_init, NULL			},
#endif
    { "[386DX MCA] IBM PS/2 model 70 (type 3)",	"ibmps2_m70_type3",	{{"Intel", cpus_i386DX},      {"AMD", cpus_Am386DX}, {"Cyrix", cpus_486DLC}, {"IBM",cpus_IBM486BL},{"",     NULL}}, MACHINE_MCA | MACHINE_AT | MACHINE_PS2 | MACHINE_VIDEO,						  2,   16,   2,  63,  machine_ps2_model_70_type3_init, NULL			},
    { "[386DX MCA] IBM PS/2 model 80",		"ibmps2_m80",		{{"Intel", cpus_i386DX},      {"AMD", cpus_Am386DX}, {"Cyrix", cpus_486DLC}, {"IBM",cpus_IBM486BL},{"",     NULL}}, MACHINE_MCA | MACHINE_AT | MACHINE_PS2 | MACHINE_VIDEO,						  1,   12,   1,  63,	    machine_ps2_model_80_init, NULL			},

    { "[486 ISA] Packard Bell PB410A",		"pb410a",		{{"Intel", cpus_i486},        {"AMD", cpus_Am486},   {"Cyrix", cpus_Cx486},  {"",      NULL},     {"",      NULL}}, MACHINE_ISA | MACHINE_VLB | MACHINE_AT | MACHINE_PS2 | MACHINE_HDC | MACHINE_VIDEO,			  4,   36,   1, 127,	       machine_at_pb410a_init, NULL			},

    { "[486 VLB] Award 486 clone",		"award486",		{{"Intel", cpus_i486S1},      {"AMD", cpus_Am486S1}, {"Cyrix", cpus_Cx486S1},{"",      NULL},     {"",      NULL}}, MACHINE_ISA | MACHINE_VLB | MACHINE_AT | MACHINE_HDC,						  1,   32,   1, 127,	      machine_at_opti495_init, NULL			},
    { "[486 VLB] Dataexpert SX495 (486)",	"ami486",		{{"Intel", cpus_i486S1},      {"AMD", cpus_Am486S1}, {"Cyrix", cpus_Cx486S1},{"",      NULL},     {"",      NULL}}, MACHINE_ISA | MACHINE_VLB | MACHINE_AT | MACHINE_HDC,						  1,   32,   1, 127,	  machine_at_opti495_ami_init, NULL			},
#if defined(DEV_BRANCH) && defined(USE_PS1M2133)
    { "[486 VLB] IBM PS/1 model 2133",		"ibmps1_2133",		{{"Intel", cpus_i486S1},    {"AMD", cpus_Am486S1}, {"Cyrix", cpus_Cx486S1},{"",      NULL},     {"",      NULL}}, MACHINE_ISA | MACHINE_VLB | MACHINE_AT | MACHINE_PS2 | MACHINE_HDC | MACHINE_NONMI,			  1,   64,   1, 127,	       machine_ps1_m2133_init, NULL			},
#endif
    { "[486 VLB] Olystar LIL1429",		"ali1429",		{{"Intel", cpus_i486S1},      {"AMD", cpus_Am486S1}, {"Cyrix", cpus_Cx486S1},{"",      NULL},     {"",      NULL}}, MACHINE_ISA | MACHINE_VLB | MACHINE_AT | MACHINE_HDC,						  1,   32,   1, 127,	      machine_at_ali1429_init, NULL			},

    { "[486 VLB] AMI SiS 471",			"ami471",		{{"Intel", cpus_i486},        {"AMD", cpus_Am486},   {"Cyrix", cpus_Cx486},  {"",      NULL},     {"",      NULL}}, MACHINE_ISA | MACHINE_VLB | MACHINE_AT | MACHINE_HDC,						  1,   64,   1, 127,	       machine_at_ami471_init, NULL			},
    { "[486 VLB] AMI WinBIOS 486",		"win486",		{{"Intel", cpus_i486},        {"AMD", cpus_Am486},   {"Cyrix", cpus_Cx486},  {"",      NULL},     {"",      NULL}}, MACHINE_ISA | MACHINE_VLB | MACHINE_AT | MACHINE_HDC,						  1,   32,   1, 127,	  machine_at_winbios1429_init, NULL			},
    { "[486 VLB] AMI WinBIOS SiS 471",		"win471",		{{"Intel", cpus_i486},        {"AMD", cpus_Am486},   {"Cyrix", cpus_Cx486},  {"",      NULL},     {"",      NULL}}, MACHINE_ISA | MACHINE_VLB | MACHINE_AT | MACHINE_HDC,						  1,   64,   1, 127,	       machine_at_win471_init, NULL			},
    { "[486 VLB] DTK PKM-0038S E-2",		"dtk486",		{{"Intel", cpus_i486},        {"AMD", cpus_Am486},   {"Cyrix", cpus_Cx486},  {"",      NULL},     {"",      NULL}}, MACHINE_ISA | MACHINE_VLB | MACHINE_AT | MACHINE_HDC,						  1,   64,   1, 127,	       machine_at_dtk486_init, NULL			},

#if defined(DEV_BRANCH) && defined(USE_MR495)
    { "[486 VLB] MR 486 clone",			"mr486",		{{"Intel", cpus_i486},        {"AMD", cpus_Am486},   {"Cyrix", cpus_Cx486},  {"",      NULL},     {"",      NULL}}, MACHINE_ISA | MACHINE_VLB | MACHINE_AT | MACHINE_HDC,						  1,   32,   1, 127,	   machine_at_opti495_mr_init, NULL			},
#endif
    { "[486 VLB] Phoenix SiS 471",		"px471",		{{"Intel", cpus_i486},        {"AMD", cpus_Am486},   {"Cyrix", cpus_Cx486},  {"",      NULL},     {"",      NULL}}, MACHINE_ISA | MACHINE_VLB | MACHINE_AT | MACHINE_HDC,						  1,  128,   1, 127,	        machine_at_px471_init, NULL			},

#if defined(DEV_BRANCH) && defined(USE_PS2M70T4)
    { "[486 MCA] IBM PS/2 model 70 (type 4)",	"ibmps2_m70_type4",	{{"Intel", cpus_i486S1},      {"AMD", cpus_Am486S1}, {"Cyrix", cpus_Cx486S1},{"",      NULL},     {"",      NULL}}, MACHINE_MCA | MACHINE_AT | MACHINE_PS2 | MACHINE_VIDEO,						  2,   16,   2,  63,  machine_ps2_model_70_type4_init, NULL			},
#endif

    { "[486 PCI] Intel Classic/PCI",		"alfredo",		{{"Intel", cpus_i486},        {"AMD", cpus_Am486},   {"Cyrix", cpus_Cx486},  {"",      NULL},     {"",      NULL}}, MACHINE_PCI | MACHINE_ISA | MACHINE_AT | MACHINE_PS2 | MACHINE_HDC,			 		  2,  128,   2, 127,	      machine_at_alfredo_init, NULL			},
    { "[486 PCI] Lucky Star LS-486E",		"ls486e",		{{"Intel", cpus_i486},        {"AMD", cpus_Am486},   {"Cyrix", cpus_Cx486},  {"",      NULL},     {"",      NULL}}, MACHINE_PCI | MACHINE_ISA | MACHINE_AT | MACHINE_HDC,						  1,  128,   1, 127,	       machine_at_ls486e_init, NULL			},
    { "[486 PCI] Rise Computer R418",		"r418",			{{"Intel", cpus_i486},        {"AMD", cpus_Am486},   {"Cyrix", cpus_Cx486},  {"",      NULL},     {"",      NULL}}, MACHINE_PCI | MACHINE_ISA | MACHINE_AT | MACHINE_HDC,					 	  1,  255,   1, 127,		 machine_at_r418_init, NULL			},

    { "[Socket 4 LX] IBM Ambra DP60 PCI",	"ambradp60",		{{"Intel", cpus_Pentium5V},   {"",    NULL},         {"",      NULL},        {"",      NULL},     {"",      NULL}}, MACHINE_PCI | MACHINE_ISA | MACHINE_AT | MACHINE_PS2 | MACHINE_HDC,			 		  2,  128,   2, 127,	    machine_at_ambradp60_init, NULL			},
#if defined(DEV_BRANCH) && defined(USE_VPP60)
    { "[Socket 4 LX] IBM PS/ValuePoint P60",	"valuepointp60",	{{"Intel", cpus_Pentium5V},   {"",    NULL},         {"",      NULL},        {"",      NULL},     {"",      NULL}}, MACHINE_PCI | MACHINE_ISA | MACHINE_AT | MACHINE_PS2 | MACHINE_HDC,			 		  2,  128,   2, 127,	machine_at_valuepointp60_init, NULL			},
#endif
    { "[Socket 4 LX] Intel Premiere/PCI",	"revenge",		{{"Intel", cpus_Pentium5V},   {"",    NULL},         {"",      NULL},        {"",      NULL},     {"",      NULL}}, MACHINE_PCI | MACHINE_ISA | MACHINE_AT | MACHINE_PS2 | MACHINE_HDC,					  2,  128,   2, 127,	       machine_at_batman_init, NULL			},
    { "[Socket 4 LX] Micro Star 586MC1",	"586mc1",		{{"Intel", cpus_Pentium5V},   {"",    NULL},         {"",      NULL},        {"",      NULL},     {"",      NULL}}, MACHINE_PCI | MACHINE_ISA | MACHINE_AT | MACHINE_PS2 | MACHINE_HDC,					  2,  128,   2, 127,	       machine_at_586mc1_init, NULL			},

    { "[Socket 5 NX] IBM Ambra DP90 PCI",	"ambradp90",		MACHINE_CPUS_PENTIUM_S5,											    MACHINE_PCI | MACHINE_ISA | MACHINE_AT | MACHINE_PS2 | MACHINE_HDC,					  2,  128,   2, 127,	    machine_at_ambradp90_init, NULL			},    
    { "[Socket 5 NX] Intel Premiere/PCI II",	"plato",		MACHINE_CPUS_PENTIUM_S5,											    MACHINE_PCI | MACHINE_ISA | MACHINE_AT | MACHINE_PS2 | MACHINE_HDC,					  2,  128,   2, 127,		machine_at_plato_init, NULL			},
    { "[Socket 5 NX] Gigabyte GA-586IP",	"430nx",		MACHINE_CPUS_PENTIUM_S5,											    MACHINE_PCI | MACHINE_ISA | MACHINE_AT | MACHINE_PS2 | MACHINE_HDC,					  2,  128,   2, 127,		machine_at_430nx_init, NULL			},

    { "[Socket 5 FX] ASUS P/I-P54TP4XE",	"p54tp4xe",		MACHINE_CPUS_PENTIUM_S5,											    MACHINE_PCI | MACHINE_ISA | MACHINE_AT | MACHINE_HDC,						  8,  128,   8, 127,	     machine_at_p54tp4xe_init, NULL			},
#if defined(DEV_BRANCH) && defined(USE_VECTRA54)
    { "[Socket 5 FX] HP Vectra VL 5 Series 4",  "vectra54",		MACHINE_CPUS_PENTIUM_S5,											    MACHINE_PCI | MACHINE_ISA | MACHINE_AT | MACHINE_HDC,						  8,  128,   8, 127,	     machine_at_vectra54_init, NULL			},
#endif
    { "[Socket 5 FX] Intel Advanced/ZP",	"zappa",		MACHINE_CPUS_PENTIUM_S5,											    MACHINE_PCI | MACHINE_ISA | MACHINE_AT | MACHINE_PS2 | MACHINE_HDC,					  8,  128,   8, 127,		machine_at_zappa_init, NULL			},
    { "[Socket 5 FX] PC Partner MB500N",	"mb500n",		MACHINE_CPUS_PENTIUM_S5,											    MACHINE_PCI | MACHINE_ISA | MACHINE_AT | MACHINE_HDC,						  8,  128,   8, 127,	       machine_at_mb500n_init, NULL			},
    { "[Socket 5 FX] President Award 430FX PCI","president",		MACHINE_CPUS_PENTIUM_S5,											    MACHINE_PCI | MACHINE_ISA | MACHINE_AT | MACHINE_HDC,						  8,  128,   8, 127,	    machine_at_president_init, NULL			},

    { "[Socket 7-3V FX] Intel Advanced/ATX",	"thor",			MACHINE_CPUS_PENTIUM_S73V,											    MACHINE_PCI | MACHINE_ISA | MACHINE_AT | MACHINE_PS2 | MACHINE_HDC,					  8,  128,   8, 127,		 machine_at_thor_init, NULL			},
#if defined(DEV_BRANCH) && defined(USE_MRTHOR)
    { "[Socket 7-3V FX] MR Intel Advanced/ATX",	"mrthor",		MACHINE_CPUS_PENTIUM_S73V,											    MACHINE_PCI | MACHINE_ISA | MACHINE_AT | MACHINE_PS2 | MACHINE_HDC,					  8,  128,   8, 127,	       machine_at_mrthor_init, NULL			},
#endif
    { "[Socket 7-3V FX] Intel Advanced/EV",	"endeavor",		MACHINE_CPUS_PENTIUM_S73V,											    MACHINE_PCI | MACHINE_ISA | MACHINE_AT | MACHINE_PS2 | MACHINE_HDC | MACHINE_VIDEO,	 		  8,  128,   8, 127,	     machine_at_endeavor_init, at_endeavor_get_device	},
    { "[Socket 7-3V FX] Packard Bell PB640",	"pb640",		MACHINE_CPUS_PENTIUM_S73V,											    MACHINE_PCI | MACHINE_ISA | MACHINE_AT | MACHINE_PS2 | MACHINE_HDC | MACHINE_VIDEO,	 		  8,  128,   8, 127,		machine_at_pb640_init, at_pb640_get_device	},
    
    { "[Socket 7-3V HX] Acer M3a",		"acerm3a",		MACHINE_CPUS_PENTIUM_S73V,											    MACHINE_PCI | MACHINE_ISA | MACHINE_AT | MACHINE_PS2 | MACHINE_HDC,			 		  8,  192,   8, 127,	      machine_at_acerm3a_init, NULL			},
    { "[Socket 7-3V HX] AOpen AP53",		"ap53",			MACHINE_CPUS_PENTIUM_S73V,											    MACHINE_PCI | MACHINE_ISA | MACHINE_AT | MACHINE_PS2 | MACHINE_HDC,			 		  8,  512,   8, 127,		 machine_at_ap53_init, NULL			},
    { "[Socket 7-3V HX] SuperMicro Super P55T2S","p55t2s",		MACHINE_CPUS_PENTIUM_S73V,											    MACHINE_PCI | MACHINE_ISA | MACHINE_AT | MACHINE_PS2 | MACHINE_HDC,			  		  8,  768,   8, 127,	       machine_at_p55t2s_init, NULL			},
    { "[Socket 7 HX] Acer V35n",		"acerv35n",		MACHINE_CPUS_PENTIUM_S7,											    MACHINE_PCI | MACHINE_ISA | MACHINE_AT | MACHINE_PS2 | MACHINE_HDC,			 		  8,  192,   8, 127,	     machine_at_acerv35n_init, NULL			},
    { "[Socket 7 HX] ASUS P/I-P55T2P4",		"p55t2p4",		MACHINE_CPUS_PENTIUM_S7,											    MACHINE_PCI | MACHINE_ISA | MACHINE_AT | MACHINE_PS2 | MACHINE_HDC,					  8,  256,   8, 127,	      machine_at_p55t2p4_init, NULL			},
#if defined(DEV_BRANCH) && defined(USE_TC430HX)
    { "[Socket 7 HX] TC430HX",			"tc430hx",		MACHINE_CPUS_PENTIUM_S7,											    MACHINE_PCI | MACHINE_ISA | MACHINE_AT | MACHINE_PS2 | MACHINE_HDC,					  8,  128,   8, 127,	      machine_at_tc430hx_init, NULL			},
    { "[Socket 7 HX] Toshiba Equium 5200D",	"equium5200",		MACHINE_CPUS_PENTIUM_S7,											    MACHINE_PCI | MACHINE_ISA | MACHINE_AT | MACHINE_PS2 | MACHINE_HDC,					  8,  128,   8, 127,	   machine_at_equium5200_init, NULL			},
#endif

    { "[Socket 7 VX] ASUS P/I-P55TVP4",		"p55tvp4",		MACHINE_CPUS_PENTIUM_S7,											    MACHINE_PCI | MACHINE_ISA | MACHINE_AT | MACHINE_PS2 | MACHINE_HDC,					  8,  128,   8, 127,	      machine_at_p55tvp4_init, NULL			},
    { "[Socket 7 VX] Epox P55-VA",		"p55va",		MACHINE_CPUS_PENTIUM_S7,											    MACHINE_PCI | MACHINE_ISA | MACHINE_AT | MACHINE_PS2 | MACHINE_HDC,					  8,  128,   8, 127,		machine_at_p55va_init, NULL			},
    { "[Socket 7 VX] Jetway J656VXD",		"j656vxd",		MACHINE_CPUS_PENTIUM_S7,											    MACHINE_PCI | MACHINE_ISA | MACHINE_AT | MACHINE_PS2 | MACHINE_HDC,					  8,  128,   8, 127,	      machine_at_j656vxd_init, NULL			},
    { "[Socket 7 VX] Shuttle HOT-557",		"430vx",		MACHINE_CPUS_PENTIUM_S7,											    MACHINE_PCI | MACHINE_ISA | MACHINE_AT | MACHINE_PS2 | MACHINE_HDC,					  8,  128,   8, 127,	       machine_at_i430vx_init, NULL			},

    { "[Super 7 MVP3] FIC VA-503+",		"ficva503p",		MACHINE_CPUS_PENTIUM_S7,											    MACHINE_PCI | MACHINE_ISA | MACHINE_AT | MACHINE_PS2 | MACHINE_HDC,					  8,  512,   8, 127,	         machine_at_mvp3_init, NULL			},

#if defined(DEV_BRANCH) && defined(USE_I686)
    { "[Socket 8 FX] Tyan Titan-Pro AT",	"440fx",		{{"Intel", cpus_PentiumPro},  {"",    NULL},         {"",      NULL},        {"",      NULL},     {"",      NULL}}, MACHINE_PCI | MACHINE_ISA | MACHINE_AT | MACHINE_PS2 | MACHINE_HDC,					  8, 1024,   8, 127,	       machine_at_i440fx_init, NULL			},
    { "[Socket 8 FX] Tyan Titan-Pro ATX",	"tpatx",		{{"Intel", cpus_PentiumPro},  {"",    NULL},         {"",      NULL},        {"",      NULL},     {"",      NULL}}, MACHINE_PCI | MACHINE_ISA | MACHINE_AT | MACHINE_PS2 | MACHINE_HDC,					  8, 1024,   8, 127,		machine_at_s1668_init, NULL			},
#endif
    { NULL,					NULL,			{{"",      0},                {"",    0},            {"",      0},           {"",         0},     {"",      0}},    0,                                                                                                    0,    0,   0,   0,				 NULL, NULL			}
};


int
machine_count(void)
{
    return((sizeof(machines) / sizeof(machine)) - 1);
}


char *
machine_getname(void)
{
    return((char *)machines[machine].name);
}


char *
machine_getname_ex(int m)
{
    return((char *)machines[m].name);
}


const device_t *
machine_getdevice(int m)
{
    if (machines[m].get_device)
	return(machines[m].get_device());

    return(NULL);
}


char *
machine_get_internal_name(void)
{
    return((char *)machines[machine].internal_name);
}


char *
machine_get_internal_name_ex(int m)
{
    return((char *)machines[m].internal_name);
}


int
machine_get_nvrmask(int m)
{
    return(machines[m].nvrmask);
}


int
machine_get_machine_from_internal_name(char *s)
{
    int c = 0;

    while (machines[c].init != NULL) {
	if (!strcmp(machines[c].internal_name, (const char *)s))
		return(c);
	c++;
    }

    return(0);
}<|MERGE_RESOLUTION|>--- conflicted
+++ resolved
@@ -134,21 +134,14 @@
     { "[386SX ISA] KMX-C-02",			"kmxc02",		{{"Intel", cpus_i386SX},      {"AMD", cpus_Am386SX}, {"Cyrix", cpus_486SLC}, {"",      NULL},     {"",      NULL}}, MACHINE_ISA | MACHINE_AT,										512,16384, 512, 127,	       machine_at_kmxc02_init, NULL			},
 
     { "[386SX ISA] Goldstar 386",		"goldstar386",		{{"Intel", cpus_i386SX},      {"AMD", cpus_Am386SX}, {"Cyrix", cpus_486SLC}, {"",      NULL},     {"",      NULL}}, MACHINE_ISA | MACHINE_AT | MACHINE_HDC,								512, 8192, 128, 127,	  machine_at_goldstar386_init, NULL			},
-<<<<<<< HEAD
-    { "[386SX ISA] Micronics 09-00021", 	"micronics386",		{{"Intel", cpus_i386SX},      {"AMD", cpus_Am386SX}, {"Cyrix", cpus_486SLC}, {"",      NULL},     {"",      NULL}}, MACHINE_ISA | MACHINE_AT | MACHINE_HDC,								512, 8192, 128, 127,	 machine_at_micronics386_init, NULL			},
-
     { "[386SX MCA] IBM PS/2 model 55SX",	"ibmps2_m55sx",		{{"Intel", cpus_i386SX},      {"AMD", cpus_Am386SX}, {"Cyrix", cpus_486SLC}, {"IBM",cpus_IBM486SLC},{"",    NULL}}, MACHINE_MCA | MACHINE_AT | MACHINE_PS2 | MACHINE_VIDEO,						  1,    8,   1,  63,	  machine_ps2_model_55sx_init, NULL			},
 
-=======
-    { "[386SX MCA] IBM PS/2 model 55SX",	"ibmps2_m55sx",		{{"Intel", cpus_i386SX},      {"AMD", cpus_Am386SX}, {"Cyrix", cpus_486SLC}, {"IBM",cpus_IBM486SLC},{"",    NULL}}, MACHINE_MCA | MACHINE_AT | MACHINE_PS2 | MACHINE_VIDEO,						  1,    8,   1,  63,	  machine_ps2_model_55sx_init, NULL			},
-
+    { "[386DX ISA] Award 386DX clone",		"award386dx",		{{"Intel", cpus_i386DX},      {"AMD", cpus_Am386DX}, {"Cyrix", cpus_486DLC}, {"",      NULL},     {"",      NULL}}, MACHINE_ISA | MACHINE_VLB | MACHINE_AT | MACHINE_HDC,						  1,   32,   1, 127,	      machine_at_opti495_init, NULL			},
+    { "[386DX ISA] Dataexpert SX495 (386DX)",	"ami386dx",		{{"Intel", cpus_i386DX},      {"AMD", cpus_Am386DX}, {"Cyrix", cpus_486DLC}, {"",      NULL},     {"",      NULL}}, MACHINE_ISA | MACHINE_VLB | MACHINE_AT | MACHINE_HDC,						  1,   32,   1, 127,	  machine_at_opti495_ami_init, NULL			},
     { "[386DX ISA] Micronics 09-00021",			"micronics386",	{{"Intel", cpus_i386DX},      {"AMD", cpus_Am386DX}, {"Cyrix", cpus_486DLC}, {"",      NULL},     {"",      NULL}}, MACHINE_ISA | MACHINE_AT | MACHINE_HDC,										  1,   16,   1, 127,	  machine_at_micronics386_init, NULL	},
-    { "[386DX ISA] Dataexpert SX495 (386DX)",	"ami386dx",		{{"Intel", cpus_i386DX},      {"AMD", cpus_Am386DX}, {"Cyrix", cpus_486DLC}, {"",      NULL},     {"",      NULL}}, MACHINE_ISA | MACHINE_VLB | MACHINE_AT | MACHINE_HDC,						  1,   32,   1, 127,	  machine_at_opti495_ami_init, NULL			},
-    { "[386DX ISA] Award 386DX clone",		"award386dx",		{{"Intel", cpus_i386DX},      {"AMD", cpus_Am386DX}, {"Cyrix", cpus_486DLC}, {"",      NULL},     {"",      NULL}}, MACHINE_ISA | MACHINE_VLB | MACHINE_AT | MACHINE_HDC,						  1,   32,   1, 127,	      machine_at_opti495_init, NULL			},
 #if defined(DEV_BRANCH) && defined(USE_MR495)
     { "[386DX ISA] MR 386DX clone",		"mr386dx",		{{"Intel", cpus_i386DX},      {"AMD", cpus_Am386DX}, {"Cyrix", cpus_486DLC}, {"",      NULL},     {"",      NULL}}, MACHINE_ISA | MACHINE_VLB | MACHINE_AT | MACHINE_HDC,						  1,   32,   1, 127,	   machine_at_opti495_mr_init, NULL			},
 #endif
->>>>>>> 64e16198
 #if defined(DEV_BRANCH) && defined(USE_PORTABLE3)
     { "[386DX ISA] Compaq Portable III (386)",  "portableiii386",       {{"Intel", cpus_i386DX},      {"AMD", cpus_Am386DX}, {"Cyrix", cpus_486DLC}, {"",      NULL},     {"",      NULL}}, MACHINE_ISA | MACHINE_AT | MACHINE_HDC | MACHINE_VIDEO | MACHINE_VIDEO_FIXED,			  1,   14,   1, 127,   machine_at_portableiii386_init, NULL			},
 #endif
