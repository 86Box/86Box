/*
 * 86Box	A hypervisor and IBM PC system emulator that specializes in
 *		running old operating systems and software designed for IBM
 *		PC systems and compatibles from 1981 through fairly recent
 *		system designs based on the PCI bus.
 *
 *		This file is part of the 86Box distribution.
 *
 *		Handling of the emulated machines.
 *
 * NOTES:	OpenAT wip for 286-class machine with open BIOS.
 *		PS2_M80-486 wip, pending receipt of TRM's for machine.
 *
 *
 *
 * Authors:	Sarah Walker, <http://pcem-emulator.co.uk/>
 *		Miran Grca, <mgrca8@gmail.com>
 *		Fred N. van Kempen, <decwiz@yahoo.com>
 *
 *		Copyright 2008-2020 Sarah Walker.
 *		Copyright 2016-2020 Miran Grca.
 *		Copyright 2017-2020 Fred N. van Kempen.
 */
#include <stdio.h>
#include <stdint.h>
#include <string.h>
#include <wchar.h>
#include <86box/86box.h>
#include "cpu.h"
#include <86box/mem.h>
#include <86box/rom.h>
#include <86box/device.h>
#include <86box/machine.h>


const machine_type_t machine_types[] = {
    { "None",				MACHINE_TYPE_NONE	},
    { "8088",				MACHINE_TYPE_8088	},
    { "8086",				MACHINE_TYPE_8086	},
    { "80286",				MACHINE_TYPE_286	},
    { "i386SX",				MACHINE_TYPE_386SX	},
    { "486SLC",				MACHINE_TYPE_486SLC	},
    { "i386DX",				MACHINE_TYPE_386DX	},
    { "i386DX/i486",			MACHINE_TYPE_386DX_486	},
    { "i486 (Socket 168 and 1)",	MACHINE_TYPE_486	},
    { "i486 (Socket 2)",		MACHINE_TYPE_486_S2	},
    { "i486 (Socket 3)",		MACHINE_TYPE_486_S3	},
    { "i486 (Miscellaneous)",		MACHINE_TYPE_486_MISC	},
    { "Socket 4",			MACHINE_TYPE_SOCKET4	},
    { "Socket 5",			MACHINE_TYPE_SOCKET5	},
    { "Socket 7 (Single Voltage)",	MACHINE_TYPE_SOCKET7_3V	},
    { "Socket 7 (Dual Voltage)",	MACHINE_TYPE_SOCKET7	},
    { "Super Socket 7",			MACHINE_TYPE_SOCKETS7	},
    { "Socket 8",			MACHINE_TYPE_SOCKET8	},
    { "Slot 1",				MACHINE_TYPE_SLOT1	},
    { "Slot 1/2",			MACHINE_TYPE_SLOT1_2	},
    { "Slot 2",				MACHINE_TYPE_SLOT2	},
    { "Socket 370",			MACHINE_TYPE_SOCKET370	},
    { "Miscellaneous",			MACHINE_TYPE_MISC    	}
};


/* Machines to add before machine freeze:
   - PCChips M773 (440BX + SMSC with AMI BIOS);
   - Rise R418 (was removed on my end, has to be re-added);
   - TMC Mycomp PCI54ST;
   - Zeos Quadtel 486.

   NOTE: The AMI MegaKey tests were done on a real Intel Advanced/ATX
	 (thanks, MrKsoft for running my AMIKEY.COM on it), but the
	 technical specifications of the other Intel machines confirm
	 that the other boards also have the MegaKey.

   NOTE: The later (ie. not AMI Color) Intel AMI BIOS'es execute a
	 sequence of commands (B8, BA, BB) during one of the very first
	 phases of POST, in a way that is only valid on the AMIKey-3
	 KBC firmware, that includes the Classic PCI/ED (Ninja) BIOS
	 which otherwise does not execute any AMI KBC commands, which
	 indicates that the sequence is a leftover of whatever AMI
	 BIOS (likely a laptop one since the AMIKey-3 is a laptop KBC
	 firmware!) Intel forked.

   NOTE: The VIA VT82C42N returns 0x46 ('F') in command 0xA1 (so it
	 emulates the AMI KF/AMIKey KBC firmware), and 0x42 ('B') in
	 command 0xAF.
	 The version on the VIA VT82C686B southbridge also returns
	 'F' in command 0xA1, but 0x45 ('E') in command 0xAF.
	 The version on the VIA VT82C586B southbridge also returns
	 'F' in command 0xA1, but 0x44 ('D') in command 0xAF.
	 The version on the VIA VT82C586A southbridge also returns
	 'F' in command 0xA1, but 0x43 ('C') in command 0xAF.

   NOTE: The AMI MegaKey commands blanked in the technical reference
	 are CC and and C4, which are Set P14 High and Set P14 Low,
	 respectively. Also, AMI KBC command C1, mysteriously missing
	 from the technical references of AMI MegaKey and earlier, is
	 Write Input Port, same as on AMIKey-3.

   Machines to remove:
   - Hedaka HED-919.
*/


const machine_t machines[] = {
    /* 8088 Machines */
    { "[8088] IBM PC (1981)",			"ibmpc",		MACHINE_TYPE_8088,		CPU_PKG_8088, 0, 0, 0, 0, 0, 0, 0,										MACHINE_PC,									   16,    64,  16,    0,		      machine_pc_init, NULL			},
    { "[8088] IBM PC (1982)",			"ibmpc82",		MACHINE_TYPE_8088,		CPU_PKG_8088, 0, 0, 0, 0, 0, 0, 0,										MACHINE_PC,									  256,   256, 256,    0,		    machine_pc82_init, NULL			},
    { "[8088] IBM PCjr",			"ibmpcjr",		MACHINE_TYPE_8088,		CPU_PKG_8088, 0, 4772728, 4772728, 0, 0, 0, 0,									MACHINE_PC | MACHINE_VIDEO_FIXED | MACHINE_CARTRIDGE,				  128,   640, 128,    0,		    machine_pcjr_init, pcjr_get_device		},
    { "[8088] IBM XT (1982)",			"ibmxt",		MACHINE_TYPE_8088,		CPU_PKG_8088, 0, 0, 0, 0, 0, 0, 0,										MACHINE_PC,									   64,   256,  64,    0,		      machine_xt_init, NULL			},
    { "[8088] IBM XT (1986)",			"ibmxt86",		MACHINE_TYPE_8088,		CPU_PKG_8088, 0, 0, 0, 0, 0, 0, 0,										MACHINE_PC,									  256,   640,  64,    0,		    machine_xt86_init, NULL			},
    { "[8088] American XT Computer",		"americxt",		MACHINE_TYPE_8088,		CPU_PKG_8088, 0, 0, 0, 0, 0, 0, 0,										MACHINE_PC,									   64,   640,  64,    0,	     machine_xt_americxt_init, NULL			},
    { "[8088] AMI XT clone",			"amixt",		MACHINE_TYPE_8088,		CPU_PKG_8088, 0, 0, 0, 0, 0, 0, 0,										MACHINE_PC,									   64,   640,  64,    0,		machine_xt_amixt_init, NULL			},
    { "[8088] Atari PC 3",			"ataripc3",		MACHINE_TYPE_8088,		CPU_PKG_8088, 0, 0, 0, 0, 0, 0, 0,										MACHINE_PC,									   64,   640,  64,    0,		machine_xt_ataripc3_init, NULL			},
    { "[8088] Columbia Data Products MPC-1600", "mpc1600",		MACHINE_TYPE_8088,		CPU_PKG_8088, 0, 0, 0, 0, 0, 0, 0,										MACHINE_PC,									  128,   512,  64,    0,	      machine_xt_mpc1600_init, NULL			},
    { "[8088] Compaq Portable",			"portable",		MACHINE_TYPE_8088,		CPU_PKG_8088, 0, 0, 0, 0, 0, 0, 0,										MACHINE_PC,									  128,   640, 128,    0,      machine_xt_compaq_portable_init, NULL			},
    { "[8088] DTK PIM-TB10-Z",			"dtk",			MACHINE_TYPE_8088,		CPU_PKG_8088, 0, 0, 0, 0, 0, 0, 0,										MACHINE_PC,									   64,   640,  64,    0,		  machine_xt_dtk_init, NULL			},
    { "[8088] Eagle PC Spirit",			"pcspirit",		MACHINE_TYPE_8088,		CPU_PKG_8088, 0, 0, 0, 0, 0, 0, 0,										MACHINE_PC,									  128,   640,  64,    0,	     machine_xt_pcspirit_init, NULL			},
    { "[8088] Generic XT clone",		"genxt",		MACHINE_TYPE_8088,		CPU_PKG_8088, 0, 0, 0, 0, 0, 0, 0,										MACHINE_PC,									   64,   640,  64,    0,		   machine_genxt_init, NULL			},
    { "[8088] Juko ST",				"jukopc",		MACHINE_TYPE_8088,		CPU_PKG_8088, 0, 0, 0, 0, 0, 0, 0,										MACHINE_PC,									   64,   640,  64,    0,	       machine_xt_jukopc_init, NULL			},
    { "[8088] Multitech PC-500",		"pc500",		MACHINE_TYPE_8088,		CPU_PKG_8088, 0, 0, 0, 0, 0, 0, 0,										MACHINE_PC,									  128,   640,  64,    0,		machine_xt_pc500_init, NULL			},
    { "[8088] Multitech PC-700",		"pc700",		MACHINE_TYPE_8088,		CPU_PKG_8088, 0, 0, 0, 0, 0, 0, 0,										MACHINE_PC,									  128,   640,  64,    0,		machine_xt_pc700_init, NULL			},
    { "[8088] NCR PC4i",			"pc4i",			MACHINE_TYPE_8088,		CPU_PKG_8088, 0, 0, 0, 0, 0, 0, 0,										MACHINE_PC,									  256,   640, 256,    0,		 machine_xt_pc4i_init, NULL			},
    { "[8088] Olivetti M19",			"m19",			MACHINE_TYPE_8088,		CPU_PKG_8088, 0, 4772728, 7159092, 0, 0, 0, 0,									MACHINE_PC | MACHINE_VIDEO_FIXED,						  256,   640, 256,    0,		  machine_xt_m19_init, m19_get_device		},
    { "[8088] OpenXT",				"openxt",		MACHINE_TYPE_8088,		CPU_PKG_8088, 0, 0, 0, 0, 0, 0, 0,										MACHINE_PC,									   64,   640,  64,    0,	       machine_xt_openxt_init, NULL			},
    { "[8088] Philips P3105/NMS9100",		"p3105",		MACHINE_TYPE_8088,		CPU_PKG_8088, 0, 0, 0, 0, 0, 0, 0,										MACHINE_PC | MACHINE_XTA,							  256,   768, 256,    0,		machine_xt_p3105_init, NULL			},
    { "[8088] Phoenix XT clone",		"pxxt",			MACHINE_TYPE_8088,		CPU_PKG_8088, 0, 0, 0, 0, 0, 0, 0,										MACHINE_PC,									   64,   640,  64,    0,		 machine_xt_pxxt_init, NULL			},
    { "[8088] Schneider EuroPC",		"europc",		MACHINE_TYPE_8088,		CPU_PKG_8088_EUROPC, 0, 0, 0, 0, 0, 0, 0,									MACHINE_PC | MACHINE_XTA | MACHINE_MOUSE,					  512,   640, 128,   15,		  machine_europc_init, NULL			},
    { "[8088] Super PC/Turbo XT",		"pcxt",			MACHINE_TYPE_8088,		CPU_PKG_8088, 0, 0, 0, 0, 0, 0, 0,										MACHINE_PC,									   64,   640,  64,    0,		 machine_xt_pcxt_init, NULL			},
    { "[8088] Tandy 1000",			"tandy",		MACHINE_TYPE_8088,		CPU_PKG_8088_EUROPC, 0, 0, 0, 0, 0, 0, 0,									MACHINE_PC | MACHINE_VIDEO_FIXED,						  128,   640, 128,    0,		   machine_tandy_init, tandy1k_get_device	},
    { "[8088] Tandy 1000 HX",			"tandy1000hx",		MACHINE_TYPE_8088,		CPU_PKG_8088_EUROPC, 0, 0, 0, 0, 0, 0, 0,									MACHINE_PC | MACHINE_VIDEO_FIXED,						  256,   640, 128,    0,	     machine_tandy1000hx_init, tandy1k_hx_get_device	},
    { "[8088] Toshiba T1000",			"t1000",		MACHINE_TYPE_8088,		CPU_PKG_8088, 0, 0, 0, 0, 0, 0, 0,										MACHINE_PC | MACHINE_VIDEO,							  512,  1280, 768,   63,		machine_xt_t1000_init, t1000_get_device		},
#if defined(DEV_BRANCH) && defined(USE_LASERXT)
    { "[8088] VTech Laser Turbo XT",		"ltxt",			MACHINE_TYPE_8088,		CPU_PKG_8088, 0, 0, 0, 0, 0, 0, 0,										MACHINE_PC,									  256,   640, 256,    0,	      machine_xt_laserxt_init, NULL			},
#endif
    /* Has a standard PS/2 KBC (so, use IBM PS/2 Type 1). */
    { "[8088] Xi8088",				"xi8088",		MACHINE_TYPE_8088,		CPU_PKG_8088, 0, 0, 0, 0, 0, 0, 0,										MACHINE_AT | MACHINE_BUS_PS2,							   64,  1024, 128,  127,	       machine_xt_xi8088_init, xi8088_get_device	},
    { "[8088] Zenith Data Systems Z-151/152/161","zdsz151",		MACHINE_TYPE_8088,		CPU_PKG_8088, 0, 0, 0, 0, 0, 0, 0,										MACHINE_PC,									  128,   640,  64,    0,		 machine_xt_z151_init, NULL			},
    { "[8088] Zenith Data Systems Z-159",	"zdsz159",		MACHINE_TYPE_8088,		CPU_PKG_8088, 0, 0, 0, 0, 0, 0, 0,										MACHINE_PC,									  128,   640,  64,    0,		 machine_xt_z159_init, NULL			},
    { "[8088] Zenith Data Systems SupersPort (Z-184)","zdsupers",	MACHINE_TYPE_8088,		CPU_PKG_8088, 0, 0, 0, 0, 0, 0, 0,										MACHINE_PC | MACHINE_VIDEO_FIXED,						  128,   640, 128,    0,		 machine_xt_z184_init, z184_get_device		},
    { "[GC100A] Philips P3120",			"p3120",		MACHINE_TYPE_8088,		CPU_PKG_8088, 0, 0, 0, 0, 0, 0, 0,										MACHINE_PC | MACHINE_XTA,							  256,   768, 256,    0,		machine_xt_p3120_init, NULL			},
    
    /* 8086 Machines */
    { "[8086] Amstrad PC1512",			"pc1512",		MACHINE_TYPE_8086,		CPU_PKG_8086, 0, 8000000, 8000000, 0, 0, 0, 0,									MACHINE_PC | MACHINE_VIDEO_FIXED | MACHINE_MOUSE,				  512,   640, 128,   63,		  machine_pc1512_init, pc1512_get_device	},
    { "[8086] Amstrad PC1640",			"pc1640",		MACHINE_TYPE_8086,		CPU_PKG_8086, 0, 0, 0, 0, 0, 0, 0,										MACHINE_PC | MACHINE_VIDEO | MACHINE_MOUSE,					  640,   640, 640,   63,		  machine_pc1640_init, pc1640_get_device	},
    { "[8086] Amstrad PC2086",			"pc2086",		MACHINE_TYPE_8086,		CPU_PKG_8086, 0, 0, 0, 0, 0, 0, 0,										MACHINE_PC | MACHINE_VIDEO_FIXED | MACHINE_MOUSE,				  640,   640, 640,   63,		  machine_pc2086_init, pc2086_get_device	},
    { "[8086] Amstrad PC3086",			"pc3086",		MACHINE_TYPE_8086,		CPU_PKG_8086, 0, 0, 0, 0, 0, 0, 0,										MACHINE_PC | MACHINE_VIDEO_FIXED | MACHINE_MOUSE,				  640,   640, 640,   63,		  machine_pc3086_init, pc3086_get_device	},
    { "[8086] Amstrad PC20(0)",			"pc200",		MACHINE_TYPE_8086,		CPU_PKG_8086, 0, 0, 0, 0, 0, 0, 0,										MACHINE_PC | MACHINE_VIDEO | MACHINE_MOUSE | MACHINE_NONMI,			  512,   640, 128,   63,		   machine_pc200_init, pc200_get_device		},
    { "[8086] Amstrad PPC512/640",		"ppc512",		MACHINE_TYPE_8086,		CPU_PKG_8086, 0, 0, 0, 0, 0, 0, 0,										MACHINE_PC | MACHINE_VIDEO | MACHINE_MOUSE | MACHINE_NONMI,			  512,   640, 128,   63,		  machine_ppc512_init, ppc512_get_device	},
    { "[8086] Compaq Deskpro",			"deskpro",		MACHINE_TYPE_8086,		CPU_PKG_8086, 0, 0, 0, 0, 0, 0, 0,										MACHINE_PC,									  128,   640, 128,    0,       machine_xt_compaq_deskpro_init, NULL			},
    { "[8086] Olivetti M21/24/24SP",		"m24",			MACHINE_TYPE_8086,		CPU_PKG_8086, 0, 0, 0, 0, 0, 0, 0,										MACHINE_PC | MACHINE_VIDEO | MACHINE_MOUSE,					  128,   640, 128,    0,		  machine_xt_m24_init, m24_get_device		},
    /* Has Olivetti KBC firmware. */
    { "[8086] Olivetti M240",			"m240",			MACHINE_TYPE_8086,		CPU_PKG_8086, 0, 0, 0, 0, 0, 0, 0,										MACHINE_PC,									  128,   640, 128,    0,		 machine_xt_m240_init, NULL			},
    { "[8086] Schetmash Iskra-3104",		"iskra3104",		MACHINE_TYPE_8086,		CPU_PKG_8086, 0, 0, 0, 0, 0, 0, 0,										MACHINE_PC,									  128,   640, 128,    0,	    machine_xt_iskra3104_init, NULL			},
    { "[8086] Tandy 1000 SL/2",			"tandy1000sl2",		MACHINE_TYPE_8086,		CPU_PKG_8086, 0, 0, 0, 0, 0, 0, 0,										MACHINE_PC | MACHINE_VIDEO_FIXED,						  512,   768, 128,    0,	    machine_tandy1000sl2_init, tandy1k_sl_get_device	},
    { "[8086] Victor V86P",			"v86p",			MACHINE_TYPE_8086,		CPU_PKG_8086, 0, 0, 0, 0, 0, 0, 0,										MACHINE_PC | MACHINE_VIDEO,							  512,  1024, 128,  127,		machine_v86p_init, NULL				},
    { "[8086] Toshiba T1200",			"t1200",		MACHINE_TYPE_8086,		CPU_PKG_8086, 0, 0, 0, 0, 0, 0, 0,										MACHINE_PC | MACHINE_VIDEO,							 1024,  2048,1024,   63,		machine_xt_t1200_init, t1200_get_device		},
    
#if defined(DEV_BRANCH) && defined(USE_LASERXT)
    { "[8086] VTech Laser XT3",			"lxt3",			MACHINE_TYPE_8086,		CPU_PKG_8086, 0, 0, 0, 0, 0, 0, 0,										MACHINE_PC,									  256,   640, 256,    0,		 machine_xt_lxt3_init, NULL			},
#endif

    /* 286 AT machines */
    /* Has IBM AT KBC firmware. */
    { "[ISA] IBM AT",				"ibmat",		MACHINE_TYPE_286,		CPU_PKG_286, 0, 6000000, 8000000, 0, 0, 0, 0,									MACHINE_AT,									  256, 15872, 128,   63,		  machine_at_ibm_init, NULL			},
    /* Has IBM PS/2 Type 1 KBC firmware. */
    { "[ISA] IBM PS/1 model 2011",		"ibmps1es",		MACHINE_TYPE_286,		CPU_PKG_286, 0, 10000000, 10000000, 0, 0, 0, 0,									MACHINE_AT | MACHINE_BUS_PS2 | MACHINE_XTA | MACHINE_VIDEO_FIXED,		  512, 16384, 512,   63,	       machine_ps1_m2011_init, NULL			},
    /* Has IBM PS/2 Type 1 KBC firmware. */
    { "[ISA] IBM PS/2 model 30-286",		"ibmps2_m30_286",	MACHINE_TYPE_286,		CPU_PKG_286 | CPU_PKG_486SLC_IBM, 0, 10000000, 0, 0, 0, 0, 0,							MACHINE_AT | MACHINE_BUS_PS2 | MACHINE_XTA | MACHINE_VIDEO_FIXED,		 1024, 16384,1024,  127,	     machine_ps2_m30_286_init, NULL			},
    /* Has IBM AT KBC firmware. */
    { "[ISA] IBM XT Model 286",			"ibmxt286",		MACHINE_TYPE_286,		CPU_PKG_286, 0, 6000000, 6000000, 0, 0, 0, 0,									MACHINE_AT,									  256, 15872, 128,  127,	     machine_at_ibmxt286_init, NULL			},
    /* AMI BIOS for a chipset-less machine, most likely has AMI 'F' KBC firmware. */
    { "[ISA] AMI IBM AT",			"ibmatami",		MACHINE_TYPE_286,		CPU_PKG_286, 0, 6000000, 8000000, 0, 0, 0, 0,									MACHINE_AT,									  256, 15872, 128,   63,	     machine_at_ibmatami_init, NULL			},
    /* Uses Commodore (CBM) KBC firmware, to be implemented as identical to the
       IBM AT KBC firmware unless evidence emerges of any proprietary commands. */
    { "[ISA] Commodore PC 30 III",		"cmdpc30",		MACHINE_TYPE_286,		CPU_PKG_286, 0, 0, 0, 0, 0, 0, 0,										MACHINE_AT,									  640, 16384, 128,  127,		machine_at_cmdpc_init, NULL			},
    /* Uses Compaq KBC firmware. */
    { "[ISA] Compaq Portable II",		"portableii",		MACHINE_TYPE_286,		CPU_PKG_286, 0, 0, 0, 0, 0, 0, 0,										MACHINE_AT,									  640, 16384, 128,  127,	   machine_at_portableii_init, NULL			},
    /* Uses Compaq KBC firmware. */
    { "[ISA] Compaq Portable III",		"portableiii",		MACHINE_TYPE_286,		CPU_PKG_286, 0, 0, 0, 0, 0, 0, 0,										MACHINE_AT | MACHINE_VIDEO,							  640, 16384, 128,  127,	  machine_at_portableiii_init, at_cpqiii_get_device	},
    /* Has IBM AT KBC firmware. */
    { "[ISA] MR 286 clone",			"mr286",		MACHINE_TYPE_286,		CPU_PKG_286, 0, 0, 0, 0, 0, 0, 0,										MACHINE_AT | MACHINE_IDE,							  512, 16384, 128,  127,		machine_at_mr286_init, NULL			},
    /* Has IBM AT KBC firmware. */
    { "[ISA] NCR PC8/810/710/3390/3392",	"pc8",			MACHINE_TYPE_286,		CPU_PKG_286, 0, 0, 0, 0, 0, 0, 0,										MACHINE_AT,									  512, 16384, 128,  127,		  machine_at_pc8_init, NULL			},
#if defined(DEV_BRANCH) && defined(USE_OLIVETTI)
    /* Has Olivetti KBC firmware. */
    { "[ISA] Olivetti M290",			"m290",			MACHINE_TYPE_286,		CPU_PKG_286, 0, 0, 0, 0, 0, 0, 0,										MACHINE_AT,									  640, 16384, 128, 127,			 machine_at_m290_init, NULL			},
#endif
#if defined(DEV_BRANCH) && defined(USE_OPEN_AT)
    /* Has IBM AT KBC firmware. */
    { "[ISA] OpenAT",				"openat",		MACHINE_TYPE_286,		CPU_PKG_286, 0, 0, 0, 0, 0, 0, 0,										MACHINE_AT,									  256, 15872, 128,   63,	       machine_at_openat_init, NULL			},
#endif
    /* Has IBM AT KBC firmware. */
    { "[ISA] Phoenix IBM AT",			"ibmatpx",		MACHINE_TYPE_286,		CPU_PKG_286, 0, 6000000, 8000000, 0, 0, 0, 0,									MACHINE_AT,									  256, 15872, 128,   63,	      machine_at_ibmatpx_init, NULL			},
    /* Has Quadtel KBC firmware. */
    { "[ISA] Quadtel IBM AT",			"ibmatquadtel",		MACHINE_TYPE_286,		CPU_PKG_286, 0, 6000000, 8000000, 0, 0, 0, 0,									MACHINE_AT,									  256, 15872, 128,   63,	 machine_at_ibmatquadtel_init, NULL			},
    /* This has a Siemens proprietary KBC which is completely undocumented. */
    { "[ISA] Siemens PCD-2L",			"siemens",		MACHINE_TYPE_286,		CPU_PKG_286, 0, 0, 0, 0, 0, 0, 0,										MACHINE_AT,									  256, 15872, 128,   63,	      machine_at_siemens_init, NULL			},
    /* This has Toshiba's proprietary KBC, which is already implemented. */
    { "[ISA] Toshiba T3100e",			"t3100e",		MACHINE_TYPE_286,		CPU_PKG_286, 0, 0, 0, 0, 0, 0, 0,										MACHINE_AT | MACHINE_IDE | MACHINE_VIDEO_FIXED,					 1024,  5120, 256,   63,	       machine_at_t3100e_init, NULL			},
    /* Has Quadtel KBC firmware. */
    { "[GC103] Quadtel 286 clone",		"quadt286",		MACHINE_TYPE_286,		CPU_PKG_286, 0, 0, 0, 0, 0, 0, 0,										MACHINE_AT,									  512, 16384, 128,  127,	     machine_at_quadt286_init, NULL			},
    /* Most likely has AMI 'F' KBC firmware. */
<<<<<<< HEAD
    { "[GC103] Trigem 286M",			"tg286m",		MACHINE_TYPE_286,		CPU_PKG_286, 0, 0, 0, 0, 0, 0, 0,										MACHINE_AT | MACHINE_IDE,							  512,  8192, 128,  127,	       machine_at_tg286m_init, NULL			},
    { "[NEAT] Atari PC 4",			"ataripc4",		MACHINE_TYPE_286,		CPU_PKG_286, 0, 0, 0, 0, 0, 0, 0,										MACHINE_AT,									  512,  8192, 128,  127,	     machine_at_ataripc4_init, NULL			},
=======
    { "[GC103] TriGem 286M",			"tg286m",		MACHINE_TYPE_286,		CPU_PKG_286, 0, 0, 0, 0, 0, 0, 0,										MACHINE_AT | MACHINE_IDE,							  512,  8192, 128,  127,	       machine_at_tg286m_init, NULL			},
>>>>>>> 436bb6c1
    /* This has "AMI KEYBOARD BIOS", most likely 'F'. */
    { "[NEAT] DataExpert 286",			"ami286",		MACHINE_TYPE_286,		CPU_PKG_286, 0, 0, 0, 0, 0, 0, 0,										MACHINE_AT,									  512,  8192, 128,  127,	     machine_at_neat_ami_init, NULL			},
    /* Has IBM AT KBC firmware. */
    { "[NEAT] NCR 3302",			"3302",			MACHINE_TYPE_286,		CPU_PKG_286, 0, 0, 0, 0, 0, 0, 0,										MACHINE_AT | MACHINE_VIDEO,							  512, 16384, 128,  127,		 machine_at_3302_init, NULL			},
    /* Has IBM AT KBC firmware. */
    { "[NEAT] Phoenix 286 clone",		"px286",		MACHINE_TYPE_286,		CPU_PKG_286, 0, 0, 0, 0, 0, 0, 0,										MACHINE_AT,									  512, 16384, 128,  127,		machine_at_px286_init, NULL			},
    /* Has Chips & Technologies KBC firmware. */
    { "[SCAT] GW-286CT GEAR",			"gw286ct",		MACHINE_TYPE_286,		CPU_PKG_286, 0, 0, 0, 0, 0, 0, 0,										MACHINE_AT | MACHINE_IDE,							  512, 16384, 128,  127,	      machine_at_gw286ct_init, NULL			},
    /* Has IBM PS/2 Type 1 KBC firmware. */
    { "[SCAT] Goldstar GDC-212M",		"gdc212m",		MACHINE_TYPE_286,		CPU_PKG_286, 0, 0, 0, 0, 0, 0, 0,										MACHINE_AT | MACHINE_IDE | MACHINE_BUS_PS2,					  512,  4096, 512,  127,	      machine_at_gdc212m_init, NULL			},
    /* Has a VIA VT82C42N KBC. */
    { "[SCAT] Hyundai Solomon 286KP",		"award286",		MACHINE_TYPE_286,		CPU_PKG_286, 0, 0, 0, 0, 0, 0, 0,										MACHINE_AT,									  512, 16384, 128,  127,	     machine_at_award286_init, NULL			},
    /* Has a VIA VT82C42N KBC. */
    { "[SCAT] Hyundai Super-286TR",		"super286tr",		MACHINE_TYPE_286,		CPU_PKG_286, 0, 0, 0, 0, 0, 0, 0,										MACHINE_AT,									  512, 16384, 128,  127,	   machine_at_super286tr_init, NULL			},
    /* Has IBM PS/2 Type 1 KBC firmware. */
    { "[SCAT] Samsung SPC-4200P",		"spc4200p",		MACHINE_TYPE_286,		CPU_PKG_286, 0, 0, 0, 0, 0, 0, 0,										MACHINE_AT | MACHINE_BUS_PS2,							  512,  2048, 128,  127,	     machine_at_spc4200p_init, NULL			},
    /* Has IBM PS/2 Type 1 KBC firmware. */
    { "[SCAT] Samsung SPC-4216P",		"spc4216p",		MACHINE_TYPE_286,		CPU_PKG_286, 0, 0, 0, 0, 0, 0, 0,										MACHINE_AT | MACHINE_BUS_PS2,							 1024,  5120,1024,  127,	     machine_at_spc4216p_init, NULL			},
    /* Has IBM PS/2 Type 1 KBC firmware. */
    { "[SCAT] Samsung SPC-4620P",		"spc4620p",		MACHINE_TYPE_286,		CPU_PKG_286, 0, 0, 0, 0, 0, 0, 0,										MACHINE_AT | MACHINE_BUS_PS2 | MACHINE_VIDEO,					 1024,  5120,1024,  127,	     machine_at_spc4620p_init, NULL			},
    /* Has IBM AT KBC firmware. */
    { "[SCAT] Samsung Deskmaster 286",		"deskmaster286",	MACHINE_TYPE_286,		CPU_PKG_286, 0, 0, 0, 0, 0, 0, 0,										MACHINE_AT,									  512, 16384, 128,  127,	machine_at_deskmaster286_init, NULL			},
    
    /* 286 machines that utilize the MCA bus */
    /* Has IBM PS/2 Type 2 KBC firmware. */
    { "[MCA] IBM PS/2 model 50",		"ibmps2_m50",		MACHINE_TYPE_286,		CPU_PKG_286 | CPU_PKG_486SLC_IBM, 0, 10000000, 0, 0, 0, 0, 0,							MACHINE_MCA | MACHINE_BUS_PS2 | MACHINE_VIDEO,					 1024, 10240,1024,   63,	    machine_ps2_model_50_init, NULL			},

    /* 386SX machines */
    /* ISA slots available because an official IBM expansion for that existed. */
    /* Has IBM PS/2 Type 1 KBC firmware. */
    { "[ISA] IBM PS/1 model 2121",		"ibmps1_2121",		MACHINE_TYPE_386SX,		CPU_PKG_386SX, 0, 0, 0, 0, 0, 0, 0,										MACHINE_AT | MACHINE_BUS_PS2 | MACHINE_IDE | MACHINE_VIDEO,			 2048,  6144,1024,   63,	       machine_ps1_m2121_init, NULL			},
    /* Has IBM AT KBC firmware. */
    { "[ISA] NCR PC916SX",			"pc916sx",		MACHINE_TYPE_386SX,		CPU_PKG_386SX, 0, 0, 0, 0, 0, 0, 0, 										MACHINE_AT,									 1024, 16384, 128,  127,	      machine_at_pc916sx_init, NULL			},
    /* Has Quadtel KBC firmware. */
    { "[ISA] QTC-SXM KT X20T02/HI",		"quadt386sx",		MACHINE_TYPE_386SX,		CPU_PKG_386SX, 0, 0, 0, 0, 0, 0, 0,										MACHINE_AT,									 1024, 16384, 128,  127,	   machine_at_quadt386sx_init, NULL			},
    /* This has an AMIKey-2, which is an updated version of type 'H'. */
    { "[ALi M1217] Acrosser AR-B1374",		"arb1374",		MACHINE_TYPE_386SX,		CPU_PKG_386SX, 0, 0, 0, 0, 0, 0, 0,										MACHINE_AT | MACHINE_BUS_PS2 | MACHINE_IDE,					 1024, 32768,1024,  127,	      machine_at_arb1374_init, NULL			},
    /* Has the AMIKey KBC firmware, which is an updated 'F' type. */
    { "[ALi M1217] AAEON SBC-350A",		"sbc350a",		MACHINE_TYPE_386SX,		CPU_PKG_386SX, 0, 0, 0, 0, 0, 0, 0,										MACHINE_AT | MACHINE_BUS_PS2 | MACHINE_IDE,					 1024, 16384, 1024, 127,	      machine_at_sbc350a_init, NULL			},
    /* Has an AMI KBC firmware, the only photo of this is too low resolution
       for me to read what's on the KBC chip, so I'm going to assume AMI 'F'
       based on the other known HT18 AMI BIOS strings. */
    { "[ALi M1217] Flytech 386",		"flytech386",		MACHINE_TYPE_386SX,		CPU_PKG_386SX, 0, 0, 0, 0, 0, 0, 0,										MACHINE_AT | MACHINE_BUS_PS2 | MACHINE_IDE | MACHINE_VIDEO,			 1024, 16384, 1024, 127,	   machine_at_flytech386_init, at_flytech386_get_device	},
    /* I'm going to assume this has a standard/generic IBM-compatible AT KBC
       firmware until the board is identified. */
    { "[ALi M1217] MR 386SX clone",		"mr1217",		MACHINE_TYPE_386SX,		CPU_PKG_386SX, 0, 0, 0, 0, 0, 0, 0,										MACHINE_AT | MACHINE_BUS_PS2 | MACHINE_IDE | MACHINE_VIDEO,			 1024, 16384, 1024, 127,	       machine_at_mr1217_init, NULL			},
    /* Has IBM PS/2 Type 1 KBC firmware. */
    { "[ALi M6117] Acrosser PJ-A511M",		"pja511m",		MACHINE_TYPE_386SX,		CPU_PKG_M6117, 0, 0, 0, 0, 0, 0, 0,										MACHINE_AT | MACHINE_BUS_PS2 | MACHINE_IDE,					 1024, 32768, 1024, 127,	      machine_at_pja511m_init, NULL			},
    /* Has IBM PS/2 Type 1 KBC firmware. */
    { "[ALi M6117] Protech ProX-1332",		"prox1332",		MACHINE_TYPE_386SX,		CPU_PKG_M6117, 0, 0, 0, 0, 0, 0, 0,										MACHINE_AT | MACHINE_BUS_PS2 | MACHINE_IDE,					 1024, 32768, 1024, 127,	     machine_at_prox1332_init, NULL			},
    /* Has an AMI KBC firmware, the only photo of this is too low resolution
       for me to read what's on the KBC chip, so I'm going to assume AMI 'F'
       based on the other known HT18 AMI BIOS strings. */
    { "[HT18] AMA-932J",			"ama932j",		MACHINE_TYPE_386SX,		CPU_PKG_386SX, 0, 0, 0, 0, 0, 0, 0,										MACHINE_AT | MACHINE_IDE | MACHINE_VIDEO,					  512,  8192,  128, 127,	      machine_at_ama932j_init, at_ama932j_get_device 	},
    /* Has an unknown KBC firmware with commands B8 and BB in the style of
       Phoenix MultiKey and AMIKey-3(!), but also commands E1 and EA with
       unknown functions. */
    { "[Intel 82335] ADI 386SX",		"adi386sx",		MACHINE_TYPE_386SX,		CPU_PKG_386SX, 0, 0, 0, 0, 0, 0, 0,										MACHINE_AT,									  512,  8192,  128, 127,	     machine_at_adi386sx_init, NULL			},
    /* Has an AMI Keyboard BIOS PLUS KBC firmware ('8'). */
    { "[Intel 82335] Shuttle 386SX",		"shuttle386sx",		MACHINE_TYPE_386SX,		CPU_PKG_386SX, 0, 0, 0, 0, 0, 0, 0,										MACHINE_AT,									  512,  8192,  128, 127,	 machine_at_shuttle386sx_init, NULL			},
    /* Uses Commodore (CBM) KBC firmware, to be implemented as identical to
       the IBM PS/2 Type 1 KBC firmware unless evidence emerges of any
       proprietary commands. */
    { "[NEAT] Commodore SL386SX-16",		"cmdsl386sx16",		MACHINE_TYPE_386SX,		CPU_PKG_386SX, 0, 0, 0, 0, 0, 0, 0,										MACHINE_AT | MACHINE_BUS_PS2 | MACHINE_IDE,					 1024,  8192,  512, 127,	 machine_at_cmdsl386sx16_init, NULL			},
    /* Has IBM AT KBC firmware. */
    { "[NEAT] DTK 386SX clone",			"dtk386",		MACHINE_TYPE_386SX,		CPU_PKG_386SX, 0, 0, 0, 0, 0, 0, 0,										MACHINE_AT,									  512,  8192,  128, 127,		 machine_at_neat_init, NULL			},
    /* Has IBM AT KBC firmware. */
    { "[OPTi 291] DTK PPM-3333P",		"awardsx",		MACHINE_TYPE_386SX,		CPU_PKG_386SX, 0, 0, 0, 0, 0, 0, 0,										MACHINE_AT,									 1024, 16384, 1024, 127,	      machine_at_awardsx_init, NULL			},
    /* Uses Commodore (CBM) KBC firmware, to be implemented as identical to
       the IBM PS/2 Type 1 KBC firmware unless evidence emerges of any
       proprietary commands. */
    { "[SCAMP] Commodore SL386SX-25",		"cmdsl386sx25",		MACHINE_TYPE_386SX,		CPU_PKG_386SX, 0, 0, 0, 0, 0, 0, 0,										MACHINE_AT | MACHINE_BUS_PS2 | MACHINE_IDE | MACHINE_VIDEO,			 1024,  8192,  512, 127,	 machine_at_cmdsl386sx25_init, at_cmdsl386sx25_get_device },
    /* The closest BIOS string I find to this one's, differs only in one part,
       and ends in -8, so I'm going to assume that this, too, has an AMI '8'
       (AMI Keyboard BIOS Plus) KBC firmware. */
    { "[SCAMP] DataExpert 386SX",		"dataexpert386sx",	MACHINE_TYPE_386SX,		CPU_PKG_386SX, 0, 10000000, 25000000, 0, 0, 0, 0,								MACHINE_AT,									 1024, 16384, 1024, 127,	 machine_at_dataexpert386sx_init, NULL			},
    /* Has IBM PS/2 Type 1 KBC firmware. */
    { "[SCAMP] Samsung SPC-6033P",		"spc6033p",		MACHINE_TYPE_386SX,		CPU_PKG_386SX, 0, 0, 0, 0, 0, 0, 0,										MACHINE_AT | MACHINE_BUS_PS2 | MACHINE_IDE | MACHINE_VIDEO,			 2048, 12288, 2048, 127,	     machine_at_spc6033p_init, at_spc6033p_get_device	},
    /* Has an unknown AMI KBC firmware, I'm going to assume 'F' until a
       photo or real hardware BIOS string is found. */
    { "[SCAT] KMX-C-02",			"kmxc02",		MACHINE_TYPE_386SX,		CPU_PKG_386SX, 0, 0, 0, 0, 0, 0, 0,										MACHINE_AT,									  512, 16384,  512, 127,	       machine_at_kmxc02_init, NULL			},
    /* Has Quadtel KBC firmware. */
    { "[WD76C10] Amstrad MegaPC",		"megapc",		MACHINE_TYPE_386SX,		CPU_PKG_386SX, 0, 0, 0, 0, 0, 0, 0,										MACHINE_AT | MACHINE_BUS_PS2 | MACHINE_IDE | MACHINE_VIDEO,			 1024, 32768, 1024, 127,	      machine_at_wd76c10_init, NULL			},

    /* 386SX machines which utilize the MCA bus */
    /* Has IBM PS/2 Type 1 KBC firmware. */
    { "[MCA] IBM PS/2 model 55SX",		"ibmps2_m55sx",		MACHINE_TYPE_386SX,		CPU_PKG_386SX, 0, 0, 0, 0, 0, 0, 0,										MACHINE_MCA | MACHINE_BUS_PS2 | MACHINE_VIDEO,					 1024,  8192, 1024,  63,	  machine_ps2_model_55sx_init, NULL			},

    /* 486SLC machines */
    /* 486SLC machines with just the ISA slot */
    /* Has AMIKey H KBC firmware. */
    { "[OPTi 283] RYC Leopard LX",		"rycleopardlx",		MACHINE_TYPE_486SLC,		CPU_PKG_486SLC_IBM, 0, 0, 0, 0, 0, 0, 0,									MACHINE_AT | MACHINE_IDE,							 1024, 16384, 1024, 127,	 machine_at_rycleopardlx_init, NULL			},

    /* 386DX machines */
    { "[ACC 2168] AMI 386DX clone",		"acc386",		MACHINE_TYPE_386DX,		CPU_PKG_386DX, 0, 0, 0, 0, 0, 0, 0,										MACHINE_AT,									 1024, 16384, 1024, 127,	       machine_at_acc386_init, NULL			},
    /* Has an AMI Keyboard BIOS PLUS KBC firmware ('8'). */
    { "[C&T 386] ECS 386/32",			"ecs386",		MACHINE_TYPE_386DX,		CPU_PKG_386DX, 0, 0, 0, 0, 0, 0, 0,										MACHINE_AT,									 1024, 16384, 1024, 127,	       machine_at_ecs386_init, NULL			},
    /* Has IBM AT KBC firmware. */
    { "[C&T 386] Samsung SPC-6000A",		"spc6000a",		MACHINE_TYPE_386DX,		CPU_PKG_386DX, 0, 0, 0, 0, 0, 0, 0,										MACHINE_AT | MACHINE_IDE,							 1024, 32768, 1024, 127,	     machine_at_spc6000a_init, NULL			},
    /* Uses Compaq KBC firmware. */
    { "[ISA] Compaq Portable III (386)",	"portableiii386",       MACHINE_TYPE_386DX,		CPU_PKG_386DX, 0, 0, 0, 0, 0, 0, 0,										MACHINE_AT | MACHINE_IDE | MACHINE_VIDEO,					 1024, 14336, 1024, 127,       machine_at_portableiii386_init, at_cpqiii_get_device	},
    /* Has IBM AT KBC firmware. */
    { "[ISA] Micronics 09-00021",		"micronics386",		MACHINE_TYPE_386DX,		CPU_PKG_386DX, 0, 0, 0, 0, 0, 0, 0,										MACHINE_AT,									  512,  8192,  128, 127,	 machine_at_micronics386_init, NULL			},
    /* Has AMIKey F KBC firmware. */
    { "[SiS 310] ASUS ISA-386C",		"asus386",		MACHINE_TYPE_386DX,		CPU_PKG_386DX, 0, 0, 0, 0, 0, 0, 0,										MACHINE_AT,									 1024, 65536, 1024, 127,	      machine_at_asus386_init, NULL			},

    /* 386DX machines which utilize the MCA bus */
    /* Has IBM PS/2 Type 1 KBC firmware. */
    { "[MCA] IBM PS/2 model 70 (type 3)",	"ibmps2_m70_type3",	MACHINE_TYPE_386DX,		CPU_PKG_386DX | CPU_PKG_486BL, 0, 0, 0, 0, 0, 0, 0,								MACHINE_MCA | MACHINE_BUS_PS2 | MACHINE_VIDEO,					 2048, 16384, 2048,  63,      machine_ps2_model_70_type3_init, NULL			},
    /* Has IBM PS/2 Type 1 KBC firmware. */
    { "[MCA] IBM PS/2 model 80",		"ibmps2_m80",		MACHINE_TYPE_386DX,		CPU_PKG_386DX | CPU_PKG_486BL, 0, 0, 0, 0, 0, 0, 0,								MACHINE_MCA | MACHINE_BUS_PS2 | MACHINE_VIDEO,					 1024, 12288, 1024,  63,	    machine_ps2_model_80_init, NULL			},
    /* Has IBM PS/2 Type 1 KBC firmware. */
    { "[MCA] IBM PS/2 model 80 (type 3)",	"ibmps2_m80_type3",	MACHINE_TYPE_386DX,		CPU_PKG_386DX | CPU_PKG_486BL, 0, 0, 0, 0, 0, 0, 0,								MACHINE_MCA | MACHINE_BUS_PS2 | MACHINE_VIDEO,					 2048, 12288, 2048,  63,	machine_ps2_model_80_axx_init, NULL			},

    /* 386DX/486 machines */
    /* The BIOS sends commands C9 without a parameter and D5, both of which are
       Phoenix MultiKey commands. */
    { "[OPTi 495] Award 486 clone",		"award495",		MACHINE_TYPE_386DX_486,		CPU_PKG_386DX | CPU_PKG_SOCKET1, 0, 0, 0, 0, 0, 0, 0,								MACHINE_VLB | MACHINE_IDE,							 1024, 32768, 1024, 127,	      machine_at_opti495_init, NULL			},
    /* Has AMIKey F KBC firmware. */
    { "[OPTi 495] DataExpert SX495",		"ami495",		MACHINE_TYPE_386DX_486,		CPU_PKG_386DX | CPU_PKG_SOCKET1, 0, 0, 0, 0, 0, 0, 0,								MACHINE_VLB | MACHINE_IDE,							 1024, 32768, 1024, 127,	  machine_at_opti495_ami_init, NULL			},
    /* Has AMIKey F KBC firmware (it's just the MR BIOS for the above machine). */
    { "[OPTi 495] DataExpert SX495 (MR BIOS)",	"mr495",		MACHINE_TYPE_386DX_486,		CPU_PKG_386DX | CPU_PKG_SOCKET3, 0, 0, 0, 0, 0, 0, 0,								MACHINE_VLB | MACHINE_IDE,							 1024, 32768, 1024, 127,	   machine_at_opti495_mr_init, NULL			},

    /* 486 machines - Socket 1 */
    /* Has JetKey 5 KBC Firmware which looks like it is a clone of AMIKey type F.
       It also has those Ex commands also seen on the VIA VT82C42N (the BIOS
       supposedly sends command EF.
       The board was also seen in 2003 with a -H string - perhaps someone swapped
       the KBC? */
    { "[ALi M1429] Olystar LIL1429",		"ali1429",		MACHINE_TYPE_486,		CPU_PKG_SOCKET1, 0, 0, 0, 0, 0, 0, 0,										MACHINE_VLB | MACHINE_IDE,							 1024, 32768, 1024, 127,	      machine_at_ali1429_init, NULL			},
    /* Has JetKey 5 KBC Firmware - but the BIOS string ends in a hardcoded -F, and
       the BIOS also explicitly expects command A1 to return a 'F', so it looks like
       the JetKey 5 is a clone of AMIKey type F. */
    { "[CS4031] AMI 486 CS4031",		"cs4031",		MACHINE_TYPE_486,		CPU_PKG_SOCKET1, 0, 0, 0, 0, 0, 0, 0,										MACHINE_VLB,									 1024, 65536, 1024, 127,	       machine_at_cs4031_init, NULL			},
    /* Uses some variant of Phoenix MultiKey/42 as the Intel 8242 chip has a Phoenix
       copyright. */
    { "[OPTi 895] Mylex MVI486",		"mvi486",		MACHINE_TYPE_486,		CPU_PKG_SOCKET1, 0, 0, 0, 0, 0, 0, 0,										MACHINE_VLB | MACHINE_IDE_DUAL,							 1024, 65536, 1024, 127,	       machine_at_mvi486_init, NULL			},
    /* Has AMI KF KBC firmware. */
    { "[SiS 401] ASUS ISA-486",			"isa486",		MACHINE_TYPE_486,		CPU_PKG_SOCKET1, 0, 0, 0, 0, 0, 0, 0,										MACHINE_AT | MACHINE_IDE,							 1024, 65536, 1024, 127,	       machine_at_isa486_init, NULL			},
    /* Has AMIKey H KBC firmware, per the screenshot in "How computers & MS-DOS work". */
    { "[SiS 401] Chaintech 433SC",		"sis401",		MACHINE_TYPE_486,		CPU_PKG_SOCKET1, 0, 0, 0, 0, 0, 0, 0,										MACHINE_AT | MACHINE_IDE,							 1024, 65536, 1024, 127,	       machine_at_sis401_init, NULL			},
    /* Has AMIKey F KBC firmware, per a photo of a monitor with the BIOS screen on
       eBay. */
    { "[SiS 460] ABIT AV4",			"av4",			MACHINE_TYPE_486,		CPU_PKG_SOCKET1, 0, 0, 0, 0, 0, 0, 0,										MACHINE_VLB | MACHINE_IDE,							 1024, 65536, 1024, 127,		  machine_at_av4_init, NULL			},
    /* Has a MR (!) KBC firmware, which is a clone of the standard IBM PS/2 KBC firmware. */
    { "[SiS 471] SiS VL-BUS 471 REV. A1",	"px471",		MACHINE_TYPE_486,		CPU_PKG_SOCKET1, 0, 0, 0, 0, 0, 0, 0,										MACHINE_VLB | MACHINE_IDE,							 1024,131072, 1024, 127,		machine_at_px471_init, NULL			},
    /* The chip is a Lance LT38C41, a clone of the Intel 8041, and the BIOS sends
       commands BC, BD, and C9 which exist on both AMIKey and Phoenix MultiKey/42,
       but it does not write a byte after C9, which is consistent with AMIKey, so
       this must have some form of AMIKey. */
    { "[VIA VT82C495] FIC 486-VC-HD",		"486vchd",		MACHINE_TYPE_486,		CPU_PKG_SOCKET1, 0, 0, 0, 0, 0, 0, 0,										MACHINE_AT,									 1024, 64512, 1024, 127,	      machine_at_486vchd_init, NULL			},
    /* According to Deksor on the Win3x.org forum, the BIOS string ends in a -0,
       indicating an unknown KBC firmware. But it does send the AMIKey get version
       command, so it must expect an AMIKey. */
    { "[VLSI 82C480] HP Vectra 486VL",		"vect486vl",		MACHINE_TYPE_486,		CPU_PKG_SOCKET1, 0, 0, 0, 0, 0, 0, 0,										MACHINE_AT | MACHINE_BUS_PS2 | MACHINE_IDE | MACHINE_VIDEO,			 2048, 32768, 2048, 127,	    machine_at_vect486vl_init, at_vect486vl_get_device	},
    /* Has a standard IBM PS/2 KBC firmware or a clone thereof. */
    { "[VLSI 82C481] Siemens Nixdorf D824",	"d824",			MACHINE_TYPE_486,		CPU_PKG_SOCKET1, 0, 0, 0, 0, 0, 0, 0,										MACHINE_AT | MACHINE_BUS_PS2 | MACHINE_IDE | MACHINE_VIDEO,			 2048, 32768, 2048, 127,		 machine_at_d824_init, at_d824_get_device	},

    /* 486 machines - Socket 2 */
    /* 486 machines with just the ISA slot */
    /* Uses some variant of Phoenix MultiKey/42 as the BIOS sends keyboard controller
       command C7 (OR input byte with received data byte). */
    { "[ACC 2168] Packard Bell PB410A",		"pb410a",		MACHINE_TYPE_486_S2,		CPU_PKG_SOCKET3, 0, 0, 0, 0, 0, 0, 0,										MACHINE_AT | MACHINE_BUS_PS2 | MACHINE_IDE | MACHINE_VIDEO,			 4096, 36864, 1024, 127,	       machine_at_pb410a_init, NULL			},
    /* Uses an ACER/NEC 90M002A (UPD82C42C, 8042 clone) with unknown firmware (V4.01H). */
    { "[ALi M1429G] Acer A1G",			"acera1g",		MACHINE_TYPE_486_S2,		CPU_PKG_SOCKET3, 0, 0, 0, 0, 0, 0, 0,										MACHINE_AT | MACHINE_BUS_PS2 | MACHINE_IDE_DUAL | MACHINE_VIDEO,		 4096, 36864, 1024, 127,	      machine_at_acera1g_init, at_acera1g_get_device	},
    /* There are two similar BIOS strings with -H, and one with -U, so I'm going to
        give it an AMIKey H KBC firmware. */
    { "[ALi M1429G] Kaimei 486",		"win486",		MACHINE_TYPE_486_S2,		CPU_PKG_SOCKET3, 0, 0, 0, 0, 0, 0, 0,										MACHINE_VLB | MACHINE_IDE,							 1024, 32768, 1024, 127,	  machine_at_winbios1429_init, NULL			},
    /* Uses an Intel KBC with Phoenix MultiKey KBC firmware. */
    { "[SiS 461] DEC DECpc LPV",		"decpclpv",		MACHINE_TYPE_486_S2,		CPU_PKG_SOCKET3, 0, 0, 0, 0, 0, 0, 0,										MACHINE_AT | MACHINE_BUS_PS2 | MACHINE_IDE_DUAL | MACHINE_VIDEO,		 1024, 32768, 1024, 127,	     machine_at_decpclpv_init, NULL			},
    /* Uses an NEC 90M002A (UPD82C42C, 8042 clone) with unknown firmware. */
    { "[SiS 461] Acer V10",			"acerv10",		MACHINE_TYPE_486_S2,		CPU_PKG_SOCKET3, 0, 0, 0, 0, 0, 0, 0,										MACHINE_AT | MACHINE_BUS_PS2 | MACHINE_IDE_DUAL | MACHINE_VIDEO,		 1024, 32768, 1024, 127,	      machine_at_acerv10_init, NULL			},
    /* The BIOS does not send any non-standard keyboard controller commands and wants
       a PS/2 mouse, so it's an IBM PS/2 KBC (Type 1) firmware. */
    { "[SiS 461] IBM PS/ValuePoint 433DX/Si",	"valuepoint433",	MACHINE_TYPE_486_S2,		CPU_PKG_SOCKET3, 0, 0, 0, 0, 0, 0, 0,										MACHINE_AT | MACHINE_BUS_PS2 | MACHINE_IDE | MACHINE_VIDEO,			 1024, 65536, 1024, 127,	machine_at_valuepoint433_init, NULL			},
    /* The BIOS string ends in -U, unless command 0xA1 (AMIKey get version) returns an
       'F', in which case, it ends in -F, so it has an AMIKey F KBC firmware.
       The photo of the board shows an AMIKey KBC which is indeed F. */
    { "[SiS 471] ABit AB-AH4",			"win471",		MACHINE_TYPE_486_S2,		CPU_PKG_SOCKET3, 0, 0, 0, 0, 0, 0, 0,										MACHINE_VLB | MACHINE_IDE,							 1024, 65536, 1024, 127,	       machine_at_win471_init, NULL			},

    /* 486 machines - Socket 3 */
    /* 486 machines with just the ISA slot */
    /* Has AMI MegaKey KBC firmware. */
    { "[Contaq 82C597] Green-B",		"greenb",		MACHINE_TYPE_486_S3,		CPU_PKG_SOCKET3, 0, 0, 0, 0, 0, 0, 0,										MACHINE_VLB,									 1024, 65536, 1024, 127,	       machine_at_greenb_init, NULL			},
    /* Has a VIA VT82C42N KBC. */
    { "[OPTi 895] Jetway J-403TG",		"403tg",		MACHINE_TYPE_486_S3,		CPU_PKG_SOCKET3, 0, 0, 0, 0, 0, 0, 0,										MACHINE_VLB,									 1024, 65536, 1024, 127,		machine_at_403tg_init, NULL			},
    /* Has JetKey 5 KBC Firmware which looks like it is a clone of AMIKey type F. */
    { "[OPTi 895] Jetway J-403TG Rev D",	"403tg_d",		MACHINE_TYPE_486_S3,		CPU_PKG_SOCKET3, 0, 0, 0, 0, 0, 0, 0,										MACHINE_VLB,									 1024, 65536, 1024, 127,	      machine_at_403tg_d_init, NULL			},
    /* Has JetKey 5 KBC Firmware which looks like it is a clone of AMIKey type F. */
    { "[OPTi 895] Jetway J-403TG Rev D (MR BIOS)","403tg_d_mr",		MACHINE_TYPE_486_S3,		CPU_PKG_SOCKET3, 0, 0, 0, 0, 0, 0, 0,										MACHINE_VLB,									 1024, 65536, 1024, 127,	   machine_at_403tg_d_mr_init, NULL			},
    /* Has AMIKey H keyboard BIOS. */
    { "[SiS 471] AOpen Vi15G",			"vi15g",		MACHINE_TYPE_486_S3,		CPU_PKG_SOCKET3, 0, 0, 0, 0, 0, 0, 0,										MACHINE_VLB | MACHINE_IDE,							 1024, 65536, 1024, 127,		machine_at_vi15g_init, NULL			},
    /* This has an AMIKey-2, which is an updated version of type 'H'. */
    { "[SiS 471] ASUS VL/I-486SV2G (GX4)",	"vli486sv2g",		MACHINE_TYPE_486_S3,		CPU_PKG_SOCKET3, 0, 0, 0, 0, 0, 0, 0,										MACHINE_VLB | MACHINE_BUS_PS2 | MACHINE_IDE_DUAL,				 1024, 65536, 1024, 127,	   machine_at_vli486sv2g_init, NULL			},
    /* Has JetKey 5 KBC Firmware which looks like it is a clone of AMIKey type F. */
    { "[SiS 471] DTK PKM-0038S E-2",		"dtk486",		MACHINE_TYPE_486_S3,		CPU_PKG_SOCKET3, 0, 0, 0, 0, 0, 0, 0,										MACHINE_VLB | MACHINE_IDE,							 1024, 65536, 1024, 127,	       machine_at_dtk486_init, NULL			},
    /* Unknown Epox VLB Socket 3 board, has AMIKey F keyboard BIOS. */
    { "[SiS 471] Epox 486SX/DX Green",		"ami471",		MACHINE_TYPE_486_S3,		CPU_PKG_SOCKET3, 0, 0, 0, 0, 0, 0, 0,										MACHINE_VLB | MACHINE_IDE,							 1024, 65536, 1024, 127,	       machine_at_ami471_init, NULL			},

    /* 486 machines which utilize the PCI bus */
    /* This has an AMIKey-2, which is an updated version of type 'H'. */
    { "[ALi M1489] AAEON SBC-490",		"sbc490",		MACHINE_TYPE_486_S3,		CPU_PKG_SOCKET3, 0, 0, 0, 0, 0, 0, 0,										MACHINE_PCI | MACHINE_BUS_PS2 | MACHINE_IDE_DUAL | MACHINE_VIDEO,		 1024,  65536, 1024, 255,	       machine_at_sbc490_init, at_sbc490_get_device	},
    /* Has the ALi M1487/9's on-chip keyboard controller which clones a standard AT
       KBC. */
    { "[ALi M1489] ABIT AB-PB4",		"abpb4",		MACHINE_TYPE_486_S3,		CPU_PKG_SOCKET3, 0, 0, 0, 0, 0, 0, 0,										MACHINE_PCI | MACHINE_IDE_DUAL,							 1024,  65536, 1024, 255,		machine_at_abpb4_init, NULL			},
    /* Has the ALi M1487/9's on-chip keyboard controller which clones a standard AT
       KBC.
       The BIOS string always ends in -U, but the BIOS will send AMIKey commands 0xCA
       and 0xCB if command 0xA1 returns a letter in the 0x5x or 0x7x ranges, so I'm
       going to give it an AMI 'U' KBC. */
    { "[ALi M1489] AMI WinBIOS 486 PCI",	"win486pci",		MACHINE_TYPE_486_S3,		CPU_PKG_SOCKET3, 0, 0, 0, 0, 0, 0, 0,										MACHINE_PCI | MACHINE_IDE_DUAL,							 1024,  65536, 1024, 255,	    machine_at_win486pci_init, NULL			},
    /* Has the ALi M1487/9's on-chip keyboard controller which clones a standard AT
       KBC.
       The known BIOS string ends in -E, and the BIOS returns whatever command 0xA1
       returns (but only if command 0xA1 is instant response), so said ALi keyboard
       controller likely returns 'E'. */
    { "[ALi M1489] MSI MS-4145",		"ms4145",		MACHINE_TYPE_486_S3,		CPU_PKG_SOCKET3, 0, 0, 0, 0, 0, 0, 0,										MACHINE_PCI | MACHINE_IDE_DUAL,							 1024,  65536, 1024, 255,	       machine_at_ms4145_init, NULL			},
    /* Has an ALi M5042 keyboard controller with Phoenix MultiKey/42 v1.40 firmware. */
    { "[ALi M1489] ESA TF-486",			"tf486",		MACHINE_TYPE_486_S3,		CPU_PKG_SOCKET3, 0, 0, 0, 0, 0, 0, 0,										MACHINE_PCI | MACHINE_BUS_PS2 | MACHINE_IDE_DUAL,				 1024,  65536, 1024, 255,		machine_at_tf486_init, NULL			},
    /* Has IBM PS/2 Type 1 KBC firmware. */
    { "[OPTi 802G] IBM PC 330 (type 6573)",	"pc330_6573",		MACHINE_TYPE_486_S3,		CPU_PKG_SOCKET3_PC330, 0, 25000000, 33333333, 0, 0, 2.0, 3.0,							MACHINE_PCI | MACHINE_BUS_PS2 | MACHINE_IDE,					 1024,  65536, 1024, 127,	   machine_at_pc330_6573_init, NULL			},
    /* This has an AMIKey-2, which is an updated version of type 'H'. */
    { "[i420EX] ASUS PVI-486AP4",		"486ap4",		MACHINE_TYPE_486_S3,		CPU_PKG_SOCKET3, 0, 0, 0, 0, 0, 0, 0,										MACHINE_PCIV | MACHINE_BUS_PS2 | MACHINE_IDE_DUAL,				 1024, 131072, 1024, 127,	       machine_at_486ap4_init, NULL			},
    /* This has the Phoenix MultiKey KBC firmware. */
    { "[i420EX] Intel Classic/PCI ED",		"ninja",		MACHINE_TYPE_486_S3,		CPU_PKG_SOCKET3, 0, 0, 0, 0, 0, 0, 0,										MACHINE_PCI | MACHINE_BUS_PS2 | MACHINE_IDE_DUAL,		  		 1024, 131072, 1024, 127,		machine_at_ninja_init, NULL			},
    /* This has an AMIKey-2, which is an updated version of type 'H'. Also has a
       SST 29EE010 Flash chip. */
    { "[i420ZX] ASUS PCI/I-486SP3G",		"486sp3g",		MACHINE_TYPE_486_S3,		CPU_PKG_SOCKET3, 0, 0, 0, 0, 0, 0, 0,										MACHINE_PCI | MACHINE_BUS_PS2 | MACHINE_IDE_DUAL | MACHINE_SCSI,		 1024, 131072, 1024, 127,	      machine_at_486sp3g_init, NULL			},
    /* I'm going to assume this as an AMIKey-2 like the other two 486SP3's. */
    { "[i420TX] ASUS PCI/I-486SP3",		"486sp3",		MACHINE_TYPE_486_S3,		CPU_PKG_SOCKET3, 0, 0, 0, 0, 0, 0, 0,										MACHINE_PCI | MACHINE_IDE_DUAL | MACHINE_SCSI,					 1024, 131072, 1024, 127,	       machine_at_486sp3_init, NULL			},
    /* This has the Phoenix MultiKey KBC firmware. */
    { "[i420TX] Intel Classic/PCI",		"alfredo",		MACHINE_TYPE_486_S3,		CPU_PKG_SOCKET3, 0, 0, 0, 0, 0, 0, 0,										MACHINE_PCI | MACHINE_BUS_PS2 | MACHINE_IDE_DUAL,		  		 2048, 131072, 2048, 127,	      machine_at_alfredo_init, NULL			},
    /* This most likely has a standalone AMI Megakey 1993, which is type 'P', like the below Tekram board. */
    { "[IMS 8848] J-Bond PCI400C-B",		"pci400cb",		MACHINE_TYPE_486_S3,		CPU_PKG_SOCKET3, 0, 0, 0, 0, 0, 0, 0,										MACHINE_PCI | MACHINE_BUS_PS2 | MACHINE_IDE_DUAL,		  		 2048, 131072, 2048, 127,	     machine_at_pci400cb_init, NULL			},
    /* This has a standalone AMI Megakey 1993, which is type 'P'. */
    { "[IMS 8848] Tekram G486IP",		"g486ip",		MACHINE_TYPE_486_S3,		CPU_PKG_SOCKET3, 0, 0, 0, 0, 0, 0, 0,										MACHINE_PCI | MACHINE_BUS_PS2 | MACHINE_IDE_DUAL,		  		 2048, 131072, 2048, 127,	       machine_at_g486ip_init, NULL			},
    /* This has an AMIKey-2, which is an updated version of type 'H'. */
    { "[SiS 496] ASUS PVI-486SP3C",		"486sp3c",		MACHINE_TYPE_486_S3,		CPU_PKG_SOCKET3, 0, 0, 0, 0, 0, 0, 0,										MACHINE_PCIV | MACHINE_BUS_PS2 |  MACHINE_IDE_DUAL,				 1024, 261120, 1024, 255,	      machine_at_486sp3c_init, NULL			},
    /* This has an AMIKey-2, which is an updated version of type 'H'. */
    { "[SiS 496] Lucky Star LS-486E",		"ls486e",		MACHINE_TYPE_486_S3,		CPU_PKG_SOCKET3, 0, 0, 0, 0, 0, 0, 0,										MACHINE_PCI | MACHINE_IDE_DUAL,							 1024, 131072, 1024, 255,	       machine_at_ls486e_init, NULL			},
    /* The BIOS does not send a single non-standard KBC command, so it has a standard PS/2 KBC. */
    { "[SiS 496] Micronics M4Li",		"m4li",			MACHINE_TYPE_486_S3,		CPU_PKG_SOCKET3, 0, 0, 0, 0, 0, 0, 0,										MACHINE_PCI | MACHINE_BUS_PS2 | MACHINE_IDE_DUAL,				 1024, 131072, 1024, 127,		 machine_at_m4li_init, NULL			},
    /* Has a BestKey KBC which clones AMI type 'H'. */
    { "[SiS 496] Rise Computer R418",		"r418",			MACHINE_TYPE_486_S3,		CPU_PKG_SOCKET3, 0, 0, 0, 0, 0, 0, 0,										MACHINE_PCI | MACHINE_IDE_DUAL,							 1024, 261120, 1024, 255,		 machine_at_r418_init, NULL			},
    /* This has a Holtek KBC and the BIOS does not send a single non-standard KBC command, so it
       must be an ASIC that clones the standard IBM PS/2 KBC. */
    { "[SiS 496] Soyo 4SA2",			"4sa2",			MACHINE_TYPE_486_S3,		CPU_PKG_SOCKET3, CPU_BLOCK(CPU_i486SX, CPU_i486DX, CPU_Am486SX, CPU_Am486DX), 0, 0, 0, 0, 0, 0,			MACHINE_PCI | MACHINE_IDE_DUAL,							 1024, 261120, 1024, 255,		 machine_at_4sa2_init, NULL			},
    /* According to MrKsoft, his real 4DPS has an AMIKey-2, which is an updated version
       of type 'H'. */
    { "[SiS 496] Zida Tomato 4DP",		"4dps",			MACHINE_TYPE_486_S3,		CPU_PKG_SOCKET3, 0, 0, 0, 0, 0, 0, 0,										MACHINE_PCI | MACHINE_BUS_PS2 | MACHINE_IDE_DUAL,				 1024, 261120, 1024, 255,		 machine_at_4dps_init, NULL			},
    /* This has the UMC 88xx on-chip KBC. */
    { "[UMC 8881] A-Trend ATC-1415",		"atc1415",		MACHINE_TYPE_486_S3,		CPU_PKG_SOCKET3, 0, 0, 0, 0, 0, 0, 0,										MACHINE_PCI | MACHINE_IDE_DUAL,							 1024,  65536, 1024, 255,	      machine_at_atc1415_init, NULL			},
    /* This has an AMIKey-2, which is an updated version of type 'H'. */
    { "[UMC 8881] ECS Elite UM8810PAIO",	"ecs486",		MACHINE_TYPE_486_S3,		CPU_PKG_SOCKET3, 0, 0, 0, 0, 0, 0, 0,										MACHINE_PCI | MACHINE_IDE_DUAL,							 1024, 131072, 1024, 255,	       machine_at_ecs486_init, NULL			},
    /* Has AMIKey Z(!) KBC firmware. */
    { "[UMC 8881] Epson Action PC 2600",	"actionpc2600",		MACHINE_TYPE_486_S3,		CPU_PKG_SOCKET3, 0, 0, 0, 0, 0, 0, 0,										MACHINE_PCI | MACHINE_IDE_DUAL,							 1024, 262144, 1024, 255,	 machine_at_actionpc2600_init, NULL			},
    /* This has the UMC 88xx on-chip KBC. All the copies of the BIOS string I can find, end in
       in -H, so the UMC on-chip KBC likely emulates the AMI 'H' KBC firmware. */
    { "[UMC 8881] PC Chips M919",		"m919",			MACHINE_TYPE_486_S3,		CPU_PKG_SOCKET3, 0, 0, 0, 0, 0, 0, 0,										MACHINE_PCI | MACHINE_VLB | MACHINE_IDE_DUAL,					 1024, 131072, 1024, 255,		 machine_at_m919_init, NULL			},
    /* Has IBM PS/2 Type 1 KBC firmware. Uses a mysterious I/O port C05. */
    { "[UMC 8881] Samsung SPC7700P-LW",		"spc7700plw",		MACHINE_TYPE_486_S3,		CPU_PKG_SOCKET3, 0, 0, 0, 0, 0, 0, 0,										MACHINE_PCI | MACHINE_BUS_PS2 | MACHINE_IDE_DUAL,				 1024, 131072, 1024, 255,	   machine_at_spc7700plw_init, NULL			},
    /* This has a Holtek KBC. */
    { "[UMC 8881] Shuttle HOT-433A",		"hot433",		MACHINE_TYPE_486_S3,		CPU_PKG_SOCKET3, 0, 0, 0, 0, 0, 0, 0,										MACHINE_PCI | MACHINE_IDE_DUAL,							 1024, 262144, 1024, 255,	       machine_at_hot433_init, NULL			},
    /* Has a VIA VT82C406 KBC+RTC that likely has identical commands to the VT82C42N. */
    { "[VIA VT82C496G] DFI G486VPA",		"g486vpa",		MACHINE_TYPE_486_S3,		CPU_PKG_SOCKET3, 0, 0, 0, 0, 0, 0, 0,										MACHINE_PCIV | MACHINE_IDE_DUAL,						 1024, 131072, 1024, 255,	      machine_at_g486vpa_init, NULL			},
    /* Has a VIA VT82C42N KBC. */
    { "[VIA VT82C496G] FIC VIP-IO2",		"486vipio2",		MACHINE_TYPE_486_S3,		CPU_PKG_SOCKET3, 0, 0, 0, 0, 0, 0, 0,										MACHINE_PCIV | MACHINE_BUS_PS2 | MACHINE_IDE_DUAL,				 1024, 131072, 1024, 255,	    machine_at_486vipio2_init, NULL			},

    /* 486 machines - Miscellaneous */
    /* 486 machines which utilize the PCI bus */
    /* Has a Winbond W83977F Super I/O chip with on-chip KBC with AMIKey-2 KBC
       firmware. */
    { "[STPC Client] ITOX STAR",		"itoxstar",		MACHINE_TYPE_486_MISC,		CPU_PKG_STPC, 0, 66666667, 75000000, 0, 0, 1.0, 1.0,								MACHINE_PCI | MACHINE_BUS_PS2 | MACHINE_IDE_DUAL,				 8192, 131072, 8192, 255,	     machine_at_itoxstar_init, NULL			},
    /* Has a Winbond W83977F Super I/O chip with on-chip KBC with AMIKey-2 KBC
       firmware. */
    { "[STPC Consumer-II] Acrosser AR-B1423C",	"arb1423c",		MACHINE_TYPE_486_MISC,		CPU_PKG_STPC, 0, 66666667, 66666667, 0, 0, 2.0, 2.0,								MACHINE_PCI | MACHINE_BUS_PS2 | MACHINE_IDE_DUAL,				32768, 163840, 8192, 255,	     machine_at_arb1423c_init, NULL			},
    /* Has a Winbond W83977F Super I/O chip with on-chip KBC with AMIKey-2 KBC
       firmware. */
    { "[STPC Consumer-II] Acrosser AR-B1479",	"arb1479",		MACHINE_TYPE_486_MISC,		CPU_PKG_STPC, 0, 66666667, 66666667, 0, 0, 2.0, 2.0,								MACHINE_PCI | MACHINE_BUS_PS2 | MACHINE_IDE_DUAL,				32768, 163840, 8192, 255,	      machine_at_arb1479_init, NULL			},
    /* Has a Winbond W83977F Super I/O chip with on-chip KBC with AMIKey-2 KBC
       firmware. */
    { "[STPC Elite] Advantech PCM-9340",	"pcm9340",		MACHINE_TYPE_486_MISC,		CPU_PKG_STPC, 0, 66666667, 66666667, 0, 0, 2.0, 2.0,								MACHINE_PCI | MACHINE_BUS_PS2 | MACHINE_IDE_DUAL,				32768,  98304, 8192, 255,	      machine_at_pcm9340_init, NULL			},
    /* Has a Winbond W83977F Super I/O chip with on-chip KBC with AMIKey-2 KBC
       firmware. */
    { "[STPC Atlas] AAEON PCM-5330",		"pcm5330",		MACHINE_TYPE_486_MISC,		CPU_PKG_STPC, 0, 66666667, 66666667, 0, 0, 2.0, 2.0,								MACHINE_PCI | MACHINE_BUS_PS2 | MACHINE_IDE_DUAL,				32768, 131072,32768, 255,	      machine_at_pcm5330_init, NULL			},

    /* Socket 4 machines */
    /* 430LX */
    /* Has AMIKey H KBC firmware (AMIKey-2), per POST screen with BIOS string
       shown in the manual. Has PS/2 mouse support with serial-style (DB9)
       connector.
       The boot block for BIOS recovery requires an unknown bit on port 805h
       to be clear. */
    { "[i430LX] AMI Excalibur PCI Pentium",	"excaliburpci",		MACHINE_TYPE_SOCKET4,		CPU_PKG_SOCKET4, 0, 60000000, 66666667, 5000, 5000, MACHINE_MULTIPLIER_FIXED,					MACHINE_PCI | MACHINE_BUS_PS2 | MACHINE_IDE_DUAL,				 2048, 131072, 2048, 127,	 machine_at_excaliburpci_init, NULL			},
    /* Has AMIKey F KBC firmware (AMIKey). */
    { "[i430LX] ASUS P/I-P5MP3",		"p5mp3",		MACHINE_TYPE_SOCKET4,		CPU_PKG_SOCKET4, 0, 60000000, 66666667, 5000, 5000, MACHINE_MULTIPLIER_FIXED,					MACHINE_PCI | MACHINE_BUS_PS2 | MACHINE_IDE,		 			 2048, 196608, 2048, 127,		machine_at_p5mp3_init, NULL			},
    /* Has IBM PS/2 Type 1 KBC firmware. */
    { "[i430LX] Dell Dimension XPS P60",	"dellxp60",		MACHINE_TYPE_SOCKET4,		CPU_PKG_SOCKET4, 0, 60000000, 66666667, 5000, 5000, MACHINE_MULTIPLIER_FIXED,					MACHINE_PCI | MACHINE_BUS_PS2 | MACHINE_IDE,					 2048, 131072, 2048, 127,	     machine_at_dellxp60_init, NULL			},
    /* Has IBM PS/2 Type 1 KBC firmware. */
    { "[i430LX] Dell OptiPlex 560/L",		"opti560l",		MACHINE_TYPE_SOCKET4,		CPU_PKG_SOCKET4, 0, 60000000, 66666667, 5000, 5000, MACHINE_MULTIPLIER_FIXED,					MACHINE_PCI | MACHINE_BUS_PS2 | MACHINE_IDE_DUAL,				 2048, 131072, 2048, 127,	     machine_at_opti560l_init, NULL			},
    /* This has the Phoenix MultiKey KBC firmware.
       This is basically an Intel Batman (*NOT* Batman's Revenge) with a fancier
       POST screen */
    { "[i430LX] AMBRA DP60 PCI",		"ambradp60",		MACHINE_TYPE_SOCKET4,		CPU_PKG_SOCKET4, 0, 60000000, 66666667, 5000, 5000, MACHINE_MULTIPLIER_FIXED,					MACHINE_PCI | MACHINE_BUS_PS2 | MACHINE_IDE_DUAL,				 2048, 131072, 2048, 127,	    machine_at_ambradp60_init, NULL			},
    /* Has IBM PS/2 Type 1 KBC firmware. */
    { "[i430LX] IBM PS/ValuePoint P60",		"valuepointp60",	MACHINE_TYPE_SOCKET4,		CPU_PKG_SOCKET4, 0, 60000000, 66666667, 5000, 5000, MACHINE_MULTIPLIER_FIXED,					MACHINE_PCI | MACHINE_BUS_PS2 | MACHINE_IDE_DUAL,				 2048, 131072, 2048, 127,	machine_at_valuepointp60_init, NULL			},
    /* This has the Phoenix MultiKey KBC firmware. */
    { "[i430LX] Intel Premiere/PCI",		"revenge",		MACHINE_TYPE_SOCKET4,		CPU_PKG_SOCKET4, 0, 60000000, 66666667, 5000, 5000, MACHINE_MULTIPLIER_FIXED,					MACHINE_PCI | MACHINE_BUS_PS2 | MACHINE_IDE_DUAL,				 2048, 131072, 2048, 127,	      machine_at_revenge_init, NULL			},
    /* Has AMI MegaKey KBC firmware. */
    { "[i430LX] Micro Star 586MC1",		"586mc1",		MACHINE_TYPE_SOCKET4,		CPU_PKG_SOCKET4, 0, 60000000, 66666667, 5000, 5000, MACHINE_MULTIPLIER_FIXED,					MACHINE_PCI | MACHINE_BUS_PS2 | MACHINE_IDE_DUAL,			 	 2048, 131072, 2048, 127,	       machine_at_586mc1_init, NULL			},
    /* This has the Phoenix MultiKey KBC firmware. */
    { "[i430LX] Packard Bell PB520R",		"pb520r",		MACHINE_TYPE_SOCKET4,		CPU_PKG_SOCKET4, 0, 60000000, 66666667, 5000, 5000, MACHINE_MULTIPLIER_FIXED,					MACHINE_PCI | MACHINE_BUS_PS2 | MACHINE_IDE_DUAL | MACHINE_VIDEO,		 8192, 139264, 2048, 127,	       machine_at_pb520r_init, at_pb520r_get_device	},

    /* OPTi 596/597 */
    /* This uses an AMI KBC firmware in PS/2 mode (it sends command A5 with the
       PS/2 "Load Security" meaning), most likely MegaKey as it sends command AF
       (Set Extended Controller RAM) just like the later Intel AMI BIOS'es. */
    { "[OPTi 597] AMI Excalibur VLB",		"excalibur",		MACHINE_TYPE_SOCKET4,		CPU_PKG_SOCKET4, 0, 60000000, 60000000, 5000, 5000, MACHINE_MULTIPLIER_FIXED,					MACHINE_VLB | MACHINE_BUS_PS2 | MACHINE_IDE,					 2048,  65536, 2048, 127,	    machine_at_excalibur_init, NULL			},

    /* OPTi 596/597/822 */
    /* This has AMIKey 'F' KBC firmware. */
    { "[OPTi 597] Supermicro P5VL-PCI",		"p5vl",			MACHINE_TYPE_SOCKET4,		CPU_PKG_SOCKET4, 0, 60000000, 66666667, 5000, 5000, MACHINE_MULTIPLIER_FIXED,					MACHINE_PCI | MACHINE_VLB,							 8192, 131072, 8192, 127,		 machine_at_p5vl_init, NULL			},

    /* SiS 50x */
    /* This has some form of AMI MegaKey as it uses keyboard controller command 0xCC. */
    { "[SiS 501] AMI Excalibur PCI-II Pentium ISA","excaliburpci2",	MACHINE_TYPE_SOCKET4,		CPU_PKG_SOCKET4, 0, 60000000, 66666667, 5000, 5000, MACHINE_MULTIPLIER_FIXED,					MACHINE_PCI | MACHINE_BUS_PS2 | MACHINE_IDE_DUAL,				 8192, 131072, 8192, 127,	machine_at_excaliburpci2_init, NULL			},
    /* This has an AMIKey-2, which is an updated version of type 'H'. */
    { "[SiS 501] ASUS PCI/I-P5SP4",		"p5sp4",		MACHINE_TYPE_SOCKET4,		CPU_PKG_SOCKET4, 0, 60000000, 66666667, 5000, 5000, MACHINE_MULTIPLIER_FIXED,					MACHINE_PCI | MACHINE_BUS_PS2 | MACHINE_IDE_DUAL,				 8192, 131072, 8192, 127,		machine_at_p5sp4_init, NULL			},

    /* Socket 5 machines */
    /* 430NX */
    /* This has the Phoenix MultiKey KBC firmware. */
    { "[i430NX] Intel Premiere/PCI II",		"plato",		MACHINE_TYPE_SOCKET5,		CPU_PKG_SOCKET5_7, 0, 50000000, 66666667, 3520, 3520, 1.5, 1.5,							MACHINE_PCI | MACHINE_BUS_PS2 | MACHINE_IDE_DUAL,				 2048, 131072, 2048, 127,		machine_at_plato_init, NULL			},
    /* This has the Phoenix MultiKey KBC firmware.
       This is basically an Intel Premiere/PCI II with a fancier POST screen. */
    { "[i430NX] AMBRA DP90 PCI",		"ambradp90",		MACHINE_TYPE_SOCKET5,		CPU_PKG_SOCKET5_7, 0, 50000000, 66666667, 3380, 3520, 1.5, 1.5,							MACHINE_PCI | MACHINE_BUS_PS2 | MACHINE_IDE_DUAL,				 2048, 131072, 2048, 127,	    machine_at_ambradp90_init, NULL			},
    /* Has AMI MegaKey KBC firmware. */
    { "[i430NX] Gigabyte GA-586IP",		"430nx",		MACHINE_TYPE_SOCKET5,		CPU_PKG_SOCKET5_7, 0, 60000000, 66666667, 3520, 3520, 1.5, 1.5,							MACHINE_PCI | MACHINE_BUS_PS2 | MACHINE_IDE_DUAL,				 2048, 131072, 2048, 127,		machine_at_430nx_init, NULL			},

    /* 430FX */
    /* Uses an ACER/NEC 90M002A (UPD82C42C, 8042 clone) with unknown firmware (V5.0). */
    { "[i430FX] Acer V30",			"acerv30",		MACHINE_TYPE_SOCKET5,		CPU_PKG_SOCKET5_7, 0, 50000000, 66666667, 3380, 3520, 1.5, 2.0,							MACHINE_PCI | MACHINE_BUS_PS2 | MACHINE_IDE_DUAL,				 8192, 131072, 8192, 127,	      machine_at_acerv30_init, NULL			},
    /* Has AMIKey F KBC firmware. */
    { "[i430FX] AMI Apollo",			"apollo",		MACHINE_TYPE_SOCKET5,		CPU_PKG_SOCKET5_7, 0, 50000000, 66666667, 3380, 3520, 1.5, 2.0,							MACHINE_PCI | MACHINE_BUS_PS2 | MACHINE_IDE_DUAL,				 8192, 131072, 8192, 127,	       machine_at_apollo_init, NULL			},
    /* Has AMIKey H KBC firmware. */
    { "[i430FX] DataExpert EXP8551",		"exp8551",		MACHINE_TYPE_SOCKET5,		CPU_PKG_SOCKET5_7, 0, 50000000, 66666667, 3380, 3520, 1.5, 3.0,							MACHINE_PCI | MACHINE_BUS_PS2 | MACHINE_IDE_DUAL,				 8192, 131072, 8192, 127,	      machine_at_exp8551_init, NULL			},
    /* According to tests from real hardware: This has AMI MegaKey KBC firmware on the
       PC87306 Super I/O chip, command 0xA1 returns '5'.
       Command 0xA0 copyright string: (C)1994 AMI . */
    { "[i430FX] Intel Advanced/ZP",		"zappa",		MACHINE_TYPE_SOCKET5,		CPU_PKG_SOCKET5_7, 0, 50000000, 66666667, 3380, 3520, 1.5, 2.0,							MACHINE_PCI | MACHINE_BUS_PS2 | MACHINE_IDE_DUAL,				 8192, 131072, 8192, 127,		machine_at_zappa_init, NULL			},
    /* The BIOS sends KBC command B3 which indicates an AMI (or VIA VT82C42N) KBC. */
    { "[i430FX] NEC PowerMate V",  		"powermatev",		MACHINE_TYPE_SOCKET5,		CPU_PKG_SOCKET5_7, 0, 50000000, 66666667, 3380, 3520, 1.5, 2.0,							MACHINE_PCI | MACHINE_BUS_PS2 | MACHINE_IDE_DUAL,				 8192, 131072, 8192, 127,	   machine_at_powermatev_init, NULL			},
    /* Has a VIA VT82C42N KBC. */
    { "[i430FX] PC Partner MB500N",		"mb500n",		MACHINE_TYPE_SOCKET5,		CPU_PKG_SOCKET5_7, 0, 50000000, 66666667, 3380, 3520, 1.5, 3.0,							MACHINE_PCI | MACHINE_IDE_DUAL,							 8192, 131072, 8192, 127,	       machine_at_mb500n_init, NULL			},
    /* Has AMIKey Z(!) KBC firmware. */
    { "[i430FX] TriGem Hawk",			"hawk",			MACHINE_TYPE_SOCKET5,		CPU_PKG_SOCKET5_7, 0, 50000000, 66666667, 3380, 3520, 1.5, 2.0,							MACHINE_PCI | MACHINE_BUS_PS2 | MACHINE_IDE_DUAL,				 8192, 131072, 8192, 127,		 machine_at_hawk_init, NULL			},

    /* OPTi 596/597 */
    /* This uses an AMI KBC firmware in PS/2 mode (it sends command A5 with the
       PS/2 "Load Security" meaning), most likely MegaKey as it sends command AF
       (Set Extended Controller RAM) just like the later Intel AMI BIOS'es. */
    { "[OPTi 597] TMC PAT54PV",			"pat54pv",		MACHINE_TYPE_SOCKET5,		CPU_PKG_SOCKET5_7, CPU_BLOCK(CPU_K5, CPU_5K86), 50000000, 66666667, 3520, 3520, 1.5, 1.5,			MACHINE_VLB,									 2048,  65536, 2048, 127,	      machine_at_pat54pv_init, NULL			},
    
    /* OPTi 596/597/822 */
    { "[OPTi 597] Shuttle HOT-543",		"hot543",		MACHINE_TYPE_SOCKET5,		CPU_PKG_SOCKET5_7, 0, 50000000, 66666667, 3520, 3520, 1.5, 2.0,							MACHINE_PCI | MACHINE_VLB,							 8192, 131072, 8192, 127,	       machine_at_hot543_init, NULL			},

    /* SiS 85C50x */
    /* This has an AMIKey-2, which is an updated version of type 'H'. */
    { "[SiS 501] ASUS PCI/I-P54SP4",		"p54sp4",		MACHINE_TYPE_SOCKET5,		CPU_PKG_SOCKET5_7, CPU_BLOCK(CPU_K5, CPU_5K86), 40000000, 66666667, 3380, 3520, 1.5, 1.5,			MACHINE_PCI | MACHINE_BUS_PS2 | MACHINE_IDE_DUAL,				 8192, 131072, 8192, 127,	       machine_at_p54sp4_init, NULL			},
    /* This has an AMIKey-2, which is an updated version of type 'H'. */
    { "[SiS 501] BCM SQ-588",			"sq588",		MACHINE_TYPE_SOCKET5,		CPU_PKG_SOCKET5_7, CPU_BLOCK(CPU_PENTIUMMMX), 50000000, 66666667, 3520, 3520, 1.5, 1.5,				MACHINE_PCI | MACHINE_BUS_PS2 | MACHINE_IDE_DUAL,				 8192, 131072, 8192, 127,		machine_at_sq588_init, NULL			},

    /* Socket 7 (Single Voltage) machines */
    /* 430FX */
    /* This has an AMIKey-2, which is an updated version of type 'H'. */
    { "[i430FX] ASUS P/I-P54TP4XE",		"p54tp4xe",		MACHINE_TYPE_SOCKET7_3V,	CPU_PKG_SOCKET5_7, 0, 50000000, 66666667, 3380, 3600, 1.5, 3.0,							MACHINE_PCI | MACHINE_BUS_PS2 | MACHINE_IDE_DUAL,				 8192, 131072, 8192, 127,	     machine_at_p54tp4xe_init, NULL			},
    /* This has an AMIKey-2, which is an updated version of type 'H'. */
    { "[i430FX] ASUS P/I-P54TP4XE (MR BIOS)",	"p54tp4xe_mr",		MACHINE_TYPE_SOCKET7_3V,	CPU_PKG_SOCKET5_7, 0, 50000000, 66666667, 3380, 3600, 1.5, 3.0,							MACHINE_PCI | MACHINE_BUS_PS2 | MACHINE_IDE_DUAL,				 8192, 131072, 8192, 127,	  machine_at_p54tp4xe_mr_init, NULL			},
    /* According to tests from real hardware: This has AMI MegaKey KBC firmware on the
       PC87306 Super I/O chip, command 0xA1 returns '5'.
       Command 0xA0 copyright string: (C)1994 AMI . */
    { "[i430FX] Gateway 2000 Thor",		"gw2katx",		MACHINE_TYPE_SOCKET7_3V,	CPU_PKG_SOCKET5_7, 0, 50000000, 66666667, 3380, 3520, 1.5, 3.0,							MACHINE_PCI | MACHINE_BUS_PS2 | MACHINE_IDE_DUAL,				 8192, 131072, 8192, 127,	      machine_at_gw2katx_init, NULL			},
    /* The BIOS does not send a single non-standard KBC command, but the board has a SMC Super I/O
       chip with on-chip KBC and AMI MegaKey KBC firmware. */
    { "[i430FX] HP Vectra VL 5 Series 4",	"vectra54",		MACHINE_TYPE_SOCKET7_3V,	CPU_PKG_SOCKET5_7, 0, 50000000, 66666667, 3380, 3520, 1.5, 2.0,							MACHINE_PCI | MACHINE_BUS_PS2 | MACHINE_IDE_DUAL | MACHINE_VIDEO,		 8192, 131072, 8192, 511,	     machine_at_vectra54_init, at_vectra54_get_device	},
    /* According to tests from real hardware: This has AMI MegaKey KBC firmware on the
       PC87306 Super I/O chip, command 0xA1 returns '5'.
       Command 0xA0 copyright string: (C)1994 AMI . */
    { "[i430FX] Intel Advanced/ATX",		"thor",			MACHINE_TYPE_SOCKET7_3V,	CPU_PKG_SOCKET5_7, 0, 50000000, 66666667, 3380, 3520, 1.5, 3.0,							MACHINE_PCI | MACHINE_BUS_PS2 | MACHINE_IDE_DUAL | MACHINE_VIDEO,		 8192, 131072, 8192, 127,		 machine_at_thor_init, at_thor_get_device	},
    /* According to tests from real hardware: This has AMI MegaKey KBC firmware on the
       PC87306 Super I/O chip, command 0xA1 returns '5'.
       Command 0xA0 copyright string: (C)1994 AMI . */
    { "[i430FX] Intel Advanced/ATX (MR BIOS)",	"mrthor",		MACHINE_TYPE_SOCKET7_3V,	CPU_PKG_SOCKET5_7, 0, 50000000, 66666667, 3380, 3520, 1.5, 3.0,							MACHINE_PCI | MACHINE_BUS_PS2 | MACHINE_IDE_DUAL,		 		8192, 131072, 8192, 127,	       machine_at_mrthor_init, at_mrthor_get_device	},
    /* According to tests from real hardware: This has AMI MegaKey KBC firmware on the
       PC87306 Super I/O chip, command 0xA1 returns '5'.
       Command 0xA0 copyright string: (C)1994 AMI . */
    { "[i430FX] Intel Advanced/EV",		"endeavor",		MACHINE_TYPE_SOCKET7_3V,	CPU_PKG_SOCKET5_7, 0, 50000000, 66666667, 3380, 3520, 1.5, 3.0,							MACHINE_PCI | MACHINE_BUS_PS2 | MACHINE_IDE_DUAL | MACHINE_VIDEO,		 8192, 131072, 8192, 127,	     machine_at_endeavor_init, at_endeavor_get_device	},
    /* This has an AMIKey-2, which is an updated version of type 'H'. */
    { "[i430FX] MSI MS-5119",			"ms5119",		MACHINE_TYPE_SOCKET7_3V,	CPU_PKG_SOCKET5_7, 0, 50000000, 66666667, 2500, 3520, 1.5, 3.0,							MACHINE_PCI | MACHINE_BUS_PS2 | MACHINE_IDE_DUAL,		  		 8192, 131072, 8192, 127,	       machine_at_ms5119_init, NULL			},
    /* This most likely uses AMI MegaKey KBC firmware as well due to having the same
       Super I/O chip (that has the KBC firmware on it) as eg. the Advanced/EV. */
    { "[i430FX] Packard Bell PB640",		"pb640",		MACHINE_TYPE_SOCKET7_3V,	CPU_PKG_SOCKET5_7, 0, 50000000, 66666667, 3380, 3520, 1.5, 3.0,							MACHINE_PCI | MACHINE_BUS_PS2 | MACHINE_IDE_DUAL | MACHINE_VIDEO, 		 8192, 131072, 8192, 127,		machine_at_pb640_init, at_pb640_get_device	},
    /* Has an AMI 'H' KBC firmware (1992). */
    { "[i430FX] QDI FMB",			"fmb",			MACHINE_TYPE_SOCKET7_3V,	CPU_PKG_SOCKET5_7, CPU_BLOCK(CPU_WINCHIP, CPU_WINCHIP2, CPU_Cx6x86, CPU_Cx6x86L, CPU_Cx6x86MX), 50000000, 66666667, 3380, 3520, 1.5, 3.0, MACHINE_PCI | MACHINE_BUS_PS2 | MACHINE_IDE_DUAL,	 8192, 131072, 8192, 127,		  machine_at_fmb_init, NULL			},

    /* 430HX */
    /* I can't determine what KBC firmware this has, but given that the Acer V35N and
       V60 have Phoenix MultiKey KBC firmware on the chip, I'm going to assume so
       does the M3A. */
    { "[i430HX] Acer M3A",			"acerm3a",		MACHINE_TYPE_SOCKET7_3V,	CPU_PKG_SOCKET5_7, 0, 50000000, 66666667, 3300, 3520, 1.5, 3.0,							MACHINE_PCI | MACHINE_BUS_PS2 | MACHINE_IDE_DUAL,				 8192, 196608, 8192, 127,	      machine_at_acerm3a_init, NULL			},
    /* Has AMIKey F KBC firmware. */
    { "[i430HX] AOpen AP53",			"ap53",			MACHINE_TYPE_SOCKET7_3V,	CPU_PKG_SOCKET5_7, 0, 50000000, 66666667, 3450, 3520, 1.5, 3.0,							MACHINE_PCI | MACHINE_BUS_PS2 | MACHINE_IDE_DUAL,		 		 8192, 524288, 8192, 127,		 machine_at_ap53_init, NULL			},
    /* [TEST] Has a VIA 82C42N KBC, with AMIKey F KBC firmware. */
    { "[i430HX] Biostar MB-8500TUC",		"8500tuc",		MACHINE_TYPE_SOCKET7_3V,	CPU_PKG_SOCKET5_7, 0, 50000000, 66666667, 3380, 3520, 1.5, 3.0,							MACHINE_PCI | MACHINE_BUS_PS2 | MACHINE_IDE_DUAL,				 8192, 524288, 8192, 127,	      machine_at_8500tuc_init, NULL			},
    /* [TEST] Unable to determine what KBC this has. A list on a Danish site shows
       the BIOS as having a -0 string, indicating non-AMI KBC firmware. */
    { "[i430HX] Supermicro P55T2S",		"p55t2s",		MACHINE_TYPE_SOCKET7_3V,	CPU_PKG_SOCKET5_7, 0, 50000000, 66666667, 3300, 3520, 1.5, 3.0,							MACHINE_PCI | MACHINE_BUS_PS2 | MACHINE_IDE_DUAL,				 8192, 786432, 8192, 127,	       machine_at_p55t2s_init, NULL			},

    /* 430VX */
    /* Has AMIKey H KBC firmware (AMIKey-2). */
    { "[i430VX] ECS P5VX-B",			"p5vxb",		MACHINE_TYPE_SOCKET7_3V,	CPU_PKG_SOCKET5_7, 0, 50000000, 66666667, 3380, 3520, 1.5, 3.0,							MACHINE_PCI | MACHINE_BUS_PS2 | MACHINE_IDE_DUAL,		 		 8192, 131072, 8192, 127,		machine_at_p5vxb_init, NULL			},
    /* According to tests from real hardware: This has AMI MegaKey KBC firmware on the
       PC87306 Super I/O chip, command 0xA1 returns '5'.
       Command 0xA0 copyright string: (C)1994 AMI . */
    { "[i430VX] Gateway 2000 Tigereye",		"gw2kte",		MACHINE_TYPE_SOCKET7_3V,	CPU_PKG_SOCKET5_7, 0, 50000000, 66666667, 3380, 3520, 1.5, 3.0,							MACHINE_PCI | MACHINE_BUS_PS2 | MACHINE_IDE_DUAL,		 		 8192, 131072, 8192, 127,	       machine_at_gw2kte_init, NULL			},

    /* SiS 5511 */
    /* Has AMIKey H KBC firmware (AMIKey-2). */
    { "[SiS 5511] AOpen AP5S",			"ap5s",			MACHINE_TYPE_SOCKET7_3V,	CPU_PKG_SOCKET5_7, 0, 50000000, 66666667, 3380, 3520, 1.5, 3.0,							MACHINE_PCI | MACHINE_BUS_PS2 | MACHINE_IDE_DUAL,		 		 8192, 524288, 8192, 127,	       machine_at_ap5s_init, NULL			},

    /* Socket 7 (Dual Voltage) machines */
    /* 430HX */
    /* Has SST flash and the SMC FDC73C935's on-chip KBC with Phoenix MultiKey firmware. */
    { "[i430HX] Acer V35N",			"acerv35n",		MACHINE_TYPE_SOCKET7,		CPU_PKG_SOCKET5_7, CPU_BLOCK(CPU_Cx6x86MX), 50000000, 66666667, 2800, 3520, 1.5, 3.0,				MACHINE_PCI | MACHINE_BUS_PS2 | MACHINE_IDE_DUAL,				 8192, 196608, 8192, 127,	     machine_at_acerv35n_init, NULL			},
    /* Has AMIKey H KBC firmware (AMIKey-2). */
    { "[i430HX] ASUS P/I-P55T2P4",		"p55t2p4",		MACHINE_TYPE_SOCKET7,		CPU_PKG_SOCKET5_7, 0, 50000000, 83333333, 2500, 3520, 1.5, 3.0,							MACHINE_PCI | MACHINE_BUS_PS2 | MACHINE_IDE_DUAL,				 8192, 262144, 8192, 127,	      machine_at_p55t2p4_init, NULL			},
    /* Has the SMC FDC73C935's on-chip KBC with Phoenix MultiKey firmware. */
    { "[i430HX] Micronics M7S-Hi",		"m7shi",		MACHINE_TYPE_SOCKET7,		CPU_PKG_SOCKET5_7, 0, 50000000, 66666667, 2800, 3520, 1.5, 3.0,							MACHINE_PCI | MACHINE_BUS_PS2 | MACHINE_IDE_DUAL,		 		 8192, 131072, 8192, 511,		machine_at_m7shi_init, NULL			},
    /* According to tests from real hardware: This has AMI MegaKey KBC firmware on the
       PC87306 Super I/O chip, command 0xA1 returns '5'.
       Command 0xA0 copyright string: (C)1994 AMI . */
    { "[i430HX] Intel TC430HX",			"tc430hx",		MACHINE_TYPE_SOCKET7,		CPU_PKG_SOCKET5_7, 0, 50000000, 66666667, 2800, 3520, 1.5, 3.0,							MACHINE_PCI | MACHINE_BUS_PS2 | MACHINE_IDE_DUAL,		  		 8192, 131072, 8192, 255,	      machine_at_tc430hx_init, NULL			},
    /* According to tests from real hardware: This has AMI MegaKey KBC firmware on the
       PC87306 Super I/O chip, command 0xA1 returns '5'.
       Command 0xA0 copyright string: (C)1994 AMI . */
    { "[i430HX] Toshiba Equium 5200D",		"equium5200",		MACHINE_TYPE_SOCKET7,		CPU_PKG_SOCKET5_7, 0, 50000000, 66666667, 2800, 3520, 1.5, 3.0,							MACHINE_PCI | MACHINE_BUS_PS2 | MACHINE_IDE_DUAL,		  		 8192, 196608, 8192, 127,	   machine_at_equium5200_init, NULL			},
    /* According to tests from real hardware: This has AMI MegaKey KBC firmware on the
       PC87306 Super I/O chip, command 0xA1 returns '5'.
       Command 0xA0 copyright string: (C)1994 AMI .
       Yes, this is an Intel AMI BIOS with a fancy splash screen. */
    { "[i430HX] Sony Vaio PCV-90",		"pcv90",		MACHINE_TYPE_SOCKET7,		CPU_PKG_SOCKET5_7, 0, 50000000, 66666667, 2800, 3520, 1.5, 3.0,							MACHINE_PCI | MACHINE_BUS_PS2 | MACHINE_IDE_DUAL,		  		 8192, 196608, 8192, 127,		machine_at_pcv90_init, NULL			},
    /* The base board has AMIKey-2 (updated 'H') KBC firmware. */
    { "[i430HX] ASUS P/I-P65UP5 (C-P55T2D)",	"p65up5_cp55t2d",	MACHINE_TYPE_SOCKET7,		CPU_PKG_SOCKET5_7, 0, 50000000, 66666667, 2500, 3520, 1.5, 3.0,							MACHINE_PCI | MACHINE_BUS_PS2 | MACHINE_IDE_DUAL,		  		 8192, 524288, 8192, 127,      machine_at_p65up5_cp55t2d_init, NULL			},

    /* 430VX */
    /* This has the VIA VT82C42N KBC. */
    { "[i430VX] AOpen AP5VM",			"ap5vm",		MACHINE_TYPE_SOCKET7,		CPU_PKG_SOCKET5_7, 0, 50000000, 66666667, 2600, 3520, 1.5, 3.0,							MACHINE_PCI | MACHINE_BUS_PS2 | MACHINE_IDE_DUAL | MACHINE_SCSI, 		 8192, 131072, 8192, 127,		machine_at_ap5vm_init, NULL			},
    /* Has AMIKey H KBC firmware (AMIKey-2). */
    { "[i430VX] ASUS P/I-P55TVP4",		"p55tvp4",		MACHINE_TYPE_SOCKET7,		CPU_PKG_SOCKET5_7, 0, 50000000, 66666667, 2500, 3520, 1.5, 3.0,							MACHINE_PCI | MACHINE_BUS_PS2 | MACHINE_IDE_DUAL,		 		 8192, 131072, 8192, 127,	      machine_at_p55tvp4_init, NULL			},
    /* The BIOS does not send a single non-standard KBC command, so it must have a standard IBM
       PS/2 KBC firmware or a clone thereof. */
    { "[i430VX] Azza PT-5IV",			"5ivg",			MACHINE_TYPE_SOCKET7,		CPU_PKG_SOCKET5_7, 0, 50000000, 66666667, 2500, 3520, 1.5, 3.0,							MACHINE_PCI | MACHINE_BUS_PS2 | MACHINE_IDE_DUAL,		  		 8192, 131072, 8192, 127,		 machine_at_5ivg_init, NULL			},
    /* [TEST] Has AMIKey 'F' KBC firmware. */
    { "[i430VX] Biostar MB-8500TVX-A",		"8500tvxa",		MACHINE_TYPE_SOCKET7,		CPU_PKG_SOCKET5_7, 0, 50000000, 66666667, 2600, 3520, 1.5, 3.0,							MACHINE_PCI | MACHINE_BUS_PS2 | MACHINE_IDE_DUAL,		 		 8192, 131072, 8192, 127,	     machine_at_8500tvxa_init, NULL			},
    /* The BIOS does not send a single non-standard KBC command, but the board has a SMC Super I/O
       chip with on-chip KBC and AMI MegaKey KBC firmware. */
    { "[i430VX] Compaq Presario 2240",		"presario2240",		MACHINE_TYPE_SOCKET7,		CPU_PKG_SOCKET5_7, 0, 50000000, 66666667, 2800, 3520, 1.5, 3.0,							MACHINE_PCI | MACHINE_BUS_PS2 | MACHINE_IDE_DUAL | MACHINE_VIDEO,		 8192, 131072, 8192, 127,	 machine_at_presario2240_init, at_presario2240_get_device	},
    /* This most likely has AMI MegaKey as above. */
    { "[i430VX] Compaq Presario 4500",		"presario4500",		MACHINE_TYPE_SOCKET7,		CPU_PKG_SOCKET5_7, 0, 50000000, 66666667, 2800, 3520, 1.5, 3.0,							MACHINE_PCI | MACHINE_BUS_PS2 | MACHINE_IDE_DUAL | MACHINE_VIDEO,		 8192, 131072, 8192, 127,	 machine_at_presario4500_init, at_presario4500_get_device	},
    /* The BIOS sends KBC command CB which is an AMI KBC command, so it has an AMI KBC firmware. */
    { "[i430VX] Epox P55-VA",			"p55va",		MACHINE_TYPE_SOCKET7,		CPU_PKG_SOCKET5_7, 0, 50000000, 66666667, 2500, 3520, 1.5, 3.0,							MACHINE_PCI | MACHINE_BUS_PS2 | MACHINE_IDE_DUAL,		  		 8192, 131072, 8192, 127,		machine_at_p55va_init, NULL			},
    /* The BIOS does not send a single non-standard KBC command. */
    { "[i430VX] HP Brio 80xx",			"brio80xx",		MACHINE_TYPE_SOCKET7,		CPU_PKG_SOCKET5_7, 0, 66666667, 66666667, 2200, 3520, 1.5, 3.0,							MACHINE_PCI | MACHINE_BUS_PS2 | MACHINE_IDE_DUAL,		 		 8192, 131072, 8192, 127,	     machine_at_brio80xx_init, NULL			},
    /* According to tests from real hardware: This has AMI MegaKey KBC firmware on the
       PC87306 Super I/O chip, command 0xA1 returns '5'.
       Command 0xA0 copyright string: (C)1994 AMI . */
    { "[i430VX] Packard Bell PB680",		"pb680",		MACHINE_TYPE_SOCKET7,		CPU_PKG_SOCKET5_7, 0, 50000000, 66666667, 2800, 3520, 1.5, 3.0,							MACHINE_PCI | MACHINE_BUS_PS2 | MACHINE_IDE_DUAL,		 		 8192, 131072, 8192, 127,		machine_at_pb680_init, NULL			},
    /* This has the AMIKey 'H' firmware, possibly AMIKey-2. Photos show it with a BestKey, so it
       likely clones the behavior of AMIKey 'H'. */
    { "[i430VX] PC Partner MB520N",		"mb520n",		MACHINE_TYPE_SOCKET7,		CPU_PKG_SOCKET5_7, 0, 50000000, 66666667, 2600, 3520, 1.5, 3.0,							MACHINE_PCI | MACHINE_BUS_PS2 | MACHINE_IDE_DUAL,		 		 8192, 131072, 8192, 127,	       machine_at_mb520n_init, NULL			},
    /* This has a Holtek KBC and the BIOS does not send a single non-standard KBC command, so it
       must be an ASIC that clones the standard IBM PS/2 KBC. */
    { "[i430VX] Shuttle HOT-557",		"430vx",		MACHINE_TYPE_SOCKET7,		CPU_PKG_SOCKET5_7, 0, 50000000, 66666667, 2500, 3520, 1.5, 3.0,							MACHINE_PCI | MACHINE_BUS_PS2 | MACHINE_IDE_DUAL | MACHINE_GAMEPORT,		 8192, 131072, 8192, 127,	       machine_at_i430vx_init, NULL			},

    /* 430TX */
    /* The BIOS sends KBC command B8, CA, and CB, so it has an AMI KBC firmware. */
    { "[i430TX] ADLink NuPRO-592",		"nupro592",		MACHINE_TYPE_SOCKET7,		CPU_PKG_SOCKET5_7, 0, 66666667, 66666667, 1900, 2800, 1.5, 5.5,							MACHINE_PCI | MACHINE_BUS_PS2 | MACHINE_IDE_DUAL,				 8192, 262144, 8192, 255,	     machine_at_nupro592_init, NULL			},
    /* This has the AMIKey KBC firmware, which is an updated 'F' type (YM430TX is based on the TX97). */
    { "[i430TX] ASUS TX97",			"tx97",			MACHINE_TYPE_SOCKET7,		CPU_PKG_SOCKET5_7, 0, 50000000, 75000000, 2500, 3520, 1.5, 3.0,							MACHINE_PCI | MACHINE_BUS_PS2 | MACHINE_IDE_DUAL,				 8192, 262144, 8192, 255,		 machine_at_tx97_init, NULL			},
#if defined(DEV_BRANCH) && defined(NO_SIO)
    /* This has the Phoenix MultiKey KBC firmware. */
    { "[i430TX] Intel AN430TX",			"an430tx",		MACHINE_TYPE_SOCKET7,		CPU_PKG_SOCKET5_7, 0, 60000000, 66666667, 2800, 3520, 1.5, 3.0,							MACHINE_PCI | MACHINE_BUS_PS2 | MACHINE_IDE_DUAL,				 8192, 262144, 8192, 255,	      machine_at_an430tx_init, NULL			},
#endif
    /* This has the AMIKey KBC firmware, which is an updated 'F' type. */
    { "[i430TX] Intel YM430TX",			"ym430tx",		MACHINE_TYPE_SOCKET7,		CPU_PKG_SOCKET5_7, 0, 60000000, 66666667, 2800, 3520, 1.5, 3.0,							MACHINE_PCI | MACHINE_BUS_PS2 | MACHINE_IDE_DUAL,				 8192, 262144, 8192, 255,	      machine_at_ym430tx_init, NULL			},
    /* The BIOS sends KBC command BB and expects it to output a byte, which is AMI KBC behavior. */
    { "[i430TX] PC Partner MB540N",		"mb540n",		MACHINE_TYPE_SOCKET7,		CPU_PKG_SOCKET5_7, 0, 60000000, 66666667, 2700, 3520, 1.5, 3.0,							MACHINE_PCI | MACHINE_BUS_PS2 | MACHINE_IDE_DUAL,				 8192, 262144, 8192, 255,	       machine_at_mb540n_init, NULL			},
    /* [TEST] Has AMIKey 'H' KBC firmware. */
    { "[i430TX] Supermicro P5MMS98",		"p5mms98",		MACHINE_TYPE_SOCKET7,		CPU_PKG_SOCKET5_7, 0, 50000000, 66666667, 2100, 3520, 1.5, 3.0,							MACHINE_PCI | MACHINE_BUS_PS2 | MACHINE_IDE_DUAL,				 8192, 262144, 8192, 255,	      machine_at_p5mms98_init, NULL			},

    /* Apollo VPX */
    /* Has the VIA VT82C586B southbridge with on-chip KBC identical to the VIA
       VT82C42N. */
    { "[VIA VPX] FIC VA-502",			"ficva502",		MACHINE_TYPE_SOCKET7,		CPU_PKG_SOCKET5_7, 0, 50000000, 75000000, 2800, 3520, 1.5, 3.0,							MACHINE_PCI | MACHINE_BUS_PS2 | MACHINE_IDE_DUAL,		 		 8192, 524288, 8192, 127,	     machine_at_ficva502_init, NULL			},

    /* Apollo VP3 */
    /* Has the VIA VT82C586B southbridge with on-chip KBC identical to the VIA
       VT82C42N. */
    { "[VIA VP3] FIC PA-2012",			"ficpa2012",		MACHINE_TYPE_SOCKET7,		CPU_PKG_SOCKET5_7, 0, 55000000, 75000000, 2100, 3520, 1.5, 5.5,							MACHINE_AGP | MACHINE_BUS_PS2 | MACHINE_IDE_DUAL,		 		 8192,1048576, 8192, 127,	    machine_at_ficpa2012_init, NULL			},

    /* SiS 5571 */
    /* Has the SiS 5571 chipset with on-chip KBC. */
    { "[SiS 5571] Rise R534F",			"r534f",		MACHINE_TYPE_SOCKET7,		CPU_PKG_SOCKET5_7, 0, 55000000, 83333333, 2500, 3520, 1.5, 3.0,							MACHINE_PCI | MACHINE_BUS_PS2 | MACHINE_IDE_DUAL,		  		 8192, 393216, 8192, 127,		machine_at_r534f_init, NULL			},
    /* Has the SiS 5571 chipset with on-chip KBC. */
    { "[SiS 5571] MSI MS-5146",			"ms5146",		MACHINE_TYPE_SOCKET7,		CPU_PKG_SOCKET5_7, 0, 50000000, 75000000, 2800, 3520, 1.5, 3.0,							MACHINE_PCI | MACHINE_BUS_PS2 | MACHINE_IDE_DUAL,		  		 8192, 262144, 8192, 127,	       machine_at_ms5146_init, NULL			},

    /* ALi ALADDiN IV+ */
    /* Has the ALi M1543 southbridge with on-chip KBC. */
    { "[ALi ALADDiN IV+] PC Chips M560",	"m560",			MACHINE_TYPE_SOCKET7,		CPU_PKG_SOCKET5_7, 0, 50000000, 83333333, 2500, 3520, 1.5, 3.0,							MACHINE_PCI | MACHINE_BUS_PS2 | MACHINE_IDE_DUAL,				 8192, 786432, 8192, 255,		 machine_at_m560_init, NULL			},
    /* Has the ALi M1543 southbridge with on-chip KBC. */
    { "[ALi ALADDiN IV+] MSI MS-5164",		"ms5164",		MACHINE_TYPE_SOCKET7,		CPU_PKG_SOCKET5_7, 0, 60000000, 83333333, 2100, 3520, 1.5, 3.0,							MACHINE_PCI | MACHINE_BUS_PS2 | MACHINE_IDE_DUAL,				 8192,1048576, 8192, 255,	       machine_at_ms5164_init, NULL			},

    /* Super Socket 7 machines */
    /* ALi ALADDiN V */
    /* Has the ALi M1543C southbridge with on-chip KBC. */
    { "[ALi ALADDiN V] ASUS P5A",		"p5a",			MACHINE_TYPE_SOCKETS7,		CPU_PKG_SOCKET5_7, 0, 60000000, 120000000, 2000, 3520, 1.5, 5.5,						MACHINE_AGP | MACHINE_BUS_PS2 | MACHINE_IDE_DUAL,				 1024,1572864, 8192, 255,		  machine_at_p5a_init, NULL			},
    /* Is the exact same as the Matsonic MS6260S. Has the ALi M1543C southbridge
       with on-chip KBC. */
    { "[ALi ALADDiN V] PC Chips M579",		"m579",			MACHINE_TYPE_SOCKETS7,		CPU_PKG_SOCKET5_7, 0, 66666667, 100000000, 2000, 3520, 1.5, 5.5,						MACHINE_AGP | MACHINE_BUS_PS2 | MACHINE_IDE_DUAL,				 1024,1572864, 8192, 255,		 machine_at_m579_init, NULL			},
    /* Has the ALi M1543C southbridge with on-chip KBC. */
    { "[ALi ALADDiN V] Gigabyte GA-5AA",	"5aa",			MACHINE_TYPE_SOCKETS7,		CPU_PKG_SOCKET5_7, 0, 66666667, 140000000, 1300, 3520, 1.5, 5.5,						MACHINE_AGP | MACHINE_BUS_PS2 | MACHINE_IDE_DUAL,				 1024,1572864, 8192, 255,		  machine_at_5aa_init, NULL			},
    /* Has the ALi M1543C southbridge with on-chip KBC. */
    { "[ALi ALADDiN V] Gigabyte GA-5AX",	"5ax",			MACHINE_TYPE_SOCKETS7,		CPU_PKG_SOCKET5_7, 0, 66666667, 140000000, 1300, 3520, 1.5, 5.5,						MACHINE_AGP | MACHINE_BUS_PS2 | MACHINE_IDE_DUAL,				 1024,1572864, 8192, 255,		  machine_at_5ax_init, NULL			},

    /* Apollo MVP3 */
    /* Has the VIA VT82C586B southbridge with on-chip KBC identical to the VIA
       VT82C42N. */
    { "[VIA MVP3] AOpen AX59 Pro",		"ax59pro",		MACHINE_TYPE_SOCKETS7,		CPU_PKG_SOCKET5_7, 0, 66666667, 124242424, 1300, 3520, 1.5, 5.5,						MACHINE_AGP | MACHINE_BUS_PS2 | MACHINE_IDE_DUAL,				 8192,1048576, 8192, 255,	      machine_at_ax59pro_init, NULL			},
    /* Has the VIA VT82C586B southbridge with on-chip KBC identical to the VIA
       VT82C42N. */
    { "[VIA MVP3] FIC VA-503+",			"ficva503p",		MACHINE_TYPE_SOCKETS7,		CPU_PKG_SOCKET5_7, 0, 66666667, 124242424, 2000, 3200, 1.5, 5.5,						MACHINE_AGP | MACHINE_BUS_PS2 | MACHINE_IDE_DUAL,				 8192,1048576, 8192, 255,		 machine_at_mvp3_init, NULL			},
    /* Has the VIA VT82C686A southbridge with on-chip KBC identical to the VIA
       VT82C42N. */
    { "[VIA MVP3] FIC VA-503A",			"ficva503a",		MACHINE_TYPE_SOCKETS7,		CPU_PKG_SOCKET5_7, 0, 66666667, 124242424, 1800, 3100, 1.5, 5.5,						MACHINE_AGP | MACHINE_BUS_PS2 | MACHINE_BUS_AC97 | MACHINE_IDE_DUAL | MACHINE_SOUND, 8192, 786432, 8192, 255,	    machine_at_ficva503a_init, NULL			},
    /* Has the VIA VT82C686A southbridge with on-chip KBC identical to the VIA
       VT82C42N. */
    { "[VIA MVP3] Soyo 5EMA PRO",		"5emapro",		MACHINE_TYPE_SOCKETS7,		CPU_PKG_SOCKET5_7, 0, 66666667, 124242424, 2000, 3520, 1.5, 5.5,						MACHINE_AGP | MACHINE_BUS_PS2 | MACHINE_IDE_DUAL,				 8192, 786432, 8192, 255,	      machine_at_5emapro_init, NULL			},

    /* Socket 8 machines */
    /* 450KX */
    /* This has an AMIKey-2, which is an updated version of type 'H'. */
    { "[i450KX] ASUS P/I-P6RP4",		"p6rp4",		MACHINE_TYPE_SOCKET8,		CPU_PKG_SOCKET8, 0, 60000000, 66666667, 2100, 3500, 1.5, 8.0,							MACHINE_PCI | MACHINE_BUS_PS2 | MACHINE_IDE_DUAL,				 8192, 524288, 8192, 127,	        machine_at_p6rp4_init, NULL			},

    /* 440FX */
    /* Has the SMC FDC73C935's on-chip KBC with Phoenix MultiKey firmware. */
    { "[i440FX] Acer V60N",			"acerv60n",		MACHINE_TYPE_SOCKET8,		CPU_PKG_SOCKET8, 0, 60000000, 66666667, 2500, 3500, 1.5, 8.0,							MACHINE_PCI | MACHINE_BUS_PS2 | MACHINE_IDE_DUAL,				 8192, 524288, 8192, 127,	     machine_at_acerv60n_init, NULL			},
    /* The base board has AMIKey-2 (updated 'H') KBC firmware. */
    { "[i440FX] ASUS P/I-P65UP5 (C-P6ND)",	"p65up5_cp6nd",		MACHINE_TYPE_SOCKET8,		CPU_PKG_SOCKET8, 0, 60000000, 66666667, 2100, 3500, 1.5, 8.0,							MACHINE_PCI | MACHINE_BUS_PS2 | MACHINE_IDE_DUAL,				 8192,1048576, 8192, 127,	 machine_at_p65up5_cp6nd_init, NULL			},
    /* The MB-8600TTX has an AMIKey 'F' KBC firmware, so I'm going to assume so does
       the MB-8600TTC until someone can actually identify it. */
    { "[i440FX] Biostar MB-8600TTC",		"8600ttc",		MACHINE_TYPE_SOCKET8,		CPU_PKG_SOCKET8, 0, 50000000, 66666667, 2900, 3300, 2.0, 5.5,							MACHINE_PCI | MACHINE_BUS_PS2 | MACHINE_IDE_DUAL,				 8192,1048576, 8192, 127,	      machine_at_8600ttc_init, NULL			},
    { "[i440FX] Gigabyte GA-686NX",		"686nx",		MACHINE_TYPE_SOCKET8,		CPU_PKG_SOCKET8, 0, 60000000, 66666667, 2100, 3500, 2.0, 5.5,							MACHINE_PCI | MACHINE_BUS_PS2 | MACHINE_IDE_DUAL,				 8192, 524288, 8192, 127,		machine_at_686nx_init, NULL			},
    /* According to tests from real hardware: This has AMI MegaKey KBC firmware on the
       PC87306 Super I/O chip, command 0xA1 returns '5'.
       Command 0xA0 copyright string: (C)1994 AMI . */
    { "[i440FX] Intel AP440FX",			"ap440fx",		MACHINE_TYPE_SOCKET8,		CPU_PKG_SOCKET8, 0, 60000000, 66666667, 2100, 3500, 2.0, 3.5,							MACHINE_PCI | MACHINE_BUS_PS2 | MACHINE_IDE_DUAL,				 8192, 131072, 8192, 127,	      machine_at_ap440fx_init, NULL			},
    /* According to tests from real hardware: This has AMI MegaKey KBC firmware on the
       PC87306 Super I/O chip, command 0xA1 returns '5'.
       Command 0xA0 copyright string: (C)1994 AMI . */
    { "[i440FX] Intel VS440FX",			"vs440fx",		MACHINE_TYPE_SOCKET8,		CPU_PKG_SOCKET8, 0, 60000000, 66666667, 2100, 3500, 2.0, 3.5,							MACHINE_PCI | MACHINE_BUS_PS2 | MACHINE_IDE_DUAL,				 8192, 524288, 8192, 127,	      machine_at_vs440fx_init, NULL			},
    /* Has the SMC FDC73C935's on-chip KBC with Phoenix MultiKey firmware. */
    { "[i440FX] Micronics M6Mi",		"m6mi",			MACHINE_TYPE_SOCKET8,		CPU_PKG_SOCKET8, 0, 60000000, 66666667, 2900, 3300, 1.5, 8.0,							MACHINE_PCI | MACHINE_BUS_PS2 | MACHINE_IDE_DUAL,				 8192, 786432, 8192, 127,		 machine_at_m6mi_init, NULL			},
    /* I found a BIOS string of it that ends in -S, but it could be a typo for -5
       (there's quite a few AMI BIOS strings around with typo'd KBC codes), so I'm
       going to give it an AMI MegaKey. */
    { "[i440FX] PC Partner MB600N",		"mb600n",		MACHINE_TYPE_SOCKET8,		CPU_PKG_SOCKET8, 0, 60000000, 66666667, 2100, 3500, 1.5, 8.0,							MACHINE_PCI | MACHINE_BUS_PS2 | MACHINE_IDE_DUAL,				 8192, 524288, 8192, 127,	       machine_at_mb600n_init, NULL			},

    /* Slot 1 machines */
    /* ALi ALADDiN V */
    /* Has the ALi M1543C southbridge with on-chip KBC. */
    { "[ALi ALADDiN-PRO II] PC Chips M729",	"m729",			MACHINE_TYPE_SLOT1,		CPU_PKG_SLOT1, 0, 66666667, 100000000, 1800, 3500, 1.5, 8.0,							MACHINE_AGP | MACHINE_BUS_PS2 | MACHINE_IDE_DUAL,				 1024,1572864, 8192, 255,		 machine_at_m729_init, NULL			},

    /* 440FX */
    /* The base board has AMIKey-2 (updated 'H') KBC firmware. */
    { "[i440FX] ASUS P/I-P65UP5 (C-PKND)",	"p65up5_cpknd",		MACHINE_TYPE_SLOT1,		CPU_PKG_SLOT1, 0, 50000000, 66666667, 1800, 3500, 1.5, 8.0,							MACHINE_PCI | MACHINE_BUS_PS2 | MACHINE_IDE_DUAL,				 8192,1048576, 8192, 127,	 machine_at_p65up5_cpknd_init, NULL			},
    /* This has a Holtek KBC and the BIOS does not send a single non-standard KBC command, so it
       must be an ASIC that clones the standard IBM PS/2 KBC. */
    { "[i440FX] ASUS KN97",			"kn97",			MACHINE_TYPE_SLOT1,		CPU_PKG_SLOT1, 0, 60000000, 83333333, 1800, 3500, 1.5, 8.0,							MACHINE_PCI | MACHINE_BUS_PS2 | MACHINE_IDE_DUAL,				 8192, 786432, 8192, 127,		 machine_at_kn97_init, NULL			},

    /* 440LX */
    /* Has a Winbond W83977TF Super I/O chip with on-chip KBC with AMIKey-2 KBC
       firmware. */
    { "[i440LX] ABIT LX6",			"lx6",			MACHINE_TYPE_SLOT1,		CPU_PKG_SLOT1, 0, 60000000, 100000000, 1500, 3500, 2.0, 5.5,							MACHINE_AGP | MACHINE_BUS_PS2 | MACHINE_IDE_DUAL,				 8192,1048576, 8192, 255,		  machine_at_lx6_init, NULL			},
    /* Has a SM(S)C FDC37C935 Super I/O chip with on-chip KBC with Phoenix
       MultiKey KBC firmware. */
    { "[i440LX] Micronics Spitfire",		"spitfire",		MACHINE_TYPE_SLOT1,		CPU_PKG_SLOT1, 0, 66666667, 66666667, 1800, 3500, 1.5, 8.0,							MACHINE_AGP | MACHINE_BUS_PS2 | MACHINE_IDE_DUAL,				 8192,1048576, 8192, 255,	     machine_at_spitfire_init, NULL			},

    /* 440EX */
    /* Has a Winbond W83977TF Super I/O chip with on-chip KBC with AMIKey-2 KBC
       firmware. */
    { "[i440EX] QDI EXCELLENT II",		"p6i440e2",		MACHINE_TYPE_SLOT1,		CPU_PKG_SLOT1, 0, 66666667, 83333333, 1800, 3500, 3.0, 8.0,							MACHINE_PCI | MACHINE_BUS_PS2 | MACHINE_IDE_DUAL,				 8192, 524288, 8192, 255,	     machine_at_p6i440e2_init, NULL			},

    /* 440BX */
    /* Has a Winbond W83977EF Super I/O chip with on-chip KBC with AMIKey-2 KBC
       firmware. */
    { "[i440BX] ASUS P2B-LS",			"p2bls",		MACHINE_TYPE_SLOT1,		CPU_PKG_SLOT1, 0, 50000000, 112121212, 1300, 3500, 1.5, 8.0,							MACHINE_AGP | MACHINE_BUS_PS2 | MACHINE_IDE_DUAL,		 		 8192,1048576, 8192, 255,		machine_at_p2bls_init, NULL			},
    /* Has a Winbond W83977EF Super I/O chip with on-chip KBC with AMIKey-2 KBC
       firmware. */
    { "[i440BX] ASUS P3B-F",			"p3bf",			MACHINE_TYPE_SLOT1,		CPU_PKG_SLOT1, 0, 66666667, 150000000, 1300, 3500, 1.5, 8.0,							MACHINE_AGP | MACHINE_BUS_PS2 | MACHINE_IDE_DUAL,		 		 8192,1048576, 8192, 255,		 machine_at_p3bf_init, NULL			},
    /* Has a Winbond W83977EF Super I/O chip with on-chip KBC with AMIKey-2 KBC
       firmware. */
    { "[i440BX] ABIT BF6",			"bf6",			MACHINE_TYPE_SLOT1,		CPU_PKG_SLOT1, 0, 66666667, 133333333, 1800, 3500, 1.5, 8.0,							MACHINE_AGP | MACHINE_BUS_PS2 | MACHINE_IDE_DUAL,		  		 8192, 786432, 8192, 255,		  machine_at_bf6_init, NULL			},
    /* Has a Winbond W83977TF Super I/O chip with on-chip KBC with AMIKey-2 KBC
       firmware. */
    { "[i440BX] AOpen AX6BC",			"ax6bc",		MACHINE_TYPE_SLOT1,		CPU_PKG_SLOT1, 0, 66666667, 112121212, 1800, 3500, 1.5, 8.0,							MACHINE_AGP | MACHINE_BUS_PS2 | MACHINE_IDE_DUAL,		  		 8192, 786432, 8192, 255,		machine_at_ax6bc_init, NULL			},
    /* Has a Winbond W83977TF Super I/O chip with on-chip KBC with AMIKey-2 KBC
       firmware. */
    { "[i440BX] Gigabyte GA-686BX",		"686bx",		MACHINE_TYPE_SLOT1,		CPU_PKG_SLOT1, 0, 66666667, 100000000, 1800, 3500, 1.5, 8.0,							MACHINE_AGP | MACHINE_BUS_PS2 | MACHINE_IDE_DUAL,	 			 8192,1048576, 8192, 255,		machine_at_686bx_init, NULL			},
    /* Has a SM(S)C FDC37M60x Super I/O chip with on-chip KBC with most likely
       AMIKey-2 KBC firmware. */
    { "[i440BX] HP Vectra VEi 8",		"vei8",			MACHINE_TYPE_SLOT1,		CPU_PKG_SLOT1, 0, 66666667, 100000000, 1800, 3500, 1.5, 8.0,							MACHINE_AGP | MACHINE_BUS_PS2 | MACHINE_IDE_DUAL,	 			 8192,1048576, 8192, 255,		 machine_at_vei8_init, NULL			},
    /* Has a National Semiconductors PC87309 Super I/O chip with on-chip KBC
       with most likely AMIKey-2 KBC firmware. */
    { "[i440BX] Tyan Tsunami ATX",		"s1846",		MACHINE_TYPE_SLOT1,		CPU_PKG_SLOT1, 0, 66666667, 112121212, 1800, 3500, 1.5, 8.0,							MACHINE_AGP | MACHINE_BUS_PS2 | MACHINE_IDE_DUAL | MACHINE_SOUND,	 	 8192,1048576, 8192, 255,		machine_at_s1846_init, at_s1846_get_device	},
    /* Has a Winbond W83977TF Super I/O chip with on-chip KBC with AMIKey-2 KBC
       firmware. */
    { "[i440BX] Supermicro P6SBA",		"p6sba",		MACHINE_TYPE_SLOT1,		CPU_PKG_SLOT1, 0, 66666667, 100000000, 1800, 3500, 1.5, 8.0,							MACHINE_AGP | MACHINE_BUS_PS2 | MACHINE_IDE_DUAL,		  		 8192, 786432, 8192, 255,		machine_at_p6sba_init, NULL			},
    
    /* 440ZX */
    /* Has a Winbond W83977EF Super I/O chip with on-chip KBC with AMIKey-2 KBC
       firmware. */
    { "[i440ZX] MSI MS-6168",			"ms6168",		MACHINE_TYPE_SLOT1,		CPU_PKG_SLOT1, 0, 66666667, 100000000, 1800, 3500, 1.5, 8.0,							MACHINE_AGP | MACHINE_BUS_PS2 | MACHINE_IDE_DUAL | MACHINE_VIDEO | MACHINE_SOUND,8192, 524288, 8192, 255,	       machine_at_ms6168_init, at_ms6168_get_device	},
    /* Has a Winbond W83977EF Super I/O chip with on-chip KBC with AMIKey-2 KBC
       firmware. */
    { "[i440ZX] Packard Bell Bora Pro",		"borapro",		MACHINE_TYPE_SLOT1,		CPU_PKG_SLOT1, 0, 66666667, 66666667, 1800, 3500, 1.5, 8.0,							MACHINE_AGP | MACHINE_BUS_PS2 | MACHINE_IDE_DUAL | MACHINE_VIDEO | MACHINE_SOUND,8192, 524288, 8192, 255,	      machine_at_borapro_init, at_borapro_get_device	},

    /* SMSC VictoryBX-66 */
    /* Has a Winbond W83977EF Super I/O chip with on-chip KBC with AMIKey-2 KBC
       firmware. */
    { "[SMSC VictoryBX-66] A-Trend ATC6310BXII","atc6310bxii",		MACHINE_TYPE_SLOT1,		CPU_PKG_SLOT1, 0, 66666667, 133333333, 1300, 3500, 1.5, 8.0,							MACHINE_AGP | MACHINE_BUS_PS2 | MACHINE_IDE_DUAL,		 		 8192, 786432, 8192, 255,	  machine_at_atc6310bxii_init, NULL			},

    /* VIA Apollo Pro */
    /* Has the VIA VT82C596B southbridge with on-chip KBC identical to the VIA
       VT82C42N. */
    { "[VIA Apollo Pro] FIC KA-6130",		"ficka6130",		MACHINE_TYPE_SLOT1,		CPU_PKG_SLOT1, 0, 66666667, 100000000, 1800, 3500, 1.5, 8.0,							MACHINE_AGP | MACHINE_BUS_PS2 | MACHINE_IDE_DUAL,	 			 8192, 524288, 8192, 255,	    machine_at_ficka6130_init, NULL			},
    /* Has a Winbond W83977EF Super I/O chip with on-chip KBC with AMIKey-2 KBC
       firmware. */
    { "[VIA Apollo Pro 133] ASUS P3V133",	"p3v133",		MACHINE_TYPE_SLOT1,		CPU_PKG_SLOT1, 0, 66666667, 150000000, 1300, 3500, 1.5, 8.0,							MACHINE_AGP | MACHINE_BUS_PS2 | MACHINE_IDE_DUAL,	  			 8192,1572864, 8192, 255,	       machine_at_p3v133_init, NULL			},
    /* Has a Winbond W83977EF Super I/O chip with on-chip KBC with AMIKey-2 KBC
       firmware. */
    { "[VIA Apollo Pro 133A] ASUS P3V4X",	"p3v4x",		MACHINE_TYPE_SLOT1,		CPU_PKG_SLOT1, 0, 66666667, 150000000, 1300, 3500, 1.5, 8.0,							MACHINE_AGP | MACHINE_BUS_PS2 | MACHINE_IDE_DUAL,	  			 8192,2097152, 8192, 255,		machine_at_p3v4x_init, NULL			},

    /* Slot 1/2 machines */
    /* 440GX */
    /* Has a National Semiconductors PC87309 Super I/O chip with on-chip KBC
       with most likely AMIKey-2 KBC firmware. */
    { "[i440GX] Freeway FW-6400GX",		"fw6400gx",		MACHINE_TYPE_SLOT1_2,		CPU_PKG_SLOT1 | CPU_PKG_SLOT2, 0, 100000000, 150000000, 1800, 3500, 3.0, 8.0,					(MACHINE_AGP & ~MACHINE_AT) | MACHINE_BUS_PS2 | MACHINE_IDE_DUAL,		16384,2080768,16384, 511,	     machine_at_fw6400gx_init, NULL			},

    /* Slot 2 machines */
    /* 440GX */
    /* Has a Winbond W83977EF Super I/O chip with on-chip KBC with AMIKey-2 KBC
       firmware. */
    { "[i440GX] Gigabyte GA-6GXU",		"6gxu",			MACHINE_TYPE_SLOT2,		CPU_PKG_SLOT2, 0, 100000000, 133333333, 1800, 3500, 1.5, 8.0,							MACHINE_AGP | MACHINE_BUS_PS2 | MACHINE_IDE_DUAL,		 		16384,2097152,16384, 511,		 machine_at_6gxu_init, NULL			},
    /* Has a Winbond W83977TF Super I/O chip with on-chip KBC with AMIKey-2 KBC
       firmware. */
    { "[i440GX] Supermicro S2DGE",		"s2dge",		MACHINE_TYPE_SLOT2,		CPU_PKG_SLOT2, 0, 66666667, 100000000, 1800, 3500, 1.5, 8.0,							MACHINE_AGP | MACHINE_BUS_PS2 | MACHINE_IDE_DUAL,		 		16384,2097152,16384, 511,		machine_at_s2dge_init, NULL			},

    /* PGA370 machines */
    /* 440LX */
    /* Has a Winbond W83977TF Super I/O chip with on-chip KBC with AMIKey-2 KBC
       firmware. */
    { "[i440LX] Supermicro 370SLM",		"s370slm",		MACHINE_TYPE_SOCKET370,		CPU_PKG_SOCKET370, 0, 66666667, 100000000, 1800, 3500, MACHINE_MULTIPLIER_FIXED,				MACHINE_AGP | MACHINE_BUS_PS2 | MACHINE_IDE_DUAL,		 		 8192, 786432, 8192, 255,	      machine_at_s370slm_init, NULL			},

    /* 440BX */
    /* Has a Winbond W83977EF Super I/O chip with on-chip KBC with AMIKey-2 KBC
       firmware. */
    { "[i440BX] AEWIN AW-O671R",		"awo671r",		MACHINE_TYPE_SOCKET370,		CPU_PKG_SOCKET370, 0, 66666667, 133333333, 1300, 3500, 1.5, 8.0, /* limits assumed */				MACHINE_AGP | MACHINE_BUS_PS2 | MACHINE_IDE_DUAL,		 		 8192, 524288, 8192, 255,	      machine_at_awo671r_init, NULL			},
    /* Has a Winbond W83977EF Super I/O chip with on-chip KBC with AMIKey-2 KBC
       firmware. */
    { "[i440BX] ASUS CUBX",			"cubx",			MACHINE_TYPE_SOCKET370,		CPU_PKG_SOCKET370, 0, 66666667, 150000000, 1300, 3500, 1.5, 8.0,						MACHINE_AGP | MACHINE_BUS_PS2 | MACHINE_IDE_DUAL,		 		 8192,1048576, 8192, 255,		 machine_at_cubx_init, NULL			},
    /* Has a Winbond W83977EF Super I/O chip with on-chip KBC with AMIKey-2 KBC
       firmware. */
    { "[i440BX] AmazePC AM-BX133",		"ambx133",		MACHINE_TYPE_SOCKET370,		CPU_PKG_SOCKET370, 0, 66666667, 133333333, 1300, 3500, 1.5, 8.0, /* limits assumed */				MACHINE_AGP | MACHINE_BUS_PS2 | MACHINE_IDE_DUAL,		 		 8192, 786432, 8192, 255,	      machine_at_ambx133_init, NULL			},
    /* Has a Winbond W83977EF Super I/O chip with on-chip KBC with AMIKey-2 KBC
       firmware. */
    { "[i440BX] Tyan Trinity 371",		"s1857",		MACHINE_TYPE_SOCKET370,		CPU_PKG_SOCKET370, 0, 66666667, 133333333, 1300, 3500, 1.5, 8.0,						MACHINE_AGP | MACHINE_BUS_PS2 | MACHINE_IDE_DUAL,		 		 8192, 786432, 8192, 255,		machine_at_s1857_init, at_s1857_get_device	},

    /* 440ZX */
    /* Has a Winbond W83977TF Super I/O chip with on-chip KBC with AMIKey-2 KBC
       firmware. */
    { "[i440ZX] Soltek SL-63A1",		"63a1",			MACHINE_TYPE_SOCKET370,		CPU_PKG_SOCKET370, 0, 66666667, 100000000, 1800, 3500, 1.5, 8.0,						MACHINE_AGP | MACHINE_BUS_PS2 | MACHINE_IDE_DUAL,				 8192, 524288, 8192, 255,		 machine_at_63a1_init, NULL			},

    /* SMSC VictoryBX-66 */
    /* Has a Winbond W83977EF Super I/O chip with on-chip KBC with AMIKey-2 KBC
       firmware. */
    { "[SMSC VictoryBX-66] A-Trend ATC7020BXII","atc7020bxii",		MACHINE_TYPE_SOCKET370,		CPU_PKG_SOCKET370, 0, 66666667, 133333333, 1300, 3500, 1.5, 8.0,						MACHINE_AGP | MACHINE_BUS_PS2 | MACHINE_IDE_DUAL,		 		 8192,1048576, 8192, 255,	  machine_at_atc7020bxii_init, NULL			},

    /* VIA Apollo Pro */
    /* Has the VIA VT82C586B southbridge with on-chip KBC identical to the VIA
       VT82C42N. */
    { "[VIA Apollo Pro] PC Partner APAS3",	"apas3",		MACHINE_TYPE_SOCKET370,		CPU_PKG_SOCKET370, 0, 66666667, 100000000, 1800, 3500, 1.5, 8.0,						MACHINE_AGP | MACHINE_BUS_PS2 | MACHINE_IDE_DUAL,				 8192, 786432, 8192, 255,		machine_at_apas3_init, NULL			},
    /* Has a Winbond W83977EF Super I/O chip with on-chip KBC with AMIKey-2 KBC
       firmware. */
    { "[VIA Apollo Pro 133] ECS P6BAP",		"p6bap",		MACHINE_TYPE_SOCKET370,		CPU_PKG_SOCKET370, 0, 66666667, 150000000, 1300, 3500, 1.5, 8.0,						MACHINE_AGP | MACHINE_BUS_PS2 | MACHINE_IDE_DUAL,				 8192,1572864, 8192, 255,		machine_at_p6bap_init, NULL			},
    /* Has the VIA VT82C686B southbridge with on-chip KBC identical to the VIA
       VT82C42N. */
    { "[VIA Apollo Pro 133A] Acorp 6VIA90AP",	"6via90ap",		MACHINE_TYPE_SOCKET370,		CPU_PKG_SOCKET370, 0, 66666667, 150000000, 1300, 3500, MACHINE_MULTIPLIER_FIXED,				MACHINE_AGP | MACHINE_BUS_PS2 | MACHINE_BUS_AC97 | MACHINE_IDE_DUAL | MACHINE_SOUND | MACHINE_GAMEPORT, 16384,3145728, 8192, 255, machine_at_6via90ap_init, NULL	},
    /* Has the VIA VT82C686B southbridge with on-chip KBC identical to the VIA
       VT82C42N. */
    { "[VIA Apollo Pro 133A] ASUS CUV4X-LS",	"cuv4xls",		MACHINE_TYPE_SOCKET370,		CPU_PKG_SOCKET370, 0, 66666667, 150000000, 1300, 3500, 1.5, 8.0,						(MACHINE_AGP & ~MACHINE_AT) | MACHINE_BUS_PS2 | MACHINE_BUS_AC97 | MACHINE_IDE_DUAL,16384,4194304, 8192, 255,	      machine_at_cuv4xls_init, NULL			},
    /* Has a Winbond W83977EF Super I/O chip with on-chip KBC with AMIKey-2 KBC
       firmware. */
    { "[VIA Apollo Pro 133A] BCM GT694VA",	"gt694va",		MACHINE_TYPE_SOCKET370,		CPU_PKG_SOCKET370, 0, 66666667, 133333333, 1300, 3500, 1.5, 8.0,						MACHINE_AGP | MACHINE_BUS_PS2 | MACHINE_IDE_DUAL | MACHINE_SOUND,		16384,3145728, 8192, 255,	      machine_at_gt694va_init, at_gt694va_get_device	},

    /* Miscellaneous/Fake/Hypervisor machines */
    /* Has a Winbond W83977F Super I/O chip with on-chip KBC with AMIKey-2 KBC
       firmware. */
    { "[i440BX] Microsoft Virtual PC 2007",	"vpc2007",		MACHINE_TYPE_MISC,		CPU_PKG_SLOT1, CPU_BLOCK(CPU_PENTIUM2, CPU_CYRIX3S), 0, 0, 0, 0, 0, 0,						MACHINE_PCI | MACHINE_BUS_PS2 | MACHINE_IDE_DUAL,		  		 8192,1048576, 8192, 255,	      machine_at_vpc2007_init, NULL			},

    { NULL,					NULL,			MACHINE_TYPE_NONE,		0, 0, 0, 0, 0, 0, 0, 0,												0,										    0,      0,    0,   0,				 NULL, NULL			}
};


int
machine_count(void)
{
    return((sizeof(machines) / sizeof(machine_t)) - 1);
}


char *
machine_getname(void)
{
    return((char *)machines[machine].name);
}


char *
machine_getname_ex(int m)
{
    return((char *)machines[m].name);
}


const device_t *
machine_getdevice(int m)
{
    if (machines[m].get_device)
	return(machines[m].get_device());

    return(NULL);
}


char *
machine_get_internal_name(void)
{
    return((char *)machines[machine].internal_name);
}


char *
machine_get_internal_name_ex(int m)
{
    return((char *)machines[m].internal_name);
}


int
machine_get_nvrmask(int m)
{
    return(machines[m].nvrmask);
}


int
machine_get_machine_from_internal_name(char *s)
{
    int c = 0;

    while (machines[c].init != NULL) {
	if (!strcmp(machines[c].internal_name, (const char *)s))
		return(c);
	c++;
    }

    return(0);
}<|MERGE_RESOLUTION|>--- conflicted
+++ resolved
@@ -200,12 +200,8 @@
     /* Has Quadtel KBC firmware. */
     { "[GC103] Quadtel 286 clone",		"quadt286",		MACHINE_TYPE_286,		CPU_PKG_286, 0, 0, 0, 0, 0, 0, 0,										MACHINE_AT,									  512, 16384, 128,  127,	     machine_at_quadt286_init, NULL			},
     /* Most likely has AMI 'F' KBC firmware. */
-<<<<<<< HEAD
     { "[GC103] Trigem 286M",			"tg286m",		MACHINE_TYPE_286,		CPU_PKG_286, 0, 0, 0, 0, 0, 0, 0,										MACHINE_AT | MACHINE_IDE,							  512,  8192, 128,  127,	       machine_at_tg286m_init, NULL			},
     { "[NEAT] Atari PC 4",			"ataripc4",		MACHINE_TYPE_286,		CPU_PKG_286, 0, 0, 0, 0, 0, 0, 0,										MACHINE_AT,									  512,  8192, 128,  127,	     machine_at_ataripc4_init, NULL			},
-=======
-    { "[GC103] TriGem 286M",			"tg286m",		MACHINE_TYPE_286,		CPU_PKG_286, 0, 0, 0, 0, 0, 0, 0,										MACHINE_AT | MACHINE_IDE,							  512,  8192, 128,  127,	       machine_at_tg286m_init, NULL			},
->>>>>>> 436bb6c1
     /* This has "AMI KEYBOARD BIOS", most likely 'F'. */
     { "[NEAT] DataExpert 286",			"ami286",		MACHINE_TYPE_286,		CPU_PKG_286, 0, 0, 0, 0, 0, 0, 0,										MACHINE_AT,									  512,  8192, 128,  127,	     machine_at_neat_ami_init, NULL			},
     /* Has IBM AT KBC firmware. */
