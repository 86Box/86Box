--- conflicted
+++ resolved
@@ -218,21 +218,26 @@
 }
 
 int
-<<<<<<< HEAD
 machine_xt_ataripc3_init(const machine_t *model)
 {
     int ret;
 
     ret = bios_load_linear("roms/machines/ataripc3/c101701-004 308.u61",
 			   0x000f8000, 0x8000, 0);
-=======
+    
+    if (bios_only || !ret)
+	return ret;
+
+    machine_xt_clone_init(model);
+
+    return ret;
+}
 machine_xt_znic_init(const machine_t *model)
 {
     int ret;
 
     ret = bios_load_linear("roms/machines/znic/ibmzen.rom",
 			   0x000fe000, 8192, 0);
->>>>>>> 243f6281
 
     if (bios_only || !ret)
 	return ret;
