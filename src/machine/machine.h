--- conflicted
+++ resolved
@@ -307,12 +307,9 @@
 #endif
 
 extern int	machine_at_6abx3_init(const machine_t *);
-<<<<<<< HEAD
-
-=======
+#if defined(DEV_BRANCH) && defined(USE_I686) /*P2B-LS has no VIA C3 BIOS support, so further investigation may be needed*/
 extern int  machine_at_p2bls_init(const machine_t *);
 #endif
->>>>>>> 5bd21201
 
 /* m_at_t3100e.c */
 extern int	machine_at_t3100e_init(const machine_t *);
