/*
 * VARCem	Virtual ARchaeological Computer EMulator.
 *		An emulator of (mostly) x86-based PC systems and devices,
 *		using the ISA,EISA,VLB,MCA  and PCI system buses, roughly
 *		spanning the era between 1981 and 1995.
 *
 *		This file is part of the VARCem Project.
 *
 *		Implementation of MCA-based PS/2 machines.
 *
 *
 *
 * Authors:	Fred N. van Kempen, <decwiz@yahoo.com>
 *		Miran Grca, <mgrca8@gmail.com>
 *		Sarah Walker, <tommowalker@tommowalker.co.uk>
 *
 *		Copyright 2017-2019 Fred N. van Kempen.
 *		Copyright 2016-2019 Miran Grca.
 *		Copyright 2008-2019 Sarah Walker.
 *
 * This program is free software; you can redistribute it and/or modify
 * it under the terms of the GNU General Public License as published by
 * the Free  Software  Foundation; either  version 2 of the License, or
 * (at your option) any later version.
 *
 * This program is  distributed in the hope that it will be useful, but
 * WITHOUT   ANY  WARRANTY;  without  even   the  implied  warranty  of
 * MERCHANTABILITY  or FITNESS  FOR A PARTICULAR  PURPOSE. See  the GNU
 * General Public License for more details.
 *
 * You should have received a copy of the GNU General Public License
 * along with this program; if not, write to the:
 *
 *   Free Software Foundation, Inc.
 *   59 Temple Place - Suite 330
 *   Boston, MA 02111-1307
 *   USA.
*/
#include <stdarg.h>
#include <stdint.h>
#include <stdio.h>
#include <string.h>
#include <wchar.h>
#define HAVE_STDARG_H
#include <86box/86box.h>
#include "cpu.h"
#include "x86.h"
#include <86box/timer.h>
#include <86box/io.h>
#include <86box/dma.h>
#include <86box/pic.h>
#include <86box/pit.h>
#include <86box/mca.h>
#include <86box/mem.h>
#include <86box/nmi.h>
#include <86box/rom.h>
#include <86box/device.h>
#include <86box/fdd.h>
#include <86box/fdc.h>
#include <86box/fdc_ext.h>
#include <86box/nvr.h>
#include <86box/nvr_ps2.h>
#include <86box/keyboard.h>
#include <86box/lpt.h>
#include <86box/mouse.h>
#include <86box/port_6x.h>
#include <86box/port_92.h>
#include <86box/serial.h>
#include <86box/video.h>
#include <86box/machine.h>


static struct
{
        uint8_t adapter_setup;
        uint8_t option[4];
        uint8_t pos_vga;
        uint8_t setup;
        uint8_t sys_ctrl_port_a;
        uint8_t subaddr_lo, subaddr_hi;

        uint8_t memory_bank[8];

        uint8_t io_id;
	uint16_t planar_id;

        mem_mapping_t split_mapping;
        mem_mapping_t expansion_mapping;
	mem_mapping_t cache_mapping;

        uint8_t (*planar_read)(uint16_t port);
        void (*planar_write)(uint16_t port, uint8_t val);

        uint8_t mem_regs[3];

        uint32_t split_addr, split_size;
	uint32_t split_phys;

        uint8_t mem_pos_regs[8];
        uint8_t mem_2mb_pos_regs[8];

	int pending_cache_miss;

	serial_t *uart;
} ps2;

/*The model 70 type 3/4 BIOS performs cache testing. Since 86Box doesn't have any
  proper cache emulation, it's faked a bit here.

  Port E2 is used for cache diagnostics. Bit 7 seems to be set on a cache miss,
  toggling bit 2 seems to clear this. The BIOS performs at least the following
  tests :

  - Disable RAM, access low 64kb (386) / 8kb (486), execute code from cache to
    access low memory and verify that there are no cache misses.
  - Write to low memory using DMA, read low memory and verify that all accesses
    cause cache misses.
  - Read low memory, verify that first access is cache miss. Read again and
    verify that second access is cache hit.

  These tests are also performed on the 486 model 70, despite there being no
  external cache on this system. Port E2 seems to control the internal cache on
  these systems. Presumably this port is connected to KEN#/FLUSH# on the 486.
  This behaviour is required to pass the timer interrupt test on the 486 version
  - the BIOS uses a fixed length loop that will terminate too early on a 486/25
  if it executes from internal cache.

  To handle this, 86Box uses some basic heuristics :
  - If cache is enabled but RAM is disabled, accesses to low memory go directly
    to cache memory.
  - Reads to cache addresses not 'valid' will set the cache miss flag, and mark
    that line as valid.
  - Cache flushes will clear the valid array.
  - DMA via the undocumented PS/2 command 0xb will clear the valid array.
  - Disabling the cache will clear the valid array.
  - Disabling the cache will also mark shadowed ROM areas as using ROM timings.
    This works around the timing loop mentioned above.
*/

static uint8_t ps2_cache[65536];
static int ps2_cache_valid[65536/8];


#ifdef ENABLE_PS2_MCA_LOG
int ps2_mca_do_log = ENABLE_PS2_MCA_LOG;


static void
ps2_mca_log(const char *fmt, ...)
{
    va_list ap;

    if (ps2_mca_do_log) {
	va_start(ap, fmt);
	pclog_ex(fmt, ap);
	va_end(ap);
    }
}
#else
#define ps2_mca_log(fmt, ...)
#endif


static uint8_t ps2_read_cache_ram(uint32_t addr, void *priv)
{
        ps2_mca_log("ps2_read_cache_ram: addr=%08x %i %04x:%04x\n", addr, ps2_cache_valid[addr >> 3], CS,cpu_state.pc);
        if (!ps2_cache_valid[addr >> 3])
        {
                ps2_cache_valid[addr >> 3] = 1;
                ps2.mem_regs[2] |= 0x80;
        }
        else
                ps2.pending_cache_miss = 0;

        return ps2_cache[addr];
}
static uint16_t ps2_read_cache_ramw(uint32_t addr, void *priv)
{
        ps2_mca_log("ps2_read_cache_ramw: addr=%08x %i %04x:%04x\n", addr, ps2_cache_valid[addr >> 3], CS,cpu_state.pc);
        if (!ps2_cache_valid[addr >> 3])
        {
                ps2_cache_valid[addr >> 3] = 1;
                ps2.mem_regs[2] |= 0x80;
        }
        else
                ps2.pending_cache_miss = 0;

        return *(uint16_t *)&ps2_cache[addr];
}
static uint32_t ps2_read_cache_raml(uint32_t addr, void *priv)
{
        ps2_mca_log("ps2_read_cache_raml: addr=%08x %i %04x:%04x\n", addr, ps2_cache_valid[addr >> 3], CS,cpu_state.pc);
        if (!ps2_cache_valid[addr >> 3])
        {
                ps2_cache_valid[addr >> 3] = 1;
                ps2.mem_regs[2] |= 0x80;
        }
        else
                ps2.pending_cache_miss = 0;

        return *(uint32_t *)&ps2_cache[addr];
}
static void ps2_write_cache_ram(uint32_t addr, uint8_t val, void *priv)
{
        ps2_mca_log("ps2_write_cache_ram: addr=%08x val=%02x %04x:%04x %i\n", addr, val, CS,cpu_state.pc);
        ps2_cache[addr] = val;
}

void ps2_cache_clean(void)
{
        memset(ps2_cache_valid, 0, sizeof(ps2_cache_valid));
}

static uint8_t ps2_read_split_ram(uint32_t addr, void *priv)
{
        addr = (addr % (ps2.split_size << 10)) + ps2.split_phys;
        return mem_read_ram(addr, priv);
}
static uint16_t ps2_read_split_ramw(uint32_t addr, void *priv)
{
        addr = (addr % (ps2.split_size << 10)) + ps2.split_phys;
        return mem_read_ramw(addr, priv);
}
static uint32_t ps2_read_split_raml(uint32_t addr, void *priv)
{
        addr = (addr % (ps2.split_size << 10)) + ps2.split_phys;
        return mem_read_raml(addr, priv);
}
static void ps2_write_split_ram(uint32_t addr, uint8_t val, void *priv)
{
        addr = (addr % (ps2.split_size << 10)) + ps2.split_phys;
        mem_write_ram(addr, val, priv);
}
static void ps2_write_split_ramw(uint32_t addr, uint16_t val, void *priv)
{
        addr = (addr % (ps2.split_size << 10)) + ps2.split_phys;
        mem_write_ramw(addr, val, priv);
}
static void ps2_write_split_raml(uint32_t addr, uint32_t val, void *priv)
{
        addr = (addr % (ps2.split_size << 10)) + ps2.split_phys;
        mem_write_raml(addr, val, priv);
}


#define PS2_SETUP_IO  0x80
#define PS2_SETUP_VGA 0x20

#define PS2_ADAPTER_SETUP 0x08

static uint8_t model_50_read(uint16_t port)
{
        switch (port)
        {
                case 0x100:
                return 0xff;
                case 0x101:
                return 0xfb;
                case 0x102:
                return ps2.option[0];
                case 0x103:
                return ps2.option[1];
                case 0x104:
                return ps2.option[2];
                case 0x105:
                return ps2.option[3];
                case 0x106:
                return ps2.subaddr_lo;
                case 0x107:
                return ps2.subaddr_hi;
        }
        return 0xff;
}

static uint8_t model_55sx_read(uint16_t port)
{
        switch (port)
        {
                case 0x100:
                return 0xff;
                case 0x101:
                return 0xfb;
                case 0x102:
                return ps2.option[0];
                case 0x103:
                return ps2.option[1];
                case 0x104:
                return ps2.memory_bank[ps2.option[3] & 7];
                case 0x105:
                return ps2.option[3];
                case 0x106:
                return ps2.subaddr_lo;
                case 0x107:
                return ps2.subaddr_hi;
        }
        return 0xff;
}

static uint8_t model_70_type3_read(uint16_t port)
{
        switch (port)
        {
                case 0x100:
                return ps2.planar_id & 0xff;
                case 0x101:
                return ps2.planar_id >> 8;
                case 0x102:
                return ps2.option[0];
                case 0x103:
                return ps2.option[1];
                case 0x104:
                return ps2.option[2];
                case 0x105:
                return ps2.option[3];
                case 0x106:
                return ps2.subaddr_lo;
                case 0x107:
                return ps2.subaddr_hi;
        }
        return 0xff;
}

static uint8_t model_80_read(uint16_t port)
{
        switch (port)
        {
                case 0x100:
                return 0xff;
                case 0x101:
                return 0xfd;
                case 0x102:
                return ps2.option[0];
                case 0x103:
                return ps2.option[1];
                case 0x104:
                return ps2.option[2];
                case 0x105:
                return ps2.option[3];
                case 0x106:
                return ps2.subaddr_lo;
                case 0x107:
                return ps2.subaddr_hi;
        }
        return 0xff;
}

static void model_50_write(uint16_t port, uint8_t val)
{
        switch (port)
        {
                case 0x100:
                ps2.io_id = val;
                break;
                case 0x101:
                break;
                case 0x102:
                lpt1_remove();
                serial_remove(ps2.uart);
                if (val & 0x04)
                {
                        if (val & 0x08)
                                serial_setup(ps2.uart, COM1_ADDR, COM1_IRQ);
                        else
                                serial_setup(ps2.uart, COM2_ADDR, COM2_IRQ);
                }
                if (val & 0x10)
                {
                        switch ((val >> 5) & 3)
                        {
                                case 0:
                                lpt1_init(LPT_MDA_ADDR);
                                break;
                                case 1:
                                lpt1_init(LPT1_ADDR);
                                break;
                                case 2:
                                lpt1_init(LPT2_ADDR);
                                break;
                        }
                }
                ps2.option[0] = val;
                break;
                case 0x103:
                ps2.option[1] = val;
                break;
                case 0x104:
                ps2.option[2] = val;
                break;
                case 0x105:
                ps2.option[3] = val;
                break;
                case 0x106:
                ps2.subaddr_lo = val;
                break;
                case 0x107:
                ps2.subaddr_hi = val;
                break;
        }
}


static void model_55sx_mem_recalc(void)
{
	int i, j, state, enabled_mem = 0;
	int base = 0, remap_size = (ps2.option[3] & 0x10) ? 384 : 256;
	int bit_mask = 0x00, max_rows = 4;
	int bank_to_rows[16] = { 4, 2, 1, 0, 0, 2, 1, 0, 0, 0, 0, 0, 0, 2, 1, 0 };

	ps2_mca_log("%02X %02X\n", ps2.option[1], ps2.option[3]);

	mem_remap_top(remap_size);
	mem_set_mem_state(0x00000000, (mem_size + 384) * 1024, MEM_READ_EXTERNAL | MEM_WRITE_EXTERNAL);
	mem_set_mem_state(0x000e0000, 0x00020000, MEM_READ_EXTANY | MEM_WRITE_DISABLED);

	for (i = 0; i < 2; i++)
	{
		max_rows = bank_to_rows[(ps2.memory_bank[i] >> 4) & 0x0f];

		if (max_rows == 0)
			continue;

		for (j = 0; j < max_rows; j++)
		{
			if (ps2.memory_bank[i] & (1 << j)) {
				ps2_mca_log("Set memory at %06X-%06X to internal\n", (base * 1024), (base * 1024) + (((base > 0) ? 1024 : 640) * 1024) - 1);
				mem_set_mem_state(base * 1024, ((base > 0) ? 1024 : 640) * 1024, MEM_READ_INTERNAL | MEM_WRITE_INTERNAL);
				enabled_mem += 1024;
				bit_mask |= (1 << (j + (i << 2)));
			}
			base += 1024;
		}
	}

	ps2_mca_log("Enabled memory: %i kB (%02X)\n", enabled_mem, bit_mask);

	if (ps2.option[3] & 0x10)
	{
		/* Enable ROM. */
		ps2_mca_log("Enable ROM\n");
		state = MEM_READ_EXTANY;
	}
	else
	{
		/* Disable ROM. */
		if ((ps2.option[1] & 1) && !(ps2.option[3] & 0x20) && (bit_mask & 0x01))
		{
			/* Disable RAM between 640 kB and 1 MB. */
			ps2_mca_log("Disable ROM, enable RAM\n");
			state = MEM_READ_INTERNAL;
		}
		else
		{
			ps2_mca_log("Disable ROM, disable RAM\n");
			state = MEM_READ_DISABLED;
		}
	}

	/* Write always disabled. */
	state |= MEM_WRITE_DISABLED;

	mem_set_mem_state(0xe0000, 0x20000, state);

	/* if (!(ps2.option[3] & 0x08))
	{
		ps2_mca_log("Memory not yet configured\n");
		return;
	} */

	ps2_mca_log("Enable shadow mapping at %06X-%06X\n", (mem_size * 1024), (mem_size * 1024) + (remap_size * 1024) - 1);

	if ((ps2.option[1] & 1) && !(ps2.option[3] & 0x20) && (bit_mask & 0x01)) {
		ps2_mca_log("Set memory at %06X-%06X to internal\n", (mem_size * 1024), (mem_size * 1024) + (remap_size * 1024) - 1);
		mem_set_mem_state(mem_size * 1024, remap_size * 1024, MEM_READ_INTERNAL | MEM_WRITE_INTERNAL);
	}

	flushmmucache_nopc();
}


static void model_55sx_write(uint16_t port, uint8_t val)
{
        switch (port)
        {
                case 0x100:
                ps2.io_id = val;
                break;
                case 0x101:
                break;
                case 0x102:
                lpt1_remove();
                serial_remove(ps2.uart);
                if (val & 0x04)
                {
                        if (val & 0x08)
                                serial_setup(ps2.uart, COM1_ADDR, COM1_IRQ);
                        else
                                serial_setup(ps2.uart, COM2_ADDR, COM2_IRQ);
                }
                if (val & 0x10)
                {
                        switch ((val >> 5) & 3)
                        {
                                case 0:
                                lpt1_init(LPT_MDA_ADDR);
                                break;
                                case 1:
                                lpt1_init(LPT1_ADDR);
                                break;
                                case 2:
                                lpt1_init(LPT2_ADDR);
                                break;
                        }
                }
                ps2.option[0] = val;
                break;
                case 0x103:
                ps2_mca_log("Write POS1: %02X\n", val);
                ps2.option[1] = val;
		model_55sx_mem_recalc();
		break;
                case 0x104:
                ps2.memory_bank[ps2.option[3] & 7] &= ~0xf;
                ps2.memory_bank[ps2.option[3] & 7] |= (val & 0xf);
                ps2_mca_log("Write memory bank %i: %02X\n", ps2.option[3] & 7, val);
		model_55sx_mem_recalc();
                break;
                case 0x105:
                ps2_mca_log("Write POS3: %02X\n", val);
                ps2.option[3] = val;
		model_55sx_mem_recalc();
                break;
                case 0x106:
                ps2.subaddr_lo = val;
                break;
                case 0x107:
                ps2.subaddr_hi = val;
                break;
        }
}

static void model_70_type3_write(uint16_t port, uint8_t val)
{
        switch (port)
        {
                case 0x100:
                break;
                case 0x101:
                break;
                case 0x102:
                lpt1_remove();
                serial_remove(ps2.uart);
                if (val & 0x04)
                {
                        if (val & 0x08)
                                serial_setup(ps2.uart, COM1_ADDR, COM1_IRQ);
                        else
                                serial_setup(ps2.uart, COM2_ADDR, COM2_IRQ);
                }
                if (val & 0x10)
                {
                        switch ((val >> 5) & 3)
                        {
                                case 0:
                                lpt1_init(LPT_MDA_ADDR);
                                break;
                                case 1:
                                lpt1_init(LPT1_ADDR);
                                break;
                                case 2:
                                lpt1_init(LPT2_ADDR);
                                break;
                        }
                }
                ps2.option[0] = val;
                break;
                case 0x103:
				if (ps2.planar_id == 0xfff9)
					ps2.option[1] = (ps2.option[1] & 0x0f) | (val & 0xf0);
                break;
                case 0x104:
				if (ps2.planar_id == 0xfff9)
					ps2.option[2] = val;
                break;
                case 0x105:
                ps2.option[3] = val;
                break;
                case 0x106:
                ps2.subaddr_lo = val;
                break;
                case 0x107:
                ps2.subaddr_hi = val;
                break;
        }
}


static void model_80_write(uint16_t port, uint8_t val)
{
        switch (port)
        {
                case 0x100:
                break;
                case 0x101:
                break;
                case 0x102:
                lpt1_remove();
                serial_remove(ps2.uart);
                if (val & 0x04)
                {
                        if (val & 0x08)
                                serial_setup(ps2.uart, COM1_ADDR, COM1_IRQ);
                        else
                                serial_setup(ps2.uart, COM2_ADDR, COM2_IRQ);
                }
                if (val & 0x10)
                {
                        switch ((val >> 5) & 3)
                        {
                                case 0:
                                lpt1_init(LPT_MDA_ADDR);
                                break;
                                case 1:
                                lpt1_init(LPT1_ADDR);
                                break;
                                case 2:
                                lpt1_init(LPT2_ADDR);
                                break;
                        }
                }
                ps2.option[0] = val;
                break;
                case 0x103:
                ps2.option[1] = (ps2.option[1] & 0x0f) | (val & 0xf0);
                break;
                case 0x104:
                ps2.option[2] = val;
                break;
                case 0x105:
                ps2.option[3] = val;
                break;
                case 0x106:
                ps2.subaddr_lo = val;
                break;
                case 0x107:
                ps2.subaddr_hi = val;
                break;
        }
}

uint8_t ps2_mca_read(uint16_t port, void *p)
{
        uint8_t temp;

        switch (port)
        {
                case 0x91:
                // fatal("Read 91 setup=%02x adapter=%02x\n", ps2.setup, ps2.adapter_setup);
                if (!(ps2.setup & PS2_SETUP_IO))
                        temp = 0x00;
                else if (!(ps2.setup & PS2_SETUP_VGA))
                        temp = 0x00;
                else if (ps2.adapter_setup & PS2_ADAPTER_SETUP)
                        temp = 0x00;
                else
                        temp = !mca_feedb();
		temp |= 0xfe;
		break;
                case 0x94:
                temp = ps2.setup;
                break;
                case 0x96:
                temp = ps2.adapter_setup | 0x70;
                break;
                case 0x100:
                if (!(ps2.setup & PS2_SETUP_IO))
                        temp = ps2.planar_read(port);
                else if (!(ps2.setup & PS2_SETUP_VGA))
                        temp = 0xfd;
                else if (ps2.adapter_setup & PS2_ADAPTER_SETUP)
                        temp = mca_read(port);
                else
                        temp = 0xff;
                break;
                case 0x101:
                if (!(ps2.setup & PS2_SETUP_IO))
                        temp = ps2.planar_read(port);
                else if (!(ps2.setup & PS2_SETUP_VGA))
                        temp = 0xef;
                else if (ps2.adapter_setup & PS2_ADAPTER_SETUP)
                        temp = mca_read(port);
                else
                        temp = 0xff;
                break;
                case 0x102:
                if (!(ps2.setup & PS2_SETUP_IO))
                        temp = ps2.planar_read(port);
                else if (!(ps2.setup & PS2_SETUP_VGA))
                        temp = ps2.pos_vga;
				else if (ps2.adapter_setup & PS2_ADAPTER_SETUP)
                        temp = mca_read(port);
                else
                        temp = 0xff;
                break;
                case 0x103:
                if (!(ps2.setup & PS2_SETUP_IO))
                        temp = ps2.planar_read(port);
                else if ((ps2.setup & PS2_SETUP_VGA) && (ps2.adapter_setup & PS2_ADAPTER_SETUP))
                        temp = mca_read(port);
                else
                        temp = 0xff;
                break;
                case 0x104:
                if (!(ps2.setup & PS2_SETUP_IO))
                        temp = ps2.planar_read(port);
                else if ((ps2.setup & PS2_SETUP_VGA) && (ps2.adapter_setup & PS2_ADAPTER_SETUP))
                        temp = mca_read(port);
                else
                        temp = 0xff;
                break;
                case 0x105:
                if (!(ps2.setup & PS2_SETUP_IO))
                        temp = ps2.planar_read(port);
                else if ((ps2.setup & PS2_SETUP_VGA) && (ps2.adapter_setup & PS2_ADAPTER_SETUP))
                        temp = mca_read(port);
                else
                        temp = 0xff;
                break;
                case 0x106:
                if (!(ps2.setup & PS2_SETUP_IO))
                        temp = ps2.planar_read(port);
                else if ((ps2.setup & PS2_SETUP_VGA) && (ps2.adapter_setup & PS2_ADAPTER_SETUP))
                        temp = mca_read(port);
                else
                        temp = 0xff;
                break;
                case 0x107:
                if (!(ps2.setup & PS2_SETUP_IO))
                        temp = ps2.planar_read(port);
                else if ((ps2.setup & PS2_SETUP_VGA) && (ps2.adapter_setup & PS2_ADAPTER_SETUP))
                        temp = mca_read(port);
                else
                        temp = 0xff;
                break;

                default:
                temp = 0xff;
                break;
        }

        ps2_mca_log("ps2_read: port=%04x temp=%02x\n", port, temp);

       return temp;
}

static void ps2_mca_write(uint16_t port, uint8_t val, void *p)
{
        ps2_mca_log("ps2_write: port=%04x val=%02x %04x:%04x\n", port, val, CS,cpu_state.pc);

        switch (port)
        {
                case 0x94:
                ps2.setup = val;
                break;
                case 0x96:
                if ((val & 0x80) && !(ps2.adapter_setup & 0x80))
                        mca_reset();
                ps2.adapter_setup = val;
                mca_set_index(val & 7);
                break;
                case 0x100:
                if (!(ps2.setup & PS2_SETUP_IO))
                        ps2.planar_write(port, val);
                else if ((ps2.setup & PS2_SETUP_VGA) && (ps2.adapter_setup & PS2_ADAPTER_SETUP))
                        mca_write(port, val);
                break;
                case 0x101:
                if (!(ps2.setup & PS2_SETUP_IO))
                        ps2.planar_write(port, val);
                else if ((ps2.setup & PS2_SETUP_VGA) && (ps2.setup & PS2_SETUP_VGA) && (ps2.adapter_setup & PS2_ADAPTER_SETUP))
                        mca_write(port, val);
                break;
                case 0x102:
                if (!(ps2.setup & PS2_SETUP_IO))
                        ps2.planar_write(port, val);
                else if (!(ps2.setup & PS2_SETUP_VGA))
                        ps2.pos_vga = val;
                else if (ps2.adapter_setup & PS2_ADAPTER_SETUP)
                        mca_write(port, val);
                break;
                case 0x103:
                if (!(ps2.setup & PS2_SETUP_IO))
                        ps2.planar_write(port, val);
                else if (ps2.adapter_setup & PS2_ADAPTER_SETUP)
                        mca_write(port, val);
                break;
                case 0x104:
                if (!(ps2.setup & PS2_SETUP_IO))
                        ps2.planar_write(port, val);
                else if (ps2.adapter_setup & PS2_ADAPTER_SETUP)
                        mca_write(port, val);
                break;
                case 0x105:
                if (!(ps2.setup & PS2_SETUP_IO))
                        ps2.planar_write(port, val);
                else if (ps2.adapter_setup & PS2_ADAPTER_SETUP)
                        mca_write(port, val);
                break;
                case 0x106:
                if (!(ps2.setup & PS2_SETUP_IO))
                        ps2.planar_write(port, val);
                else if (ps2.adapter_setup & PS2_ADAPTER_SETUP)
                        mca_write(port, val);
                break;
                case 0x107:
                if (!(ps2.setup & PS2_SETUP_IO))
                        ps2.planar_write(port, val);
                else if (ps2.adapter_setup & PS2_ADAPTER_SETUP)
                        mca_write(port, val);
                break;
        }
}

static void ps2_mca_board_common_init()
{
        io_sethandler(0x0091, 0x0001, ps2_mca_read, NULL, NULL, ps2_mca_write, NULL, NULL, NULL);
        io_sethandler(0x0094, 0x0001, ps2_mca_read, NULL, NULL, ps2_mca_write, NULL, NULL, NULL);
        io_sethandler(0x0096, 0x0001, ps2_mca_read, NULL, NULL, ps2_mca_write, NULL, NULL, NULL);
        io_sethandler(0x0100, 0x0008, ps2_mca_read, NULL, NULL, ps2_mca_write, NULL, NULL, NULL);

	device_add(&port_6x_ps2_device);
	device_add(&port_92_device);

        ps2.setup = 0xff;

        lpt1_init(LPT_MDA_ADDR);
}

static uint8_t ps2_mem_expansion_read(int port, void *p)
{
        return ps2.mem_pos_regs[port & 7];
}

static void ps2_mem_expansion_write(int port, uint8_t val, void *p)
{
        if (port < 0x102 || port == 0x104)
                return;

        ps2.mem_pos_regs[port & 7] = val;

        if (ps2.mem_pos_regs[2] & 1)
                mem_mapping_enable(&ps2.expansion_mapping);
        else
                mem_mapping_disable(&ps2.expansion_mapping);
}

static uint8_t ps2_mem_expansion_feedb(void *p)
{
	return (ps2.mem_pos_regs[2] & 1);
}

static void ps2_mca_mem_fffc_init(int start_mb)
{
	uint32_t planar_size, expansion_start;

	planar_size = (start_mb - 1) << 20;
	expansion_start = start_mb << 20;

	mem_mapping_set_addr(&ram_high_mapping, 0x100000, planar_size);

	ps2.mem_pos_regs[0] = 0xff;
	ps2.mem_pos_regs[1] = 0xfc;

	switch ((mem_size / 1024) - start_mb)
	{
		case 1:
			ps2.mem_pos_regs[4] = 0xfc;	/* 11 11 11 00 = 0 0 0 1 */
			break;
		case 2:
			ps2.mem_pos_regs[4] = 0xfe;	/* 11 11 11 10 = 0 0 0 2 */
			break;
		case 3:
			ps2.mem_pos_regs[4] = 0xf2;	/* 11 11 00 10 = 0 0 1 2 */
			break;
		case 4:
			ps2.mem_pos_regs[4] = 0xfa;	/* 11 11 10 10 = 0 0 2 2 */
			break;
		case 5:
			ps2.mem_pos_regs[4] = 0xca;	/* 11 00 10 10 = 0 1 2 2 */
			break;
		case 6:
			ps2.mem_pos_regs[4] = 0xea;	/* 11 10 10 10 = 0 2 2 2 */
			break;
		case 7:
			ps2.mem_pos_regs[4] = 0x2a;	/* 00 10 10 10 = 1 2 2 2 */
			break;
		case 8:
			ps2.mem_pos_regs[4] = 0xaa;	/* 10 10 10 10 = 2 2 2 2 */
			break;
	}

	mca_add(ps2_mem_expansion_read, ps2_mem_expansion_write, ps2_mem_expansion_feedb, NULL, NULL);
	mem_mapping_add(&ps2.expansion_mapping,
			expansion_start,
			(mem_size - (start_mb << 10)) << 10,
			mem_read_ram,
			mem_read_ramw,
			mem_read_raml,
			mem_write_ram,
			mem_write_ramw,
			mem_write_raml,
			&ram[expansion_start],
			MEM_MAPPING_INTERNAL,
			NULL);
	mem_mapping_disable(&ps2.expansion_mapping);
}

static void ps2_mca_mem_d071_init(int start_mb)
{
	uint32_t planar_size, expansion_start;

	planar_size = (start_mb - 1) << 20;
	expansion_start = start_mb << 20;

	mem_mapping_set_addr(&ram_high_mapping, 0x100000, planar_size);

	ps2.mem_pos_regs[0] = 0xd0;
	ps2.mem_pos_regs[1] = 0x71;
	ps2.mem_pos_regs[4] = (mem_size / 1024) - start_mb;

	mca_add(ps2_mem_expansion_read, ps2_mem_expansion_write, ps2_mem_expansion_feedb, NULL, NULL);
	mem_mapping_add(&ps2.expansion_mapping,
			expansion_start,
			(mem_size - (start_mb << 10)) << 10,
			mem_read_ram,
			mem_read_ramw,
			mem_read_raml,
			mem_write_ram,
			mem_write_ramw,
			mem_write_raml,
			&ram[expansion_start],
			MEM_MAPPING_INTERNAL,
			NULL);
	mem_mapping_disable(&ps2.expansion_mapping);
}


static void ps2_mca_board_model_50_init()
{
        ps2_mca_board_common_init();

        mem_remap_top(384);
        mca_init(4);
	device_add(&keyboard_ps2_mca_2_device);

        ps2.planar_read = model_50_read;
        ps2.planar_write = model_50_write;

        if (mem_size > 2048)
        {
                /* Only 2 MB supported on planar, create a memory expansion card for the rest */
		ps2_mca_mem_fffc_init(2);
        }

	if (gfxcard == VID_INTERNAL)
		device_add(&ps1vga_mca_device);
}

static void ps2_mca_board_model_55sx_init()
{
        ps2_mca_board_common_init();

	ps2.option[1] = 0x00;
	ps2.option[2] = 0x00;
        ps2.option[3] = 0x10;

        memset(ps2.memory_bank, 0xf0, 8);
        switch (mem_size/1024)
        {
                case 1:
                ps2.memory_bank[0] = 0x61;
                break;
                case 2:
                ps2.memory_bank[0] = 0x51;
                break;
                case 3:
                ps2.memory_bank[0] = 0x51;
                ps2.memory_bank[1] = 0x61;
                break;
                case 4:
                ps2.memory_bank[0] = 0x51;
                ps2.memory_bank[1] = 0x51;
                break;
                case 5:
                ps2.memory_bank[0] = 0x01;
                ps2.memory_bank[1] = 0x61;
                break;
                case 6:
                ps2.memory_bank[0] = 0x01;
                ps2.memory_bank[1] = 0x51;
                break;
                case 7: /*Not supported*/
                ps2.memory_bank[0] = 0x01;
                ps2.memory_bank[1] = 0x51;
                break;
                case 8:
                ps2.memory_bank[0] = 0x01;
                ps2.memory_bank[1] = 0x01;
                break;
        }

        mca_init(4);
	device_add(&keyboard_ps2_mca_device);

        ps2.planar_read = model_55sx_read;
        ps2.planar_write = model_55sx_write;

	if (gfxcard == VID_INTERNAL)
		device_add(&ps1vga_mca_device);

	model_55sx_mem_recalc();
}

static void mem_encoding_update(void)
{
	mem_mapping_disable(&ps2.split_mapping);

	if (ps2.split_size > 0)
		mem_set_mem_state(ps2.split_addr, ps2.split_size << 10, MEM_READ_EXTANY | MEM_WRITE_EXTANY);
	if (((mem_size << 10) - (1 << 20)) > 0)
		mem_set_mem_state(1 << 20, (mem_size << 10) - (1 << 20), MEM_READ_INTERNAL | MEM_WRITE_INTERNAL);

        ps2.split_addr = ((uint32_t) (ps2.mem_regs[0] & 0xf)) << 20;
		if (!ps2.split_addr)
			ps2.split_addr = 1 << 20;

        if (ps2.mem_regs[1] & 2) {
                mem_set_mem_state(0xe0000, 0x20000, MEM_READ_EXTANY | MEM_WRITE_INTERNAL);
		ps2_mca_log("PS/2 Model 80-111: ROM space enabled\n");
        } else {
                mem_set_mem_state(0xe0000, 0x20000, MEM_READ_INTERNAL | MEM_WRITE_DISABLED);
		ps2_mca_log("PS/2 Model 80-111: ROM space disabled\n");
	}

	if (ps2.mem_regs[1] & 4) {
		mem_mapping_set_addr(&ram_low_mapping, 0x00000, 0x80000);
		ps2_mca_log("PS/2 Model 80-111: 00080000- 0009FFFF disabled\n");
	} else {
		mem_mapping_set_addr(&ram_low_mapping, 0x00000, 0xa0000);
		ps2_mca_log("PS/2 Model 80-111: 00080000- 0009FFFF enabled\n");
	}

        if (!(ps2.mem_regs[1] & 8))
        {
		if (ps2.mem_regs[1] & 4) {
			ps2.split_size = 384;
			ps2.split_phys = 0x80000;
		} else {
			ps2.split_size = 256;
			ps2.split_phys = 0xa0000;
		}

		mem_set_mem_state(ps2.split_addr, ps2.split_size << 10, MEM_READ_INTERNAL | MEM_WRITE_INTERNAL);
		mem_mapping_set_exec(&ps2.split_mapping, &ram[ps2.split_phys]);
		mem_mapping_set_addr(&ps2.split_mapping, ps2.split_addr, ps2.split_size << 10);

		ps2_mca_log("PS/2 Model 80-111: Split memory block enabled at %08X\n", ps2.split_addr);
        } else {
		ps2.split_size = 0;
		ps2_mca_log("PS/2 Model 80-111: Split memory block disabled\n");
	}

	flushmmucache_nopc();
}

static uint8_t mem_encoding_read(uint16_t addr, void *p)
{
        switch (addr)
        {
                case 0xe0:
                return ps2.mem_regs[0];
                case 0xe1:
                return ps2.mem_regs[1];
        }
        return 0xff;
}
static void mem_encoding_write(uint16_t addr, uint8_t val, void *p)
{
        switch (addr)
        {
                case 0xe0:
                ps2.mem_regs[0] = val;
                break;
                case 0xe1:
                ps2.mem_regs[1] = val;
                break;
        }
        mem_encoding_update();
}

static uint8_t mem_encoding_read_cached(uint16_t addr, void *p)
{
        switch (addr)
        {
                case 0xe0:
                return ps2.mem_regs[0];
                case 0xe1:
                return ps2.mem_regs[1];
                case 0xe2:
                return ps2.mem_regs[2];
        }
        return 0xff;
}

static void mem_encoding_write_cached(uint16_t addr, uint8_t val, void *p)
{
        uint8_t old;

        switch (addr)
        {
		case 0xe0:
		ps2.mem_regs[0] = val;
		break;
		case 0xe1:
		ps2.mem_regs[1] = val;
                break;
                case 0xe2:
                old = ps2.mem_regs[2];
                ps2.mem_regs[2] = (ps2.mem_regs[2] & 0x80) | (val & ~0x88);
                if (val & 2)
                {
                        ps2_mca_log("Clear latch - %i\n", ps2.pending_cache_miss);
                        if (ps2.pending_cache_miss)
                                ps2.mem_regs[2] |=  0x80;
                        else
                                ps2.mem_regs[2] &= ~0x80;
                        ps2.pending_cache_miss = 0;
                }

                if ((val & 0x21) == 0x20 && (old & 0x21) != 0x20)
                        ps2.pending_cache_miss = 1;
                if ((val & 0x21) == 0x01 && (old & 0x21) != 0x01)
                        ps2_cache_clean();
#if 1
 // FIXME: Look into this!!!
                if (val & 0x01)
                        ram_mid_mapping.flags |= MEM_MAPPING_ROM_WS;
                else
                        ram_mid_mapping.flags &= ~MEM_MAPPING_ROM_WS;
#endif
                break;
        }
        ps2_mca_log("mem_encoding_write: addr=%02x val=%02x %04x:%04x  %02x %02x\n", addr, val, CS,cpu_state.pc, ps2.mem_regs[1],ps2.mem_regs[2]);
        mem_encoding_update();
        if ((ps2.mem_regs[1] & 0x10) && (ps2.mem_regs[2] & 0x21) == 0x20)
        {
                mem_mapping_disable(&ram_low_mapping);
                mem_mapping_enable(&ps2.cache_mapping);
                flushmmucache();
        }
        else
        {
                mem_mapping_disable(&ps2.cache_mapping);
                mem_mapping_enable(&ram_low_mapping);
                flushmmucache();
        }
}

static void ps2_mca_board_model_70_type34_init(int is_type4, int slots)
{
        ps2_mca_board_common_init();

        ps2.split_addr = mem_size * 1024;
        mca_init(slots);
	device_add(&keyboard_ps2_mca_device);

        ps2.planar_read = model_70_type3_read;
        ps2.planar_write = model_70_type3_write;

        device_add(&ps2_nvr_device);

        io_sethandler(0x00e0, 0x0003, mem_encoding_read_cached, NULL, NULL, mem_encoding_write_cached, NULL, NULL, NULL);

        ps2.mem_regs[1] = 2;

        switch (mem_size/1024)
        {
                case 2:
                ps2.option[1] = 0xa6;
                ps2.option[2] = 0x01;
                break;
                case 4:
                ps2.option[1] = 0xaa;
                ps2.option[2] = 0x01;
                break;
                case 6:
                ps2.option[1] = 0xca;
                ps2.option[2] = 0x01;
                break;
                case 8:
                default:
                ps2.option[1] = 0xca;
                ps2.option[2] = 0x02;
                break;
        }

        if (is_type4)
                ps2.option[2] |= 0x04; /*486 CPU*/

        mem_mapping_add(&ps2.split_mapping,
                    (mem_size+256) * 1024,
                    256*1024,
                    ps2_read_split_ram,
                    ps2_read_split_ramw,
                    ps2_read_split_raml,
                    ps2_write_split_ram,
                    ps2_write_split_ramw,
                    ps2_write_split_raml,
                    &ram[0xa0000],
                    MEM_MAPPING_INTERNAL,
                    NULL);
        mem_mapping_disable(&ps2.split_mapping);

        mem_mapping_add(&ps2.cache_mapping,
                    0,
                    (is_type4) ? (8 * 1024) : (64 * 1024),
                    ps2_read_cache_ram,
                    ps2_read_cache_ramw,
                    ps2_read_cache_raml,
                    ps2_write_cache_ram,
                    NULL,
                    NULL,
                    ps2_cache,
                    MEM_MAPPING_INTERNAL,
                    NULL);
        mem_mapping_disable(&ps2.cache_mapping);

		if (ps2.planar_id == 0xfff9) {
			if (mem_size > 4096)
			{
				/* Only 4 MB supported on planar, create a memory expansion card for the rest */
				if (mem_size > 12288) {
					ps2_mca_mem_d071_init(4);
				} else {
					ps2_mca_mem_fffc_init(4);
				}
			}
		} else {
			if (mem_size > 8192)
			{
				/* Only 8 MB supported on planar, create a memory expansion card for the rest */
				if (mem_size > 16384)
					ps2_mca_mem_d071_init(8);
				else {
					ps2_mca_mem_fffc_init(8);
				}
			}
		}

	if (gfxcard == VID_INTERNAL)
		device_add(&ps1vga_mca_device);
}

static void ps2_mca_board_model_80_type2_init(int is486)
{
        ps2_mca_board_common_init();

        ps2.split_addr = mem_size * 1024;
        mca_init(8);
	device_add(&keyboard_ps2_mca_device);

        ps2.planar_read = model_80_read;
        ps2.planar_write = model_80_write;

        device_add(&ps2_nvr_device);

        io_sethandler(0x00e0, 0x0002, mem_encoding_read, NULL, NULL, mem_encoding_write, NULL, NULL, NULL);

        ps2.mem_regs[1] = 2;

	/* Note by Kotori: I rewrote this because the original code was using
	   Model 80 Type 1-style 1 MB memory card settings, which are *NOT*
	   supported by Model 80 Type 2. */
        switch (mem_size/1024)
        {
                case 1:
                ps2.option[1] = 0x0e;	/* 11 10 = 0 2 */
		ps2.mem_regs[1] = 0xd2;	/* 01 = 1 (first) */
		ps2.mem_regs[0] = 0xf0;	/* 11 = invalid */
                break;
                case 2:
                ps2.option[1] = 0x0e;	/* 11 10 = 0 2 */
		ps2.mem_regs[1] = 0xc2;	/* 00 = 2 */
		ps2.mem_regs[0] = 0xf0;	/* 11 = invalid */
                break;
                case 3:
                ps2.option[1] = 0x0a;	/* 10 10 = 2 2 */
		ps2.mem_regs[1] = 0xc2;	/* 00 = 2 */
		ps2.mem_regs[0] = 0xd0;	/* 01 = 1 (first) */
                break;
                case 4:
                default:
                ps2.option[1] = 0x0a;	/* 10 10 = 2 2 */
		ps2.mem_regs[1] = 0xc2;	/* 00 = 2 */
		ps2.mem_regs[0] = 0xc0;	/* 00 = 2 */
                break;
        }

	ps2.mem_regs[0] |= ((mem_size/1024) & 0x0f);

        mem_mapping_add(&ps2.split_mapping,
                    (mem_size+256) * 1024,
                    256*1024,
                    ps2_read_split_ram,
                    ps2_read_split_ramw,
                    ps2_read_split_raml,
                    ps2_write_split_ram,
                    ps2_write_split_ramw,
                    ps2_write_split_raml,
                    &ram[0xa0000],
                    MEM_MAPPING_INTERNAL,
                    NULL);
        mem_mapping_disable(&ps2.split_mapping);

        if ((mem_size > 4096) && !is486)
        {
			/* Only 4 MB supported on planar, create a memory expansion card for the rest */
			if (mem_size > 12288)
				ps2_mca_mem_d071_init(4);
			else {
				ps2_mca_mem_fffc_init(4);
			}
        }

	if (gfxcard == VID_INTERNAL)
		device_add(&ps1vga_mca_device);

	ps2.split_size = 0;
}


static void
machine_ps2_common_init(const machine_t *model)
{
        machine_common_init(model);

        if (fdc_type == FDC_INTERNAL)
	device_add(&fdc_at_device);

        dma16_init();
        ps2_dma_init();
<<<<<<< HEAD
	device_add(&ps_no_nmi_nvr_device);
=======
        device_add(&ps_no_nmi_nvr_device);
>>>>>>> cc666e6c
        pic2_init();

        pit_ps2_init();

	nmi_mask = 0x80;

	ps2.uart = device_add_inst(&ns16550_device, 1);
}


int
machine_ps2_model_50_init(const machine_t *model)
{
	int ret;

	ret = bios_load_interleaved("roms/machines/ibmps2_m50/90x7420.zm13",
				    "roms/machines/ibmps2_m50/90x7429.zm18",
				    0x000f0000, 131072, 0);
	ret &= bios_load_aux_interleaved("roms/machines/ibmps2_m50/90x7423.zm14",
					 "roms/machines/ibmps2_m50/90x7426.zm16",
					 0x000e0000, 65536, 0);

	if (bios_only || !ret)
		return ret;

        machine_ps2_common_init(model);

        ps2_mca_board_model_50_init();

	return ret;
}


int
machine_ps2_model_55sx_init(const machine_t *model)
{
	int ret;

	ret = bios_load_interleaved("roms/machines/ibmps2_m55sx/33f8146.zm41",
				    "roms/machines/ibmps2_m55sx/33f8145.zm40",
				    0x000e0000, 131072, 0);

	if (bios_only || !ret)
		return ret;

        machine_ps2_common_init(model);

        ps2_mca_board_model_55sx_init();

	return ret;
}


int
machine_ps2_model_70_type3_init(const machine_t *model)
{
	int ret;

	ret = bios_load_interleaved("roms/machines/ibmps2_m70_type3/70-a_even.bin",
				    "roms/machines/ibmps2_m70_type3/70-a_odd.bin",
				    0x000e0000, 131072, 0);

	if (bios_only || !ret)
		return ret;

        machine_ps2_common_init(model);

		ps2.planar_id = 0xf9ff;

        ps2_mca_board_model_70_type34_init(0, 4);

	return ret;
}


int
machine_ps2_model_80_init(const machine_t *model)
{
	int ret;

	ret = bios_load_interleaved("roms/machines/ibmps2_m80/15f6637.bin",
				    "roms/machines/ibmps2_m80/15f6639.bin",
				    0x000e0000, 131072, 0);

	if (bios_only || !ret)
		return ret;

        machine_ps2_common_init(model);

        ps2_mca_board_model_80_type2_init(0);

	return ret;
}

int
machine_ps2_model_80_axx_init(const machine_t *model)
{
	int ret;

	ret = bios_load_interleaved("roms/machines/ibmps2_m80/64f4356.bin",
				    "roms/machines/ibmps2_m80/64f4355.bin",
				    0x000e0000, 131072, 0);

	if (bios_only || !ret)
		return ret;

        machine_ps2_common_init(model);

		ps2.planar_id = 0xfff9;

        ps2_mca_board_model_70_type34_init(0, 8);

	return ret;
}<|MERGE_RESOLUTION|>--- conflicted
+++ resolved
@@ -1348,11 +1348,7 @@
 
         dma16_init();
         ps2_dma_init();
-<<<<<<< HEAD
-	device_add(&ps_no_nmi_nvr_device);
-=======
         device_add(&ps_no_nmi_nvr_device);
->>>>>>> cc666e6c
         pic2_init();
 
         pit_ps2_init();
