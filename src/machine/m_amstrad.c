--- conflicted
+++ resolved
@@ -1792,15 +1792,6 @@
     .config = vid_200_config
 };
 
-<<<<<<< HEAD
-const device_t *
-pc200_get_device(void)
-{
-    return(&vid_200_device);
-}
-
-=======
->>>>>>> 8d6a842d
 const device_config_t vid_ppc512_config[] = {
     /* TODO: Should have options here for:
      *
@@ -1899,15 +1890,6 @@
     .config = vid_ppc512_config
 };
 
-<<<<<<< HEAD
-const device_t *
-ppc512_get_device(void)
-{
-    return(&vid_ppc512_device);
-}
-
-=======
->>>>>>> 8d6a842d
 const device_config_t vid_pc2086_config[] = {
     {
         .name = "language",
@@ -1940,15 +1922,6 @@
     .config = vid_pc2086_config
 };
 
-<<<<<<< HEAD
-const device_t *
-pc2086_get_device(void)
-{
-    return(&vid_pc2086_device);
-}
-
-=======
->>>>>>> 8d6a842d
 const device_config_t vid_pc3086_config[] = {
     {
         .name = "language",
