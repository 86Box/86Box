--- conflicted
+++ resolved
@@ -673,25 +673,6 @@
 #endif
 
 
-<<<<<<< HEAD
-    ret = bios_load_interleaved(L"roms/machines/ncr_pc8/ncr_35117_u127_vers.4-2.bin",
-                L"roms/machines/ncr_pc8/ncr_35116_u113_vers.4-2.bin",
-	    		0x000f0000, 65536, 0);
-
-    if (bios_only || !ret)
-	    return ret;
-
-    machine_at_common_init(model);
-    device_add(&keyboard_at_ncr_device);
-    mem_remap_top(384);
-
-    if (fdc_type == FDC_INTERNAL)	
-	    device_add(&fdc_at_device);
-
-    return ret;
-}
-=======
->>>>>>> fbfde99b
 
 static uint8_t
 m290_read(uint16_t port, void *priv)
@@ -729,8 +710,6 @@
     io_sethandler(0x069, 1, m290_read, NULL, NULL, NULL, NULL, NULL, NULL);
 
     return ret;
-<<<<<<< HEAD
-=======
 }
 
 
@@ -786,5 +765,4 @@
     	device_add(&paradise_pvga1a_device);
     
     return ret;
->>>>>>> fbfde99b
 }