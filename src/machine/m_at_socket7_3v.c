--- conflicted
+++ resolved
@@ -671,8 +671,6 @@
 }
 
 int
-<<<<<<< HEAD
-=======
 machine_at_gw2kma_init(const machine_t *model)
 {
     int ret;
@@ -705,7 +703,6 @@
 }
 
 int
->>>>>>> 19a3097e
 machine_at_ap5s_init(const machine_t *model)
 {
     int ret;
