--- conflicted
+++ resolved
@@ -23,14 +23,8 @@
 #include <stdlib.h>
 
 #ifndef __USE_LARGEFILE64
-<<<<<<< HEAD
-#define __USE_LARGEFILE64
-#endif
-
-=======
 #define __USE_LARGEFILE64 1
 #endif
->>>>>>> 3b43627f
 #include <sys/types.h>
 
 #if (defined(__HAIKU__) || defined(__unix__) || defined(__APPLE__)) && !defined(__linux__)
