--- conflicted
+++ resolved
@@ -17,13 +17,8 @@
 	cs4031.c intel_420ex.c intel_4x0.c intel_sio.c intel_piix.c ../ioapic.c
 	neat.c opti495.c opti895.c opti5x7.c scamp.c scat.c via_vt82c49x.c
 	via_vt82c505.c sis_85c310.c sis_85c4xx.c sis_85c496.c sis_85c50x.c
-<<<<<<< HEAD
-	gc100.c
-	olivetti_eva.c 
+	gc100.c olivetti_eva.c stpc.c 
 	opti283.c opti291.c via_apollo.c via_pipc.c wd76c10.c
-=======
-	stpc.c opti283.c opti291.c via_apollo.c via_pipc.c wd76c10.c
->>>>>>> c65777c3
 	vl82c480.c)
 
 if(M1489)
