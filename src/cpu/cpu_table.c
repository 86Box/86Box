--- conflicted
+++ resolved
@@ -146,2010 +146,6 @@
                 .atclk_div = 1
             },
 #endif
-<<<<<<< HEAD
-        {
-            .name = "10",
-            .cpu_type = CPU_8088,
-            .fpus = fpus_8088,
-            .rspeed = 10000000,
-            .multi = 1,
-            .voltage = 5000,
-            .edx_reset = 0,
-            .cpuid_model = 0,
-            .cyrix_id = 0,
-            .cpu_flags = 0,
-            .mem_read_cycles = 0,
-            .mem_write_cycles = 0,
-            .cache_read_cycles = 0,
-            .cache_write_cycles = 0,
-            .atclk_div = 1
-        },
-        {
-            .name = "12",
-            .cpu_type = CPU_8088,
-            .fpus = fpus_8088,
-            .rspeed = 12000000,
-            .multi = 1,
-            .voltage = 5000,
-            .edx_reset = 0,
-            .cpuid_model = 0,
-            .cyrix_id = 0,
-            .cpu_flags = 0,
-            .mem_read_cycles = 0,
-            .mem_write_cycles = 0,
-            .cache_read_cycles = 0,
-            .cache_write_cycles = 0,
-            .atclk_div = 1
-        },
-        {
-            .name = "16",
-            .cpu_type = CPU_8088,
-            .fpus = fpus_8088,
-            .rspeed = 16000000,
-            .multi = 1,
-            .voltage = 5000,
-            .edx_reset = 0,
-            .cpuid_model = 0,
-            .cyrix_id = 0,
-            .cpu_flags = 0,
-            .mem_read_cycles = 0,
-            .mem_write_cycles = 0,
-            .cache_read_cycles = 0,
-            .cache_write_cycles = 0,
-            .atclk_div = 1
-        },
-        { .name = "", 0 }
-    }
-    }, {
-    .package = CPU_PKG_8088_EUROPC,
-    .manufacturer = "Intel",
-    .name = "8088",
-    .internal_name = "8088_europc",
-    .cpus = (const CPU[]) {
-        {
-            .name = "4.77",
-            .cpu_type = CPU_8088,
-            .fpus = fpus_8088,
-            .rspeed = 4772728,
-            .multi = 1,
-            .voltage = 5000,
-            .edx_reset = 0,
-            .cpuid_model = 0,
-            .cyrix_id = 0,
-            .cpu_flags = CPU_ALTERNATE_XTAL,
-            .mem_read_cycles = 0,
-            .mem_write_cycles = 0,
-            .cache_read_cycles = 0,
-            .cache_write_cycles = 0,
-            .atclk_div = 1
-        },
-        {
-            .name = "7.16",
-            .cpu_type = CPU_8088,
-            .fpus = fpus_8088,
-            .rspeed = 7159092,
-            .multi = 1,
-            .voltage = 5000,
-            .edx_reset = 0,
-            .cpuid_model = 0,
-            .cyrix_id = 0,
-            .cpu_flags = CPU_ALTERNATE_XTAL,
-            .mem_read_cycles = 0,
-            .mem_write_cycles = 0,
-            .cache_read_cycles = 0,
-            .cache_write_cycles = 0,
-            .atclk_div = 1
-        },
-        {
-            .name = "9.54",
-            .cpu_type = CPU_8088,
-            .fpus = fpus_8088,
-            .rspeed = 9545456,
-            .multi = 1,
-            .voltage = 5000,
-            .edx_reset = 0,
-            .cpuid_model = 0,
-            .cyrix_id = 0,
-            .cpu_flags = 0,
-            .mem_read_cycles = 0,
-            .mem_write_cycles = 0,
-            .cache_read_cycles = 0,
-            .cache_write_cycles = 0,
-            .atclk_div = 1
-        },
-        { .name = "", 0 }
-    }
-    }, {
-    .package = CPU_PKG_8086,
-    .manufacturer = "Intel",
-    .name = "8086",
-    .internal_name = "8086",
-    .cpus = (const CPU[]) {
-        {
-            .name = "7.16",
-            .cpu_type = CPU_8086,
-            .fpus = fpus_8088,
-            .rspeed = 7159092,
-            .multi = 1,
-            .voltage = 5000,
-            .edx_reset = 0,
-            .cpuid_model = 0,
-            .cyrix_id = 0,
-            .cpu_flags = CPU_ALTERNATE_XTAL,
-            .mem_read_cycles = 0,
-            .mem_write_cycles = 0,
-            .cache_read_cycles = 0,
-            .cache_write_cycles = 0,
-            .atclk_div = 1
-        },
-        {
-            .name = "8",
-            .cpu_type = CPU_8086,
-            .fpus = fpus_8088,
-            .rspeed = 8000000,
-            .multi = 1,
-            .voltage = 5000,
-            .edx_reset = 0,
-            .cpuid_model = 0,
-            .cyrix_id = 0,
-            .cpu_flags = 0,
-            .mem_read_cycles = 0,
-            .mem_write_cycles = 0,
-            .cache_read_cycles = 0,
-            .cache_write_cycles = 0,
-            .atclk_div = 1
-        },
-        {
-            .name = "9.54",
-            .cpu_type = CPU_8086,
-            .fpus = fpus_8088,
-            .rspeed = 9545456,
-            .multi = 1,
-            .voltage = 5000,
-            .edx_reset = 0,
-            .cpuid_model = 0,
-            .cyrix_id = 0,
-            .cpu_flags = CPU_ALTERNATE_XTAL,
-            .mem_read_cycles = 0,
-            .mem_write_cycles = 0,
-            .cache_read_cycles = 0,
-            .cache_write_cycles = 0,
-            .atclk_div = 1
-        },
-        {
-            .name = "10",
-            .cpu_type = CPU_8086,
-            .fpus = fpus_8088,
-            .rspeed = 10000000,
-            .multi = 1,
-            .voltage = 5000,
-            .edx_reset = 0,
-            .cpuid_model = 0,
-            .cyrix_id = 0,
-            .cpu_flags = 0,
-            .mem_read_cycles = 0,
-            .mem_write_cycles = 0,
-            .cache_read_cycles = 0,
-            .cache_write_cycles = 0,
-            .atclk_div = 1
-        },
-        {
-            .name = "12",
-            .cpu_type = CPU_8086,
-            .fpus = fpus_8088,
-            .rspeed = 12000000,
-            .multi = 1,
-            .voltage = 5000,
-            .edx_reset = 0,
-            .cpuid_model = 0,
-            .cyrix_id = 0,
-            .cpu_flags = 0,
-            .mem_read_cycles = 0,
-            .mem_write_cycles = 0,
-            .cache_read_cycles = 0,
-            .cache_write_cycles = 0,
-            .atclk_div = 1
-        },
-        {
-            .name = "16",
-            .cpu_type = CPU_8086,
-            .fpus = fpus_8088,
-            .rspeed = 16000000,
-            .multi = 1,
-            .voltage = 5000,
-            .edx_reset = 0,
-            .cpuid_model = 0,
-            .cyrix_id = 0,
-            .cpu_flags = 0,
-            .mem_read_cycles = 0,
-            .mem_write_cycles = 0,
-            .cache_read_cycles = 0,
-            .cache_write_cycles = 0,
-            .atclk_div = 2
-        },
-        { .name = "", 0 }
-    }
-    }, {
-    .package = CPU_PKG_188,
-    .manufacturer = "Intel",
-    .name = "80188",
-    .internal_name = "80188",
-    .cpus = (const CPU[]) {
-        {
-            .name = "6",
-            .cpu_type = CPU_188,
-            .fpus = fpus_8088,
-            .rspeed = 6000000,
-            .multi = 1,
-            .voltage = 5000,
-            .edx_reset = 0,
-            .cpuid_model = 0,
-            .cyrix_id = 0,
-            .cpu_flags = 0,
-            .mem_read_cycles = 0,
-            .mem_write_cycles = 0,
-            .cache_read_cycles = 0,
-            .cache_write_cycles = 0,
-            .atclk_div = 1
-        },
-        {
-            .name = "7.16",
-            .cpu_type = CPU_188,
-            .fpus = fpus_8088,
-            .rspeed = 7159092,
-            .multi = 1,
-            .voltage = 5000,
-            .edx_reset = 0,
-            .cpuid_model = 0,
-            .cyrix_id = 0,
-            .cpu_flags = CPU_ALTERNATE_XTAL,
-            .mem_read_cycles = 0,
-            .mem_write_cycles = 0,
-            .cache_read_cycles = 0,
-            .cache_write_cycles = 0,
-            .atclk_div = 1
-        },
-        {
-            .name = "8",
-            .cpu_type = CPU_188,
-            .fpus = fpus_8088,
-            .rspeed = 8000000,
-            .multi = 1,
-            .voltage = 5000,
-            .edx_reset = 0,
-            .cpuid_model = 0,
-            .cyrix_id = 0,
-            .cpu_flags = 0,
-            .mem_read_cycles = 0,
-            .mem_write_cycles = 0,
-            .cache_read_cycles = 0,
-            .cache_write_cycles = 0,
-            .atclk_div = 1
-        },
-        {
-            .name = "9.54",
-            .cpu_type = CPU_188,
-            .fpus = fpus_8088,
-            .rspeed = 9545456,
-            .multi = 1,
-            .voltage = 5000,
-            .edx_reset = 0,
-            .cpuid_model = 0,
-            .cyrix_id = 0,
-            .cpu_flags = CPU_ALTERNATE_XTAL,
-            .mem_read_cycles = 0,
-            .mem_write_cycles = 0,
-            .cache_read_cycles = 0,
-            .cache_write_cycles = 0,
-            .atclk_div = 1
-        },
-        {
-            .name = "10",
-            .cpu_type = CPU_188,
-            .fpus = fpus_8088,
-            .rspeed = 10000000,
-            .multi = 1,
-            .voltage = 5000,
-            .edx_reset = 0,
-            .cpuid_model = 0,
-            .cyrix_id = 0,
-            .cpu_flags = 0,
-            .mem_read_cycles = 0,
-            .mem_write_cycles = 0,
-            .cache_read_cycles = 0,
-            .cache_write_cycles = 0,
-            .atclk_div = 1
-        },
-        {
-            .name = "12",
-            .cpu_type = CPU_188,
-            .fpus = fpus_8088,
-            .rspeed = 12000000,
-            .multi = 1,
-            .voltage = 5000,
-            .edx_reset = 0,
-            .cpuid_model = 0,
-            .cyrix_id = 0,
-            .cpu_flags = 0,
-            .mem_read_cycles = 0,
-            .mem_write_cycles = 0,
-            .cache_read_cycles = 0,
-            .cache_write_cycles = 0,
-            .atclk_div = 1
-        },
-        {
-            .name = "16",
-            .cpu_type = CPU_188,
-            .fpus = fpus_8088,
-            .rspeed = 16000000,
-            .multi = 1,
-            .voltage = 5000,
-            .edx_reset = 0,
-            .cpuid_model = 0,
-            .cyrix_id = 0,
-            .cpu_flags = 0,
-            .mem_read_cycles = 0,
-            .mem_write_cycles = 0,
-            .cache_read_cycles = 0,
-            .cache_write_cycles = 0,
-            .atclk_div = 2
-        },
-        {
-            .name = "20",
-            .cpu_type = CPU_188,
-            .fpus = fpus_8088,
-            .rspeed = 20000000,
-            .multi = 1,
-            .voltage = 5000,
-            .edx_reset = 0,
-            .cpuid_model = 0,
-            .cyrix_id = 0,
-            .cpu_flags = 0,
-            .mem_read_cycles = 0,
-            .mem_write_cycles = 0,
-            .cache_read_cycles = 0,
-            .cache_write_cycles = 0,
-            .atclk_div = 3
-        },
-        {
-            .name = "25",
-            .cpu_type = CPU_188,
-            .fpus = fpus_8088,
-            .rspeed = 25000000,
-            .multi = 1,
-            .voltage = 5000,
-            .edx_reset = 0,
-            .cpuid_model = 0,
-            .cyrix_id = 0,
-            .cpu_flags = 0,
-            .mem_read_cycles = 0,
-            .mem_write_cycles = 0,
-            .cache_read_cycles = 0,
-            .cache_write_cycles = 0,
-            .atclk_div = 3
-        },
-        { .name = "", 0 }
-    }
-    }, {
-    .package = CPU_PKG_8088,
-    .manufacturer = "NEC",
-    .name = "V20",
-    .internal_name = "necv20",
-    .cpus = (const CPU[]) {
-        {
-            .name = "4.77",
-            .cpu_type = CPU_V20,
-            .fpus = fpus_8088,
-            .rspeed = 4772728,
-            .multi = 1,
-            .voltage = 5000,
-            .edx_reset = 0,
-            .cpuid_model = 0,
-            .cyrix_id = 0,
-            .cpu_flags = 0,
-            .mem_read_cycles = 0,
-            .mem_write_cycles = 0,
-            .cache_read_cycles = 0,
-            .cache_write_cycles = 0,
-            .atclk_div = 1
-        },
-        {
-            .name = "7.16",
-            .cpu_type = CPU_V20,
-            .fpus = fpus_8088,
-            .rspeed = 7159092,
-            .multi = 1,
-            .voltage = 5000,
-            .edx_reset = 0,
-            .cpuid_model = 0,
-            .cyrix_id = 0,
-            .cpu_flags = 0,
-            .mem_read_cycles = 0,
-            .mem_write_cycles = 0,
-            .cache_read_cycles = 0,
-            .cache_write_cycles = 0,
-            .atclk_div = 1
-        },
-        {
-            .name = "10",
-            .cpu_type = CPU_V20,
-            .fpus = fpus_8088,
-            .rspeed = 10000000,
-            .multi = 1,
-            .voltage = 5000,
-            .edx_reset = 0,
-            .cpuid_model = 0,
-            .cyrix_id = 0,
-            .cpu_flags = 0,
-            .mem_read_cycles = 0,
-            .mem_write_cycles = 0,
-            .cache_read_cycles = 0,
-            .cache_write_cycles = 0,
-            .atclk_div = 1
-        },
-        {
-            .name = "12",
-            .cpu_type = CPU_V20,
-            .fpus = fpus_8088,
-            .rspeed = 12000000,
-            .multi = 1,
-            .voltage = 5000,
-            .edx_reset = 0,
-            .cpuid_model = 0,
-            .cyrix_id = 0,
-            .cpu_flags = 0,
-            .mem_read_cycles = 0,
-            .mem_write_cycles = 0,
-            .cache_read_cycles = 0,
-            .cache_write_cycles = 0,
-            .atclk_div = 1
-        },
-        {
-            .name = "16",
-            .cpu_type = CPU_V20,
-            .fpus = fpus_8088,
-            .rspeed = 16000000,
-            .multi = 1,
-            .voltage = 5000,
-            .edx_reset = 0,
-            .cpuid_model = 0,
-            .cyrix_id = 0,
-            .cpu_flags = 0,
-            .mem_read_cycles = 0,
-            .mem_write_cycles = 0,
-            .cache_read_cycles = 0,
-            .cache_write_cycles = 0,
-            .atclk_div = 2
-        },
-        { .name = "", 0 }
-    }
-    }, {
-    .package = CPU_PKG_186,
-    .manufacturer = "Intel",
-    .name = "80186",
-    .internal_name = "80186",
-    .cpus = (const CPU[]) {
-        {
-            .name = "6",
-            .cpu_type = CPU_186,
-            .fpus = fpus_80186,
-            .rspeed = 6000000,
-            .multi = 1,
-            .voltage = 0,
-            .edx_reset = 0,
-            .cpuid_model = 0,
-            .cyrix_id = 0,
-            .cpu_flags = 0,
-            .mem_read_cycles = 0,
-            .mem_write_cycles = 0,
-            .cache_read_cycles = 0,
-            .cache_write_cycles = 0,
-            .atclk_div = 1
-        },
-        {
-            .name = "7.16",
-            .cpu_type = CPU_186,
-            .fpus = fpus_80186,
-            .rspeed = 7159092,
-            .multi = 1,
-            .voltage = 0,
-            .edx_reset = 0,
-            .cpuid_model = 0,
-            .cyrix_id = 0,
-            .cpu_flags = CPU_ALTERNATE_XTAL,
-            .mem_read_cycles = 0,
-            .mem_write_cycles = 0,
-            .cache_read_cycles = 0,
-            .cache_write_cycles = 0,
-            .atclk_div = 1
-        },
-        {
-            .name = "8",
-            .cpu_type = CPU_186,
-            .fpus = fpus_80186,
-            .rspeed = 8000000,
-            .multi = 1,
-            .voltage = 0,
-            .edx_reset = 0,
-            .cpuid_model = 0,
-            .cyrix_id = 0,
-            .cpu_flags = 0,
-            .mem_read_cycles = 0,
-            .mem_write_cycles = 0,
-            .cache_read_cycles = 0,
-            .cache_write_cycles = 0,
-            .atclk_div = 1
-        },
-        {
-            .name = "9.54",
-            .cpu_type = CPU_186,
-            .fpus = fpus_80186,
-            .rspeed = 9545456,
-            .multi = 1,
-            .voltage = 0,
-            .edx_reset = 0,
-            .cpuid_model = 0,
-            .cyrix_id = 0,
-            .cpu_flags = CPU_ALTERNATE_XTAL,
-            .mem_read_cycles = 0,
-            .mem_write_cycles = 0,
-            .cache_read_cycles = 0,
-            .cache_write_cycles = 0,
-            .atclk_div = 1
-        },
-        {
-            .name = "10",
-            .cpu_type = CPU_186,
-            .fpus = fpus_80186,
-            .rspeed = 10000000,
-            .multi = 1,
-            .voltage = 0,
-            .edx_reset = 0,
-            .cpuid_model = 0,
-            .cyrix_id = 0,
-            .cpu_flags = 0,
-            .mem_read_cycles = 0,
-            .mem_write_cycles = 0,
-            .cache_read_cycles = 0,
-            .cache_write_cycles = 0,
-            .atclk_div = 1
-        },
-        {
-            .name = "12",
-            .cpu_type = CPU_186,
-            .fpus = fpus_80186,
-            .rspeed = 12000000,
-            .multi = 1,
-            .voltage = 0,
-            .edx_reset = 0,
-            .cpuid_model = 0,
-            .cyrix_id = 0,
-            .cpu_flags = 0,
-            .mem_read_cycles = 0,
-            .mem_write_cycles = 0,
-            .cache_read_cycles = 0,
-            .cache_write_cycles = 0,
-            .atclk_div = 1
-        },
-        {
-            .name = "16",
-            .cpu_type = CPU_186,
-            .fpus = fpus_80186,
-            .rspeed = 16000000,
-            .multi = 1,
-            .voltage = 0,
-            .edx_reset = 0,
-            .cpuid_model = 0,
-            .cyrix_id = 0,
-            .cpu_flags = 0,
-            .mem_read_cycles = 0,
-            .mem_write_cycles = 0,
-            .cache_read_cycles = 0,
-            .cache_write_cycles = 0,
-            .atclk_div = 2
-        },
-        {
-            .name = "20",
-            .cpu_type = CPU_186,
-            .fpus = fpus_80186,
-            .rspeed = 20000000,
-            .multi = 1,
-            .voltage = 0,
-            .edx_reset = 0,
-            .cpuid_model = 0,
-            .cyrix_id = 0,
-            .cpu_flags = 0,
-            .mem_read_cycles = 0,
-            .mem_write_cycles = 0,
-            .cache_read_cycles = 0,
-            .cache_write_cycles = 0,
-            .atclk_div = 3
-        },
-        {
-            .name = "25",
-            .cpu_type = CPU_186,
-            .fpus = fpus_80186,
-            .rspeed = 25000000,
-            .multi = 1,
-            .voltage = 0,
-            .edx_reset = 0,
-            .cpuid_model = 0,
-            .cyrix_id = 0,
-            .cpu_flags = 0,
-            .mem_read_cycles = 0,
-            .mem_write_cycles = 0,
-            .cache_read_cycles = 0,
-            .cache_write_cycles = 0,
-            .atclk_div = 3
-        },
-        { .name = "", 0 }
-    }
-    }, {
-    .package = CPU_PKG_8086,
-    .manufacturer = "NEC",
-    .name = "V30",
-    .internal_name = "necv30",
-    .cpus = (const CPU[]) {
-        {
-            .name = "5",
-            .cpu_type = CPU_V30,
-            .fpus = fpus_80186,
-            .rspeed = 5000000,
-            .multi = 1,
-            .voltage = 5000,
-            .edx_reset = 0,
-            .cpuid_model = 0,
-            .cyrix_id = 0,
-            .cpu_flags = 0,
-            .mem_read_cycles = 0,
-            .mem_write_cycles = 0,
-            .cache_read_cycles = 0,
-            .cache_write_cycles = 0,
-            .atclk_div = 1
-        },
-        {
-            .name = "8",
-            .cpu_type = CPU_V30,
-            .fpus = fpus_80186,
-            .rspeed = 8000000,
-            .multi = 1,
-            .voltage = 5000,
-            .edx_reset = 0,
-            .cpuid_model = 0,
-            .cyrix_id = 0,
-            .cpu_flags = 0,
-            .mem_read_cycles = 0,
-            .mem_write_cycles = 0,
-            .cache_read_cycles = 0,
-            .cache_write_cycles = 0,
-            .atclk_div = 1
-        },
-        {
-            .name = "10",
-            .cpu_type = CPU_V30,
-            .fpus = fpus_80186,
-            .rspeed = 10000000,
-            .multi = 1,
-            .voltage = 5000,
-            .edx_reset = 0,
-            .cpuid_model = 0,
-            .cyrix_id = 0,
-            .cpu_flags = 0,
-            .mem_read_cycles = 0,
-            .mem_write_cycles = 0,
-            .cache_read_cycles = 0,
-            .cache_write_cycles = 0,
-            .atclk_div = 1
-        },
-        {
-            .name = "12",
-            .cpu_type = CPU_V30,
-            .fpus = fpus_80186,
-            .rspeed = 12000000,
-            .multi = 1,
-            .voltage = 5000,
-            .edx_reset = 0,
-            .cpuid_model = 0,
-            .cyrix_id = 0,
-            .cpu_flags = 0,
-            .mem_read_cycles = 0,
-            .mem_write_cycles = 0,
-            .cache_read_cycles = 0,
-            .cache_write_cycles = 0,
-            .atclk_div = 1
-        },
-        {
-            .name = "16",
-            .cpu_type = CPU_V30,
-            .fpus = fpus_80186,
-            .rspeed = 16000000,
-            .multi = 1,
-            .voltage = 5000,
-            .edx_reset = 0,
-            .cpuid_model = 0,
-            .cyrix_id = 0,
-            .cpu_flags = 0,
-            .mem_read_cycles = 0,
-            .mem_write_cycles = 0,
-            .cache_read_cycles = 0,
-            .cache_write_cycles = 0,
-            .atclk_div = 2
-        },
-        { .name = "", 0 }
-    }
-    }, {
-    .package = CPU_PKG_286,
-    .manufacturer = "Intel",
-    .name = "80286",
-    .internal_name = "286",
-    .cpus = (const CPU[]) {
-        {
-            .name = "6",
-            .cpu_type = CPU_286,
-            .fpus = fpus_80286,
-            .rspeed = 6000000,
-            .multi = 1,
-            .voltage = 5000,
-            .edx_reset = 0,
-            .cpuid_model = 0,
-            .cyrix_id = 0,
-            .cpu_flags = 0,
-            .mem_read_cycles = 2,
-            .mem_write_cycles = 2,
-            .cache_read_cycles = 2,
-            .cache_write_cycles = 2,
-            .atclk_div = 1
-        },
-        {
-            .name = "8",
-            .cpu_type = CPU_286,
-            .fpus = fpus_80286,
-            .rspeed = 8000000,
-            .multi = 1,
-            .voltage = 5000,
-            .edx_reset = 0,
-            .cpuid_model = 0,
-            .cyrix_id = 0,
-            .cpu_flags = 0,
-            .mem_read_cycles = 2,
-            .mem_write_cycles = 2,
-            .cache_read_cycles = 2,
-            .cache_write_cycles = 2,
-            .atclk_div = 1
-        },
-        {
-            .name = "10",
-            .cpu_type = CPU_286,
-            .fpus = fpus_80286,
-            .rspeed = 10000000,
-            .multi = 1,
-            .voltage = 5000,
-            .edx_reset = 0,
-            .cpuid_model = 0,
-            .cyrix_id = 0,
-            .cpu_flags = 0,
-            .mem_read_cycles = 2,
-            .mem_write_cycles = 2,
-            .cache_read_cycles = 2,
-            .cache_write_cycles = 2,
-            .atclk_div = 1
-        },
-        {
-            .name = "12",
-            .cpu_type = CPU_286,
-            .fpus = fpus_80286,
-            .rspeed = 12500000,
-            .multi = 1,
-            .voltage = 5000,
-            .edx_reset = 0,
-            .cpuid_model = 0,
-            .cyrix_id = 0,
-            .cpu_flags = 0,
-            .mem_read_cycles = 3,
-            .mem_write_cycles = 3,
-            .cache_read_cycles = 3,
-            .cache_write_cycles = 3,
-            .atclk_div = 2
-        },
-        {
-            .name = "16",
-            .cpu_type = CPU_286,
-            .fpus = fpus_80286,
-            .rspeed = 16000000,
-            .multi = 1,
-            .voltage = 5000,
-            .edx_reset = 0,
-            .cpuid_model = 0,
-            .cyrix_id = 0,
-            .cpu_flags = 0,
-            .mem_read_cycles = 3,
-            .mem_write_cycles = 3,
-            .cache_read_cycles = 3,
-            .cache_write_cycles = 3,
-            .atclk_div = 2
-        },
-        {
-            .name = "20",
-            .cpu_type = CPU_286,
-            .fpus = fpus_80286,
-            .rspeed = 20000000,
-            .multi = 1,
-            .voltage = 5000,
-            .edx_reset = 0,
-            .cpuid_model = 0,
-            .cyrix_id = 0,
-            .cpu_flags = 0,
-            .mem_read_cycles = 4,
-            .mem_write_cycles = 4,
-            .cache_read_cycles = 4,
-            .cache_write_cycles = 4,
-            .atclk_div = 3
-        },
-        {
-            .name = "25",
-            .cpu_type = CPU_286,
-            .fpus = fpus_80286,
-            .rspeed = 25000000,
-            .multi = 1,
-            .voltage = 5000,
-            .edx_reset = 0,
-            .cpuid_model = 0,
-            .cyrix_id = 0,
-            .cpu_flags = 0,
-            .mem_read_cycles = 4,
-            .mem_write_cycles = 4,
-            .cache_read_cycles = 4,
-            .cache_write_cycles = 4,
-            .atclk_div = 3
-        },
-        { .name = "", 0 }
-    }
-    }, {
-    .package = CPU_PKG_386SX,
-    .manufacturer = "Intel",
-    .name = "i386SX",
-    .internal_name = "i386sx",
-    .cpus = (const CPU[]) {
-        {
-            .name = "16",
-            .cpu_type = CPU_386SX,
-            .fpus = fpus_80386,
-            .rspeed = 16000000,
-            .multi = 1,
-            .voltage = 5000,
-            .edx_reset = 0x2308,
-            .cpuid_model = 0,
-            .cyrix_id = 0,
-            .cpu_flags = 0,
-            .mem_read_cycles = 3,
-            .mem_write_cycles = 3,
-            .cache_read_cycles = 3,
-            .cache_write_cycles = 3,
-            .atclk_div = 2
-        },
-        {
-            .name = "20",
-            .cpu_type = CPU_386SX,
-            .fpus = fpus_80386,
-            .rspeed = 20000000,
-            .multi = 1,
-            .voltage = 5000,
-            .edx_reset = 0x2308,
-            .cpuid_model = 0,
-            .cyrix_id = 0,
-            .cpu_flags = 0,
-            .mem_read_cycles = 4,
-            .mem_write_cycles = 4,
-            .cache_read_cycles = 3,
-            .cache_write_cycles = 3,
-            .atclk_div = 3
-        },
-        {
-            .name = "25",
-            .cpu_type = CPU_386SX,
-            .fpus = fpus_80386,
-            .rspeed = 25000000,
-            .multi = 1,
-            .voltage = 5000,
-            .edx_reset = 0x2308,
-            .cpuid_model = 0,
-            .cyrix_id = 0,
-            .cpu_flags = 0,
-            .mem_read_cycles = 4,
-            .mem_write_cycles = 4,
-            .cache_read_cycles = 3,
-            .cache_write_cycles = 3,
-            .atclk_div = 3
-        },
-        {
-            .name = "33",
-            .cpu_type = CPU_386SX,
-            .fpus = fpus_80386,
-            .rspeed = 33333333,
-            .multi = 1,
-            .voltage = 5000,
-            .edx_reset = 0x2308,
-            .cpuid_model = 0,
-            .cyrix_id = 0,
-            .cpu_flags = 0,
-            .mem_read_cycles = 6,
-            .mem_write_cycles = 6,
-            .cache_read_cycles = 3,
-            .cache_write_cycles = 3,
-            .atclk_div = 4
-        },
-        {
-            .name = "40",
-            .cpu_type = CPU_386SX,
-            .fpus = fpus_80386,
-            .rspeed = 40000000,
-            .multi = 1,
-            .voltage = 5000,
-            .edx_reset = 0x2308,
-            .cpuid_model = 0,
-            .cyrix_id = 0,
-            .cpu_flags = 0,
-            .mem_read_cycles = 7,
-            .mem_write_cycles = 7,
-            .cache_read_cycles = 3,
-            .cache_write_cycles = 3,
-            .atclk_div = 5
-        },
-        { .name = "", 0 }
-    }
-    }, {
-    .package = CPU_PKG_386SX,
-    .manufacturer = "AMD",
-    .name = "Am386SX",
-    .internal_name = "am386sx",
-    .cpus = (const CPU[]) {
-        {
-            .name = "16",
-            .cpu_type = CPU_386SX,
-            .fpus = fpus_80386,
-            .rspeed = 16000000,
-            .multi = 1,
-            .voltage = 5000,
-            .edx_reset = 0x2308,
-            .cpuid_model = 0,
-            .cyrix_id = 0,
-            .cpu_flags = 0,
-            .mem_read_cycles = 3,
-            .mem_write_cycles = 3,
-            .cache_read_cycles = 3,
-            .cache_write_cycles = 3,
-            .atclk_div = 2
-        },
-        {
-            .name = "20",
-            .cpu_type = CPU_386SX,
-            .fpus = fpus_80386,
-            .rspeed = 20000000,
-            .multi = 1,
-            .voltage = 5000,
-            .edx_reset = 0x2308,
-            .cpuid_model = 0,
-            .cyrix_id = 0,
-            .cpu_flags = 0,
-            .mem_read_cycles = 4,
-            .mem_write_cycles = 4,
-            .cache_read_cycles = 3,
-            .cache_write_cycles = 3,
-            .atclk_div = 3
-        },
-        {
-            .name = "25",
-            .cpu_type = CPU_386SX,
-            .fpus = fpus_80386,
-            .rspeed = 25000000,
-            .multi = 1,
-            .voltage = 5000,
-            .edx_reset = 0x2308,
-            .cpuid_model = 0,
-            .cyrix_id = 0,
-            .cpu_flags = 0,
-            .mem_read_cycles = 4,
-            .mem_write_cycles = 4,
-            .cache_read_cycles = 3,
-            .cache_write_cycles = 3,
-            .atclk_div = 3
-        },
-        {
-            .name = "33",
-            .cpu_type = CPU_386SX,
-            .fpus = fpus_80386,
-            .rspeed = 33333333,
-            .multi = 1,
-            .voltage = 5000,
-            .edx_reset = 0x2308,
-            .cpuid_model = 0,
-            .cyrix_id = 0,
-            .cpu_flags = 0,
-            .mem_read_cycles = 6,
-            .mem_write_cycles = 6,
-            .cache_read_cycles = 3,
-            .cache_write_cycles = 3,
-            .atclk_div = 4
-        },
-        {
-            .name = "40",
-            .cpu_type = CPU_386SX,
-            .fpus = fpus_80386,
-            .rspeed = 40000000,
-            .multi = 1,
-            .voltage = 5000,
-            .edx_reset = 0x2308,
-            .cpuid_model = 0,
-            .cyrix_id = 0,
-            .cpu_flags = 0,
-            .mem_read_cycles = 7,
-            .mem_write_cycles = 7,
-            .cache_read_cycles = 3,
-            .cache_write_cycles = 3,
-            .atclk_div = 5
-        },
-        { .name = "", 0 }
-    }
-    }, {
-    .package = CPU_PKG_386DX,
-    .manufacturer = "Intel",
-    .name = "i386DX",
-    .internal_name = "i386dx",
-    .cpus = (const CPU[]) {
-        {
-            .name = "16",
-            .cpu_type = CPU_386DX,
-            .fpus = fpus_80386,
-            .rspeed = 16000000,
-            .multi = 1,
-            .voltage = 5000,
-            .edx_reset = 0x0308,
-            .cpuid_model = 0,
-            .cyrix_id = 0,
-            .cpu_flags = 0,
-            .mem_read_cycles = 3,
-            .mem_write_cycles = 3,
-            .cache_read_cycles = 3,
-            .cache_write_cycles = 3,
-            .atclk_div = 2
-        },
-        {
-            .name = "20",
-            .cpu_type = CPU_386DX,
-            .fpus = fpus_80386,
-            .rspeed = 20000000,
-            .multi = 1,
-            .voltage = 5000,
-            .edx_reset = 0x0308,
-            .cpuid_model = 0,
-            .cyrix_id = 0,
-            .cpu_flags = 0,
-            .mem_read_cycles = 4,
-            .mem_write_cycles = 4,
-            .cache_read_cycles = 3,
-            .cache_write_cycles = 3,
-            .atclk_div = 3
-        },
-        {
-            .name = "25",
-            .cpu_type = CPU_386DX,
-            .fpus = fpus_80386,
-            .rspeed = 25000000,
-            .multi = 1,
-            .voltage = 5000,
-            .edx_reset = 0x0308,
-            .cpuid_model = 0,
-            .cyrix_id = 0,
-            .cpu_flags = 0,
-            .mem_read_cycles = 4,
-            .mem_write_cycles = 4,
-            .cache_read_cycles = 3,
-            .cache_write_cycles = 3,
-            .atclk_div = 3
-        },
-        {
-            .name = "33",
-            .cpu_type = CPU_386DX,
-            .fpus = fpus_80386,
-            .rspeed = 33333333,
-            .multi = 1,
-            .voltage = 5000,
-            .edx_reset = 0x0308,
-            .cpuid_model = 0,
-            .cyrix_id = 0,
-            .cpu_flags = 0,
-            .mem_read_cycles = 6,
-            .mem_write_cycles = 6,
-            .cache_read_cycles = 3,
-            .cache_write_cycles = 3,
-            .atclk_div = 4
-        },
-        {
-            .name = "40",
-            .cpu_type = CPU_386DX,
-            .fpus = fpus_80386,
-            .rspeed = 40000000,
-            .multi = 1,
-            .voltage = 5000,
-            .edx_reset = 0x0308,
-            .cpuid_model = 0,
-            .cyrix_id = 0,
-            .cpu_flags = 0,
-            .mem_read_cycles = 7,
-            .mem_write_cycles = 7,
-            .cache_read_cycles = 3,
-            .cache_write_cycles = 3,
-            .atclk_div = 5
-        },
-        { .name = "", 0 }
-    }
-    }, {
-    .package = CPU_PKG_386DX_DESKPRO386,
-    .manufacturer = "Intel",
-    .name = "i386DX",
-    .internal_name = "i386dx_deskpro386",
-    .cpus = (const CPU[]) {
-        {
-            .name = "16",
-            .cpu_type = CPU_386DX,
-            .fpus = fpus_80286,
-            .rspeed = 16000000,
-            .multi = 1,
-            .voltage = 5000,
-            .edx_reset = 0x0308,
-            .cpuid_model = 0,
-            .cyrix_id = 0,
-            .cpu_flags = 0,
-            .mem_read_cycles = 3,
-            .mem_write_cycles = 3,
-            .cache_read_cycles = 3,
-            .cache_write_cycles = 3,
-            .atclk_div = 2
-        },
-        {
-            .name = "20",
-            .cpu_type = CPU_386DX,
-            .fpus = fpus_80386,
-            .rspeed = 20000000,
-            .multi = 1,
-            .voltage = 5000,
-            .edx_reset = 0x0308,
-            .cpuid_model = 0,
-            .cyrix_id = 0,
-            .cpu_flags = 0,
-            .mem_read_cycles = 4,
-            .mem_write_cycles = 4,
-            .cache_read_cycles = 3,
-            .cache_write_cycles = 3,
-            .atclk_div = 3
-        },
-        {
-            .name = "25",
-            .cpu_type = CPU_386DX,
-            .fpus = fpus_80386,
-            .rspeed = 25000000,
-            .multi = 1,
-            .voltage = 5000,
-            .edx_reset = 0x0308,
-            .cpuid_model = 0,
-            .cyrix_id = 0,
-            .cpu_flags = 0,
-            .mem_read_cycles = 4,
-            .mem_write_cycles = 4,
-            .cache_read_cycles = 3,
-            .cache_write_cycles = 3,
-            .atclk_div = 3
-        },
-        { .name = "", 0 }
-    }
-    }, {
-    .package = CPU_PKG_386DX,
-    .manufacturer = "Intel",
-    .name = "RapidCAD",
-    .internal_name = "rapidcad",
-    .cpus = (const CPU[]) {
-        {
-            .name = "25",
-            .cpu_type = CPU_RAPIDCAD,
-            .fpus = fpus_internal,
-            .rspeed = 25000000,
-            .multi = 1,
-            .voltage = 5000,
-            .edx_reset = 0x0340,
-            .cpuid_model = 0,
-            .cyrix_id = 0,
-            .cpu_flags = CPU_SUPPORTS_DYNAREC,
-            .mem_read_cycles = 4,
-            .mem_write_cycles = 4,
-            .cache_read_cycles = 3,
-            .cache_write_cycles = 3,
-            .atclk_div = 3
-        },
-        {
-            .name = "33",
-            .cpu_type = CPU_RAPIDCAD,
-            .fpus = fpus_internal,
-            .rspeed = 33333333,
-            .multi = 1,
-            .voltage = 5000,
-            .edx_reset = 0x0340,
-            .cpuid_model = 0,
-            .cyrix_id = 0,
-            .cpu_flags = CPU_SUPPORTS_DYNAREC,
-            .mem_read_cycles = 6,
-            .mem_write_cycles = 6,
-            .cache_read_cycles = 3,
-            .cache_write_cycles = 3,
-            .atclk_div = 4
-        },
-        {
-            .name = "40",
-            .cpu_type = CPU_RAPIDCAD,
-            .fpus = fpus_internal,
-            .rspeed = 40000000,
-            .multi = 1,
-            .voltage = 5000,
-            .edx_reset = 0x0340,
-            .cpuid_model = 0,
-            .cyrix_id = 0,
-            .cpu_flags = CPU_SUPPORTS_DYNAREC,
-            .mem_read_cycles = 7,
-            .mem_write_cycles = 7,
-            .cache_read_cycles = 3,
-            .cache_write_cycles = 3,
-            .atclk_div = 5
-        },
-        { .name = "", 0 }
-    }
-    }, {
-    .package = CPU_PKG_386DX,
-    .manufacturer = "AMD",
-    .name = "Am386DX",
-    .internal_name = "am386dx",
-    .cpus = (const CPU[]) {
-        {
-            .name = "25",
-            .cpu_type = CPU_386DX,
-            .fpus = fpus_80386,
-            .rspeed = 25000000,
-            .multi = 1,
-            .voltage = 5000,
-            .edx_reset = 0x0308,
-            .cpuid_model = 0,
-            .cyrix_id = 0,
-            .cpu_flags = 0,
-            .mem_read_cycles = 4,
-            .mem_write_cycles = 4,
-            .cache_read_cycles = 3,
-            .cache_write_cycles = 3,
-            .atclk_div = 3
-        },
-        {
-            .name = "33",
-            .cpu_type = CPU_386DX,
-            .fpus = fpus_80386,
-            .rspeed = 33333333,
-            .multi = 1,
-            .voltage = 5000,
-            .edx_reset = 0x0308,
-            .cpuid_model = 0,
-            .cyrix_id = 0,
-            .cpu_flags = 0,
-            .mem_read_cycles = 6,
-            .mem_write_cycles = 6,
-            .cache_read_cycles = 3,
-            .cache_write_cycles = 3,
-            .atclk_div = 4
-        },
-        {
-            .name = "40",
-            .cpu_type = CPU_386DX,
-            .fpus = fpus_80386,
-            .rspeed = 40000000,
-            .multi = 1,
-            .voltage = 5000,
-            .edx_reset = 0x0308,
-            .cpuid_model = 0,
-            .cyrix_id = 0,
-            .cpu_flags = 0,
-            .mem_read_cycles = 7,
-            .mem_write_cycles = 7,
-            .cache_read_cycles = 3,
-            .cache_write_cycles = 3,
-            .atclk_div = 5
-        },
-        { .name = "", 0 }
-    }
-    }, {
-    .package = CPU_PKG_M6117,
-    .manufacturer = "ALi",
-    .name = "M6117",
-    .internal_name = "m6117",
-    .cpus = (const CPU[]) { /* All timings and edx_reset values assumed. */
-        {
-            .name = "33",
-            .cpu_type = CPU_386SX,
-            .fpus = fpus_none,
-            .rspeed = 33333333,
-            .multi = 1,
-            .voltage = 5000,
-            .edx_reset = 0x2309,
-            .cpuid_model = 0,
-            .cyrix_id = 0,
-            .cpu_flags = 0,
-            .mem_read_cycles = 6,
-            .mem_write_cycles = 6,
-            .cache_read_cycles = 3,
-            .cache_write_cycles = 3,
-            .atclk_div = 4
-        },
-        {
-            .name = "40",
-            .cpu_type = CPU_386SX,
-            .fpus = fpus_none,
-            .rspeed = 40000000,
-            .multi = 1,
-            .voltage = 5000,
-            .edx_reset = 0x2309,
-            .cpuid_model = 0,
-            .cyrix_id = 0,
-            .cpu_flags = 0,
-            .mem_read_cycles = 7,
-            .mem_write_cycles = 7,
-            .cache_read_cycles = 3,
-            .cache_write_cycles = 3,
-            .atclk_div = 5
-        },
-        { .name = "", 0 }
-    }
-    }, {
-    .package = CPU_PKG_386SLC_IBM,
-    .manufacturer = "IBM",
-    .name = "386SLC",
-    .internal_name = "ibm386slc",
-    .cpus = (const CPU[]) {
-        {"16",  CPU_IBM386SLC, fpus_80386, 16000000, 1, 5000, 0xA301, 0, 0, 0, 3,3,3,3, 2},
-        {"20",  CPU_IBM386SLC, fpus_80386, 20000000, 1, 5000, 0xA301, 0, 0, 0, 4,4,3,3, 3},
-        {"25",  CPU_IBM386SLC, fpus_80386, 25000000, 1, 5000, 0xA301, 0, 0, 0, 4,4,3,3, 3},
-        {"", 0}
-    }
-    }, {
-    .package = CPU_PKG_386SX,
-    .manufacturer = "Cyrix",
-    .name = "Cx486SLC",
-    .internal_name = "cx486slc",
-    .cpus = (const CPU[]) {
-        {"20",  CPU_486SLC, fpus_80386, 20000000, 1, 5000, 0x400, 0, 0x0000, 0, 4,4,3,3, 3},
-        {"25",  CPU_486SLC, fpus_80386, 25000000, 1, 5000, 0x400, 0, 0x0000, 0, 4,4,3,3, 3},
-        {"33",  CPU_486SLC, fpus_80386, 33333333, 1, 5000, 0x400, 0, 0x0000, 0, 6,6,3,3, 4},
-        {"", 0}
-    }
-    }, {
-    .package = CPU_PKG_386SX,
-    .manufacturer = "Cyrix",
-    .name = "Cx486SRx2",
-    .internal_name = "cx486srx2",
-    .cpus = (const CPU[]) {
-        {"32", CPU_486SLC, fpus_80386, 32000000, 2, 5000, 0x406, 0, 0x0006, 0, 6,6,6,6, 4},
-        {"40", CPU_486SLC, fpus_80386, 40000000, 2, 5000, 0x406, 0, 0x0006, 0, 8,8,6,6, 6},
-        {"50", CPU_486SLC, fpus_80386, 50000000, 2, 5000, 0x406, 0, 0x0006, 0, 8,8,6,6, 6},
-        {"", 0}
-    }
-    }, {
-    .package = CPU_PKG_486SLC_IBM,
-    .manufacturer = "IBM",
-    .name = "486SLC",
-    .internal_name = "ibm486slc",
-    .cpus = (const CPU[]) {
-        {"33",   CPU_IBM486SLC, fpus_80386, 33333333,  1, 5000, 0xA401, 0, 0, 0, 6,6,3,3,    4},
-        {"", 0}
-    }
-    }, {
-    .package = CPU_PKG_486SLC_IBM,
-    .manufacturer = "IBM",
-    .name = "486SLC2",
-    .internal_name = "ibm486slc2",
-    .cpus = (const CPU[]) {
-        {"40",  CPU_IBM486SLC, fpus_80386, 40000000,  2, 5000, 0xA421, 0, 0, 0, 7,7,6,6,    5},
-        {"50",  CPU_IBM486SLC, fpus_80386, 50000000,  2, 5000, 0xA421, 0, 0, 0, 8,8,6,6,    6},
-        {"66",  CPU_IBM486SLC, fpus_80386, 66666666,  2, 5000, 0xA421, 0, 0, 0, 12,12,6,6,  8},
-        {"", 0}
-    }
-    }, {
-    .package = CPU_PKG_486SLC_IBM,
-    .manufacturer = "IBM",
-    .name = "486SLC3",
-    .internal_name = "ibm486slc3",
-    .cpus = (const CPU[]) {
-        {"60",  CPU_IBM486SLC, fpus_80386, 60000000,  3, 5000, 0xA439, 0, 0, 0, 12,12,9,9,  7},
-        {"75",  CPU_IBM486SLC, fpus_80386, 75000000,  3, 5000, 0xA439, 0, 0, 0, 12,12,9,9,  9},
-        {"100", CPU_IBM486SLC, fpus_80386, 100000000, 3, 5000, 0xA439, 0, 0, 0, 18,18,9,9, 12},
-        {"", 0}
-    }
-    }, {
-    .package = CPU_PKG_486BL,
-    .manufacturer = "IBM",
-    .name = "486BL2",
-    .internal_name = "ibm486bl2",
-    .cpus = (const CPU[]) {
-        {"50",  CPU_IBM486BL, fpus_80386, 50000000,  2, 5000, 0xA439, 0, 0, 0, 8,8,6,6,    6},
-        {"66",  CPU_IBM486BL, fpus_80386, 66666666,  2, 5000, 0xA439, 0, 0, 0, 12,12,6,6,  8},
-        {"", 0}
-    }
-    }, {
-    .package = CPU_PKG_486BL,
-    .manufacturer = "IBM",
-    .name = "486BL3",
-    .internal_name = "ibm486bl3",
-    .cpus = (const CPU[]) {
-        {"75",  CPU_IBM486BL, fpus_80386, 75000000,  3, 5000, 0xA439, 0, 0, 0, 12,12,9,9,  9},
-        {"100", CPU_IBM486BL, fpus_80386, 100000000, 3, 5000, 0xA439, 0, 0, 0, 18,18,9,9, 12},
-        {"", 0}
-    }
-    }, {
-    .package = CPU_PKG_386DX,
-    .manufacturer = "Cyrix",
-    .name = "Cx486DLC",
-    .internal_name = "cx486dlc",
-    .cpus = (const CPU[]) {
-        {
-            .name = "25",
-            .cpu_type = CPU_486DLC,
-            .fpus = fpus_80386,
-            .rspeed = 25000000,
-            .multi = 1,
-            .voltage = 5000,
-            .edx_reset = 0x401,
-            .cpuid_model = 0,
-            .cyrix_id = 0x0001,
-            .cpu_flags = 0,
-            .mem_read_cycles = 4,
-            .mem_write_cycles = 4,
-            .cache_read_cycles = 3,
-            .cache_write_cycles = 3,
-            .atclk_div = 3
-        },
-        {
-            .name = "33",
-            .cpu_type = CPU_486DLC,
-            .fpus = fpus_80386,
-            .rspeed = 33333333,
-            .multi = 1,
-            .voltage = 5000,
-            .edx_reset = 0x401,
-            .cpuid_model = 0,
-            .cyrix_id = 0x0001,
-            .cpu_flags = 0,
-            .mem_read_cycles = 6,
-            .mem_write_cycles = 6,
-            .cache_read_cycles = 3,
-            .cache_write_cycles = 3,
-            .atclk_div = 4
-        },
-        {
-            .name = "40",
-            .cpu_type = CPU_486DLC,
-            .fpus = fpus_80386,
-            .rspeed = 40000000,
-            .multi = 1,
-            .voltage = 5000,
-            .edx_reset = 0x401,
-            .cpuid_model = 0,
-            .cyrix_id = 0x0001,
-            .cpu_flags = 0,
-            .mem_read_cycles = 7,
-            .mem_write_cycles = 7,
-            .cache_read_cycles = 3,
-            .cache_write_cycles = 3,
-            .atclk_div = 5
-        },
-        { .name = "", 0 }
-    }
-    }, {
-    .package = CPU_PKG_386DX,
-    .manufacturer = "Cyrix",
-    .name = "Cx486DRx2",
-    .internal_name = "cx486drx2",
-    .cpus = (const CPU[]) {
-        {
-            .name = "32",
-            .cpu_type = CPU_486DLC,
-            .fpus = fpus_80386,
-            .rspeed = 32000000,
-            .multi = 2,
-            .voltage = 5000,
-            .edx_reset = 0x407,
-            .cpuid_model = 0,
-            .cyrix_id = 0x0007,
-            .cpu_flags = 0,
-            .mem_read_cycles = 6,
-            .mem_write_cycles = 6,
-            .cache_read_cycles = 6,
-            .cache_write_cycles = 6,
-            .atclk_div = 4
-        },
-        {
-            .name = "40",
-            .cpu_type = CPU_486DLC,
-            .fpus = fpus_80386,
-            .rspeed = 40000000,
-            .multi = 2,
-            .voltage = 5000,
-            .edx_reset = 0x407,
-            .cpuid_model = 0,
-            .cyrix_id = 0x0007,
-            .cpu_flags = 0,
-            .mem_read_cycles = 8,
-            .mem_write_cycles = 8,
-            .cache_read_cycles = 6,
-            .cache_write_cycles = 6,
-            .atclk_div = 6
-        },
-        {
-            .name = "50",
-            .cpu_type = CPU_486DLC,
-            .fpus = fpus_80386,
-            .rspeed = 50000000,
-            .multi = 2,
-            .voltage = 5000,
-            .edx_reset = 0x407,
-            .cpuid_model = 0,
-            .cyrix_id = 0x0007,
-            .cpu_flags = 0,
-            .mem_read_cycles = 8,
-            .mem_write_cycles = 8,
-            .cache_read_cycles = 6,
-            .cache_write_cycles = 6,
-            .atclk_div = 6
-        },
-        {
-            .name = "66",
-            .cpu_type = CPU_486DLC,
-            .fpus = fpus_80386,
-            .rspeed = 66666666,
-            .multi = 2,
-            .voltage = 5000,
-            .edx_reset = 0x407,
-            .cpuid_model = 0,
-            .cyrix_id = 0x0007,
-            .cpu_flags = 0,
-            .mem_read_cycles = 12,
-            .mem_write_cycles = 12,
-            .cache_read_cycles = 6,
-            .cache_write_cycles = 6,
-            .atclk_div = 8
-        },
-        { .name = "", 0 }
-    }
-    }, {
-    .package = CPU_PKG_SOCKET1,
-    .manufacturer = "Intel",
-    .name = "i486SX",
-    .internal_name = "i486sx",
-    .cpus = (const CPU[]) {
-        {"16",            CPU_i486SX,     fpus_486sx,  16000000, 1,  5000, 0x420,        0, 0, CPU_SUPPORTS_DYNAREC,  3, 3,3,3,  2},
-        {"20",            CPU_i486SX,     fpus_486sx,  20000000, 1,  5000, 0x420,        0, 0, CPU_SUPPORTS_DYNAREC,  4, 4,3,3,  3},
-        {"25",            CPU_i486SX,     fpus_486sx,  25000000, 1,  5000, 0x422,        0, 0, CPU_SUPPORTS_DYNAREC,  4, 4,3,3,  3},
-        {"33",            CPU_i486SX,     fpus_486sx,  33333333, 1,  5000, 0x422,        0, 0, CPU_SUPPORTS_DYNAREC,  6, 6,3,3,  4},
-        {"", 0}
-    }
-    }, {
-    .package = CPU_PKG_SOCKET1,
-    .manufacturer = "Intel",
-    .name = "i486SX-S",
-    .internal_name = "i486sx_slenh",
-    .cpus = (const CPU[]) {
-        {"25",            CPU_i486SX_SLENH,     fpus_486sx,  25000000, 1,  5000, 0x423,    0x423, 0, CPU_SUPPORTS_DYNAREC,  4, 4,3,3,  3},
-        {"33",            CPU_i486SX_SLENH,     fpus_486sx,  33333333, 1,  5000, 0x42a,    0x42a, 0, CPU_SUPPORTS_DYNAREC,  6, 6,3,3,  4},
-        {"", 0}
-    }
-    }, {
-    .package = CPU_PKG_SOCKET1,
-    .manufacturer = "Intel",
-    .name = "i486SX2",
-    .internal_name = "i486sx2",
-    .cpus = (const CPU[]) {
-        {"50",           CPU_i486SX_SLENH,    fpus_486sx,  50000000, 2,  5000, 0x45b,    0x45b, 0, CPU_SUPPORTS_DYNAREC,  8, 8,6,6,  6},
-        {"66 (Q0569)",   CPU_i486SX_SLENH,    fpus_486sx,  66666666, 2,  5000, 0x45b,    0x45b, 0, CPU_SUPPORTS_DYNAREC,  8, 8,6,6,  8},
-        {"", 0}
-    }
-    }, {
-    .package = CPU_PKG_SOCKET1,
-    .manufacturer = "Intel",
-    .name = "i486DX",
-    .internal_name = "i486dx",
-    .cpus = (const CPU[]) {
-        {"25",            CPU_i486DX,  fpus_internal,  25000000, 1,  5000, 0x404,        0, 0, CPU_SUPPORTS_DYNAREC,  4, 4,3,3,  3},
-        {"33",            CPU_i486DX,  fpus_internal,  33333333, 1,  5000, 0x404,        0, 0, CPU_SUPPORTS_DYNAREC,  6, 6,3,3,  4},
-        {"50",            CPU_i486DX,  fpus_internal,  50000000, 1,  5000, 0x411,        0, 0, CPU_SUPPORTS_DYNAREC,  8, 8,4,4,  6},
-        {"", 0}
-    }
-    }, {
-    .package = CPU_PKG_SOCKET1,
-    .manufacturer = "Intel",
-    .name = "i486DX-S",
-    .internal_name = "i486dx_slenh",
-    .cpus = (const CPU[]) {
-        {"33",            CPU_i486DX_SLENH,  fpus_internal,  33333333, 1,  5000, 0x414,    0x414, 0, CPU_SUPPORTS_DYNAREC,  6, 6,3,3,  4},
-        {"50",            CPU_i486DX_SLENH,  fpus_internal,  50000000, 1,  5000, 0x414,    0x414, 0, CPU_SUPPORTS_DYNAREC,  8, 8,4,4,  6},
-        {"", 0}
-    }
-    }, {
-    .package = CPU_PKG_SOCKET1,
-    .manufacturer = "Intel",
-    .name = "i486DX2",
-    .internal_name = "i486dx2",
-    .cpus = (const CPU[]) {
-        {"40",           CPU_i486DX, fpus_internal,  40000000, 2,  5000, 0x430,        0, 0, CPU_SUPPORTS_DYNAREC,  7, 7,6,6,  5},
-        {"50",           CPU_i486DX, fpus_internal,  50000000, 2,  5000, 0x433,        0, 0, CPU_SUPPORTS_DYNAREC,  8, 8,6,6,  6},
-        {"66",           CPU_i486DX, fpus_internal,  66666666, 2,  5000, 0x433,        0, 0, CPU_SUPPORTS_DYNAREC, 12,12,6,6,  8},
-        {"", 0}
-    }
-    }, {
-    .package = CPU_PKG_SOCKET1,
-    .manufacturer = "Intel",
-    .name = "i486DX2-S",
-    .internal_name = "i486dx2_slenh",
-    .cpus = (const CPU[]) {
-        {"40",           CPU_i486DX_SLENH, fpus_internal,  40000000, 2,  5000, 0x435,    0x435, 0, CPU_SUPPORTS_DYNAREC,  7, 7,6,6,  5},
-        {"50",           CPU_i486DX_SLENH, fpus_internal,  50000000, 2,  5000, 0x435,    0x435, 0, CPU_SUPPORTS_DYNAREC,  8, 8,6,6,  6},
-        {"66",           CPU_i486DX_SLENH, fpus_internal,  66666666, 2,  5000, 0x435,    0x435, 0, CPU_SUPPORTS_DYNAREC, 12,12,6,6,  8},
-        {"", 0}
-    }
-    }, {
-    .package = CPU_PKG_SOCKET1 | CPU_PKG_SOCKET3_PC330,
-    .manufacturer = "Intel",
-    .name = "i486DX2 WB",
-    .internal_name = "i486dx2_pc330",
-    .cpus = (const CPU[]) {
-        {"50",           CPU_i486DX_SLENH, fpus_internal,  50000000, 2,  5000, 0x436,    0x436, 0, CPU_SUPPORTS_DYNAREC,  8, 8,6,6,  6},
-        {"66",           CPU_i486DX_SLENH, fpus_internal,  66666666, 2,  5000, 0x436,    0x436, 0, CPU_SUPPORTS_DYNAREC, 12,12,6,6,  8},
-        {"", 0}
-    }
-    }, {
-    .package = CPU_PKG_SOCKET1 | CPU_PKG_SOCKET3_PC330 | CPU_PKG_SOCKET6, /*OEM versions are 3.3V, Retail versions are 3.3V with a 5V regulator for installation in older boards. They are functionally identical*/
-    .manufacturer = "Intel",
-    .name = "iDX4",
-    .internal_name = "idx4",
-    .cpus = (const CPU[]) {
-        {"75",              CPU_i486DX_SLENH,    fpus_internal,  75000000, 3.0, 5000,  0x480,  0x480, 0x0000, CPU_SUPPORTS_DYNAREC, 12,12, 9, 9,  9},
-        {"100",             CPU_i486DX_SLENH,    fpus_internal, 100000000, 3.0, 5000,  0x483,  0x483, 0x0000, CPU_SUPPORTS_DYNAREC, 18,18, 9, 9, 12},
-        {"", 0}
-    }
-    }, {
-    .package = CPU_PKG_SOCKET3 | CPU_PKG_SOCKET3_PC330 | CPU_PKG_SOCKET6,
-    .manufacturer = "Intel",
-    .name = "Pentium OverDrive",
-    .internal_name = "pentium_p24t",
-    .cpus = (const CPU[]) {
-        {"63", CPU_P24T,    fpus_internal,  62500000, 2.5, 5000, 0x1531, 0x1531, 0x0000, CPU_SUPPORTS_DYNAREC | CPU_REQUIRES_DYNAREC, 10,10,7,7, 15/2},
-        {"83", CPU_P24T,    fpus_internal,  83333333, 2.5, 5000, 0x1532, 0x1532, 0x0000, CPU_SUPPORTS_DYNAREC | CPU_REQUIRES_DYNAREC, 15,15,8,8, 10},
-        {"", 0}
-    }
-    }, {
-    .package = CPU_PKG_SOCKET1,
-    .manufacturer = "AMD",
-    .name = "Am486SX",
-    .internal_name = "am486sx",
-    .cpus = (const CPU[]) {
-        {"33",   CPU_Am486SX,     fpus_486sx, 33333333, 1, 5000, 0x422,     0, 0, CPU_SUPPORTS_DYNAREC,  6, 6, 3, 3, 4},
-        {"40",   CPU_Am486SX,     fpus_486sx, 40000000, 1, 5000, 0x422,     0, 0, CPU_SUPPORTS_DYNAREC,  7, 7, 3, 3, 5},
-        {"", 0}
-    }
-    }, {
-    .package = CPU_PKG_SOCKET1,
-    .manufacturer = "AMD",
-    .name = "Am486SX2",
-    .internal_name = "am486sx2",
-    .cpus = (const CPU[]) {
-        {"50",  CPU_Am486SX,    fpus_486sx, 50000000, 2, 5000, 0x45b,     0, 0, CPU_SUPPORTS_DYNAREC,  8, 8, 6, 6, 6},
-        {"66",  CPU_Am486SX,    fpus_486sx, 66666666, 2, 5000, 0x45b,     0, 0, CPU_SUPPORTS_DYNAREC, 12,12, 6, 6, 8},
-        {"", 0}
-    }
-    }, {
-    .package = CPU_PKG_SOCKET1,
-    .manufacturer = "AMD",
-    .name = "Am486DX",
-    .internal_name = "am486dx",
-    .cpus = (const CPU[]) {
-        {"33",   CPU_Am486DX,  fpus_internal, 33333333, 1, 5000, 0x412,     0, 0, CPU_SUPPORTS_DYNAREC,  6, 6, 3, 3, 4},
-        {"40",   CPU_Am486DX,  fpus_internal, 40000000, 1, 5000, 0x412,     0, 0, CPU_SUPPORTS_DYNAREC,  7, 7, 3, 3, 5},
-        {"", 0}
-    }
-    }, {
-    .package = CPU_PKG_SOCKET1,
-    .manufacturer = "AMD",
-    .name = "Am486DX2",
-    .internal_name = "am486dx2",
-    .cpus = (const CPU[]) {
-        {"50",  CPU_Am486DX, fpus_internal, 50000000, 2, 5000, 0x432,     0, 0, CPU_SUPPORTS_DYNAREC,  8, 8, 6, 6, 6},
-        {"66",  CPU_Am486DX, fpus_internal, 66666666, 2, 5000, 0x432,     0, 0, CPU_SUPPORTS_DYNAREC, 12,12, 6, 6, 8},
-        {"80",  CPU_Am486DX, fpus_internal, 80000000, 2, 5000, 0x432,     0, 0, CPU_SUPPORTS_DYNAREC, 14,14, 6, 6, 10},
-        {"", 0}
-    }
-    }, {
-    .package = CPU_PKG_SOCKET1,
-    .manufacturer = "AMD",
-    .name = "Am486DXL",
-    .internal_name = "am486dxl",
-    .cpus = (const CPU[]) {
-        {"33",   CPU_Am486DXL,  fpus_internal, 33333333, 1, 5000, 0x422,     0, 0, CPU_SUPPORTS_DYNAREC,  6, 6, 3, 3, 4},
-        {"40",   CPU_Am486DXL,  fpus_internal, 40000000, 1, 5000, 0x422,     0, 0, CPU_SUPPORTS_DYNAREC,  7, 7, 3, 3, 5},
-        {"", 0}
-    }
-    }, {
-    .package = CPU_PKG_SOCKET1,
-    .manufacturer = "AMD",
-    .name = "Am486DXL2",
-    .internal_name = "am486dxl2",
-    .cpus = (const CPU[]) {
-        {"50",  CPU_Am486DXL, fpus_internal, 50000000, 2, 5000, 0x432,     0, 0, CPU_SUPPORTS_DYNAREC,  8, 8, 6, 6, 6},
-        {"66",  CPU_Am486DXL, fpus_internal, 66666666, 2, 5000, 0x432,     0, 0, CPU_SUPPORTS_DYNAREC, 12,12, 6, 6, 8},
-        {"80",  CPU_Am486DXL, fpus_internal, 80000000, 2, 5000, 0x432,     0, 0, CPU_SUPPORTS_DYNAREC, 14,14, 6, 6, 10},
-        {"", 0}
-    }
-    }, {
-    .package = CPU_PKG_SOCKET3 | CPU_PKG_SOCKET6,
-    .manufacturer = "AMD",
-    .name = "Am486DX4",
-    .internal_name = "am486dx4",
-    .cpus = (const CPU[]) {
-        {"75",  CPU_Am486DX, fpus_internal,   75000000, 3.0, 5000, 0x432,     0, 0, CPU_SUPPORTS_DYNAREC, 12,12, 9, 9, 9},
-        {"90",  CPU_Am486DX, fpus_internal,   90000000, 3.0, 5000, 0x432,     0, 0, CPU_SUPPORTS_DYNAREC, 15,15, 9, 9, 12},
-        {"100", CPU_Am486DX, fpus_internal,  100000000, 3.0, 5000, 0x432,     0, 0, CPU_SUPPORTS_DYNAREC, 15,15, 9, 9, 12},
-        {"120", CPU_Am486DX, fpus_internal,  120000000, 3.0, 5000, 0x432,     0, 0, CPU_SUPPORTS_DYNAREC, 21,21, 9, 9, 15},
-        {"", 0}
-    }
-    }, {
-    .package = CPU_PKG_SOCKET3 | CPU_PKG_SOCKET6,
-    .manufacturer = "AMD",
-    .name = "Am486DX2 (Enhanced)",
-    .internal_name = "am486dx2_slenh",
-    .cpus = (const CPU[]) {
-        {"66",  CPU_ENH_Am486DX, fpus_internal, 66666666, 2, 5000, 0x435, 0x435, 0, CPU_SUPPORTS_DYNAREC, 12,12, 6, 6, 8},
-        {"80",  CPU_ENH_Am486DX, fpus_internal, 80000000, 2, 5000, 0x435, 0x435, 0, CPU_SUPPORTS_DYNAREC, 14,14, 6, 6, 10},
-        {"", 0}
-    }
-    }, {
-    .package = CPU_PKG_SOCKET3 | CPU_PKG_SOCKET6,
-    .manufacturer = "AMD",
-    .name = "Am486DX4 (Enhanced)",
-    .internal_name = "am486dx4_slenh",
-    .cpus = (const CPU[]) {
-        {"75",  CPU_ENH_Am486DX, fpus_internal,   75000000, 3.0, 5000, 0x482, 0x482, 0, CPU_SUPPORTS_DYNAREC, 12,12, 9, 9, 9},
-        {"100", CPU_ENH_Am486DX, fpus_internal,  100000000, 3.0, 5000, 0x482, 0x482, 0, CPU_SUPPORTS_DYNAREC, 15,15, 9, 9, 12},
-        {"120", CPU_ENH_Am486DX, fpus_internal,  120000000, 3.0, 5000, 0x482, 0x482, 0, CPU_SUPPORTS_DYNAREC, 21,21, 9, 9, 15},
-        {"", 0}
-    }
-    }, {
-    .package = CPU_PKG_SOCKET3 | CPU_PKG_SOCKET6,
-    .manufacturer = "AMD",
-    .name = "Am5x86",
-    .internal_name = "am5x86",
-    .cpus = (const CPU[]) {
-        {"133 (P75)",  CPU_ENH_Am486DX,   fpus_internal,  133333333, 4.0, 5000, 0x4e0, 0x4e0, 0, CPU_SUPPORTS_DYNAREC, 24,24,12,12, 16},
-        {"150 (P75+)", CPU_ENH_Am486DX,   fpus_internal,  150000000, 3.0, 5000, 0x482, 0x482, 0, CPU_SUPPORTS_DYNAREC, 28,28,12,12, 20},/*The rare P75+ was indeed a triple-clocked 150 MHz according to research*/
-        {"160 (P90)",  CPU_ENH_Am486DX,   fpus_internal,  160000000, 4.0, 5000, 0x4e0, 0x4e0, 0, CPU_SUPPORTS_DYNAREC, 28,28,12,12, 20},/*160 MHz on a 40 MHz bus was a common overclock and "5x86/P90" was used by a number of BIOSes to refer to that configuration*/
-        {"", 0}
-    }
-    }, {
-    .package = CPU_PKG_SOCKET1,
-    .manufacturer = "Cyrix",
-    .name = "Cx486S",
-    .internal_name = "cx486s",
-    .cpus = (const CPU[]) {
-        {"25",            CPU_Cx486S,    fpus_486sx,   25000000, 1.0, 5000,  0x420,      0, 0x0010, CPU_SUPPORTS_DYNAREC,  4, 4, 3, 3,  3},
-        {"33",            CPU_Cx486S,    fpus_486sx,   33333333, 1.0, 5000,  0x420,      0, 0x0010, CPU_SUPPORTS_DYNAREC,  6, 6, 3, 3,  4},
-        {"40",            CPU_Cx486S,    fpus_486sx,   40000000, 1.0, 5000,  0x420,      0, 0x0010, CPU_SUPPORTS_DYNAREC,  7, 7, 3, 3,  5},
-        {"", 0}
-    }
-    }, {
-    .package = CPU_PKG_SOCKET1,
-    .manufacturer = "Cyrix",
-    .name = "Cx486DX",
-    .internal_name = "cx486dx",
-    .cpus = (const CPU[]) {
-        {"33",          CPU_Cx486DX, fpus_internal,   33333333, 1.0, 5000,  0x430,      0, 0x051a, CPU_SUPPORTS_DYNAREC,  6, 6, 3, 3,  4},
-        {"40",          CPU_Cx486DX, fpus_internal,   40000000, 1.0, 5000,  0x430,      0, 0x051a, CPU_SUPPORTS_DYNAREC,  7, 7, 3, 3,  5},
-        {"", 0}
-    }
-    }, {
-    .package = CPU_PKG_SOCKET1,
-    .manufacturer = "Cyrix",
-    .name = "Cx486DX2",
-    .internal_name = "cx486dx2",
-    .cpus = (const CPU[]) {
-        {"50",        CPU_Cx486DX, fpus_internal,   50000000, 2.0, 5000,  0x430,      0, 0x081b, CPU_SUPPORTS_DYNAREC,  8, 8, 6, 6,  6},
-        {"66",        CPU_Cx486DX, fpus_internal,   66666666, 2.0, 5000,  0x430,      0, 0x0b1b, CPU_SUPPORTS_DYNAREC, 12,12, 6, 6,  8},
-        {"80",        CPU_Cx486DX, fpus_internal,   80000000, 2.0, 5000,  0x430,      0, 0x311b, CPU_SUPPORTS_DYNAREC, 14,14, 6, 6, 10},
-        {"", 0}
-    }
-    }, {
-    .package = CPU_PKG_SOCKET6,
-    .manufacturer = "Cyrix",
-    .name = "Cx486DX2",
-    .internal_name = "cx486dx2v",
-    .cpus = (const CPU[]) {
-        {"66",        CPU_Cx486DX, fpus_internal,   66666666, 2.0, 5000,  0x430,      0, 0x0b1b, CPU_SUPPORTS_DYNAREC, 12,12, 6, 6,  8},
-        {"80",        CPU_Cx486DX, fpus_internal,   80000000, 2.0, 5000,  0x430,      0, 0x311b, CPU_SUPPORTS_DYNAREC, 14,14, 6, 6, 10},
-        {"", 0}
-    }
-    }, {
-    .package = CPU_PKG_SOCKET3 | CPU_PKG_SOCKET6,
-    .manufacturer = "Cyrix",
-    .name = "Cx486DX4",
-    .internal_name = "cx486dx4",
-    .cpus = (const CPU[]) {
-        {"75",  CPU_Cx486DX, fpus_internal,  75000000, 3.0, 5000, 0x480, 0, 0x361f, CPU_SUPPORTS_DYNAREC, 12,12, 9, 9,  9},
-        {"100", CPU_Cx486DX, fpus_internal, 100000000, 3.0, 5000, 0x480, 0, 0x361f, CPU_SUPPORTS_DYNAREC, 15,15, 9, 9, 12},
-        {"", 0}
-    }
-    }, {
-    .package = CPU_PKG_SOCKET3 | CPU_PKG_SOCKET6,
-    .manufacturer = "Cyrix",
-    .name = "Cx5x86",
-    .internal_name = "cx5x86",
-    .cpus = (const CPU[]) {
-        {"80",    CPU_Cx5x86,   fpus_internal,  80000000, 2.0, 5000, 0x480, 0, 0x002f, CPU_SUPPORTS_DYNAREC, 14,14, 6, 6, 10}, /*If we're including the Pentium 50, might as well include this*/
-        {"100",   CPU_Cx5x86,   fpus_internal, 100000000, 3.0, 5000, 0x480, 0, 0x002f, CPU_SUPPORTS_DYNAREC, 15,15, 9, 9, 12},
-        {"120",   CPU_Cx5x86,   fpus_internal, 120000000, 3.0, 5000, 0x480, 0, 0x002f, CPU_SUPPORTS_DYNAREC, 21,21, 9, 9, 15},
-        {"133",   CPU_Cx5x86,   fpus_internal, 133333333, 4.0, 5000, 0x480, 0, 0x002f, CPU_SUPPORTS_DYNAREC, 24,24,12,12, 16},
-        {"", 0}
-    }
-    }, {
-    .package = CPU_PKG_STPC,
-    .manufacturer = "ST",
-    .name = "STPC-DX",
-    .internal_name = "stpc_dx",
-    .cpus = (const CPU[]) {
-        {"66",     CPU_STPC,    fpus_internal,  66666666, 1.0, 3300, 0x430, 0, 0x051a, CPU_SUPPORTS_DYNAREC, 7, 7, 3, 3,  5},
-        {"75",     CPU_STPC,    fpus_internal,  75000000, 1.0, 3300, 0x430, 0, 0x051a, CPU_SUPPORTS_DYNAREC, 7, 7, 3, 3,  5},
-        {"", 0}
-    }
-    }, {
-    .package = CPU_PKG_STPC,
-    .manufacturer = "ST",
-    .name = "STPC-DX2",
-    .internal_name = "stpc_dx2",
-    .cpus = (const CPU[]) {
-        {"133",    CPU_STPC,     fpus_internal, 133333333, 2.0, 3300, 0x430, 0, 0x0b1b, CPU_SUPPORTS_DYNAREC, 14,14, 6, 6, 10},
-        {"", 0}
-    }
-    }, {
-    .package = CPU_PKG_SOCKET4,
-    .manufacturer = "Intel",
-    .name = "Pentium",
-    .internal_name = "pentium_p5",
-    .cpus = (const CPU[]) {
-        {"50 (Q0399)",    CPU_PENTIUM, fpus_internal,  50000000, 1, 5000, 0x513, 0x513, 0, CPU_SUPPORTS_DYNAREC | CPU_REQUIRES_DYNAREC | CPU_FIXED_MULTIPLIER,  4, 4,3,3,  6},
-        {"60",            CPU_PENTIUM, fpus_internal,  60000000, 1, 5000, 0x517, 0x517, 0, CPU_SUPPORTS_DYNAREC | CPU_REQUIRES_DYNAREC | CPU_FIXED_MULTIPLIER,  6, 6,3,3,  7},
-        {"66",            CPU_PENTIUM, fpus_internal,  66666666, 1, 5000, 0x517, 0x517, 0, CPU_SUPPORTS_DYNAREC | CPU_REQUIRES_DYNAREC | CPU_FIXED_MULTIPLIER,  6, 6,3,3,  8},
-        {"", 0}
-    }
-    }, {
-    .package = CPU_PKG_SOCKET4,
-    .manufacturer = "Intel",
-    .name = "Pentium OverDrive",
-    .internal_name = "pentium_p54c_od5v",
-    .cpus = (const CPU[]) {
-        {"100", CPU_PENTIUM, fpus_internal, 100000000, 2, 5000, 0x51A, 0x51A, 0, CPU_SUPPORTS_DYNAREC | CPU_REQUIRES_DYNAREC | CPU_FIXED_MULTIPLIER,  8, 8,6,6, 12},
-        {"120", CPU_PENTIUM, fpus_internal, 120000000, 2, 5000, 0x51A, 0x51A, 0, CPU_SUPPORTS_DYNAREC | CPU_REQUIRES_DYNAREC | CPU_FIXED_MULTIPLIER, 12,12,6,6, 14},
-        {"133", CPU_PENTIUM, fpus_internal, 133333333, 2, 5000, 0x51A, 0x51A, 0, CPU_SUPPORTS_DYNAREC | CPU_REQUIRES_DYNAREC | CPU_FIXED_MULTIPLIER, 12,12,6,6, 16},
-        {"", 0}
-    }
-    }, {
-    .package = CPU_PKG_SOCKET5_7,
-    .manufacturer = "Intel",
-    .name = "Pentium",
-    .internal_name = "pentium_p54c",
-    .cpus = (const CPU[]) {
-        {"75",                   CPU_PENTIUM,    fpus_internal,  75000000, 1.5, 3520,  0x522,  0x522, 0, CPU_SUPPORTS_DYNAREC | CPU_REQUIRES_DYNAREC,  7, 7,4,4,  9},
-        {"90",                   CPU_PENTIUM,    fpus_internal,  90000000, 1.5, 3520,  0x524,  0x524, 0, CPU_SUPPORTS_DYNAREC | CPU_REQUIRES_DYNAREC,  9, 9,4,4, 21/2},
-        {"100/50",               CPU_PENTIUM,    fpus_internal, 100000000, 2.0, 3520,  0x524,  0x524, 0, CPU_SUPPORTS_DYNAREC | CPU_REQUIRES_DYNAREC, 10,10,6,6, 12},
-        {"100/66",               CPU_PENTIUM,    fpus_internal, 100000000, 1.5, 3520,  0x526,  0x526, 0, CPU_SUPPORTS_DYNAREC | CPU_REQUIRES_DYNAREC,  9, 9,4,4, 12},
-        {"120",                  CPU_PENTIUM,    fpus_internal, 120000000, 2.0, 3520,  0x526,  0x526, 0, CPU_SUPPORTS_DYNAREC | CPU_REQUIRES_DYNAREC, 12,12,6,6, 14},
-        {"133",                  CPU_PENTIUM,    fpus_internal, 133333333, 2.0, 3520,  0x52c,  0x52c, 0, CPU_SUPPORTS_DYNAREC | CPU_REQUIRES_DYNAREC, 12,12,6,6, 16},
-        {"150",                  CPU_PENTIUM,    fpus_internal, 150000000, 2.5, 3520,  0x52c,  0x52c, 0, CPU_SUPPORTS_DYNAREC | CPU_REQUIRES_DYNAREC, 15,15, 7, 7, 35/2},
-        {"166",                  CPU_PENTIUM,    fpus_internal, 166666666, 2.5, 3520,  0x52c,  0x52c, 0, CPU_SUPPORTS_DYNAREC | CPU_REQUIRES_DYNAREC, 15,15, 7, 7, 20},
-        {"200",                  CPU_PENTIUM,    fpus_internal, 200000000, 3.0, 3520,  0x52c,  0x52c, 0, CPU_SUPPORTS_DYNAREC | CPU_REQUIRES_DYNAREC, 18,18, 9, 9, 24},
-        {"", 0}
-    }
-    }, {
-    .package = CPU_PKG_SOCKET5_7,
-    .manufacturer = "Intel",
-    .name = "Pentium MMX",
-    .internal_name = "pentium_p55c",
-    .cpus = (const CPU[]) {
-        {"166",              CPU_PENTIUMMMX, fpus_internal, 166666666, 2.5, 2800,  0x543,  0x543, 0, CPU_SUPPORTS_DYNAREC | CPU_REQUIRES_DYNAREC, 15,15, 7, 7, 20},
-        {"200",              CPU_PENTIUMMMX, fpus_internal, 200000000, 3.0, 2800,  0x543,  0x543, 0, CPU_SUPPORTS_DYNAREC | CPU_REQUIRES_DYNAREC, 18,18, 9, 9, 24},
-        {"233",              CPU_PENTIUMMMX, fpus_internal, 233333333, 3.5, 2800,  0x543,  0x543, 0, CPU_SUPPORTS_DYNAREC | CPU_REQUIRES_DYNAREC, 21,21,10,10, 28},
-        {"", 0}
-    }
-    }, {
-    .package = CPU_PKG_SOCKET5_7,
-    .manufacturer = "Intel",
-    .name = "Mobile Pentium MMX",
-    .internal_name = "pentium_tillamook",
-    .cpus = (const CPU[]) {
-        {"120",       CPU_PENTIUMMMX, fpus_internal, 120000000, 2.0, 2800,  0x543,  0x543, 0, CPU_SUPPORTS_DYNAREC | CPU_REQUIRES_DYNAREC, 12,12, 6, 6, 14},
-        {"133",       CPU_PENTIUMMMX, fpus_internal, 133333333, 2.0, 2800,  0x543,  0x543, 0, CPU_SUPPORTS_DYNAREC | CPU_REQUIRES_DYNAREC, 12,12, 6, 6, 16},
-        {"150",       CPU_PENTIUMMMX, fpus_internal, 150000000, 2.5, 2800,  0x544,  0x544, 0, CPU_SUPPORTS_DYNAREC | CPU_REQUIRES_DYNAREC, 15,15, 7, 7, 35/2},
-        {"166",       CPU_PENTIUMMMX, fpus_internal, 166666666, 2.5, 2800,  0x544,  0x544, 0, CPU_SUPPORTS_DYNAREC | CPU_REQUIRES_DYNAREC, 15,15, 7, 7, 20},
-        {"200",       CPU_PENTIUMMMX, fpus_internal, 200000000, 3.0, 2800,  0x581,  0x581, 0, CPU_SUPPORTS_DYNAREC | CPU_REQUIRES_DYNAREC, 18,18, 9, 9, 24},
-        {"233",       CPU_PENTIUMMMX, fpus_internal, 233333333, 3.5, 2800,  0x581,  0x581, 0, CPU_SUPPORTS_DYNAREC | CPU_REQUIRES_DYNAREC, 21,21,10,10, 28},
-        {"266",       CPU_PENTIUMMMX, fpus_internal, 266666666, 4.0, 2800,  0x582,  0x582, 0, CPU_SUPPORTS_DYNAREC | CPU_REQUIRES_DYNAREC, 24,24,12,12, 32},
-        {"300",       CPU_PENTIUMMMX, fpus_internal, 300000000, 4.5, 2800,  0x582,  0x582, 0, CPU_SUPPORTS_DYNAREC | CPU_REQUIRES_DYNAREC, 27,27,13,13, 36},
-        {"", 0}
-    }
-    }, {
-    .package = CPU_PKG_SOCKET5_7,
-    .manufacturer = "Intel",
-    .name = "Pentium OverDrive",
-    .internal_name = "pentium_p54c_od3v",
-    .cpus = (const CPU[]) {
-        {"125",        CPU_PENTIUM,    fpus_internal, 125000000, 3.0, 3520,  0x52c,  0x52c, 0, CPU_SUPPORTS_DYNAREC | CPU_REQUIRES_DYNAREC | CPU_FIXED_MULTIPLIER, 12,12,7,7, 15},
-        {"150",        CPU_PENTIUM,    fpus_internal, 150000000, 2.5, 3520,  0x52c,  0x52c, 0, CPU_SUPPORTS_DYNAREC | CPU_REQUIRES_DYNAREC | CPU_FIXED_MULTIPLIER, 15,15,7,7, 35/2},
-        {"166",        CPU_PENTIUM,    fpus_internal, 166666666, 2.5, 3520,  0x52c,  0x52c, 0, CPU_SUPPORTS_DYNAREC | CPU_REQUIRES_DYNAREC | CPU_FIXED_MULTIPLIER, 15,15,7,7, 20},
-        {"", 0}
-    }
-    }, {
-    .package = CPU_PKG_SOCKET5_7,
-    .manufacturer = "Intel",
-    .name = "Pentium OverDrive MMX",
-    .internal_name = "pentium_p55c_od",
-    .cpus = (const CPU[]) {
-        {"75",     CPU_PENTIUMMMX, fpus_internal,  75000000, 1.5, 3520, 0x1542, 0x1542, 0, CPU_SUPPORTS_DYNAREC | CPU_REQUIRES_DYNAREC | CPU_FIXED_MULTIPLIER,  7, 7,4,4,  9},
-        {"125",    CPU_PENTIUMMMX, fpus_internal, 125000000, 2.5, 3520, 0x1542, 0x1542, 0, CPU_SUPPORTS_DYNAREC | CPU_REQUIRES_DYNAREC | CPU_FIXED_MULTIPLIER, 12,12,7,7, 15},
-        {"150/60", CPU_PENTIUMMMX, fpus_internal, 150000000, 2.5, 3520, 0x1542, 0x1542, 0, CPU_SUPPORTS_DYNAREC | CPU_REQUIRES_DYNAREC | CPU_FIXED_MULTIPLIER, 15,15,7,7, 35/2},
-        {"166",    CPU_PENTIUMMMX, fpus_internal, 166000000, 2.5, 3520, 0x1542, 0x1542, 0, CPU_SUPPORTS_DYNAREC | CPU_REQUIRES_DYNAREC | CPU_FIXED_MULTIPLIER, 15,15,7,7, 20},
-        {"180",    CPU_PENTIUMMMX, fpus_internal, 180000000, 3.0, 3520, 0x1542, 0x1542, 0, CPU_SUPPORTS_DYNAREC | CPU_REQUIRES_DYNAREC | CPU_FIXED_MULTIPLIER, 18,18,9,9, 21},
-        {"200",    CPU_PENTIUMMMX, fpus_internal, 200000000, 3.0, 3520, 0x1542, 0x1542, 0, CPU_SUPPORTS_DYNAREC | CPU_REQUIRES_DYNAREC | CPU_FIXED_MULTIPLIER, 18,18,9,9, 24},
-        {"", 0}
-    }
-    }, {
-    .package = CPU_PKG_SOCKET5_7,
-    .manufacturer = "IDT",
-    .name = "WinChip",
-    .internal_name = "winchip",
-    .cpus = (const CPU[]) {
-        {"75",     CPU_WINCHIP,  fpus_internal,  75000000, 1.5,     3520, 0x540, 0x540, 0, CPU_SUPPORTS_DYNAREC,  8,  8,  4,  4,  9},
-        {"90",     CPU_WINCHIP,  fpus_internal,  90000000, 1.5,     3520, 0x540, 0x540, 0, CPU_SUPPORTS_DYNAREC,  9,  9,  4,  4, 21/2},
-        {"100",    CPU_WINCHIP,  fpus_internal, 100000000, 1.5,     3520, 0x540, 0x540, 0, CPU_SUPPORTS_DYNAREC,  9,  9,  4,  4, 12},
-        {"120",    CPU_WINCHIP,  fpus_internal, 120000000, 2.0,     3520, 0x540, 0x540, 0, CPU_SUPPORTS_DYNAREC, 12, 12,  6,  6, 14},
-        {"133",    CPU_WINCHIP,  fpus_internal, 133333333, 2.0,     3520, 0x540, 0x540, 0, CPU_SUPPORTS_DYNAREC, 12, 12,  6,  6, 16},
-        {"150",    CPU_WINCHIP,  fpus_internal, 150000000, 2.5,     3520, 0x540, 0x540, 0, CPU_SUPPORTS_DYNAREC, 15, 15,  7,  7, 35/2},
-        {"166",    CPU_WINCHIP,  fpus_internal, 166666666, 2.5,     3520, 0x540, 0x540, 0, CPU_SUPPORTS_DYNAREC, 15, 15,  7,  7, 40},
-        {"180",    CPU_WINCHIP,  fpus_internal, 180000000, 3.0,     3520, 0x540, 0x540, 0, CPU_SUPPORTS_DYNAREC, 18, 18,  9,  9, 21},
-        {"200",    CPU_WINCHIP,  fpus_internal, 200000000, 3.0,     3520, 0x540, 0x540, 0, CPU_SUPPORTS_DYNAREC, 18, 18,  9,  9, 24},
-        {"225",    CPU_WINCHIP,  fpus_internal, 225000000, 3.0,     3520, 0x540, 0x540, 0, CPU_SUPPORTS_DYNAREC, 18, 18,  9,  9, 27},
-        {"240",    CPU_WINCHIP,  fpus_internal, 240000000, 4.0,     3520, 0x540, 0x540, 0, CPU_SUPPORTS_DYNAREC, 24, 24, 12, 12, 28},
-        {"", 0}
-    }
-    }, {
-    .package = CPU_PKG_SOCKET5_7,
-    .manufacturer = "IDT",
-    .name = "WinChip 2",
-    .internal_name = "winchip2",
-    .cpus = (const CPU[]) {
-        {"200",  CPU_WINCHIP2, fpus_internal, 200000000, 3.0,     3520, 0x580, 0x580, 0, CPU_SUPPORTS_DYNAREC, 18, 18,  9,  9, 3*8},
-        {"225",  CPU_WINCHIP2, fpus_internal, 225000000, 3.0,     3520, 0x580, 0x580, 0, CPU_SUPPORTS_DYNAREC, 18, 18,  9,  9, 3*9},
-        {"240",  CPU_WINCHIP2, fpus_internal, 240000000, 4.0,     3520, 0x580, 0x580, 0, CPU_SUPPORTS_DYNAREC, 24, 24, 12, 12, 30},
-        {"250",  CPU_WINCHIP2, fpus_internal, 250000000, 3.0,     3520, 0x580, 0x580, 0, CPU_SUPPORTS_DYNAREC, 24, 24, 12, 12, 30},
-        {"", 0}
-    }
-    }, {
-    .package = CPU_PKG_SOCKET5_7,
-    .manufacturer = "IDT",
-    .name = "WinChip 2A",
-    .internal_name = "winchip2a",
-    .cpus = (const CPU[]) {
-        {"200", CPU_WINCHIP2, fpus_internal, 200000000, 3.0,     3520, 0x587, 0x587, 0, CPU_SUPPORTS_DYNAREC, 18, 18,  9,  9, 3*8},
-        {"233", CPU_WINCHIP2, fpus_internal, 233333333, 3.5,     3520, 0x587, 0x587, 0, CPU_SUPPORTS_DYNAREC, 21, 21,  9,  9, (7*8)/2},
-        {"266", CPU_WINCHIP2, fpus_internal, 233333333, 7.0/3.0, 3520, 0x587, 0x587, 0, CPU_SUPPORTS_DYNAREC, 21, 21,  7,  7, 28},
-        {"300", CPU_WINCHIP2, fpus_internal, 250000000, 2.5,     3520, 0x587, 0x587, 0, CPU_SUPPORTS_DYNAREC, 24, 24,  8,  8, 30},
-        {"", 0}
-    }
-=======
             {
                 .name = "10",
                 .cpu_type = CPU_8088,
@@ -5679,7 +3675,6 @@
             {"300", CPU_WINCHIP2, fpus_internal, 250000000, 2.5,     3520, 0x587, 0x587, 0, CPU_SUPPORTS_DYNAREC, 24, 24,  8,  8, 30},
             { .name = "", 0 }
         }
->>>>>>> 95894198
     },
 #if defined(DEV_BRANCH) && defined(USE_AMD_K5)
     {
