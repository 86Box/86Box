/*
 * 86Box	A hypervisor and IBM PC system emulator that specializes in
 *		running old operating systems and software designed for IBM
 *		PC systems and compatibles from 1981 through fairly recent
 *		system designs based on the PCI bus.
 *
 *		This file is part of the 86Box distribution.
 *
 *		CPU type handler.
 *
 * Authors:	Sarah Walker, <tommowalker@tommowalker.co.uk>
 *		leilei,
 *		Miran Grca, <mgrca8@gmail.com>
 *		Fred N. van Kempen, <decwiz@yahoo.com>
 *
 *		Copyright 2008-2018 Sarah Walker.
 *		Copyright 2016-2018 leilei.
 *		Copyright 2016-2018 Miran Grca.
 *		Copyright 2018 Fred N. van Kempen.
 */
#include <math.h>
#include <stdarg.h>
#include <stdio.h>
#include <stdint.h>
#include <string.h>
#include <wchar.h>

#define HAVE_STDARG_H
#include <86box/86box.h>
#include "cpu.h"
#include <86box/device.h>
#include <86box/machine.h>
#include <86box/io.h>
#include "x86_ops.h"
#include <86box/mem.h>
#include <86box/nmi.h>
#include <86box/pic.h>
#include <86box/pci.h>
#include <86box/gdbstub.h>
#ifdef USE_DYNAREC
# include "codegen.h"
#endif
#include "x87_timings.h"

#define CCR1_USE_SMI  (1 << 1)
#define CCR1_SMAC     (1 << 2)
#define CCR1_SM3      (1 << 7)

#define CCR3_SMI_LOCK (1 << 0)
#define CCR3_NMI_EN   (1 << 1)


SSE_REG XMM[8];
uint32_t mxcsr;

enum {
    CPUID_FPU = (1 << 0),
    CPUID_VME = (1 << 1),
    CPUID_PSE = (1 << 3),
    CPUID_TSC = (1 << 4),
    CPUID_MSR = (1 << 5),
    CPUID_PAE = (1 << 6),
    CPUID_MCE = (1 << 7),
    CPUID_CMPXCHG8B = (1 << 8),
    CPUID_AMDSEP = (1 << 10),
    CPUID_SEP = (1 << 11),
    CPUID_MTRR = (1 << 12),
    CPUID_PGE = (1 << 13),
    CPUID_MCA = (1 << 14),
    CPUID_CMOV = (1 << 15),
    CPUID_MMX = (1 << 23),
    CPUID_FXSR = (1 << 24),
    CPUID_SSE = (1 << 25)
};

/*Addition flags returned by CPUID function 0x80000001*/
#define CPUID_3DNOW	(1UL << 31UL)


/* Make sure this is as low as possible. */
cpu_state_t	cpu_state;

#ifdef USE_DYNAREC
const OpFn	*x86_dynarec_opcodes, *x86_dynarec_opcodes_0f,
		*x86_dynarec_opcodes_d8_a16, *x86_dynarec_opcodes_d8_a32,
		*x86_dynarec_opcodes_d9_a16, *x86_dynarec_opcodes_d9_a32,
		*x86_dynarec_opcodes_da_a16, *x86_dynarec_opcodes_da_a32,
		*x86_dynarec_opcodes_db_a16, *x86_dynarec_opcodes_db_a32,
		*x86_dynarec_opcodes_dc_a16, *x86_dynarec_opcodes_dc_a32,
		*x86_dynarec_opcodes_dd_a16, *x86_dynarec_opcodes_dd_a32,
		*x86_dynarec_opcodes_de_a16, *x86_dynarec_opcodes_de_a32,
		*x86_dynarec_opcodes_df_a16, *x86_dynarec_opcodes_df_a32,
		*x86_dynarec_opcodes_REPE, *x86_dynarec_opcodes_REPNE,
		*x86_dynarec_opcodes_REPNE_0f,
		*x86_dynarec_opcodes_3DNOW;
#endif

const OpFn	*x86_opcodes, *x86_opcodes_0f,
		*x86_opcodes_d8_a16, *x86_opcodes_d8_a32,
		*x86_opcodes_d9_a16, *x86_opcodes_d9_a32,
		*x86_opcodes_da_a16, *x86_opcodes_da_a32,
		*x86_opcodes_db_a16, *x86_opcodes_db_a32,
		*x86_opcodes_dc_a16, *x86_opcodes_dc_a32,
		*x86_opcodes_dd_a16, *x86_opcodes_dd_a32,
		*x86_opcodes_de_a16, *x86_opcodes_de_a32,
		*x86_opcodes_df_a16, *x86_opcodes_df_a32,
		*x86_opcodes_REPE, *x86_opcodes_REPNE,
		*x86_opcodes_REPE_0f, *x86_opcodes_REPNE_0f,
		*x86_opcodes_3DNOW;

uint16_t	cpu_fast_off_count, cpu_fast_off_val;
uint16_t	temp_seg_data[4] = {0, 0, 0, 0};

int sse_xmm;

int		isa_cycles, cpu_inited,

		cpu_cycles_read, cpu_cycles_read_l, cpu_cycles_write, cpu_cycles_write_l,
		cpu_prefetch_cycles, cpu_prefetch_width, cpu_mem_prefetch_cycles, cpu_rom_prefetch_cycles,
		cpu_waitstates, cpu_cache_int_enabled, cpu_cache_ext_enabled,
		cpu_isa_speed, cpu_pci_speed, cpu_isa_pci_div, cpu_agp_speed, cpu_alt_reset,

		cpu_override, cpu_effective, cpu_multi, cpu_16bitbus, cpu_64bitbus, cpu_busspeed,
		cpu_cyrix_alignment, CPUID,

        bochs_timing,

 		is286, is386, is486 = 1,
		cpu_isintel, cpu_iscyrix, hascache, isibm486, israpidcad, is_vpc,
		is_am486, is_am486dxl, is_pentium, is_k5, is_k6, is_p6, is_cxsmm, is_pentium3, hasfpu,

		timing_rr, timing_mr, timing_mrl, timing_rm, timing_rml,
		timing_mm, timing_mml, timing_bt, timing_bnt,
		timing_int, timing_int_rm, timing_int_v86, timing_int_pm,
		timing_int_pm_outer, timing_iret_rm, timing_iret_v86, timing_iret_pm,
		timing_iret_pm_outer, timing_call_rm, timing_call_pm, timing_call_pm_gate,
		timing_call_pm_gate_inner, timing_retf_rm, timing_retf_pm, timing_retf_pm_outer,
		timing_jmp_rm, timing_jmp_pm, timing_jmp_pm_gate, timing_misaligned;
uint32_t	cpu_features, cpu_fast_off_flags;

uint32_t	_tr[8] = {0, 0, 0, 0, 0, 0, 0, 0};
uint32_t	cache_index = 0;
uint8_t		_cache[2048];

uint64_t	cpu_CR4_mask, tsc = 0;
uint64_t	pmc[2] = {0, 0};

double		cpu_dmulti;

msr_t		msr;

cyrix_t		cyrix;

cpu_family_t	*cpu_f;
CPU		*cpu_s;

uint8_t		do_translate = 0, do_translate2 = 0;

void		(*cpu_exec)(int cycs);


static uint8_t	ccr0, ccr1, ccr2, ccr3, ccr4, ccr5, ccr6;

static int	cyrix_addr;


static void	cpu_write(uint16_t addr, uint8_t val, void *priv);
static uint8_t	cpu_read(uint16_t addr, void *priv);


#ifdef ENABLE_CPU_LOG
int cpu_do_log = ENABLE_CPU_LOG;


void
cpu_log(const char *fmt, ...)
{
    va_list ap;

    if (cpu_do_log) {
	va_start(ap, fmt);
	pclog_ex(fmt, ap);
	va_end(ap);
    }
}
#else
#define cpu_log(fmt, ...)
#endif


int
cpu_has_feature(int feature)
{
    return cpu_features & feature;
}


void
cpu_dynamic_switch(int new_cpu)
{
    int c;

    if (cpu_effective == new_cpu)
	return;

    c = cpu;
    cpu = new_cpu;
    cpu_set();
    pc_speed_changed();
    cpu = c;
}


void
cpu_set_edx(void)
{
    EDX = cpu_s->edx_reset;
}


cpu_family_t *
cpu_get_family(const char *internal_name)
{
    int c = 0;

    while (cpu_families[c].package) {
	if (!strcmp(internal_name, cpu_families[c].internal_name))
		return (cpu_family_t *) &cpu_families[c];
	c++;
    }

    return NULL;
}


uint8_t
cpu_is_eligible(const cpu_family_t *cpu_family, int cpu, int machine)
{
    const machine_t *machine_s = &machines[machine];
    const CPU *cpu_s = &cpu_family->cpus[cpu];
    uint32_t packages, bus_speed;
    uint8_t i;
    double multi;

    /* Full override. */
    if (cpu_override > 1)
	return 1;

    /* Add implicit CPU package compatibility. */
    packages = machine_s->cpu_package;
    if (packages & CPU_PKG_SOCKET3)
	packages |= CPU_PKG_SOCKET1;
    else if (packages & CPU_PKG_SOCKET8)
	packages |= CPU_PKG_SOCKET370;
    else if (packages & CPU_PKG_SLOT1)
	packages |= CPU_PKG_SOCKET370 | CPU_PKG_SOCKET8;

    /* Package type. */
    if (!(cpu_family->package & packages))
	return 0;

    /* Partial override. */
    if (cpu_override)
	return 1;

    /* Check CPU blocklist. */
    if (machine_s->cpu_block) {
	i = 0;

	while (machine_s->cpu_block[i]) {
		if (machine_s->cpu_block[i++] == cpu_s->cpu_type)
			return 0;
	}
    }

    bus_speed = cpu_s->rspeed / cpu_s->multi;

    /* Minimum bus speed with ~0.84 MHz (for 8086) tolerance. */
    if (machine_s->cpu_min_bus && (bus_speed < (machine_s->cpu_min_bus - 840907)))
	return 0;

    /* Maximum bus speed with ~0.84 MHz (for 8086) tolerance. */
    if (machine_s->cpu_max_bus && (bus_speed > (machine_s->cpu_max_bus + 840907)))
	return 0;

    /* Minimum voltage with 0.1V tolerance. */
    if (machine_s->cpu_min_voltage && (cpu_s->voltage < (machine_s->cpu_min_voltage - 100)))
	return 0;

    /* Maximum voltage with 0.1V tolerance. */
    if (machine_s->cpu_max_voltage && (cpu_s->voltage > (machine_s->cpu_max_voltage + 100)))
	return 0;

    /* Account for CPUs which use a different internal multiplier than specified by jumpers. */
    multi = cpu_s->multi;

    /* Don't care about multiplier compatibility on fixed multiplier CPUs. */
    if (cpu_s->cpu_flags & CPU_FIXED_MULTIPLIER)
	return 1;
    else if (cpu_family->package & CPU_PKG_SOCKET5_7) {
	if ((multi == 1.5) && (cpu_s->cpu_type == CPU_5K86) && (machine_s->cpu_min_multi > 1.5)) /* K5 5k86 */
		multi = 2.0;
	else if (multi == 1.75)				/* K5 5k86 */
		multi = 2.5;
	else if (multi == 2.0) {
		if (cpu_s->cpu_type == CPU_5K86)	/* K5 5k86 */
			multi = 3.0;
		/* K6-2+ / K6-3+ */
		else if ((cpu_s->cpu_type == CPU_K6_2P) || (cpu_s->cpu_type == CPU_K6_3P))
			multi = 2.5;
		else if (((cpu_s->cpu_type == CPU_WINCHIP) || (cpu_s->cpu_type == CPU_WINCHIP2)) &&
			 (machine_s->cpu_min_multi > 2.0))	/* WinChip (2) */
			multi = 2.5;
	}
	else if (multi == (7.0 / 3.0))	/* WinChip 2A - 2.33x */
		multi = 5.0;
	else if (multi == (8.0 / 3.0))	/* WinChip 2A - 2.66x */
		multi = 5.5;
	else if ((multi == 3.0) && (cpu_s->cpu_type == CPU_Cx6x86 || cpu_s->cpu_type == CPU_Cx6x86L))	/* 6x86(L) */
		multi = 1.5;
	else if (multi == (10.0 / 3.0))	/* WinChip 2A - 3.33x */
		multi = 2.0;
	else if (multi == 3.5)		/* standard set by the Pentium MMX */
		multi = 1.5;
	else if (multi == 4.0) {
		/* WinChip (2) */
		if ((cpu_s->cpu_type == CPU_WINCHIP) || (cpu_s->cpu_type ==  CPU_WINCHIP2)) {
			if (machine_s->cpu_min_multi >= 1.5)
				multi = 1.5;
			else if (machine_s->cpu_min_multi >= 3.5)
				multi = 3.5;
			else if (machine_s->cpu_min_multi >= 4.5)
				multi = 4.5;
		} else if ((cpu_s->cpu_type == CPU_Cx6x86) || (cpu_s->cpu_type == CPU_Cx6x86L))	/* 6x86(L) */
			multi = 3.0;
	} else if ((multi == 5.0) && ((cpu_s->cpu_type == CPU_WINCHIP) || (cpu_s->cpu_type == CPU_WINCHIP2)) &&
		   (machine_s->cpu_min_multi > 5.0))	/* WinChip (2) */
		multi = 5.5;
	else if (multi == 6.0)	/* K6-2(+) / K6-3(+) */
		multi = 2.0;
    }

    /* Minimum multiplier, */
    if (multi < machine_s->cpu_min_multi)
	return 0;

    /* Maximum multiplier. */
    if (machine_s->cpu_max_multi && (multi > machine_s->cpu_max_multi))
	return 0;

    return 1;
}


uint8_t
cpu_family_is_eligible(const cpu_family_t *cpu_family, int machine)
{
    int c = 0;

    while (cpu_family->cpus[c].cpu_type) {
	if (cpu_is_eligible(cpu_family, c, machine))
		return 1;
	c++;
    }

    return 0;
}


void
cpu_set(void)
{
    cpu_inited = 1;

    cpu_effective = cpu;
    cpu_s = (CPU *) &cpu_f->cpus[cpu_effective];

#ifdef USE_ACYCS
    acycs = 0;
#endif

    soft_reset_pci = 0;

    cpu_alt_reset = 0;
    unmask_a20_in_smm = 0;

    CPUID        = cpu_s->cpuid_model;
    is8086       = (cpu_s->cpu_type > CPU_8088);
    is286        = (cpu_s->cpu_type >= CPU_286);
    is386        = (cpu_s->cpu_type >= CPU_386SX);
    israpidcad   = (cpu_s->cpu_type == CPU_RAPIDCAD);
    isibm486     = (cpu_s->cpu_type == CPU_IBM386SLC) || (cpu_s->cpu_type == CPU_IBM486SLC) ||
		   (cpu_s->cpu_type == CPU_IBM486BL);
    is486        = (cpu_s->cpu_type >= CPU_RAPIDCAD);
    is_am486     = (cpu_s->cpu_type == CPU_ENH_Am486DX);
    is_am486dxl  = (cpu_s->cpu_type == CPU_Am486DXL);

    cpu_isintel = !strcmp(cpu_f->manufacturer, "Intel");
    cpu_iscyrix = !strcmp(cpu_f->manufacturer, "Cyrix") || !strcmp(cpu_f->manufacturer, "ST");

    /* SL-Enhanced Intel 486s have the same SMM save state table layout as Pentiums,
       and the WinChip datasheet claims those are Pentium-compatible as well. AMD Am486DXL/DXL2 also has compatible SMM, or would if not for it's different SMBase*/
    is_pentium   = (cpu_isintel && (cpu_s->cpu_type >= CPU_i486SX_SLENH) && (cpu_s->cpu_type < CPU_PENTIUMPRO)) ||
		   !strcmp(cpu_f->manufacturer, "IDT") || (cpu_s->cpu_type == CPU_Am486DXL);
    is_k5        = !strcmp(cpu_f->manufacturer, "AMD") && (cpu_s->cpu_type > CPU_ENH_Am486DX) && (cpu_s->cpu_type < CPU_K6);
    is_k6        = (cpu_s->cpu_type >= CPU_K6) && !strcmp(cpu_f->manufacturer, "AMD");
    /* The Samuel 2 datasheet claims it's Celeron-compatible. */
    is_p6        = (cpu_isintel && (cpu_s->cpu_type >= CPU_PENTIUMPRO)) || !strcmp(cpu_f->manufacturer, "VIA");
    is_pentium3  = cpu_isintel && (cpu_s->cpu_type >= CPU_PENTIUM3);
    is_cxsmm     = (!strcmp(cpu_f->manufacturer, "Cyrix") || !strcmp(cpu_f->manufacturer, "ST")) &&
		   (cpu_s->cpu_type >= CPU_Cx486S);

    hasfpu       = (fpu_type != FPU_NONE);
    hascache     = (cpu_s->cpu_type >= CPU_486SLC) || (cpu_s->cpu_type == CPU_IBM386SLC) ||
		   (cpu_s->cpu_type == CPU_IBM486SLC) || (cpu_s->cpu_type == CPU_IBM486BL);

    cpu_16bitbus = (cpu_s->cpu_type == CPU_286) || (cpu_s->cpu_type == CPU_386SX) ||
		   (cpu_s->cpu_type == CPU_486SLC) || (cpu_s->cpu_type == CPU_IBM386SLC) ||
		   (cpu_s->cpu_type == CPU_IBM486SLC);
    cpu_64bitbus = (cpu_s->cpu_type >= CPU_WINCHIP);

    if (cpu_s->multi)
	cpu_busspeed = cpu_s->rspeed / cpu_s->multi;
    else
	cpu_busspeed = cpu_s->rspeed;
    cpu_multi = (int) ceil(cpu_s->multi);
    cpu_dmulti = cpu_s->multi;
    ccr0 = ccr1 = ccr2 = ccr3 = ccr4 = ccr5 = ccr6 = 0;

    cpu_update_waitstates();

    isa_cycles = cpu_s->atclk_div;

    if (cpu_s->rspeed <= 8000000)
	cpu_rom_prefetch_cycles = cpu_mem_prefetch_cycles;
    else
	cpu_rom_prefetch_cycles = cpu_s->rspeed / 1000000;

    cpu_set_isa_pci_div(0);
    cpu_set_pci_speed(0);
    cpu_set_agp_speed(0);

    io_handler(cpu_iscyrix, 0x0022, 0x0002, cpu_read, NULL, NULL, cpu_write, NULL, NULL, NULL);

    io_handler(hasfpu, 0x00f0, 0x000f, cpu_read, NULL, NULL, cpu_write, NULL, NULL, NULL);
    io_handler(hasfpu, 0xf007, 0x0001, cpu_read, NULL, NULL, cpu_write, NULL, NULL, NULL);

#ifdef USE_DYNAREC
    x86_setopcodes(ops_386, ops_386_0f, dynarec_ops_386, dynarec_ops_386_0f);
#else
    x86_setopcodes(ops_386, ops_386_0f);
#endif
    x86_opcodes_REPE = ops_REPE;
    x86_opcodes_REPNE = ops_REPNE;
    x86_opcodes_REPNE_0f = NULL;
    x86_opcodes_3DNOW = ops_3DNOW;
#ifdef USE_DYNAREC
    x86_dynarec_opcodes_REPE = dynarec_ops_REPE;
    x86_dynarec_opcodes_REPNE = dynarec_ops_REPNE;
    x86_dynarec_opcodes_3DNOW = dynarec_ops_3DNOW;
#endif

    if (hasfpu) {
#ifdef USE_DYNAREC
	x86_dynarec_opcodes_d8_a16 = dynarec_ops_fpu_d8_a16;
	x86_dynarec_opcodes_d8_a32 = dynarec_ops_fpu_d8_a32;
	x86_dynarec_opcodes_d9_a16 = dynarec_ops_fpu_d9_a16;
	x86_dynarec_opcodes_d9_a32 = dynarec_ops_fpu_d9_a32;
	x86_dynarec_opcodes_da_a16 = dynarec_ops_fpu_da_a16;
	x86_dynarec_opcodes_da_a32 = dynarec_ops_fpu_da_a32;
	x86_dynarec_opcodes_db_a16 = dynarec_ops_fpu_db_a16;
	x86_dynarec_opcodes_db_a32 = dynarec_ops_fpu_db_a32;
	x86_dynarec_opcodes_dc_a16 = dynarec_ops_fpu_dc_a16;
	x86_dynarec_opcodes_dc_a32 = dynarec_ops_fpu_dc_a32;
	x86_dynarec_opcodes_dd_a16 = dynarec_ops_fpu_dd_a16;
	x86_dynarec_opcodes_dd_a32 = dynarec_ops_fpu_dd_a32;
	x86_dynarec_opcodes_de_a16 = dynarec_ops_fpu_de_a16;
	x86_dynarec_opcodes_de_a32 = dynarec_ops_fpu_de_a32;
	x86_dynarec_opcodes_df_a16 = dynarec_ops_fpu_df_a16;
	x86_dynarec_opcodes_df_a32 = dynarec_ops_fpu_df_a32;
#endif
	x86_opcodes_d8_a16 = ops_fpu_d8_a16;
	x86_opcodes_d8_a32 = ops_fpu_d8_a32;
	x86_opcodes_d9_a16 = ops_fpu_d9_a16;
	x86_opcodes_d9_a32 = ops_fpu_d9_a32;
	x86_opcodes_da_a16 = ops_fpu_da_a16;
	x86_opcodes_da_a32 = ops_fpu_da_a32;
	x86_opcodes_db_a16 = ops_fpu_db_a16;
	x86_opcodes_db_a32 = ops_fpu_db_a32;
	x86_opcodes_dc_a16 = ops_fpu_dc_a16;
	x86_opcodes_dc_a32 = ops_fpu_dc_a32;
	x86_opcodes_dd_a16 = ops_fpu_dd_a16;
	x86_opcodes_dd_a32 = ops_fpu_dd_a32;
	x86_opcodes_de_a16 = ops_fpu_de_a16;
	x86_opcodes_de_a32 = ops_fpu_de_a32;
	x86_opcodes_df_a16 = ops_fpu_df_a16;
	x86_opcodes_df_a32 = ops_fpu_df_a32;
    } else {
#ifdef USE_DYNAREC
	x86_dynarec_opcodes_d8_a16 = dynarec_ops_nofpu_a16;
	x86_dynarec_opcodes_d8_a32 = dynarec_ops_nofpu_a32;
	x86_dynarec_opcodes_d9_a16 = dynarec_ops_nofpu_a16;
	x86_dynarec_opcodes_d9_a32 = dynarec_ops_nofpu_a32;
	x86_dynarec_opcodes_da_a16 = dynarec_ops_nofpu_a16;
	x86_dynarec_opcodes_da_a32 = dynarec_ops_nofpu_a32;
	x86_dynarec_opcodes_db_a16 = dynarec_ops_nofpu_a16;
	x86_dynarec_opcodes_db_a32 = dynarec_ops_nofpu_a32;
	x86_dynarec_opcodes_dc_a16 = dynarec_ops_nofpu_a16;
	x86_dynarec_opcodes_dc_a32 = dynarec_ops_nofpu_a32;
	x86_dynarec_opcodes_dd_a16 = dynarec_ops_nofpu_a16;
	x86_dynarec_opcodes_dd_a32 = dynarec_ops_nofpu_a32;
	x86_dynarec_opcodes_de_a16 = dynarec_ops_nofpu_a16;
	x86_dynarec_opcodes_de_a32 = dynarec_ops_nofpu_a32;
	x86_dynarec_opcodes_df_a16 = dynarec_ops_nofpu_a16;
	x86_dynarec_opcodes_df_a32 = dynarec_ops_nofpu_a32;
#endif
	x86_opcodes_d8_a16 = ops_nofpu_a16;
	x86_opcodes_d8_a32 = ops_nofpu_a32;
	x86_opcodes_d9_a16 = ops_nofpu_a16;
	x86_opcodes_d9_a32 = ops_nofpu_a32;
	x86_opcodes_da_a16 = ops_nofpu_a16;
	x86_opcodes_da_a32 = ops_nofpu_a32;
	x86_opcodes_db_a16 = ops_nofpu_a16;
	x86_opcodes_db_a32 = ops_nofpu_a32;
	x86_opcodes_dc_a16 = ops_nofpu_a16;
	x86_opcodes_dc_a32 = ops_nofpu_a32;
	x86_opcodes_dd_a16 = ops_nofpu_a16;
	x86_opcodes_dd_a32 = ops_nofpu_a32;
	x86_opcodes_de_a16 = ops_nofpu_a16;
	x86_opcodes_de_a32 = ops_nofpu_a32;
	x86_opcodes_df_a16 = ops_nofpu_a16;
	x86_opcodes_df_a32 = ops_nofpu_a32;
    }

#ifdef USE_DYNAREC
    codegen_timing_set(&codegen_timing_486);
#endif

    memset(&msr, 0, sizeof(msr));

    timing_misaligned = 0;
    cpu_cyrix_alignment = 0;
    cpu_CR4_mask = 0;

    switch (cpu_s->cpu_type) {
	case CPU_8088:
	case CPU_8086:
		break;

	case CPU_286:
#ifdef USE_DYNAREC
		x86_setopcodes(ops_286, ops_286_0f, dynarec_ops_286, dynarec_ops_286_0f);
#else
		x86_setopcodes(ops_286, ops_286_0f);
#endif

		if (fpu_type == FPU_287) {
#ifdef USE_DYNAREC
			x86_dynarec_opcodes_d9_a16 = dynarec_ops_fpu_287_d9_a16;
			x86_dynarec_opcodes_d9_a32 = dynarec_ops_fpu_287_d9_a32;
			x86_dynarec_opcodes_da_a16 = dynarec_ops_fpu_287_da_a16;
			x86_dynarec_opcodes_da_a32 = dynarec_ops_fpu_287_da_a32;
			x86_dynarec_opcodes_db_a16 = dynarec_ops_fpu_287_db_a16;
			x86_dynarec_opcodes_db_a32 = dynarec_ops_fpu_287_db_a32;
			x86_dynarec_opcodes_dc_a16 = dynarec_ops_fpu_287_dc_a16;
			x86_dynarec_opcodes_dc_a32 = dynarec_ops_fpu_287_dc_a32;
			x86_dynarec_opcodes_dd_a16 = dynarec_ops_fpu_287_dd_a16;
			x86_dynarec_opcodes_dd_a32 = dynarec_ops_fpu_287_dd_a32;
			x86_dynarec_opcodes_de_a16 = dynarec_ops_fpu_287_de_a16;
			x86_dynarec_opcodes_de_a32 = dynarec_ops_fpu_287_de_a32;
			x86_dynarec_opcodes_df_a16 = dynarec_ops_fpu_287_df_a16;
			x86_dynarec_opcodes_df_a32 = dynarec_ops_fpu_287_df_a32;
#endif
			x86_opcodes_d9_a16 = ops_fpu_287_d9_a16;
			x86_opcodes_d9_a32 = ops_fpu_287_d9_a32;
			x86_opcodes_da_a16 = ops_fpu_287_da_a16;
			x86_opcodes_da_a32 = ops_fpu_287_da_a32;
			x86_opcodes_db_a16 = ops_fpu_287_db_a16;
			x86_opcodes_db_a32 = ops_fpu_287_db_a32;
			x86_opcodes_dc_a16 = ops_fpu_287_dc_a16;
			x86_opcodes_dc_a32 = ops_fpu_287_dc_a32;
			x86_opcodes_dd_a16 = ops_fpu_287_dd_a16;
			x86_opcodes_dd_a32 = ops_fpu_287_dd_a32;
			x86_opcodes_de_a16 = ops_fpu_287_de_a16;
			x86_opcodes_de_a32 = ops_fpu_287_de_a32;
			x86_opcodes_df_a16 = ops_fpu_287_df_a16;
			x86_opcodes_df_a32 = ops_fpu_287_df_a32;
		}

		timing_rr			=   2;	/* register dest - register src */
		timing_rm			=   7;	/* register dest - memory src */
		timing_mr			=   7;	/* memory dest   - register src */
		timing_mm			=   7;	/* memory dest   - memory src */
		timing_rml			=   9;	/* register dest - memory src long */
		timing_mrl			=  11;	/* memory dest   - register src long */
		timing_mml			=  11;	/* memory dest   - memory src */
		timing_bt			=   4;	/* branch taken */
		timing_bnt			=   3;	/* branch not taken */

		timing_int			=   0;
		timing_int_rm			=  23;
		timing_int_v86			=   0;
		timing_int_pm			=  40;
		timing_int_pm_outer		=  78;
		timing_iret_rm			=  17;
		timing_iret_v86			=   0;
		timing_iret_pm			=  31;
		timing_iret_pm_outer		=  55;
		timing_call_rm			=  13;
		timing_call_pm			=  26;
		timing_call_pm_gate		=  52;
		timing_call_pm_gate_inner	=  82;
		timing_retf_rm			=  15;
		timing_retf_pm			=  25;
		timing_retf_pm_outer		=  55;
		timing_jmp_rm			=  11;
		timing_jmp_pm			=  23;
		timing_jmp_pm_gate		=  38;
		break;

	case CPU_IBM486SLC:
	case CPU_IBM386SLC:
	case CPU_IBM486BL:
#ifdef USE_DYNAREC
		x86_setopcodes(ops_386, ops_ibm486_0f, dynarec_ops_386, dynarec_ops_ibm486_0f);
#else
		x86_setopcodes(ops_386, ops_ibm486_0f);
#endif
		cpu_features = CPU_FEATURE_MSR;
		/* FALLTHROUGH */
	case CPU_386SX:
	case CPU_386DX:
		if (fpu_type == FPU_287) {	/* In case we get Deskpro 386 emulation */
#ifdef USE_DYNAREC
			x86_dynarec_opcodes_d9_a16 = dynarec_ops_fpu_287_d9_a16;
			x86_dynarec_opcodes_d9_a32 = dynarec_ops_fpu_287_d9_a32;
			x86_dynarec_opcodes_da_a16 = dynarec_ops_fpu_287_da_a16;
			x86_dynarec_opcodes_da_a32 = dynarec_ops_fpu_287_da_a32;
			x86_dynarec_opcodes_db_a16 = dynarec_ops_fpu_287_db_a16;
			x86_dynarec_opcodes_db_a32 = dynarec_ops_fpu_287_db_a32;
			x86_dynarec_opcodes_dc_a16 = dynarec_ops_fpu_287_dc_a16;
			x86_dynarec_opcodes_dc_a32 = dynarec_ops_fpu_287_dc_a32;
			x86_dynarec_opcodes_dd_a16 = dynarec_ops_fpu_287_dd_a16;
			x86_dynarec_opcodes_dd_a32 = dynarec_ops_fpu_287_dd_a32;
			x86_dynarec_opcodes_de_a16 = dynarec_ops_fpu_287_de_a16;
			x86_dynarec_opcodes_de_a32 = dynarec_ops_fpu_287_de_a32;
			x86_dynarec_opcodes_df_a16 = dynarec_ops_fpu_287_df_a16;
			x86_dynarec_opcodes_df_a32 = dynarec_ops_fpu_287_df_a32;
#endif
			x86_opcodes_d9_a16 = ops_fpu_287_d9_a16;
			x86_opcodes_d9_a32 = ops_fpu_287_d9_a32;
			x86_opcodes_da_a16 = ops_fpu_287_da_a16;
			x86_opcodes_da_a32 = ops_fpu_287_da_a32;
			x86_opcodes_db_a16 = ops_fpu_287_db_a16;
			x86_opcodes_db_a32 = ops_fpu_287_db_a32;
			x86_opcodes_dc_a16 = ops_fpu_287_dc_a16;
			x86_opcodes_dc_a32 = ops_fpu_287_dc_a32;
			x86_opcodes_dd_a16 = ops_fpu_287_dd_a16;
			x86_opcodes_dd_a32 = ops_fpu_287_dd_a32;
			x86_opcodes_de_a16 = ops_fpu_287_de_a16;
			x86_opcodes_de_a32 = ops_fpu_287_de_a32;
			x86_opcodes_df_a16 = ops_fpu_287_df_a16;
			x86_opcodes_df_a32 = ops_fpu_287_df_a32;
		}

		timing_rr			=   2;	/* register dest - register src */
		timing_rm			=   6;	/* register dest - memory src */
		timing_mr			=   7;	/* memory dest   - register src */
		timing_mm			=   6;	/* memory dest   - memory src */
		if (cpu_s->cpu_type >= CPU_386DX) {
			timing_rml			=   6;	/* register dest - memory src long */
			timing_mrl			=   7;	/* memory dest   - register src long */
			timing_mml			=   6;	/* memory dest   - memory src */
		} else {
			timing_rml			=   8;	/* register dest - memory src long */
			timing_mrl			=  11;	/* memory dest   - register src long */
			timing_mml			=  10;	/* memory dest   - memory src */
		}
		timing_bt			=   4;	/* branch taken */
		timing_bnt			=   3;	/* branch not taken */

		timing_int			=   0;
		timing_int_rm			=  37;
		timing_int_v86			=  59;
		timing_int_pm			=  99;
		timing_int_pm_outer		= 119;
		timing_iret_rm			=  22;
		timing_iret_v86			=  60;
		timing_iret_pm			=  38;
		timing_iret_pm_outer		=  82;
		timing_call_rm			=  17;
		timing_call_pm			=  34;
		timing_call_pm_gate		=  52;
		timing_call_pm_gate_inner	=  86;
		timing_retf_rm			=  18;
		timing_retf_pm			=  32;
		timing_retf_pm_outer		=  68;
		timing_jmp_rm			=  12;
		timing_jmp_pm			=  27;
		timing_jmp_pm_gate		=  45;
		break;

	case CPU_486SLC:
#ifdef USE_DYNAREC
		x86_setopcodes(ops_386, ops_486_0f, dynarec_ops_386, dynarec_ops_486_0f);
#else
		x86_setopcodes(ops_386, ops_486_0f);
#endif

		timing_rr			=   1;	/* register dest - register src */
		timing_rm			=   3;	/* register dest - memory src */
		timing_mr			=   5;	/* memory dest   - register src */
		timing_mm			=   3;
		timing_rml			=   5;	/* register dest - memory src long */
		timing_mrl			=   7;	/* memory dest   - register src long */
		timing_mml			=   7;
		timing_bt			=   5;	/* branch taken */
		timing_bnt			=   1;	/* branch not taken */

		timing_int			=   4;	/* unknown */
		timing_int_rm			=  14;
		timing_int_v86			=  82;
		timing_int_pm			=  49;
		timing_int_pm_outer		=  77;
		timing_iret_rm			=  14;
		timing_iret_v86			=  66;
		timing_iret_pm			=  31;
		timing_iret_pm_outer		=  66;
		timing_call_rm			=  12;
		timing_call_pm			=  30;
		timing_call_pm_gate		=  41;
		timing_call_pm_gate_inner	=  83;
		timing_retf_rm			=  13;
		timing_retf_pm			=  26;
		timing_retf_pm_outer		=  61;
		timing_jmp_rm			=   9;
		timing_jmp_pm			=  26;
		timing_jmp_pm_gate		=  37;
		timing_misaligned		=   3;
		break;

	case CPU_486DLC:
#ifdef USE_DYNAREC
		x86_setopcodes(ops_386, ops_486_0f, dynarec_ops_386, dynarec_ops_486_0f);
#else
		x86_setopcodes(ops_386, ops_486_0f);
#endif

		timing_rr			=   1;	/* register dest - register src */
		timing_rm			=   3;	/* register dest - memory src */
		timing_mr			=   3;	/* memory dest   - register src */
		timing_mm			=   3;
		timing_rml			=   3;	/* register dest - memory src long */
		timing_mrl			=   3;	/* memory dest   - register src long */
		timing_mml			=   3;
		timing_bt			=   5;	/* branch taken */
		timing_bnt			=   1;	/* branch not taken */

		timing_int			=   4;	/* unknown */
		timing_int_rm			=  14;
		timing_int_v86			=  82;
		timing_int_pm			=  49;
		timing_int_pm_outer		=  77;
		timing_iret_rm			=  14;
		timing_iret_v86			=  66;
		timing_iret_pm			=  31;
		timing_iret_pm_outer		=  66;
		timing_call_rm			=  12;
		timing_call_pm			=  30;
		timing_call_pm_gate		=  41;
		timing_call_pm_gate_inner	=  83;
		timing_retf_rm			=  13;
		timing_retf_pm			=  26;
		timing_retf_pm_outer		=  61;
		timing_jmp_rm			=   9;
		timing_jmp_pm			=  26;
		timing_jmp_pm_gate		=  37;

		timing_misaligned		=   3;
		break;

	case CPU_i486SX_SLENH:
	case CPU_i486DX_SLENH:
		cpu_features = CPU_FEATURE_CR4 | CPU_FEATURE_VME;
		cpu_CR4_mask = CR4_VME | CR4_PVI | CR4_VME;
		/* FALLTHROUGH */
	case CPU_RAPIDCAD:
	case CPU_i486SX:
	case CPU_i486DX:
	case CPU_Am486SX:
	case CPU_Am486DX:
	case CPU_Am486DXL:
	case CPU_ENH_Am486DX:
		/*AMD timing identical to Intel*/
#ifdef USE_DYNAREC
		x86_setopcodes(ops_386, ops_486_0f, dynarec_ops_386, dynarec_ops_486_0f);
#else
		x86_setopcodes(ops_386, ops_486_0f);
#endif

		timing_rr			=   1;	/* register dest - register src */
		timing_rm			=   2;	/* register dest - memory src */
		timing_mr			=   3;	/* memory dest   - register src */
		timing_mm			=   3;
		timing_rml			=   2;	/* register dest - memory src long */
		timing_mrl			=   3;	/* memory dest   - register src long */
		timing_mml			=   3;
		timing_bt			=   2;	/* branch taken */
		timing_bnt			=   1;	/* branch not taken */

		timing_int			=   4;
		timing_int_rm			=  26;
		timing_int_v86			=  82;
		timing_int_pm			=  44;
		timing_int_pm_outer		=  71;
		timing_iret_rm			=  15;
		timing_iret_v86			=  36;	/* unknown */
		timing_iret_pm			=  20;
		timing_iret_pm_outer		=  36;
		timing_call_rm			=  18;
		timing_call_pm			=  20;
		timing_call_pm_gate		=  35;
		timing_call_pm_gate_inner	=  69;
		timing_retf_rm			=  13;
		timing_retf_pm			=  17;
		timing_retf_pm_outer		=  35;
		timing_jmp_rm			=  17;
		timing_jmp_pm			=  19;
		timing_jmp_pm_gate		=  32;

		timing_misaligned		=   3;
		break;

	case CPU_Cx486S:
	case CPU_Cx486DX:
	case CPU_STPC:
#ifdef USE_DYNAREC
		if (cpu_s->cpu_type == CPU_STPC)
			x86_setopcodes(ops_386, ops_stpc_0f, dynarec_ops_386, dynarec_ops_stpc_0f);
		else
			x86_setopcodes(ops_386, ops_c486_0f, dynarec_ops_386, dynarec_ops_c486_0f);
#else
		if (cpu_s->cpu_type == CPU_STPC)
			x86_setopcodes(ops_386, ops_stpc_0f);
		else
			x86_setopcodes(ops_386, ops_c486_0f);
#endif

                timing_rr			=   1;	/* register dest - register src */
                timing_rm			=   3;	/* register dest - memory src */
                timing_mr			=   3;	/* memory dest   - register src */
                timing_mm			=   3;
                timing_rml			=   3;	/* register dest - memory src long */
                timing_mrl			=   3;	/* memory dest   - register src long */
                timing_mml			=   3;
                timing_bt			=   3;	/* branch taken */
		timing_bnt			=   1;	/* branch not taken */

		timing_int			=   4;
		timing_int_rm			=  14;
		timing_int_v86			=  82;
		timing_int_pm			=  49;
		timing_int_pm_outer		=  77;
		timing_iret_rm			=  14;
		timing_iret_v86			=  66;	/* unknown */
		timing_iret_pm			=  31;
		timing_iret_pm_outer		=  66;
		timing_call_rm			=  12;
		timing_call_pm			=  30;
		timing_call_pm_gate		=  41;
		timing_call_pm_gate_inner	=  83;
		timing_retf_rm			=  13;
		timing_retf_pm			=  26;
		timing_retf_pm_outer		=  61;
		timing_jmp_rm			=   9;
		timing_jmp_pm			=  26;
		timing_jmp_pm_gate		=  37;

		timing_misaligned		=   3;

		if (cpu_s->cpu_type == CPU_STPC)
			cpu_features = CPU_FEATURE_RDTSC;
		break;

	case CPU_Cx5x86:
#ifdef USE_DYNAREC
		x86_setopcodes(ops_386, ops_c486_0f, dynarec_ops_386, dynarec_ops_c486_0f);
#else
		x86_setopcodes(ops_386, ops_c486_0f);
#endif

		timing_rr			=   1;	/* register dest - register src */
		timing_rm			=   1;	/* register dest - memory src */
		timing_mr			=   2;	/* memory dest   - register src */
		timing_mm			=   2;
		timing_rml			=   1;	/* register dest - memory src long */
		timing_mrl			=   2;	/* memory dest   - register src long */
		timing_mml			=   2;
		timing_bt			=   4;	/* branch taken */
		timing_bnt			=   1;	/* branch not taken */

		timing_int			=   0;
		timing_int_rm			=   9;
		timing_int_v86			=  82;	/* unknown */
		timing_int_pm			=  21;
		timing_int_pm_outer		=  32;
		timing_iret_rm			=   7;
		timing_iret_v86			=  26;	/* unknown */
		timing_iret_pm			=  10;
		timing_iret_pm_outer		=  26;
		timing_call_rm			=   4;
		timing_call_pm			=  15;
		timing_call_pm_gate		=  26;
		timing_call_pm_gate_inner	=  35;
		timing_retf_rm			=   4;
		timing_retf_pm			=   7;
		timing_retf_pm_outer		=  23;
		timing_jmp_rm			=   5;
		timing_jmp_pm			=   7;
		timing_jmp_pm_gate		=  17;

		timing_misaligned		=   2;

		cpu_cyrix_alignment = 1;
		break;

	case CPU_WINCHIP:
	case CPU_WINCHIP2:
#ifdef USE_DYNAREC
		if (cpu_s->cpu_type == CPU_WINCHIP2)
			x86_setopcodes(ops_386, ops_winchip2_0f, dynarec_ops_386, dynarec_ops_winchip2_0f);
		else
			x86_setopcodes(ops_386, ops_winchip_0f, dynarec_ops_386, dynarec_ops_winchip_0f);
#else
		if (cpu_s->cpu_type == CPU_WINCHIP2)
			x86_setopcodes(ops_386, ops_winchip2_0f);
		else
			x86_setopcodes(ops_386, ops_winchip_0f);
#endif

                timing_rr			=   1;	/* register dest - register src */
                timing_rm			=   2;	/* register dest - memory src */
                timing_mr			=   2;	/* memory dest   - register src */
                timing_mm			=   3;
		timing_rml			=   2;	/* register dest - memory src long */
		timing_mrl			=   2;	/* memory dest   - register src long */
		timing_mml			=   3;
		timing_bt			=   2;	/* branch taken */
		timing_bnt			=   1;	/* branch not taken */

                /*unknown*/
                timing_int_rm			=  26;
                timing_int_v86			=  82;
                timing_int_pm			=  44;
		timing_int_pm_outer		=  71;
		timing_iret_rm			=   7;
		timing_iret_v86			=  26;
		timing_iret_pm			=  10;
		timing_iret_pm_outer		=  26;
		timing_call_rm			=   4;
		timing_call_pm			=  15;
		timing_call_pm_gate		=  26;
		timing_call_pm_gate_inner	=  35;
		timing_retf_rm			=   4;
		timing_retf_pm			=   7;
		timing_retf_pm_outer		=  23;
		timing_jmp_rm			=   5;
		timing_jmp_pm			=   7;
		timing_jmp_pm_gate		=  17;

		timing_misaligned		=   2;

		cpu_cyrix_alignment = 1;

		cpu_features = CPU_FEATURE_RDTSC | CPU_FEATURE_MMX | CPU_FEATURE_MSR | CPU_FEATURE_CR4;
		if (cpu_s->cpu_type == CPU_WINCHIP2)
			cpu_features |= CPU_FEATURE_3DNOW;
		msr.fcr = (1 << 8) | (1 << 9) | (1 << 12) |  (1 << 16) | (1 << 19) | (1 << 21);
		if (cpu_s->cpu_type == CPU_WINCHIP2)
			msr.fcr |= (1 << 18) | (1 << 20);
		cpu_CR4_mask = CR4_TSD | CR4_DE | CR4_MCE | CR4_PCE;

#ifdef USE_DYNAREC
		if (cpu_s->cpu_type == CPU_WINCHIP2)
			codegen_timing_set(&codegen_timing_winchip2);
		else
			codegen_timing_set(&codegen_timing_winchip);
#endif
		break;

	case CPU_P24T:
	case CPU_PENTIUM:
	case CPU_PENTIUMMMX:
#ifdef USE_DYNAREC
		if (cpu_s->cpu_type == CPU_PENTIUMMMX)
			x86_setopcodes(ops_386, ops_pentiummmx_0f, dynarec_ops_386, dynarec_ops_pentiummmx_0f);
		else
			x86_setopcodes(ops_386, ops_pentium_0f, dynarec_ops_386, dynarec_ops_pentium_0f);
#else
		if (cpu_s->cpu_type == CPU_PENTIUMMMX)
			x86_setopcodes(ops_386, ops_pentiummmx_0f);
		else
			x86_setopcodes(ops_386, ops_pentium_0f);
#endif

		timing_rr			=   1;	/* register dest - register src */
		timing_rm			=   2;	/* register dest - memory src */
		timing_mr			=   3;	/* memory dest   - register src */
		timing_mm			=   3;
		timing_rml			=   2;	/* register dest - memory src long */
		timing_mrl			=   3;	/* memory dest   - register src long */
		timing_mml			=   3;
		timing_bt			=   0;	/* branch taken */
		if (cpu_s->cpu_type == CPU_PENTIUMMMX)
			timing_bnt			=   1;	/* branch not taken */
		else
			timing_bnt			=   2;	/* branch not taken */

		timing_int			=   6;
		timing_int_rm			=  11;
		timing_int_v86			=  54;
		timing_int_pm			=  25;
		timing_int_pm_outer		=  42;
		timing_iret_rm			=   7;
		timing_iret_v86			=  27;	/* unknown */
		timing_iret_pm			=  10;
		timing_iret_pm_outer		=  27;
		timing_call_rm			=   4;
		timing_call_pm			=   4;
		timing_call_pm_gate		=  22;
		timing_call_pm_gate_inner	=  44;
		timing_retf_rm			=   4;
		timing_retf_pm			=   4;
		timing_retf_pm_outer		=  23;
		timing_jmp_rm			=   3;
		timing_jmp_pm			=   3;
		timing_jmp_pm_gate		=  18;

		timing_misaligned		=   3;

		cpu_features = CPU_FEATURE_RDTSC | CPU_FEATURE_MSR | CPU_FEATURE_CR4 | CPU_FEATURE_VME;
		if (cpu_s->cpu_type == CPU_PENTIUMMMX)
			cpu_features |= CPU_FEATURE_MMX;
		msr.fcr = (1 << 8) | (1 << 9) | (1 << 12) |  (1 << 16) | (1 << 19) | (1 << 21);
		cpu_CR4_mask = CR4_VME | CR4_PVI | CR4_TSD | CR4_DE | CR4_PSE | CR4_MCE | CR4_PCE;
#ifdef USE_DYNAREC
		codegen_timing_set(&codegen_timing_pentium);
#endif
		break;

#if defined(DEV_BRANCH) && defined(USE_CYRIX_6X86)
	case CPU_Cx6x86:
	case CPU_Cx6x86L:
	case CPU_CxGX1:
  	case CPU_Cx6x86MX:
		if (cpu_s->cpu_type == CPU_Cx6x86MX) {
#ifdef USE_DYNAREC
			x86_dynarec_opcodes_da_a16 = dynarec_ops_fpu_686_da_a16;
			x86_dynarec_opcodes_da_a32 = dynarec_ops_fpu_686_da_a32;
			x86_dynarec_opcodes_db_a16 = dynarec_ops_fpu_686_db_a16;
			x86_dynarec_opcodes_db_a32 = dynarec_ops_fpu_686_db_a32;
			x86_dynarec_opcodes_df_a16 = dynarec_ops_fpu_686_df_a16;
			x86_dynarec_opcodes_df_a32 = dynarec_ops_fpu_686_df_a32;
#endif
			x86_opcodes_da_a16 = ops_fpu_686_da_a16;
			x86_opcodes_da_a32 = ops_fpu_686_da_a32;
			x86_opcodes_db_a16 = ops_fpu_686_db_a16;
			x86_opcodes_db_a32 = ops_fpu_686_db_a32;
			x86_opcodes_df_a16 = ops_fpu_686_df_a16;
			x86_opcodes_df_a32 = ops_fpu_686_df_a32;
		}

#ifdef USE_DYNAREC
		if (cpu_s->cpu_type == CPU_Cx6x86MX)
			x86_setopcodes(ops_386, ops_c6x86mx_0f, dynarec_ops_386, dynarec_ops_c6x86mx_0f);
		else if (cpu_s->cpu_type == CPU_Cx6x86L)
			x86_setopcodes(ops_386, ops_pentium_0f, dynarec_ops_386, dynarec_ops_pentium_0f);
		else
			x86_setopcodes(ops_386, ops_c6x86mx_0f, dynarec_ops_386, dynarec_ops_c6x86mx_0f);
			// x86_setopcodes(ops_386, ops_c6x86_0f, dynarec_ops_386, dynarec_ops_c6x86_0f);
#else
		if (cpu_s->cpu_type == CPU_Cx6x86MX)
			x86_setopcodes(ops_386, ops_c6x86mx_0f);
		else if (cpu_s->cpu_type == CPU_Cx6x86L)
			x86_setopcodes(ops_386, ops_pentium_0f);
		else
			x86_setopcodes(ops_386, ops_c6x86_0f);
#endif

                timing_rr			=   1;	/* register dest - register src */
                timing_rm			=   1;	/* register dest - memory src */
                timing_mr			=   2;	/* memory dest   - register src */
                timing_mm			=   2;
                timing_rml			=   1;	/* register dest - memory src long */
                timing_mrl			=   2;	/* memory dest   - register src long */
                timing_mml			=   2;
		if (cpu_s->cpu_type == CPU_CxGX1) {
			timing_bt			=   4;	/* branch taken */
			timing_bnt			=   1;	/* branch not taken */
		} else {
	                timing_bt			=   0;	/* branch taken */
        	        timing_bnt			=   2;	/* branch not taken */
		}

		/* Make the CxGX1 share the timings with most other Cyrix C6x86's due to the real
		   ones still being unknown. */
		timing_int_rm			=   9;
		timing_int_v86			=  46;
		timing_int_pm			=  21;
		timing_int_pm_outer		=  32;
		timing_iret_rm			=   7;
		timing_iret_v86			=  26;
		timing_iret_pm			=  10;
		timing_iret_pm_outer		=  26;
		timing_call_rm			=   3;
		timing_call_pm			=   4;
		timing_call_pm_gate		=  15;
		timing_call_pm_gate_inner	=  26;
		timing_retf_rm			=   4;
		timing_retf_pm			=   4;
		timing_retf_pm_outer		=  23;
		timing_jmp_rm			=   1;
		timing_jmp_pm			=   4;
		timing_jmp_pm_gate		=  14;

		timing_misaligned		=   2;

		cpu_cyrix_alignment = 1;

		cpu_features = CPU_FEATURE_RDTSC;
		if (cpu_s->cpu_type >= CPU_CxGX1)
			cpu_features |= CPU_FEATURE_MSR | CPU_FEATURE_CR4;
		if (cpu_s->cpu_type == CPU_Cx6x86MX)
			cpu_features |= CPU_FEATURE_MMX;
		msr.fcr = (1 << 8) | (1 << 9) | (1 << 12) |  (1 << 16) | (1 << 19) | (1 << 21);
		if (cpu_s->cpu_type >= CPU_CxGX1)
			cpu_CR4_mask = CR4_TSD | CR4_DE | CR4_PCE;

#ifdef USE_DYNAREC
		codegen_timing_set(&codegen_timing_686);
#endif

		if ((cpu_s->cpu_type == CPU_Cx6x86L) || (cpu_s->cpu_type == CPU_Cx6x86MX))
			ccr4 = 0x80;
		else if (CPU_Cx6x86)
			CPUID = 0;	/* Disabled on powerup by default */
		break;
#endif

#if defined(DEV_BRANCH) && defined(USE_AMD_K5)
	case CPU_K5:
	case CPU_5K86:
#endif
	case CPU_K6:
	case CPU_K6_2:
	case CPU_K6_2C:
	case CPU_K6_3:
	case CPU_K6_2P:
	case CPU_K6_3P:
#ifdef USE_DYNAREC
		if (cpu_s->cpu_type >= CPU_K6_2)
			x86_setopcodes(ops_386, ops_k62_0f, dynarec_ops_386, dynarec_ops_k62_0f);
#if defined(DEV_BRANCH) && defined(USE_AMD_K5)
		else if (cpu_s->cpu_type == CPU_K6)
			x86_setopcodes(ops_386, ops_k6_0f, dynarec_ops_386, dynarec_ops_k6_0f);
		else
			x86_setopcodes(ops_386, ops_pentiummmx_0f, dynarec_ops_386, dynarec_ops_pentiummmx_0f);
#else
		else
			x86_setopcodes(ops_386, ops_k6_0f, dynarec_ops_386, dynarec_ops_k6_0f);
#endif
#else
		if (cpu_s->cpu_type >= CPU_K6_2)
			x86_setopcodes(ops_386, ops_k62_0f);
#if defined(DEV_BRANCH) && defined(USE_AMD_K5)
		else if (cpu_s->cpu_type = CPU_K6)
			x86_setopcodes(ops_386, ops_k6_0f);
		else
			x86_setopcodes(ops_386, ops_pentiummmx_0f);
#else
		else
			x86_setopcodes(ops_386, ops_k6_0f);
#endif
#endif

                timing_rr			=   1;	/* register dest - register src */
                timing_rm			=   2;	/* register dest - memory src */
                timing_mr			=   3;	/* memory dest   - register src */
                timing_mm			=   3;
                timing_rml			=   2;	/* register dest - memory src long */
                timing_mrl			=   3;	/* memory dest   - register src long */
                timing_mml			=   3;
                timing_bt			=   0;	/* branch taken */
		timing_bnt			=   1;	/* branch not taken */

                timing_int			=   6;
                timing_int_rm			=  11;
                timing_int_v86			=  54;
                timing_int_pm			=  25;
                timing_int_pm_outer		=  42;
                timing_iret_rm			=   7;
                timing_iret_v86			=  27;	/* unknown */
                timing_iret_pm			=  10;
                timing_iret_pm_outer		=  27;
                timing_call_rm			=   4;
                timing_call_pm			=   4;
                timing_call_pm_gate		=  22;
                timing_call_pm_gate_inner	=  44;
                timing_retf_rm			=   4;
                timing_retf_pm			=   4;
                timing_retf_pm_outer		=  23;
                timing_jmp_rm			=   3;
                timing_jmp_pm			=   3;
                timing_jmp_pm_gate		=  18;

                timing_misaligned		=   3;

		cpu_features = CPU_FEATURE_RDTSC | CPU_FEATURE_MSR | CPU_FEATURE_CR4 | CPU_FEATURE_VME | CPU_FEATURE_MMX;
		if (cpu_s->cpu_type >= CPU_K6_2)
			cpu_features |= CPU_FEATURE_3DNOW;
		msr.fcr = (1 << 8) | (1 << 9) | (1 << 12) |  (1 << 16) | (1 << 19) | (1 << 21);
#if defined(DEV_BRANCH) && defined(USE_AMD_K5)
		cpu_CR4_mask = CR4_TSD | CR4_DE | CR4_MCE;
		if (cpu_s->cpu_type >= CPU_K6) {
			cpu_CR4_mask |= (CR4_VME | CR4_PVI | CR4_PSE);
			if (cpu_s->cpu_type <= CPU_K6)
				cpu_CR4_mask |= CR4_PCE;
		}
#else
		cpu_CR4_mask = CR4_VME | CR4_PVI | CR4_TSD | CR4_DE | CR4_PSE | CR4_MCE;
		if (cpu_s->cpu_type == CPU_K6)
			cpu_CR4_mask |= CR4_PCE;
#endif

#ifdef USE_DYNAREC
		codegen_timing_set(&codegen_timing_k6);
#endif
		break;

	case CPU_PENTIUMPRO:
	case CPU_PENTIUM2:
	case CPU_PENTIUM2D:
#ifdef USE_DYNAREC
		/* TODO: Perhaps merge the three opcode tables with some instructions UD#'ing depending on
			 CPU type. */
		if (cpu_s->cpu_type == CPU_PENTIUM2D)
                	x86_setopcodes(ops_386, ops_pentium2d_0f, dynarec_ops_386, dynarec_ops_pentium2d_0f);
		else if (cpu_s->cpu_type == CPU_PENTIUM2)
                	x86_setopcodes(ops_386, ops_pentium2_0f, dynarec_ops_386, dynarec_ops_pentium2_0f);
		else
                	x86_setopcodes(ops_386, ops_pentiumpro_0f, dynarec_ops_386, dynarec_ops_pentiumpro_0f);
                x86_dynarec_opcodes_da_a16 = dynarec_ops_fpu_686_da_a16;
                x86_dynarec_opcodes_da_a32 = dynarec_ops_fpu_686_da_a32;
                x86_dynarec_opcodes_db_a16 = dynarec_ops_fpu_686_db_a16;
                x86_dynarec_opcodes_db_a32 = dynarec_ops_fpu_686_db_a32;
                x86_dynarec_opcodes_df_a16 = dynarec_ops_fpu_686_df_a16;
                x86_dynarec_opcodes_df_a32 = dynarec_ops_fpu_686_df_a32;
#else
		if (cpu_s->cpu_type == CPU_PENTIUM2D)
			x86_setopcodes(ops_386, ops_pentium2d_0f);
		else
			x86_setopcodes(ops_386, ops_pentium2_0f);
#endif
		x86_opcodes_da_a16 = ops_fpu_686_da_a16;
		x86_opcodes_da_a32 = ops_fpu_686_da_a32;
		x86_opcodes_db_a16 = ops_fpu_686_db_a16;
		x86_opcodes_db_a32 = ops_fpu_686_db_a32;
		x86_opcodes_df_a16 = ops_fpu_686_df_a16;
		x86_opcodes_df_a32 = ops_fpu_686_df_a32;

		timing_rr			=   1;	/* register dest - register src */
		timing_rm			=   2;	/* register dest - memory src */
		timing_mr			=   3;	/* memory dest   - register src */
		timing_mm			=   3;
		timing_rml			=   2;	/* register dest - memory src long */
		timing_mrl			=   3;	/* memory dest   - register src long */
		timing_mml			=   3;
		timing_bt			=   0;	/* branch taken */
		timing_bnt			=   1;	/* branch not taken */

		timing_int			=   6;
		timing_int_rm       		=  11;
		timing_int_v86      		=  54;
		timing_int_pm       		=  25;
		timing_int_pm_outer		=  42;
		timing_iret_rm			=   7;
		timing_iret_v86			=  27;	/* unknown */
		timing_iret_pm			=  10;
		timing_iret_pm_outer		=  27;
		timing_call_rm			=   4;
		timing_call_pm			=   4;
		timing_call_pm_gate		=  22;
		timing_call_pm_gate_inner	=  44;
		timing_retf_rm       		=   4;
		timing_retf_pm       		=   4;
		timing_retf_pm_outer		=  23;
		timing_jmp_rm			=   3;
		timing_jmp_pm			=   3;
		timing_jmp_pm_gate		=  18;

		timing_misaligned		=   3;

                cpu_features = CPU_FEATURE_RDTSC | CPU_FEATURE_MSR | CPU_FEATURE_CR4 | CPU_FEATURE_VME;
		if (cpu_s->cpu_type >= CPU_PENTIUM2)
			cpu_features |= CPU_FEATURE_MMX;
                msr.fcr = (1 << 8) | (1 << 9) | (1 << 12) |  (1 << 16) | (1 << 19) | (1 << 21);
                cpu_CR4_mask = CR4_VME | CR4_PVI | CR4_TSD | CR4_DE | CR4_PSE | CR4_MCE | CR4_PAE | CR4_PCE | CR4_PGE;
		if (cpu_s->cpu_type == CPU_PENTIUM2D)
	                cpu_CR4_mask |= CR4_OSFXSR;

#ifdef USE_DYNAREC
		codegen_timing_set(&codegen_timing_p6);
#endif
                break;
	case CPU_PENTIUM3:
#ifdef USE_DYNAREC
                x86_setopcodes(ops_386, ops_pentium3_0f, dynarec_ops_386, dynarec_ops_pentium3_0f);
                x86_dynarec_opcodes_da_a16 = dynarec_ops_fpu_686_da_a16;
                x86_dynarec_opcodes_da_a32 = dynarec_ops_fpu_686_da_a32;
                x86_dynarec_opcodes_db_a16 = dynarec_ops_fpu_686_db_a16;
                x86_dynarec_opcodes_db_a32 = dynarec_ops_fpu_686_db_a32;
                x86_dynarec_opcodes_df_a16 = dynarec_ops_fpu_686_df_a16;
                x86_dynarec_opcodes_df_a32 = dynarec_ops_fpu_686_df_a32;
				x86_dynarec_opcodes_REPNE_0f = dynarec_ops_pentium3_REPNE_0f;
#else
		x86_setopcodes(ops_386, ops_pentium3_0f);
#endif
		x86_opcodes_REPNE_0f = ops_pentium3_REPNE_0f;
		x86_opcodes_da_a16 = ops_fpu_686_da_a16;
		x86_opcodes_da_a32 = ops_fpu_686_da_a32;
		x86_opcodes_db_a16 = ops_fpu_686_db_a16;
		x86_opcodes_db_a32 = ops_fpu_686_db_a32;
		x86_opcodes_df_a16 = ops_fpu_686_df_a16;
		x86_opcodes_df_a32 = ops_fpu_686_df_a32;

		timing_rr			=   1;	/* register dest - register src */
		timing_rm			=   2;	/* register dest - memory src */
		timing_mr			=   3;	/* memory dest   - register src */
		timing_mm			=   3;
		timing_rml			=   2;	/* register dest - memory src long */
		timing_mrl			=   3;	/* memory dest   - register src long */
		timing_mml			=   3;
		timing_bt			=   0;	/* branch taken */
		timing_bnt			=   1;	/* branch not taken */

		timing_int			=   6;
		timing_int_rm       		=  11;
		timing_int_v86      		=  54;
		timing_int_pm       		=  25;
		timing_int_pm_outer		=  42;
		timing_iret_rm			=   7;
		timing_iret_v86			=  27;	/* unknown */
		timing_iret_pm			=  10;
		timing_iret_pm_outer		=  27;
		timing_call_rm			=   4;
		timing_call_pm			=   4;
		timing_call_pm_gate		=  22;
		timing_call_pm_gate_inner	=  44;
		timing_retf_rm       		=   4;
		timing_retf_pm       		=   4;
		timing_retf_pm_outer		=  23;
		timing_jmp_rm			=   3;
		timing_jmp_pm			=   3;
		timing_jmp_pm_gate		=  18;

		timing_misaligned		=   3;

                cpu_features = CPU_FEATURE_RDTSC | CPU_FEATURE_MSR | CPU_FEATURE_CR4 | CPU_FEATURE_VME | CPU_FEATURE_MMX | CPU_FEATURE_SSE;
                msr.fcr = (1 << 8) | (1 << 9) | (1 << 12) |  (1 << 16) | (1 << 19) | (1 << 21);
                cpu_CR4_mask = CR4_VME | CR4_PVI | CR4_TSD | CR4_DE | CR4_PSE | CR4_MCE | CR4_PAE | CR4_PCE;
	            cpu_CR4_mask |= CR4_OSFXSR;

#ifdef USE_DYNAREC
		codegen_timing_set(&codegen_timing_p6);
#endif
                break;

	case CPU_CYRIX3S:
#ifdef USE_DYNAREC
		x86_setopcodes(ops_386, ops_winchip2_0f, dynarec_ops_386, dynarec_ops_winchip2_0f);
#else
		x86_setopcodes(ops_386, ops_winchip2_0f);
#endif
		timing_rr			=   1;	/* register dest - register src */
		timing_rm			=   2;	/* register dest - memory src */
		timing_mr			=   2;	/* memory dest   - register src */
		timing_mm			=   3;
		timing_rml			=   2;	/* register dest - memory src long */
		timing_mrl			=   2;	/* memory dest   - register src long */
		timing_mml			=   3;
		timing_bt			=   2;	/* branch taken */
		timing_bnt			=   1;	/* branch not taken */

                timing_int_rm			=  26;	/* unknown */
                timing_int_v86			=  82;
                timing_int_pm			=  44;
                timing_int_pm_outer		=  71;
                timing_iret_rm			=   7;
                timing_iret_v86			=  26;
                timing_iret_pm			=  10;
                timing_iret_pm_outer		=  26;
                timing_call_rm			=   4;
                timing_call_pm			=  15;
                timing_call_pm_gate		=  26;
                timing_call_pm_gate_inner	=  35;
                timing_retf_rm			=   4;
                timing_retf_pm			=   7;
                timing_retf_pm_outer		=  23;
                timing_jmp_rm			=   5;
                timing_jmp_pm			=   7;
                timing_jmp_pm_gate		=  17;

                timing_misaligned		=   2;

		cpu_features = CPU_FEATURE_RDTSC | CPU_FEATURE_MMX | CPU_FEATURE_MSR | CPU_FEATURE_CR4 | CPU_FEATURE_3DNOW;
		msr.fcr = (1 << 8) | (1 << 9) | (1 << 12) |  (1 << 16) | (1 << 18) | (1 << 19) | (1 << 20) | (1 << 21);
		cpu_CR4_mask = CR4_TSD | CR4_DE | CR4_MCE | CR4_PCE;

		cpu_cyrix_alignment = 1;

#ifdef USE_DYNAREC
		codegen_timing_set(&codegen_timing_winchip);
#endif
		break;

		case CPU_CYRIX3N:
#ifdef USE_DYNAREC
		x86_setopcodes(ops_386, ops_nehemiah_0f, dynarec_ops_386, dynarec_ops_nehemiah_0f);

		x86_dynarec_opcodes_REPNE_0f = dynarec_ops_nehemiah_REPNE_0f;
		x86_opcodes_REPNE_0f = ops_nehemiah_REPNE_0f;
#else
		x86_setopcodes(ops_386, ops_nehemiah_0f);

		x86_opcodes_REPNE_0f = ops_nehemiah_REPNE_0f;
#endif
		timing_rr			=   1;	/* register dest - register src */
		timing_rm			=   2;	/* register dest - memory src */
		timing_mr			=   2;	/* memory dest   - register src */
		timing_mm			=   3;
		timing_rml			=   2;	/* register dest - memory src long */
		timing_mrl			=   2;	/* memory dest   - register src long */
		timing_mml			=   3;
		timing_bt			=   2;	/* branch taken */
		timing_bnt			=   1;	/* branch not taken */

                timing_int_rm			=  26;	/* unknown */
                timing_int_v86			=  82;
                timing_int_pm			=  44;
                timing_int_pm_outer		=  71;
                timing_iret_rm			=   7;
                timing_iret_v86			=  26;
                timing_iret_pm			=  10;
                timing_iret_pm_outer		=  26;
                timing_call_rm			=   4;
                timing_call_pm			=  15;
                timing_call_pm_gate		=  26;
                timing_call_pm_gate_inner	=  35;
                timing_retf_rm			=   4;
                timing_retf_pm			=   7;
                timing_retf_pm_outer		=  23;
                timing_jmp_rm			=   5;
                timing_jmp_pm			=   7;
                timing_jmp_pm_gate		=  17;

                timing_misaligned		=   2;

		cpu_features = CPU_FEATURE_RDTSC | CPU_FEATURE_MMX | CPU_FEATURE_MSR | CPU_FEATURE_CR4 | CPU_FEATURE_3DNOW | CPU_FEATURE_SSE;
		msr.fcr = (1 << 8) | (1 << 9) | (1 << 12) |  (1 << 16) | (1 << 18) | (1 << 19) | (1 << 20) | (1 << 21);
		cpu_CR4_mask = CR4_TSD | CR4_DE | CR4_MCE | CR4_PCE;

		cpu_cyrix_alignment = 1;

#ifdef USE_DYNAREC
		codegen_timing_set(&codegen_timing_winchip);
#endif
		break;

	default:
		fatal("cpu_set : unknown CPU type %i\n", cpu_s->cpu_type);
    }

    switch (fpu_type) {
	case FPU_NONE:
		break;

	case FPU_8087:
		x87_timings = x87_timings_8087;
		break;

	case FPU_287:
		x87_timings = x87_timings_287;
		break;

	case FPU_287XL:
	case FPU_387:
		x87_timings = x87_timings_387;
		break;

	case FPU_487SX:
	default:
		x87_timings = x87_timings_486;
		x87_concurrency = x87_concurrency_486;
    }

    if (is386) {
#ifdef USE_DYNAREC
	if (cpu_use_dynarec)
		cpu_exec = exec386_dynarec;
	else
#endif
		cpu_exec = exec386;
    } else if (cpu_s->cpu_type >= CPU_286)
	cpu_exec = exec386;
    else
	cpu_exec = execx86;
<<<<<<< HEAD

    if(bochs_timing)
        codegen_timing_set(&codegen_timing_486);
=======
    gdbstub_cpu_init();
>>>>>>> 66e56500
}


void
cpu_close(void)
{
    cpu_inited = 0;
}


void
cpu_set_isa_speed(int speed)
{
    if (speed) {
	cpu_isa_speed = speed;
	pc_speed_changed();
    } else if (cpu_busspeed >= 8000000)
	cpu_isa_speed = 8000000;
    else
	cpu_isa_speed = cpu_busspeed;

    cpu_log("cpu_set_isa_speed(%d) = %d\n", speed, cpu_isa_speed);
}


void
cpu_set_pci_speed(int speed)
{
    if (speed)
	cpu_pci_speed = speed;
    else if (cpu_busspeed < 42500000)
	cpu_pci_speed = cpu_busspeed;
    else if (cpu_busspeed < 84000000)
	cpu_pci_speed = cpu_busspeed / 2;
    else if (cpu_busspeed < 120000000)
	cpu_pci_speed = cpu_busspeed / 3;
    else
	cpu_pci_speed = cpu_busspeed / 4;

    if (cpu_isa_pci_div)
	cpu_set_isa_pci_div(cpu_isa_pci_div);
    else if (speed)
	pc_speed_changed();

    pci_burst_time = cpu_s->rspeed / cpu_pci_speed;
    pci_nonburst_time = 4 * pci_burst_time;

    cpu_log("cpu_set_pci_speed(%d) = %d\n", speed, cpu_pci_speed);
}


void
cpu_set_isa_pci_div(int div)
{
    cpu_isa_pci_div = div;

    cpu_log("cpu_set_isa_pci_div(%d)\n", cpu_isa_pci_div);

    if (cpu_isa_pci_div)
	cpu_set_isa_speed(cpu_pci_speed / cpu_isa_pci_div);
    else
	cpu_set_isa_speed(0);
}


void
cpu_set_agp_speed(int speed)
{
    if (speed) {
	cpu_agp_speed = speed;
	pc_speed_changed();
    }
    else if (cpu_busspeed < 84000000)
	cpu_agp_speed = cpu_busspeed;
    else if (cpu_busspeed < 120000000)
	cpu_agp_speed = cpu_busspeed / 1.5;
    else
	cpu_agp_speed = cpu_busspeed / 2;

    agp_burst_time = cpu_s->rspeed / cpu_agp_speed;
    agp_nonburst_time = 4 * agp_burst_time;

    cpu_log("cpu_set_agp_speed(%d) = %d\n", speed, cpu_agp_speed);
}


char *
cpu_current_pc(char *bufp)
{
    static char buff[10];

    if (bufp == NULL)
	bufp = buff;

    sprintf(bufp, "%04X:%04X", CS, cpu_state.pc);

    return(bufp);
}


void
cpu_CPUID(void)
{
    switch (cpu_s->cpu_type) {
	case CPU_i486SX_SLENH:
		if (!EAX) {
			EAX = 0x00000001;
			EBX = 0x756e6547;
			EDX = 0x49656e69;
			ECX = 0x6c65746e;
		} else if (EAX == 1) {
			EAX = CPUID;
			EBX = ECX = 0;
			EDX = CPUID_VME;
		} else
			EAX = EBX = ECX = EDX = 0;
		break;

	case CPU_i486DX_SLENH:
		if (!EAX) {
			EAX = 0x00000001;
			EBX = 0x756e6547;
			EDX = 0x49656e69;
			ECX = 0x6c65746e;
		} else if (EAX == 1) {
			EAX = CPUID;
			EBX = ECX = 0;
			EDX = CPUID_FPU | CPUID_VME;
		} else
			EAX = EBX = ECX = EDX = 0;
		break;

	case CPU_ENH_Am486DX:
		if (!EAX) {
			EAX = 1;
			EBX = 0x68747541;
			ECX = 0x444D4163;
			EDX = 0x69746E65;
		} else if (EAX == 1) {
			EAX = CPUID;
			EBX = ECX = 0;
			EDX = CPUID_FPU;	/*FPU*/
		} else
			EAX = EBX = ECX = EDX = 0;
		break;

	case CPU_WINCHIP:
		if (!EAX) {
			EAX = 1;
			if (msr.fcr2 & (1 << 14)) {
				EBX = msr.fcr3 >> 32;
				ECX = msr.fcr3 & 0xffffffff;
				EDX = msr.fcr2 >> 32;
			} else {
				EBX = 0x746e6543;	/* CentaurHauls */
				ECX = 0x736c7561;
				EDX = 0x48727561;
			}
		} else if (EAX == 1) {
			EAX = 0x540;
			EBX = ECX = 0;
			EDX = CPUID_FPU | CPUID_TSC | CPUID_MSR;
			if (cpu_has_feature(CPU_FEATURE_CX8))
				EDX |= CPUID_CMPXCHG8B;
			if (msr.fcr & (1 << 9))
				EDX |= CPUID_MMX;
		} else
			EAX = EBX = ECX = EDX = 0;
		break;

	case CPU_WINCHIP2:
		switch (EAX) {
			case 0:
				EAX = 1;
				if (msr.fcr2 & (1 << 14)) {
					EBX = msr.fcr3 >> 32;
					ECX = msr.fcr3 & 0xffffffff;
					EDX = msr.fcr2 >> 32;
				} else {
					EBX = 0x746e6543;	/* CentaurHauls */
					ECX = 0x736c7561;
					EDX = 0x48727561;
				}
				break;
			case 1:
				EAX = CPUID;
				EBX = ECX = 0;
				EDX = CPUID_FPU | CPUID_TSC | CPUID_MSR;
				if (cpu_has_feature(CPU_FEATURE_CX8))
					EDX |= CPUID_CMPXCHG8B;
				if (msr.fcr & (1 << 9))
					EDX |= CPUID_MMX;
				break;
			case 0x80000000:
				EAX = 0x80000005;
				break;
			case 0x80000001:
				EAX = CPUID;
				EDX = CPUID_FPU | CPUID_TSC | CPUID_MSR;
				if (cpu_has_feature(CPU_FEATURE_CX8))
					EDX |= CPUID_CMPXCHG8B;
				if (msr.fcr & (1 << 9))
					EDX |= CPUID_MMX;
				if (cpu_has_feature(CPU_FEATURE_3DNOW))
					EDX |= CPUID_3DNOW;
				break;

			case 0x80000002:	/* Processor name string */
				EAX = 0x20544449;	/* IDT WinChip 2-3D */
				EBX = 0x436e6957;
				ECX = 0x20706968;
				EDX = 0x44332d32;
				break;

			case 0x80000005: /*Cache information*/
				EBX = 0x08800880; /*TLBs*/
				ECX = 0x20040120; /*L1 data cache*/
				EDX = 0x20020120; /*L1 instruction cache*/
				break;

			default:
				EAX = EBX = ECX = EDX = 0;
				break;
		}
		break;

	case CPU_P24T:
	case CPU_PENTIUM:
		if (!EAX) {
			EAX = 0x00000001;
			EBX = 0x756e6547;
			EDX = 0x49656e69;
			ECX = 0x6c65746e;
		} else if (EAX == 1) {
			EAX = CPUID;
			EBX = ECX = 0;
			EDX = CPUID_FPU | CPUID_VME | CPUID_PSE | CPUID_TSC | CPUID_MSR | CPUID_MCE | CPUID_CMPXCHG8B;
		} else
			EAX = EBX = ECX = EDX = 0;
		break;

#if defined(DEV_BRANCH) && defined(USE_AMD_K5)
	case CPU_K5:
		if (!EAX) {
			EAX = 0x00000001;
			EBX = 0x68747541;
			EDX = 0x69746E65;
			ECX = 0x444D4163;
		} else if (EAX == 1) {
			EAX = CPUID;
			EBX = ECX = 0;
			EDX = CPUID_FPU | CPUID_TSC | CPUID_MSR | CPUID_MCE | CPUID_CMPXCHG8B;
		} else
			EAX = EBX = ECX = EDX = 0;
		break;

	case CPU_5K86:
		if (!EAX) {
			EAX = 0x00000001;
			EBX = 0x68747541;
			EDX = 0x69746E65;
			ECX = 0x444D4163;
		} else if (EAX == 1) {
			EAX = CPUID;
			EBX = ECX = 0;
			EDX = CPUID_FPU | CPUID_TSC | CPUID_MSR | CPUID_MCE | CPUID_CMPXCHG8B;
		} else if (EAX == 0x80000000) {
			EAX = 0x80000005;
			EBX = ECX = EDX = 0;
		} else if (EAX == 0x80000001) {
			EAX = CPUID;
			EBX = ECX = 0;
			EDX = CPUID_FPU | CPUID_TSC | CPUID_MSR | CPUID_MCE | CPUID_CMPXCHG8B;
		} else if (EAX == 0x80000002) {
			EAX = 0x2D444D41;
			EBX = 0x7428354B;
			ECX = 0x5020296D;
			EDX = 0x65636F72;
		} else if (EAX == 0x80000003) {
			EAX = 0x726F7373;
			EBX = ECX = EDX = 0;
		} else if (EAX == 0x80000004)
			EAX = EBX = ECX = EDX = 0;
		else if (EAX == 0x80000005) {
			EAX = 0;
			EBX = 0x04800000;
			ECX = 0x08040120;
			EDX = 0x10040120;
		} else
			EAX = EBX = ECX = EDX = 0;
		break;
#endif

	case CPU_K6:
		if (!EAX) {
			EAX = 0x00000001;
			EBX = 0x68747541;
			EDX = 0x69746E65;
			ECX = 0x444D4163;
		} else if (EAX == 1) {
			EAX = CPUID;
			EBX = ECX = 0;
			EDX = CPUID_FPU | CPUID_VME | CPUID_PSE | CPUID_TSC | CPUID_MSR | CPUID_MCE | CPUID_CMPXCHG8B | CPUID_MMX;
		} else if (EAX == 0x80000000) {
			EAX = 0x80000005;
			EBX = ECX = EDX = 0;
		} else if (EAX == 0x80000001) {
			EAX = CPUID + 0x100;
			EBX = ECX = 0;
			EDX = CPUID_FPU | CPUID_VME | CPUID_PSE | CPUID_TSC | CPUID_MSR | CPUID_MCE | CPUID_CMPXCHG8B | CPUID_AMDSEP | CPUID_MMX;
		} else if (EAX == 0x80000002) {
			EAX = 0x2D444D41;
			EBX = 0x6D74364B;
			ECX = 0x202F7720;
			EDX = 0x746C756D;
		} else if (EAX == 0x80000003) {
			EAX = 0x64656D69;
			EBX = 0x65206169;
			ECX = 0x6E657478;
			EDX = 0x6E6F6973;
		} else if (EAX == 0x80000004) {
			EAX = 0x73;
			EBX = ECX = EDX = 0;
		} else if (EAX == 0x80000005) {
			EAX = 0;
			EBX = 0x02800140;
			ECX = 0x20020220;
			EDX = 0x20020220;
		} else if (EAX == 0x8FFFFFFF) {
			EAX = 0x4778654E;
			EBX = 0x72656E65;
			ECX = 0x6F697461;
			EDX = 0x444D416E;
		} else
			EAX = EBX = ECX = EDX = 0;
		break;

	case CPU_K6_2:
	case CPU_K6_2C:
		switch (EAX) {
			case 0:
				EAX = 1;
				EBX = 0x68747541;	/* AuthenticAMD */
				ECX = 0x444d4163;
				EDX = 0x69746e65;
				break;
			case 1:
				EAX = CPUID;
				EBX = ECX = 0;
				EDX = CPUID_FPU | CPUID_VME | CPUID_PSE | CPUID_TSC | CPUID_MSR | CPUID_MCE | CPUID_CMPXCHG8B | CPUID_MMX;
				break;
			case 0x80000000:
				EAX = 0x80000005;
				break;
			case 0x80000001:
				EAX = CPUID + 0x100;
				EDX = CPUID_FPU | CPUID_VME | CPUID_PSE | CPUID_TSC | CPUID_MSR | CPUID_MCE | CPUID_CMPXCHG8B | CPUID_AMDSEP | CPUID_MMX | CPUID_3DNOW;
				break;
			case 0x80000002:	/* Processor name string */
				EAX = 0x2d444d41;	/* AMD-K6(tm) 3D pr */
				EBX = 0x7428364b;
				ECX = 0x3320296d;
				EDX = 0x72702044;
				break;
			case 0x80000003:	/* Processor name string */
				EAX = 0x7365636f;	/* ocessor */
				EBX = 0x00726f73;
				ECX = 0x00000000;
				EDX = 0x00000000;
				break;
			case 0x80000005:	/*Cache information*/
				EBX = 0x02800140;	/*TLBs*/
				ECX = 0x20020220;	/*L1 data cache*/
				EDX = 0x20020220;	/*L1 instruction cache*/
				break;
			default:
				EAX = EBX = ECX = EDX = 0;
				break;
		}
		break;

	case CPU_K6_3:
		switch (EAX) {
			case 0:
				EAX = 1;
				EBX = 0x68747541;	/* AuthenticAMD */
				ECX = 0x444d4163;
				EDX = 0x69746e65;
				break;
			case 1:
				EAX = CPUID;
				EBX = ECX = 0;
				EDX = CPUID_FPU | CPUID_VME | CPUID_PSE | CPUID_TSC | CPUID_MSR | CPUID_MCE | CPUID_CMPXCHG8B | CPUID_MMX;
				break;
			case 0x80000000:
				EAX = 0x80000006;
				break;
			case 0x80000001:
				EAX = CPUID + 0x100;
				EDX = CPUID_FPU | CPUID_VME | CPUID_PSE | CPUID_TSC | CPUID_MSR | CPUID_MCE | CPUID_CMPXCHG8B | CPUID_AMDSEP | CPUID_MMX | CPUID_3DNOW;
				break;
			case 0x80000002:	/* Processor name string */
				EAX = 0x2d444d41;	/* AMD-K6(tm) 3D+ P */
				EBX = 0x7428364b;
				ECX = 0x3320296d;
				EDX = 0x50202b44;
				break;
			case 0x80000003:	/* Processor name string */
				EAX = 0x65636f72;	/* rocessor */
				EBX = 0x726f7373;
				ECX = 0x00000000;
				EDX = 0x00000000;
				break;
			case 0x80000005:	/* Cache information */
				EBX = 0x02800140;	/* TLBs */
				ECX = 0x20020220; /*L1 data cache*/
				EDX = 0x20020220; /*L1 instruction cache*/
				break;
			case 0x80000006:	/* L2 Cache information */
				ECX = 0x01004220;
				break;
			default:
				EAX = EBX = ECX = EDX = 0;
				break;
		}
		break;

	case CPU_K6_2P:
	case CPU_K6_3P:
		switch (EAX) {
			case 0:
				EAX = 1;
				EBX = 0x68747541;	/* AuthenticAMD */
				ECX = 0x444d4163;
				EDX = 0x69746e65;
				break;
			case 1:
				EAX = CPUID;
				EBX = ECX = 0;
				EDX = CPUID_FPU | CPUID_VME | CPUID_PSE | CPUID_TSC | CPUID_MSR | CPUID_MCE | CPUID_CMPXCHG8B | CPUID_MMX;
				break;
			case 0x80000000:
				EAX = 0x80000007;
				break;
			case 0x80000001:
				EAX = CPUID + 0x100;
				EDX = CPUID_FPU | CPUID_VME | CPUID_PSE | CPUID_TSC | CPUID_MSR | CPUID_MCE | CPUID_CMPXCHG8B | CPUID_AMDSEP | CPUID_MMX | CPUID_3DNOW;
				break;
			case 0x80000002:	/* Processor name string */
				EAX = 0x2d444d41;	/* AMD-K6(tm)-III P */
				EBX = 0x7428364b;
				ECX = 0x492d296d;
				EDX = 0x50204949;
				break;
			case 0x80000003:	/* Processor name string */
				EAX = 0x65636f72;	/* rocessor */
				EBX = 0x726f7373;
				ECX = 0x00000000;
				EDX = 0x00000000;
				break;
			case 0x80000005:	/* Cache information */
				EBX = 0x02800140;	/* TLBs */
				ECX = 0x20020220;	/* L1 data cache */
				EDX = 0x20020220;	/* L1 instruction cache */
				break;
			case 0x80000006:	/* L2 Cache information */
				if (cpu_s->cpu_type == CPU_K6_3P)
					ECX = 0x01004220;
				else
					ECX = 0x00804220;
				break;
			case 0x80000007:	/* PowerNow information */
				EDX = 7;
				break;
			default:
				EAX = EBX = ECX = EDX = 0;
				break;
		}
		break;

	case CPU_PENTIUMMMX:
		if (!EAX) {
			EAX = 0x00000001;
			EBX = 0x756e6547;
			EDX = 0x49656e69;
			ECX = 0x6c65746e;
		} else if (EAX == 1) {
			EAX = CPUID;
			EBX = ECX = 0;
			EDX = CPUID_FPU | CPUID_VME | CPUID_PSE | CPUID_TSC | CPUID_MSR | CPUID_MCE | CPUID_CMPXCHG8B | CPUID_MMX;
		} else
			EAX = EBX = ECX = EDX = 0;
		break;

#if defined(DEV_BRANCH) && defined(USE_CYRIX_6X86)
	case CPU_Cx6x86:
		if (!EAX) {
			EAX = 0x00000001;
			EBX = 0x69727943;
			EDX = 0x736e4978;
			ECX = 0x64616574;
		} else if (EAX == 1) {
			EAX = CPUID;
			EBX = ECX = 0;
			EDX = CPUID_FPU;
		} else
			EAX = EBX = ECX = EDX = 0;
		break;

	case CPU_Cx6x86L:
		if (!EAX) {
			EAX = 0x00000001;
			EBX = 0x69727943;
			EDX = 0x736e4978;
			ECX = 0x64616574;
		} else if (EAX == 1) {
			EAX = CPUID;
			EBX = ECX = 0;
			EDX = CPUID_FPU | CPUID_CMPXCHG8B;
		} else
			EAX = EBX = ECX = EDX = 0;
		break;

	case CPU_CxGX1:
		if (!EAX) {
			EAX = 0x00000001;
			EBX = 0x69727943;
			EDX = 0x736e4978;
			ECX = 0x64616574;
		} else if (EAX == 1) {
			EAX = CPUID;
			EBX = ECX = 0;
			EDX = CPUID_FPU | CPUID_TSC | CPUID_MSR | CPUID_CMPXCHG8B;
		} else
			EAX = EBX = ECX = EDX = 0;
		break;

	case CPU_Cx6x86MX:
		if (!EAX) {
			EAX = 0x00000001;
			EBX = 0x69727943;
			EDX = 0x736e4978;
			ECX = 0x64616574;
		} else if (EAX == 1) {
			EAX = CPUID;
			EBX = ECX = 0;
			EDX = CPUID_FPU | CPUID_TSC | CPUID_MSR | CPUID_CMPXCHG8B | CPUID_CMOV | CPUID_MMX;
		} else
			EAX = EBX = ECX = EDX = 0;
		break;
#endif

	case CPU_PENTIUMPRO:
		if (!EAX) {
			EAX = 0x00000002;
			EBX = 0x756e6547;
			EDX = 0x49656e69;
			ECX = 0x6c65746e;
		} else if (EAX == 1) {
			EAX = CPUID;
			EBX = ECX = 0;
			EDX = CPUID_FPU | CPUID_VME | CPUID_PSE | CPUID_TSC | CPUID_MSR | CPUID_PAE | CPUID_MCE | CPUID_CMPXCHG8B | CPUID_MTRR | CPUID_MCA | CPUID_SEP | CPUID_CMOV | CPUID_PGE;
		} else if (EAX == 2) {
			EAX = 0x00000001;
			EBX = ECX = 0;
			EDX = 0x00000000;
		} else
			EAX = EBX = ECX = EDX = 0;
		break;

	case CPU_PENTIUM2:
		if (!EAX) {
			EAX = 0x00000002;
			EBX = 0x756e6547;
			EDX = 0x49656e69;
			ECX = 0x6c65746e;
		} else if (EAX == 1) {
			EAX = CPUID;
			EBX = ECX = 0;
			EDX = CPUID_FPU | CPUID_VME | CPUID_PSE | CPUID_TSC | CPUID_MSR | CPUID_PAE | CPUID_MCE | CPUID_CMPXCHG8B | CPUID_MMX | CPUID_MTRR | CPUID_MCA | CPUID_SEP | CPUID_CMOV | CPUID_PGE;
		} else if (EAX == 2) {
			EAX = 0x00000001;
			EBX = ECX = 0;
			EDX = 0x00000000;
		} else
			EAX = EBX = ECX = EDX = 0;
		break;

	case CPU_PENTIUM2D:
		if (!EAX) {
			EAX = 0x00000002;
			EBX = 0x756e6547;
			EDX = 0x49656e69;
			ECX = 0x6c65746e;
		} else if (EAX == 1) {
			EAX = CPUID;
			EBX = ECX = 0;
			EDX = CPUID_FPU | CPUID_VME | CPUID_PSE | CPUID_TSC | CPUID_MSR | CPUID_PAE | CPUID_MCE | CPUID_CMPXCHG8B | CPUID_MMX | CPUID_MTRR | CPUID_MCA | CPUID_SEP | CPUID_FXSR | CPUID_CMOV | CPUID_PGE;
		} else if (EAX == 2) {
			EAX = 0x00000001;
			EBX = ECX = 0;
			EDX = 0x00000000;
		} else
			EAX = EBX = ECX = EDX = 0;
		break;

	case CPU_PENTIUM3:
		if (!EAX) {
			EAX = 0x00000002;
			EBX = 0x756e6547;
			EDX = 0x49656e69;
			ECX = 0x6c65746e;
		} else if (EAX == 1) {
			EAX = CPUID;
			EBX = ECX = 0;
			EDX = CPUID_FPU | CPUID_VME | CPUID_PSE | CPUID_TSC | CPUID_MSR | CPUID_PAE | CPUID_MCE | CPUID_CMPXCHG8B | CPUID_MMX | CPUID_MTRR | CPUID_MCA | CPUID_SEP | CPUID_FXSR | CPUID_CMOV | CPUID_PGE| CPUID_SSE;
		} else if (EAX == 2) {
			EAX = 0x00000001;
			EBX = ECX = 0;
			EDX = 0x00000000;
		} else
			EAX = EBX = ECX = EDX = 0;
		break;

	case CPU_CYRIX3S:
		switch (EAX) {
			case 0:
				EAX = 1;
				if (msr.fcr2 & (1 << 14)) {
					EBX = msr.fcr3 >> 32;
					ECX = msr.fcr3 & 0xffffffff;
					EDX = msr.fcr2 >> 32;
				} else {
					EBX = 0x746e6543;	/* CentaurHauls */
					ECX = 0x736c7561;
					EDX = 0x48727561;
				}
				break;
			case 1:
				EAX = CPUID;
				EBX = ECX = 0;
				EDX = CPUID_FPU | CPUID_TSC | CPUID_MSR | CPUID_MCE | CPUID_MMX | CPUID_MTRR;
				if (cpu_has_feature(CPU_FEATURE_CX8))
					EDX |= CPUID_CMPXCHG8B;
				break;
			case 0x80000000:
				EAX = 0x80000005;
				break;
			case 0x80000001:
				EAX = CPUID;
				EDX = CPUID_FPU | CPUID_TSC | CPUID_MSR | CPUID_MCE | CPUID_MMX | CPUID_MTRR | CPUID_3DNOW;
				if (cpu_has_feature(CPU_FEATURE_CX8))
					EDX |= CPUID_CMPXCHG8B;
				break;
			case 0x80000002:	/* Processor name string */
				EAX = 0x20414956;	/* VIA Samuel */
				EBX = 0x756d6153;
				ECX = 0x00006c65;
				EDX = 0x00000000;
				break;
			case 0x80000005:	/* Cache information */
				EBX = 0x08800880;	/* TLBs */
				ECX = 0x40040120;	/* L1 data cache */
				EDX = 0x40020120;	/* L1 instruction cache */
				break;
			default:
				EAX = EBX = ECX = EDX = 0;
				break;
		}
		break;

		case CPU_CYRIX3N:
		switch (EAX) {
			case 0:
				EAX = 1;
				if (msr.fcr2 & (1 << 14)) {
					EBX = msr.fcr3 >> 32;
					ECX = msr.fcr3 & 0xffffffff;
					EDX = msr.fcr2 >> 32;
				} else {
					EBX = 0x746e6543;	/* CentaurHauls */
					ECX = 0x736c7561;
					EDX = 0x48727561;
				}
				break;
			case 1:
				EAX = CPUID;
				EBX = ECX = 0;
				EDX = CPUID_FPU | CPUID_TSC | CPUID_MSR | CPUID_MCE | CPUID_MMX | CPUID_MTRR;
				if (cpu_has_feature(CPU_FEATURE_CX8))
					EDX |= CPUID_CMPXCHG8B;
				break;
			case 0x80000000:
				EAX = 0x80000005;
				break;
			case 0x80000001:
				EAX = CPUID;
				EDX = CPUID_FPU | CPUID_TSC | CPUID_MSR | CPUID_MCE | CPUID_MMX | CPUID_MTRR | CPUID_3DNOW | CPUID_SSE;
				if (cpu_has_feature(CPU_FEATURE_CX8))
					EDX |= CPUID_CMPXCHG8B;
				break;
			case 0x80000002:	/* Processor name string */
				EAX = 0x20414956;	/* VIA Samuel */
				EBX = 0x756d6153;
				ECX = 0x00006c65;
				EDX = 0x00000000;
				break;
			case 0x80000005:	/* Cache information */
				EBX = 0x08800880;	/* TLBs */
				ECX = 0x40040120;	/* L1 data cache */
				EDX = 0x40020120;	/* L1 instruction cache */
				break;
			default:
				EAX = EBX = ECX = EDX = 0;
				break;
		}
		break;
    }
}


void
cpu_ven_reset(void)
{
    memset(&msr, 0, sizeof(msr));

    switch (cpu_s->cpu_type) {
	case CPU_K6_2P:
	case CPU_K6_3P:
	case CPU_K6_3:
	case CPU_K6_2C:
		msr.amd_psor = (cpu_s->cpu_type >= CPU_K6_3) ? 0x008cULL : 0x018cULL;
		/* FALLTHROUGH */
	case CPU_K6_2:
#if defined(DEV_BRANCH) && defined(USE_AMD_K5)
	case CPU_K5:
	case CPU_5K86:
#endif
	case CPU_K6:
		msr.amd_efer = (cpu_s->cpu_type >= CPU_K6_2C) ? 2ULL : 0ULL;
		break;

	case CPU_PENTIUMPRO:
	case CPU_PENTIUM2:
	case CPU_PENTIUM2D:
	case CPU_PENTIUM3:
		msr.mtrr_cap = 0x00000508ULL;
		/* FALLTHROUGH */
		break;
    }
}


void
cpu_RDMSR(void)
{
    switch (cpu_s->cpu_type) {
	case CPU_IBM386SLC:
	case CPU_IBM486SLC:
	case CPU_IBM486BL:
		EAX = EDX = 0;
		switch (ECX) {
			case 0x1000:
				EAX = msr.ibm_por & ((cpu_s->cpu_type > CPU_IBM386SLC) ? 0xffeff : 0xfeff);
				break;

			case 0x1001:
				EAX = msr.ibm_crcr & 0xffffffffff;
				break;

			case 0x1002:
				if ((cpu_s->cpu_type > CPU_IBM386SLC) && cpu_s->multi)
					EAX = msr.ibm_por2 & 0x3f000000;
				break;
		}
		break;

	case CPU_WINCHIP:
	case CPU_WINCHIP2:
		EAX = EDX = 0;
		switch (ECX) {
			case 0x02:
				EAX = msr.tr1;
				break;
			case 0x0e:
				EAX = msr.tr12;
				break;
			case 0x10:
				EAX = tsc & 0xffffffff;
				EDX = tsc >> 32;
				break;
			case 0x11:
				EAX = msr.cesr;
				break;
			case 0x107:
				EAX = msr.fcr;
				break;
			case 0x108:
				EAX = msr.fcr2 & 0xffffffff;
				EDX = msr.fcr2 >> 32;
				break;
			case 0x10a:
				EAX = cpu_multi & 3;
				break;
		}
		break;

	case CPU_CYRIX3S:
		EAX = EDX = 0;
		switch (ECX) {
			case 0x00: case 0x01:
				break;
			case 0x10:
				EAX = tsc & 0xffffffff;
				EDX = tsc >> 32;
				break;
			case 0x2a:
				EAX = 0xc4000000;
				EDX = 0;
				if (cpu_dmulti == 3)
					EAX |= ((0 << 25) | (0 << 24) | (0 << 23) | (1 << 22));
				else if (cpu_dmulti == 3.5)
					EAX |= ((0 << 25) | (1 << 24) | (0 << 23) | (1 << 22));
				else if (cpu_dmulti == 4)
					EAX |= ((0 << 25) | (0 << 24) | (1 << 23) | (0 << 22));
				else if (cpu_dmulti == 4.5)
					EAX |= ((0 << 25) | (1 << 24) | (1 << 23) | (0 << 22));
				else if (cpu_dmulti == 5)
					EAX |= 0;
				else if (cpu_dmulti == 5.5)
					EAX |= ((0 << 25) | (1 << 24) | (0 << 23) | (0 << 22));
				else if (cpu_dmulti == 6)
					EAX |= ((1 << 25) | (0 << 24) | (1 << 23) | (1 << 22));
				else if (cpu_dmulti == 6.5)
					EAX |= ((1 << 25) | (1 << 24) | (1 << 23) | (1 << 22));
				else if (cpu_dmulti == 7)
					EAX |= ((1 << 25) | (0 << 24) | (0 << 23) | (1 << 22));
				else
					EAX |= ((0 << 25) | (0 << 24) | (0 << 23) | (1 << 22));
				if (cpu_busspeed >= 84000000)
				EAX |= (1 << 19);
				break;
			case 0x1107:
				EAX = msr.fcr;
				break;
			case 0x1108:
				EAX = msr.fcr2 & 0xffffffff;
				EDX = msr.fcr2 >> 32;
				break;
			case 0x200: case 0x201: case 0x202: case 0x203:
			case 0x204: case 0x205: case 0x206: case 0x207:
			case 0x208: case 0x209: case 0x20a: case 0x20b:
			case 0x20c: case 0x20d: case 0x20e: case 0x20f:
				if (ECX & 1) {
					EAX = msr.mtrr_physmask[(ECX - 0x200) >> 1] & 0xffffffff;
					EDX = msr.mtrr_physmask[(ECX - 0x200) >> 1] >> 32;
				} else {
					EAX = msr.mtrr_physbase[(ECX - 0x200) >> 1] & 0xffffffff;
					EDX = msr.mtrr_physbase[(ECX - 0x200) >> 1] >> 32;
				}
				break;
			case 0x250:
				EAX = msr.mtrr_fix64k_8000 & 0xffffffff;
				EDX = msr.mtrr_fix64k_8000 >> 32;
				break;
			case 0x258:
				EAX = msr.mtrr_fix16k_8000 & 0xffffffff;
				EDX = msr.mtrr_fix16k_8000 >> 32;
				break;
			case 0x259:
				EAX = msr.mtrr_fix16k_a000 & 0xffffffff;
				EDX = msr.mtrr_fix16k_a000 >> 32;
				break;
			case 0x268: case 0x269: case 0x26a: case 0x26b:
			case 0x26c: case 0x26d: case 0x26e: case 0x26f:
				EAX = msr.mtrr_fix4k[ECX - 0x268] & 0xffffffff;
				EDX = msr.mtrr_fix4k[ECX - 0x268] >> 32;
				break;
			case 0x2ff:
				EAX = msr.mtrr_deftype & 0xffffffff;
				EDX = msr.mtrr_deftype >> 32;
				break;
		}
		break;

#if defined(DEV_BRANCH) && defined(USE_AMD_K5)
	case CPU_K5:
	case CPU_5K86:
#endif
	case CPU_K6:
	case CPU_K6_2:
	case CPU_K6_2C:
	case CPU_K6_3:
	case CPU_K6_2P:
	case CPU_K6_3P:
		EAX = EDX = 0;
		switch (ECX) {
			case 0x00000000:
			case 0x00000001:
				break;
			case 0x0000000e:
				EAX = msr.tr12;
				break;
			case 0x00000010:
				EAX = tsc & 0xffffffff;
				EDX = tsc >> 32;
				break;
			case 0x00000083:
				EAX = msr.ecx83 & 0xffffffff;
				EDX = msr.ecx83 >> 32;
				break;
			case 0xc0000080:
				EAX = msr.amd_efer & 0xffffffff;
				EDX = msr.amd_efer >> 32;
				break;
			case 0xc0000081:
				if (cpu_s->cpu_type < CPU_K6_2)
					goto amd_k_invalid_rdmsr;

				EAX = msr.star & 0xffffffff;
				EDX = msr.star >> 32;
				break;
			case 0xc0000082:
				EAX = msr.amd_whcr & 0xffffffff;
				EDX = msr.amd_whcr >> 32;
				break;
			case 0xc0000085:
				if (cpu_s->cpu_type < CPU_K6_2C)
					goto amd_k_invalid_rdmsr;

				EAX = msr.amd_uwccr & 0xffffffff;
				EDX = msr.amd_uwccr >> 32;
				break;
			case 0xc0000086:
				if (cpu_s->cpu_type < CPU_K6_2P)
					goto amd_k_invalid_rdmsr;

				EAX = msr.amd_epmr & 0xffffffff;
				EDX = msr.amd_epmr >> 32;
				break;
			case 0xc0000087:
				if (cpu_s->cpu_type < CPU_K6_2C)
					goto amd_k_invalid_rdmsr;

				EAX = msr.amd_psor & 0xffffffff;
				EDX = msr.amd_psor >> 32;
				break;
			case 0xc0000088:
				if (cpu_s->cpu_type < CPU_K6_2C)
					goto amd_k_invalid_rdmsr;

				EAX = msr.amd_pfir & 0xffffffff;
				EDX = msr.amd_pfir >> 32;
				break;
			case 0xc0000089:
				if (cpu_s->cpu_type < CPU_K6_3)
					goto amd_k_invalid_rdmsr;

				EAX = msr.amd_l2aar & 0xffffffff;
				EDX = msr.amd_l2aar >> 32;
				break;
			default:
amd_k_invalid_rdmsr:
				x86gpf(NULL, 0);
				break;
		}
		break;

	case CPU_P24T:
	case CPU_PENTIUM:
	case CPU_PENTIUMMMX:
#if defined(DEV_BRANCH) && defined(USE_CYRIX_6X86)
	case CPU_Cx6x86:
	case CPU_Cx6x86L:
	case CPU_CxGX1:
	case CPU_Cx6x86MX:
		if (cpu_s->cpu_type < CPU_Cx6x86)
#endif
			EAX = EDX = 0;
		switch (ECX) {
			case 0x00: case 0x01:
				break;
			case 0x10:
				EAX = tsc & 0xffffffff;
				EDX = tsc >> 32;
				break;
		}
		cpu_log("RDMSR: ECX = %08X, val = %08X%08X\n", ECX, EDX, EAX);
		break;

	case CPU_PENTIUMPRO:
	case CPU_PENTIUM2:
	case CPU_PENTIUM2D:
	case CPU_PENTIUM3:
		EAX = EDX = 0;
		switch (ECX) {
			case 0x00: case 0x01:
				break;
			case 0x10:
				EAX = tsc & 0xffffffff;
				EDX = tsc >> 32;
				break;
			case 0x17:
				if (cpu_s->cpu_type != CPU_PENTIUM2D && cpu_s->cpu_type != CPU_PENTIUM3)
					goto i686_invalid_rdmsr;

				if (cpu_f->package == CPU_PKG_SLOT2)
					EDX |= 0x80000;
				else if (cpu_f->package == CPU_PKG_SOCKET370)
					EDX |= 0x100000;
				break;
			case 0x1B:
				EAX = msr.apic_base & 0xffffffff;
				EDX = msr.apic_base >> 32;
				cpu_log("APIC_BASE read : %08X%08X\n", EDX, EAX);
				break;
			case 0x2a:
				EAX = 0xc4000000;
				EDX = 0;
				if (cpu_dmulti == 2.5)
					EAX |= ((0 << 25) | (1 << 24) | (1 << 23) | (1 << 22));
				else if (cpu_dmulti == 3)
					EAX |= ((0 << 25) | (0 << 24) | (0 << 23) | (1 << 22));
				else if (cpu_dmulti == 3.5)
					EAX |= ((0 << 25) | (1 << 24) | (0 << 23) | (1 << 22));
				else if (cpu_dmulti == 4)
					EAX |= ((0 << 25) | (0 << 24) | (1 << 23) | (0 << 22));
				else if (cpu_dmulti == 4.5)
					EAX |= ((0 << 25) | (1 << 24) | (1 << 23) | (0 << 22));
				else if (cpu_dmulti == 5)
					EAX |= 0;
				else if (cpu_dmulti == 5.5)
					EAX |= ((0 << 25) | (1 << 24) | (0 << 23) | (0 << 22));
				else if (cpu_dmulti == 6)
					EAX |= ((1 << 25) | (0 << 24) | (1 << 23) | (1 << 22));
				else if (cpu_dmulti == 6.5)
					EAX |= ((1 << 25) | (1 << 24) | (1 << 23) | (1 << 22));
				else if (cpu_dmulti == 7)
					EAX |= ((1 << 25) | (0 << 24) | (0 << 23) | (1 << 22));
				else if (cpu_dmulti == 7.5)
					EAX |= ((1 << 25) | (1 << 24) | (0 << 23) | (1 << 22));
				else if (cpu_dmulti == 8)
					EAX |= ((1 << 25) | (0 << 24) | (1 << 23) | (0 << 22));
				else
					EAX |= ((0 << 25) | (1 << 24) | (1 << 23) | (1 << 22));
				if (cpu_s->cpu_type != CPU_PENTIUMPRO) {
					if (cpu_busspeed >= 84000000)
						EAX |= (1 << 19);
				}
				break;
			case 0x79:
				EAX = msr.ecx79 & 0xffffffff;
				EDX = msr.ecx79 >> 32;
				break;
			case 0x88: case 0x89: case 0x8a: case 0x8b:
				EAX = msr.ecx8x[ECX - 0x88] & 0xffffffff;
				EDX = msr.ecx8x[ECX - 0x88] >> 32;
				break;
			case 0xc1: case 0xc2: case 0xc3: case 0xc4:
			case 0xc5: case 0xc6: case 0xc7: case 0xc8:
				EAX = msr.ia32_pmc[ECX - 0xC1] & 0xffffffff;
				EDX = msr.ia32_pmc[ECX - 0xC1] >> 32;
				break;
			case 0xfe:
				EAX = msr.mtrr_cap & 0xffffffff;
				EDX = msr.mtrr_cap >> 32;
				break;
			case 0x116:
				EAX = msr.ecx116 & 0xffffffff;
				EDX = msr.ecx116 >> 32;
				break;
			case 0x118: case 0x119: case 0x11a: case 0x11b:
				EAX = msr.ecx11x[ECX - 0x118] & 0xffffffff;
				EDX = msr.ecx11x[ECX - 0x118] >> 32;
				break;
			case 0x11e:
				EAX = msr.ecx11e & 0xffffffff;
				EDX = msr.ecx11e >> 32;
				break;
			case 0x174:
				if (cpu_s->cpu_type == CPU_PENTIUMPRO)
					goto i686_invalid_rdmsr;

				EAX &= 0xffff0000;
				EAX |= msr.sysenter_cs;
				EDX = 0x00000000;
				break;
			case 0x175:
				if (cpu_s->cpu_type == CPU_PENTIUMPRO)
					goto i686_invalid_rdmsr;

				EAX = msr.sysenter_esp;
				EDX = 0x00000000;
				break;
			case 0x176:
				if (cpu_s->cpu_type == CPU_PENTIUMPRO)
					goto i686_invalid_rdmsr;

				EAX = msr.sysenter_eip;
				EDX = 0x00000000;
				break;
			case 0x179:
				EAX = 0x00000105;
				EDX = 0x00000000;
				break;
			case 0x17a:
				break;
			case 0x17b:
				EAX = msr.mcg_ctl & 0xffffffff;
				EDX = msr.mcg_ctl >> 32;
				break;
			case 0x186:
				EAX = msr.ecx186 & 0xffffffff;
				EDX = msr.ecx186 >> 32;
				break;
			case 0x187:
				EAX = msr.ecx187 & 0xffffffff;
				EDX = msr.ecx187 >> 32;
				break;
			case 0x1e0:
				EAX = msr.ecx1e0 & 0xffffffff;
				EDX = msr.ecx1e0 >> 32;
				break;
			case 0x200: case 0x201: case 0x202: case 0x203:
			case 0x204: case 0x205: case 0x206: case 0x207:
			case 0x208: case 0x209: case 0x20a: case 0x20b:
			case 0x20c: case 0x20d: case 0x20e: case 0x20f:
				if (ECX & 1) {
					EAX = msr.mtrr_physmask[(ECX - 0x200) >> 1] & 0xffffffff;
					EDX = msr.mtrr_physmask[(ECX - 0x200) >> 1] >> 32;
				} else {
					EAX = msr.mtrr_physbase[(ECX - 0x200) >> 1] & 0xffffffff;
					EDX = msr.mtrr_physbase[(ECX - 0x200) >> 1] >> 32;
				}
				break;
			case 0x250:
				EAX = msr.mtrr_fix64k_8000 & 0xffffffff;
				EDX = msr.mtrr_fix64k_8000 >> 32;
				break;
			case 0x258:
				EAX = msr.mtrr_fix16k_8000 & 0xffffffff;
				EDX = msr.mtrr_fix16k_8000 >> 32;
				break;
			case 0x259:
				EAX = msr.mtrr_fix16k_a000 & 0xffffffff;
				EDX = msr.mtrr_fix16k_a000 >> 32;
				break;
			case 0x268: case 0x269: case 0x26a: case 0x26b:
			case 0x26c: case 0x26d: case 0x26e: case 0x26f:
				EAX = msr.mtrr_fix4k[ECX - 0x268] & 0xffffffff;
				EDX = msr.mtrr_fix4k[ECX - 0x268] >> 32;
				break;
			case 0x277:
				EAX = msr.pat & 0xffffffff;
				EDX = msr.pat >> 32;
				break;
			case 0x2ff:
				EAX = msr.mtrr_deftype & 0xffffffff;
				EDX = msr.mtrr_deftype >> 32;
				break;
			case 0x400: case 0x404: case 0x408: case 0x40c:
			case 0x410:
				EAX = msr.mca_ctl[(ECX - 0x400) >> 2] & 0xffffffff;
				EDX = msr.mca_ctl[(ECX - 0x400) >> 2] >> 32;
				break;
			case 0x401: case 0x402: case 0x405: case 0x406:
			case 0x407: case 0x409: case 0x40d: case 0x40e:
			case 0x411: case 0x412:
				break;
			case 0x570:
				EAX = msr.ecx570 & 0xffffffff;
				EDX = msr.ecx570 >> 32;
				break;
			case 0x1002ff:
				EAX = msr.ecx1002ff & 0xffffffff;
				EDX = msr.ecx1002ff >> 32;
				break;
			case 0xf0f00250:
				EAX = msr.ecxf0f00250 & 0xffffffff;
				EDX = msr.ecxf0f00250 >> 32;
				break;
			case 0xf0f00258:
				EAX = msr.ecxf0f00258 & 0xffffffff;
				EDX = msr.ecxf0f00258 >> 32;
				break;
			case 0xf0f00259:
				EAX = msr.ecxf0f00259 & 0xffffffff;
				EDX = msr.ecxf0f00259 >> 32;
				break;
			default:
i686_invalid_rdmsr:
				cpu_log("RDMSR: Invalid MSR: %08X\n", ECX);
				x86gpf(NULL, 0);
				break;
		}
		break;
    }

    cpu_log("RDMSR %08X %08X%08X\n", ECX, EDX, EAX);
}


void
cpu_WRMSR(void)
{
    uint64_t temp;

    cpu_log("WRMSR %08X %08X%08X\n", ECX, EDX, EAX);

    switch (cpu_s->cpu_type) {
	case CPU_IBM386SLC:
	case CPU_IBM486BL:
	case CPU_IBM486SLC:
		switch (ECX) {
			case 0x1000:
				msr.ibm_por = EAX & ((cpu_s->cpu_type > CPU_IBM386SLC) ? 0xffeff : 0xfeff);
				cpu_cache_int_enabled = (EAX & (1 << 7));
				break;
			case 0x1001:
				msr.ibm_crcr = EAX & 0xffffffffff;
				break;
			case 0x1002:
				if ((cpu_s->cpu_type > CPU_IBM386SLC) && cpu_s->multi)
					msr.ibm_por2 = EAX & 0x3f000000;
                       		break;
		}
		break;

	case CPU_WINCHIP:
	case CPU_WINCHIP2:
		switch (ECX) {
			case 0x02:
				msr.tr1 = EAX & 2;
				break;
			case 0x0e:
				msr.tr12 = EAX & 0x228;
				break;
			case 0x10:
				tsc = EAX | ((uint64_t)EDX << 32);
				break;
			case 0x11:
				msr.cesr = EAX & 0xff00ff;
				break;
			case 0x107:
				msr.fcr = EAX;
				if (EAX & (1 << 9))
					cpu_features |= CPU_FEATURE_MMX;
				else
					cpu_features &= ~CPU_FEATURE_MMX;
				if (EAX & (1 << 1))
					cpu_features |= CPU_FEATURE_CX8;
				else
					cpu_features &= ~CPU_FEATURE_CX8;
				if ((EAX & (1 << 20)) && cpu_s->cpu_type >= CPU_WINCHIP2)
					cpu_features |= CPU_FEATURE_3DNOW;
				else
					cpu_features &= ~CPU_FEATURE_3DNOW;
				if (EAX & (1 << 29))
					CPUID = 0;
				else
					CPUID = cpu_s->cpuid_model;
				break;
			case 0x108:
				msr.fcr2 = EAX | ((uint64_t)EDX << 32);
				break;
			case 0x109:
				msr.fcr3 = EAX | ((uint64_t)EDX << 32);
				break;
		}
		break;

	case CPU_CYRIX3S:
		switch (ECX) {
			case 0x00: case 0x01:
				break;
			case 0x10:
				tsc = EAX | ((uint64_t)EDX << 32);
				break;
			case 0x1107:
				msr.fcr = EAX;
				if (EAX & (1 << 1))
					cpu_features |= CPU_FEATURE_CX8;
				else
					cpu_features &= ~CPU_FEATURE_CX8;
				break;
			case 0x1108:
				msr.fcr2 = EAX | ((uint64_t)EDX << 32);
				break;
			case 0x1109:
				msr.fcr3 = EAX | ((uint64_t)EDX << 32);
				break;
			case 0x200: case 0x201: case 0x202: case 0x203:
			case 0x204: case 0x205: case 0x206: case 0x207:
			case 0x208: case 0x209: case 0x20a: case 0x20b:
			case 0x20c: case 0x20d: case 0x20e: case 0x20f:
				if (ECX & 1)
					msr.mtrr_physmask[(ECX - 0x200) >> 1] = EAX | ((uint64_t)EDX << 32);
				else
					msr.mtrr_physbase[(ECX - 0x200) >> 1] = EAX | ((uint64_t)EDX << 32);
				break;
			case 0x250:
				msr.mtrr_fix64k_8000 = EAX | ((uint64_t)EDX << 32);
				break;
			case 0x258:
				msr.mtrr_fix16k_8000 = EAX | ((uint64_t)EDX << 32);
				break;
			case 0x259:
				msr.mtrr_fix16k_a000 = EAX | ((uint64_t)EDX << 32);
				break;
			case 0x268: case 0x269: case 0x26A: case 0x26B: case 0x26C: case 0x26D: case 0x26E: case 0x26F:
				msr.mtrr_fix4k[ECX - 0x268] = EAX | ((uint64_t)EDX << 32);
				break;
			case 0x2ff:
				msr.mtrr_deftype = EAX | ((uint64_t)EDX << 32);
				break;
		}
		break;

#if defined(DEV_BRANCH) && defined(USE_AMD_K5)
	case CPU_K5:
	case CPU_5K86:
#endif
	case CPU_K6:
	case CPU_K6_2:
	case CPU_K6_2C:
	case CPU_K6_3:
	case CPU_K6_2P:
	case CPU_K6_3P:
		switch (ECX) {
			case 0x00: case 0x01:
				break;
			case 0x0e:
				msr.tr12 = EAX & 0x228;
				break;
			case 0x10:
				tsc = EAX | ((uint64_t)EDX << 32);
				break;
			case 0x83:
				msr.ecx83 = EAX | ((uint64_t)EDX << 32);
				break;
			case 0xc0000080:
				temp = EAX | ((uint64_t)EDX << 32);
				if (temp & ~1ULL)
					x86gpf(NULL, 0);
				else
					msr.amd_efer = temp;
				break;
			case 0xc0000081:
				if (cpu_s->cpu_type < CPU_K6_2)
					goto amd_k_invalid_wrmsr;

				msr.star = EAX | ((uint64_t)EDX << 32);
				break;
			case 0xc0000082:
				msr.amd_whcr = EAX | ((uint64_t)EDX << 32);
				break;
			case 0xc0000085:
				if (cpu_s->cpu_type < CPU_K6_2C)
					goto amd_k_invalid_wrmsr;

				msr.amd_uwccr = EAX | ((uint64_t)EDX << 32);
				break;
			case 0xc0000086:
				if (cpu_s->cpu_type < CPU_K6_2P)
					goto amd_k_invalid_wrmsr;

				msr.amd_epmr = EAX | ((uint64_t)EDX << 32);
				break;
			case 0xc0000087:
				if (cpu_s->cpu_type < CPU_K6_2C)
					goto amd_k_invalid_wrmsr;

				msr.amd_psor = EAX | ((uint64_t)EDX << 32);
				break;
			case 0xc0000088:
				if (cpu_s->cpu_type < CPU_K6_2C)
					goto amd_k_invalid_wrmsr;

				msr.amd_pfir = EAX | ((uint64_t)EDX << 32);
				break;
			case 0xc0000089:
				if (cpu_s->cpu_type < CPU_K6_3)
					goto amd_k_invalid_wrmsr;

				msr.amd_l2aar = EAX | ((uint64_t)EDX << 32);
				break;
			default:
amd_k_invalid_wrmsr:
				x86gpf(NULL, 0);
				break;
		}
		break;

	case CPU_P24T:
	case CPU_PENTIUM:
	case CPU_PENTIUMMMX:
#if defined(DEV_BRANCH) && defined(USE_CYRIX_6X86)
	case CPU_Cx6x86:
	case CPU_Cx6x86L:
	case CPU_CxGX1:
	case CPU_Cx6x86MX:
#endif
		cpu_log("WRMSR: ECX = %08X, val = %08X%08X\n", ECX, EDX, EAX);
		switch (ECX) {
			case 0x00: case 0x01:
				break;
			case 0x10:
				tsc = EAX | ((uint64_t)EDX << 32);
				break;
			case 0x8b:
#if defined(DEV_BRANCH) && defined(USE_CYRIX_6X86)
				if (cpu_s->cpu_type < CPU_Cx6x86) {
#endif
					cpu_log("WRMSR: Invalid MSR: 0x8B\n");
					x86gpf(NULL, 0);	/* Needed for Vista to correctly break on Pentium */
#if defined(DEV_BRANCH) && defined(USE_CYRIX_6X86)
				}
#endif
				break;
		}
		break;

	case CPU_PENTIUMPRO:
	case CPU_PENTIUM2:
	case CPU_PENTIUM2D:
	case CPU_PENTIUM3:
		switch (ECX) {
			case 0x00: case 0x01:
				if (EAX || EDX)
					x86gpf(NULL, 0);
				break;
			case 0x10:
				tsc = EAX | ((uint64_t)EDX << 32);
				break;
			case 0x1b:
				cpu_log("APIC_BASE write: %08X%08X\n", EDX, EAX);
				// msr.apic_base = EAX | ((uint64_t)EDX << 32);
				break;
			case 0x2a:
				break;
			case 0x79:
				msr.ecx79 = EAX | ((uint64_t)EDX << 32);
				break;
			case 0x88: case 0x89: case 0x8a: case 0x8b:
				msr.ecx8x[ECX - 0x88] = EAX | ((uint64_t)EDX << 32);
				break;
			case 0xc1: case 0xc2: case 0xc3: case 0xc4:
			case 0xc5: case 0xc6: case 0xc7: case 0xc8:
				msr.ia32_pmc[ECX - 0xC1] = EAX | ((uint64_t)EDX << 32);
				break;
			case 0xfe:
				msr.mtrr_cap = EAX | ((uint64_t)EDX << 32);
				break;
			case 0x116:
				msr.ecx116 = EAX | ((uint64_t)EDX << 32);
				break;
			case 0x118: case 0x119: case 0x11a: case 0x11b:
				msr.ecx11x[ECX - 0x118] = EAX | ((uint64_t)EDX << 32);
				break;
			case 0x11e:
				msr.ecx11e = EAX | ((uint64_t)EDX << 32);
				break;
			case 0x174:
				if (cpu_s->cpu_type == CPU_PENTIUMPRO)
					goto i686_invalid_wrmsr;

				msr.sysenter_cs = EAX & 0xFFFF;
				break;
			case 0x175:
				if (cpu_s->cpu_type == CPU_PENTIUMPRO)
					goto i686_invalid_wrmsr;

				msr.sysenter_esp = EAX;
				break;
			case 0x176:
				if (cpu_s->cpu_type == CPU_PENTIUMPRO)
					goto i686_invalid_wrmsr;

				msr.sysenter_eip = EAX;
				break;
			case 0x179:
				break;
			case 0x17a:
				if (EAX || EDX)
					x86gpf(NULL, 0);
				break;
			case 0x17b:
				msr.mcg_ctl = EAX | ((uint64_t)EDX << 32);
				break;
			case 0x186:
				msr.ecx186 = EAX | ((uint64_t)EDX << 32);
				break;
			case 0x187:
				msr.ecx187 = EAX | ((uint64_t)EDX << 32);
				break;
			case 0x1e0:
				msr.ecx1e0 = EAX | ((uint64_t)EDX << 32);
				break;
			case 0x200: case 0x201: case 0x202: case 0x203:
			case 0x204: case 0x205: case 0x206: case 0x207:
			case 0x208: case 0x209: case 0x20a: case 0x20b:
			case 0x20c: case 0x20d: case 0x20e: case 0x20f:
				if (ECX & 1)
					msr.mtrr_physmask[(ECX - 0x200) >> 1] = EAX | ((uint64_t)EDX << 32);
				else
					msr.mtrr_physbase[(ECX - 0x200) >> 1] = EAX | ((uint64_t)EDX << 32);
				break;
			case 0x250:
				msr.mtrr_fix64k_8000 = EAX | ((uint64_t)EDX << 32);
				break;
			case 0x258:
				msr.mtrr_fix16k_8000 = EAX | ((uint64_t)EDX << 32);
				break;
			case 0x259:
				msr.mtrr_fix16k_a000 = EAX | ((uint64_t)EDX << 32);
				break;
			case 0x268: case 0x269: case 0x26a: case 0x26b:
			case 0x26c: case 0x26d: case 0x26e: case 0x26f:
				msr.mtrr_fix4k[ECX - 0x268] = EAX | ((uint64_t)EDX << 32);
				break;
			case 0x277:
				msr.pat = EAX | ((uint64_t)EDX << 32);
				break;
			case 0x2ff:
				msr.mtrr_deftype = EAX | ((uint64_t)EDX << 32);
				break;
			case 0x400: case 0x404: case 0x408: case 0x40c:
			case 0x410:
				msr.mca_ctl[(ECX - 0x400) >> 2] = EAX | ((uint64_t)EDX << 32);
				break;
			case 0x401: case 0x402: case 0x405: case 0x406:
			case 0x407: case 0x409: case 0x40d: case 0x40e:
			case 0x411: case 0x412:
				if (EAX || EDX)
					x86gpf(NULL, 0);
				break;
			case 0x570:
				msr.ecx570 = EAX | ((uint64_t)EDX << 32);
				break;
			case 0x1002ff:
				msr.ecx1002ff = EAX | ((uint64_t)EDX << 32);
				break;
			case 0xf0f00250:
				msr.ecxf0f00250 = EAX | ((uint64_t)EDX << 32);
				break;
			case 0xf0f00258:
				msr.ecxf0f00258 = EAX | ((uint64_t)EDX << 32);
				break;
			case 0xf0f00259:
				msr.ecxf0f00259 = EAX | ((uint64_t)EDX << 32);
				break;
			default:
i686_invalid_wrmsr:
				cpu_log("WRMSR: Invalid MSR: %08X\n", ECX);
				x86gpf(NULL, 0);
				break;
		}
		break;
    }
}


static void
cpu_write(uint16_t addr, uint8_t val, void *priv)
{
    if (addr == 0xf0) {
	/* Writes to F0 clear FPU error and deassert the interrupt. */
	if (is286)
		picintc(1 << 13);
	else
		nmi = 0;
	return;
    } else if (addr >= 0xf1)
	return;		/* FPU stuff */

    if (!(addr & 1))
	cyrix_addr = val;
    else switch (cyrix_addr) {
	case 0xc0:	/* CCR0 */
		ccr0 = val;
		break;
	case 0xc1:	/* CCR1 */
		if ((ccr3 & CCR3_SMI_LOCK) && !in_smm)
			val = (val & ~(CCR1_USE_SMI | CCR1_SMAC | CCR1_SM3)) | (ccr1 & (CCR1_USE_SMI | CCR1_SMAC | CCR1_SM3));
		ccr1 = val;
		break;
	case 0xc2:	/* CCR2 */
		ccr2 = val;
		break;
	case 0xc3:	/* CCR3 */
		if ((ccr3 & CCR3_SMI_LOCK) && !in_smm)
			val = (val & ~(CCR3_NMI_EN)) | (ccr3 & CCR3_NMI_EN) | CCR3_SMI_LOCK;
		ccr3 = val;
		break;
	case 0xcd:
		if (!(ccr3 & CCR3_SMI_LOCK) || in_smm) {
			cyrix.arr[3].base = (cyrix.arr[3].base & ~0xff000000) | (val << 24);
			cyrix.smhr &= ~SMHR_VALID;
		}
		break;
	case 0xce:
		if (!(ccr3 & CCR3_SMI_LOCK) || in_smm) {
			cyrix.arr[3].base = (cyrix.arr[3].base & ~0x00ff0000) | (val << 16);
			cyrix.smhr &= ~SMHR_VALID;
		}
		break;
	case 0xcf:
		if (!(ccr3 & CCR3_SMI_LOCK) || in_smm) {
			cyrix.arr[3].base = (cyrix.arr[3].base & ~0x0000f000) | ((val & 0xf0) << 8);
			if ((val & 0xf) == 0xf)
				cyrix.arr[3].size = 1ull << 32;		/* 4 GB */
			else if (val & 0xf)
				cyrix.arr[3].size = 2048 << (val & 0xf);
			else
				cyrix.arr[3].size = 0;			/* Disabled */
			cyrix.smhr &= ~SMHR_VALID;
		}
		break;

	case 0xe8:	/* CCR4 */
		if ((ccr3 & 0xf0) == 0x10) {
			ccr4 = val;
#if defined(DEV_BRANCH) && defined(USE_CYRIX_6X86)
			if (cpu_s->cpu_type >= CPU_Cx6x86) {
				if (val & 0x80)
					CPUID = cpu_s->cpuid_model;
				else
					CPUID = 0;
			}
#endif
		}
		break;
	case 0xe9:	/* CCR5 */
		if ((ccr3 & 0xf0) == 0x10)
			ccr5 = val;
		break;
	case 0xea:	/* CCR6 */
		if ((ccr3 & 0xf0) == 0x10)
			ccr6 = val;
		break;
    }
}


static uint8_t
cpu_read(uint16_t addr, void *priv)
{
    if (addr == 0xf007)
	return 0x7f;

    if (addr >= 0xf0)
	return 0xff;		/* FPU stuff */

    if (addr & 1) {
	switch (cyrix_addr) {
		case 0xc0:
			return ccr0;
		case 0xc1:
			return ccr1;
		case 0xc2:
			return ccr2;
		case 0xc3:
			return ccr3;
		case 0xe8:
			return ((ccr3 & 0xf0) == 0x10) ? ccr4 : 0xff;
		case 0xe9:
			return ((ccr3 & 0xf0) == 0x10) ? ccr5 : 0xff;
		case 0xea:
			return ((ccr3 & 0xf0) == 0x10) ? ccr6 : 0xff;
		case 0xfe:
			return cpu_s->cyrix_id & 0xff;
		case 0xff:
			return cpu_s->cyrix_id >> 8;
	}

	if ((cyrix_addr & 0xf0) == 0xc0)
		return 0xff;

	if (cyrix_addr == 0x20 && (cpu_s->cpu_type == CPU_Cx5x86))
		return 0xff;
    }

    return 0xff;
}


void
#ifdef USE_DYNAREC
x86_setopcodes(const OpFn *opcodes, const OpFn *opcodes_0f,
	       const OpFn *dynarec_opcodes, const OpFn *dynarec_opcodes_0f)
{
    x86_opcodes = opcodes;
    x86_opcodes_0f = opcodes_0f;
    x86_dynarec_opcodes = dynarec_opcodes;
    x86_dynarec_opcodes_0f = dynarec_opcodes_0f;
}
#else
x86_setopcodes(const OpFn *opcodes, const OpFn *opcodes_0f)
{
    x86_opcodes = opcodes;
    x86_opcodes_0f = opcodes_0f;
}
#endif


void
cpu_update_waitstates(void)
{
    cpu_s = (CPU *) &cpu_f->cpus[cpu_effective];

    if (is486)
	cpu_prefetch_width = 16;
    else
	cpu_prefetch_width = cpu_16bitbus ? 2 : 4;

    if (cpu_cache_int_enabled) {
	/* Disable prefetch emulation */
	cpu_prefetch_cycles = 0;
    } else if (cpu_waitstates && (cpu_s->cpu_type >= CPU_286 && cpu_s->cpu_type <= CPU_386DX)) {
	/* Waitstates override */
	cpu_prefetch_cycles = cpu_waitstates+1;
	cpu_cycles_read = cpu_waitstates+1;
	cpu_cycles_read_l = (cpu_16bitbus ? 2 : 1) * (cpu_waitstates+1);
	cpu_cycles_write = cpu_waitstates+1;
	cpu_cycles_write_l = (cpu_16bitbus ? 2 : 1) * (cpu_waitstates+1);
    } else if (cpu_cache_ext_enabled) {
	/* Use cache timings */
	cpu_prefetch_cycles = cpu_s->cache_read_cycles;
	cpu_cycles_read = cpu_s->cache_read_cycles;
	cpu_cycles_read_l = (cpu_16bitbus ? 2 : 1) * cpu_s->cache_read_cycles;
	cpu_cycles_write = cpu_s->cache_write_cycles;
	cpu_cycles_write_l = (cpu_16bitbus ? 2 : 1) * cpu_s->cache_write_cycles;
    } else {
	/* Use memory timings */
	cpu_prefetch_cycles = cpu_s->mem_read_cycles;
	cpu_cycles_read = cpu_s->mem_read_cycles;
	cpu_cycles_read_l = (cpu_16bitbus ? 2 : 1) * cpu_s->mem_read_cycles;
	cpu_cycles_write = cpu_s->mem_write_cycles;
	cpu_cycles_write_l = (cpu_16bitbus ? 2 : 1) * cpu_s->mem_write_cycles;
    }

    if (is486)
	cpu_prefetch_cycles = (cpu_prefetch_cycles * 11) / 16;

    cpu_mem_prefetch_cycles = cpu_prefetch_cycles;

    if (cpu_s->rspeed <= 8000000)
	cpu_rom_prefetch_cycles = cpu_mem_prefetch_cycles;
}<|MERGE_RESOLUTION|>--- conflicted
+++ resolved
@@ -1514,13 +1514,10 @@
 	cpu_exec = exec386;
     else
 	cpu_exec = execx86;
-<<<<<<< HEAD
 
     if(bochs_timing)
         codegen_timing_set(&codegen_timing_486);
-=======
     gdbstub_cpu_init();
->>>>>>> 66e56500
 }
 
 
