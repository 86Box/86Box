--- conflicted
+++ resolved
@@ -557,18 +557,12 @@
 #else
     x86_setopcodes(ops_386, ops_386_0f);
 #endif
-<<<<<<< HEAD
-    x86_opcodes_REPE    = ops_REPE;
-    x86_opcodes_REPNE   = ops_REPNE;
-    x86_opcodes_3DNOW   = ops_3DNOW;
-=======
     x86_setopcodes_2386(ops_2386_386, ops_2386_386_0f);
-    x86_opcodes_REPE  = ops_REPE;
-    x86_opcodes_REPNE = ops_REPNE;
-    x86_2386_opcodes_REPE = ops_2386_REPE;
+    x86_opcodes_REPE       = ops_REPE;
+    x86_opcodes_REPNE      = ops_REPNE;
+    x86_2386_opcodes_REPE  = ops_2386_REPE;
     x86_2386_opcodes_REPNE = ops_2386_REPNE;
-    x86_opcodes_3DNOW = ops_3DNOW;
->>>>>>> b99c47de
+    x86_opcodes_3DNOW      = ops_3DNOW;
 #ifdef USE_DYNAREC
     x86_dynarec_opcodes_REPE  = dynarec_ops_REPE;
     x86_dynarec_opcodes_REPNE = dynarec_ops_REPNE;
@@ -2890,7 +2884,6 @@
                     EAX = msr.ecx187 & 0xffffffff;
                     EDX = msr.ecx187 >> 32;
                     break;
-<<<<<<< HEAD
                 case 0x198:
                     EAX = msr.ecx198 & 0xffffffff;
                     EDX = msr.ecx198 >> 32;
@@ -2906,11 +2899,10 @@
                 case 0x1a0:
                     EAX = msr.ecx1a0 & 0xffffffff;
                     EDX = msr.ecx1a0 >> 32;
-=======
+                    break;
                 case 0x1d9:
                     EAX = msr.debug_ctl & 0xffffffff;
                     EDX = msr.debug_ctl >> 32;
->>>>>>> b99c47de
                     break;
                 case 0x1e0:
                     EAX = msr.ecx1e0 & 0xffffffff;
@@ -3349,7 +3341,6 @@
                 case 0x187:
                     msr.ecx187 = EAX | ((uint64_t) EDX << 32);
                     break;
-<<<<<<< HEAD
                 case 0x198:
                     msr.ecx198 = EAX | ((uint64_t) EDX << 32);
                     break;
@@ -3361,10 +3352,9 @@
                     break;
                 case 0x1a0:
                     msr.ecx1a0 = EAX | ((uint64_t) EDX << 32);
-=======
+                    break;
                 case 0x1d9:
                     msr.debug_ctl = EAX | ((uint64_t) EDX << 32);
->>>>>>> b99c47de
                     break;
                 case 0x1e0:
                     msr.ecx1e0 = EAX | ((uint64_t) EDX << 32);
