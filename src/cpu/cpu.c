--- conflicted
+++ resolved
@@ -13,17 +13,10 @@
  *        Miran Grca, <mgrca8@gmail.com>
  *        Fred N. van Kempen, <decwiz@yahoo.com>
  *
-<<<<<<< HEAD
- *        Copyright 2008-2018 Sarah Walker.
+ *        Copyright 2008-2020 Sarah Walker.
  *        Copyright 2016-2018 leilei.
- *        Copyright 2016-2018 Miran Grca.
- *        Copyright 2018 Fred N. van Kempen.
-=======
- *		Copyright 2008-2020 Sarah Walker.
- *		Copyright 2016-2018 leilei.
- *		Copyright 2016-2020 Miran Grca.
- *		Copyright 2018-2021 Fred N. van Kempen.
->>>>>>> 787a6b81
+ *        Copyright 2016-2020 Miran Grca.
+ *        Copyright 2018-2021 Fred N. van Kempen.
  */
 #include <math.h>
 #include <stdarg.h>
