--- conflicted
+++ resolved
@@ -3309,7 +3309,6 @@
                     EAX = msr.evntsel[ECX - 0x186] & 0xffffffff;
                     EDX = msr.evntsel[ECX - 0x186] >> 32;
                     break;
-<<<<<<< HEAD
                 case 0x198:
                     EAX = msr.ecx198 & 0xffffffff;
                     EDX = msr.ecx198 >> 32;
@@ -3326,13 +3325,8 @@
                     EAX = msr.ecx1a0 & 0xffffffff;
                     EDX = msr.ecx1a0 >> 32;
                     break;
-                case 0x1d9:
-                    EAX = msr.debug_ctl & 0xffffffff;
-                    EDX = msr.debug_ctl >> 32;
-=======
                 /* Unknown */
                 case 0x1d3:
->>>>>>> b728172e
                     break;
                 /* DEBUGCTLMSR - Debugging Control Register */
                 case 0x1d9:
@@ -4094,9 +4088,6 @@
                 case 0x187:
                     msr.evntsel[ECX - 0x186] = EAX | ((uint64_t) EDX << 32);
                     break;
-                case 0x1d3:
-                    break;
-<<<<<<< HEAD
                 case 0x198:
                     msr.ecx198 = EAX | ((uint64_t) EDX << 32);
                     break;
@@ -4109,9 +4100,9 @@
                 case 0x1a0:
                     msr.ecx1a0 = EAX | ((uint64_t) EDX << 32);
                     break;
-=======
+                case 0x1d3:
+                    break;
                 /* DEBUGCTLMSR - Debugging Control Register */
->>>>>>> b728172e
                 case 0x1d9:
                     msr.debug_ctl = EAX;
                     break;
