/*
 * 86Box	A hypervisor and IBM PC system emulator that specializes in
 *		running old operating systems and software designed for IBM
 *		PC systems and compatibles from 1981 through fairly recent
 *		system designs based on the PCI bus.
 *
 *		This file is part of the 86Box distribution.
 *
 *		CPU type handler.
 *
 * Authors:	Sarah Walker, <tommowalker@tommowalker.co.uk>
 *		leilei,
 *		Miran Grca, <mgrca8@gmail.com>
 *		Fred N. van Kempen, <decwiz@yahoo.com>
 *
 *		Copyright 2008-2018 Sarah Walker.
 *		Copyright 2016-2018 leilei.
 *		Copyright 2016-2018 Miran Grca.
 *		Copyright 2018 Fred N. van Kempen.
 */
#include <math.h>
#include <stdarg.h>
#include <stdio.h>
#include <stdint.h>
#include <string.h>
#include <wchar.h>

#define HAVE_STDARG_H
#include <86box/86box.h>
#include "cpu.h"
#include <86box/device.h>
#include <86box/machine.h>
#include <86box/io.h>
#include "x86_ops.h"
#include <86box/mem.h>
#include <86box/nmi.h>
#include <86box/pic.h>
#include <86box/pci.h>
#ifdef USE_DYNAREC
# include "codegen.h"
#endif
#include "x87_timings.h"

#define CCR1_USE_SMI  (1 << 1)
#define CCR1_SMAC     (1 << 2)
#define CCR1_SM3      (1 << 7)

#define CCR3_SMI_LOCK (1 << 0)
#define CCR3_NMI_EN   (1 << 1)


enum {
        CPUID_FPU = (1 << 0),
        CPUID_VME = (1 << 1),
        CPUID_PSE = (1 << 3),
        CPUID_TSC = (1 << 4),
        CPUID_MSR = (1 << 5),
        CPUID_PAE = (1 << 6),
        CPUID_CMPXCHG8B = (1 << 8),
	CPUID_AMDSEP = (1 << 10),
	CPUID_SEP = (1 << 11),
	CPUID_MTRR = (1 << 12),
        CPUID_CMOV = (1 << 15),
        CPUID_MMX = (1 << 23),
	CPUID_FXSR = (1 << 24),
	CPUID_SSE = (1 << 25)
};

/*Addition flags returned by CPUID function 0x80000001*/
#define CPUID_3DNOW	(1UL << 31UL)


#ifdef USE_DYNAREC
const OpFn	*x86_dynarec_opcodes, *x86_dynarec_opcodes_0f,
		*x86_dynarec_opcodes_d8_a16, *x86_dynarec_opcodes_d8_a32,
		*x86_dynarec_opcodes_d9_a16, *x86_dynarec_opcodes_d9_a32,
		*x86_dynarec_opcodes_da_a16, *x86_dynarec_opcodes_da_a32,
		*x86_dynarec_opcodes_db_a16, *x86_dynarec_opcodes_db_a32,
		*x86_dynarec_opcodes_dc_a16, *x86_dynarec_opcodes_dc_a32,
		*x86_dynarec_opcodes_dd_a16, *x86_dynarec_opcodes_dd_a32,
		*x86_dynarec_opcodes_de_a16, *x86_dynarec_opcodes_de_a32,
		*x86_dynarec_opcodes_df_a16, *x86_dynarec_opcodes_df_a32,
		*x86_dynarec_opcodes_REPE, *x86_dynarec_opcodes_REPNE,
		*x86_dynarec_opcodes_3DNOW;
#endif

const OpFn	*x86_opcodes, *x86_opcodes_0f,
		*x86_opcodes_d8_a16, *x86_opcodes_d8_a32,
		*x86_opcodes_d9_a16, *x86_opcodes_d9_a32,
		*x86_opcodes_da_a16, *x86_opcodes_da_a32,
		*x86_opcodes_db_a16, *x86_opcodes_db_a32,
		*x86_opcodes_dc_a16, *x86_opcodes_dc_a32,
		*x86_opcodes_dd_a16, *x86_opcodes_dd_a32,
		*x86_opcodes_de_a16, *x86_opcodes_de_a32,
		*x86_opcodes_df_a16, *x86_opcodes_df_a32,
		*x86_opcodes_REPE, *x86_opcodes_REPNE,
		*x86_opcodes_REPE_0f, *x86_opcodes_REPNE_0f,
		*x86_opcodes_3DNOW;

uint16_t	cpu_fast_off_count, cpu_fast_off_val;
uint16_t	temp_seg_data[4] = {0, 0, 0, 0};

int		isa_cycles, cpu_inited,

		cpu_cycles_read, cpu_cycles_read_l, cpu_cycles_write, cpu_cycles_write_l,
		cpu_prefetch_cycles, cpu_prefetch_width, cpu_mem_prefetch_cycles, cpu_rom_prefetch_cycles,
		cpu_waitstates, cpu_cache_int_enabled, cpu_cache_ext_enabled,
		cpu_isa_speed, cpu_pci_speed, cpu_isa_pci_div, cpu_agp_speed, cpu_alt_reset,

		cpu_override, cpu_effective, cpu_multi, cpu_16bitbus, cpu_64bitbus, cpu_busspeed,
		cpu_cyrix_alignment, CPUID,

 		is286, is386, is486 = 1,
		cpu_isintel, cpu_iscyrix, hascache, isibm486, israpidcad, is_vpc,
		is_am486, is_am486dxl, is_pentium, is_k5, is_k6, is_p6, is_cxsmm, is_pentium3, hasfpu,

		timing_rr, timing_mr, timing_mrl, timing_rm, timing_rml,
		timing_mm, timing_mml, timing_bt, timing_bnt,
		timing_int, timing_int_rm, timing_int_v86, timing_int_pm,
		timing_int_pm_outer, timing_iret_rm, timing_iret_v86, timing_iret_pm,
		timing_iret_pm_outer, timing_call_rm, timing_call_pm, timing_call_pm_gate,
		timing_call_pm_gate_inner, timing_retf_rm, timing_retf_pm, timing_retf_pm_outer,
		timing_jmp_rm, timing_jmp_pm, timing_jmp_pm_gate, timing_misaligned;
uint32_t	cpu_features, cpu_fast_off_flags;

uint64_t	cpu_CR4_mask, tsc = 0;
uint64_t	pmc[2] = {0, 0};

double		cpu_dmulti;

msr_t		msr;

cpu_state_t	cpu_state;

cyrix_t		cyrix;

cpu_family_t	*cpu_f;
CPU		*cpu_s;

uint8_t		do_translate = 0, do_translate2 = 0;

void		(*cpu_exec)(int cycs);


static uint8_t	ccr0, ccr1, ccr2, ccr3, ccr4, ccr5, ccr6;

static int	cyrix_addr;


static void	cpu_write(uint16_t addr, uint8_t val, void *priv);
static uint8_t	cpu_read(uint16_t addr, void *priv);


#ifdef ENABLE_CPU_LOG
int cpu_do_log = ENABLE_CPU_LOG;


void
cpu_log(const char *fmt, ...)
{
    va_list ap;

    if (cpu_do_log) {
	va_start(ap, fmt);
	pclog_ex(fmt, ap);
	va_end(ap);
    }
}
#else
#define cpu_log(fmt, ...)
#endif


int
cpu_has_feature(int feature)
{
    return cpu_features & feature;
}


void
cpu_dynamic_switch(int new_cpu)
{
    int c;

    if (cpu_effective == new_cpu)
	return;

    c = cpu;
    cpu = new_cpu;
    cpu_set();
    pc_speed_changed();
    cpu = c;
}


void
cpu_set_edx(void)
{
    EDX = cpu_s->edx_reset;
}


cpu_family_t *
cpu_get_family(const char *internal_name)
{
    int c = 0;

    while (cpu_families[c].package) {
	if (!strcmp(internal_name, cpu_families[c].internal_name))
		return (cpu_family_t *) &cpu_families[c];
	c++;
    }

    return NULL;
}


uint8_t
cpu_is_eligible(const cpu_family_t *cpu_family, int cpu, int machine)
{
    const machine_t *machine_s = &machines[machine];
    const CPU *cpu_s = &cpu_family->cpus[cpu];
    uint32_t packages, bus_speed;
    uint8_t i;
    double multi;

    /* Full override. */
    if (cpu_override > 1)
	return 1;

    /* Add implicit CPU package compatibility. */
    packages = machine_s->cpu_package;
    if (packages & CPU_PKG_SOCKET3)
	packages |= CPU_PKG_SOCKET1;
    else if (packages & CPU_PKG_SLOT1)
	packages |= CPU_PKG_SOCKET370;

    /* Package type. */
    if (!(cpu_family->package & packages))
	return 0;

    /* Partial override. */
    if (cpu_override)
	return 1;

    /* Check CPU blocklist. */
    if (machine_s->cpu_block) {
	i = 0;

	while (machine_s->cpu_block[i]) {
		if (machine_s->cpu_block[i++] == cpu_s->cpu_type)
			return 0;
	}
    }

    bus_speed = cpu_s->rspeed / cpu_s->multi;

    /* Minimum bus speed with ~0.84 MHz (for 8086) tolerance. */
    if (machine_s->cpu_min_bus && (bus_speed < (machine_s->cpu_min_bus - 840907)))
	return 0;

    /* Maximum bus speed with ~0.84 MHz (for 8086) tolerance. */
    if (machine_s->cpu_max_bus && (bus_speed > (machine_s->cpu_max_bus + 840907)))
	return 0;

    /* Minimum voltage with 0.1V tolerance. */
    if (machine_s->cpu_min_voltage && (cpu_s->voltage < (machine_s->cpu_min_voltage - 100)))
	return 0;

    /* Maximum voltage with 0.1V tolerance. */
    if (machine_s->cpu_max_voltage && (cpu_s->voltage > (machine_s->cpu_max_voltage + 100)))
	return 0;

    /* Account for CPUs which use a different internal multiplier than specified by jumpers. */
    multi = cpu_s->multi;

    /* Don't care about multiplier compatibility on fixed multiplier CPUs. */
    if (cpu_s->cpu_flags & CPU_FIXED_MULTIPLIER)
	return 1; 
    else if (cpu_family->package & CPU_PKG_SOCKET5_7) {
	if ((multi == 1.5) && (cpu_s->cpu_type == CPU_5K86) && (machine_s->cpu_min_multi > 1.5)) /* K5 5k86 */
		multi = 2.0;
	else if (multi == 1.75)				/* K5 5k86 */
		multi = 2.5;
	else if (multi == 2.0) {
		if (cpu_s->cpu_type == CPU_5K86)	/* K5 5k86 */
			multi = 3.0;
		/* K6-2+ / K6-3+ */
		else if ((cpu_s->cpu_type == CPU_K6_2P) || (cpu_s->cpu_type == CPU_K6_3P))
			multi = 2.5;
		else if (((cpu_s->cpu_type == CPU_WINCHIP) || (cpu_s->cpu_type == CPU_WINCHIP2)) &&
			 (machine_s->cpu_min_multi > 2.0))	/* WinChip (2) */
			multi = 2.5;
	}
	else if (multi == (7.0 / 3.0))	/* WinChip 2A - 2.33x */
		multi = 5.0;
	else if (multi == (8.0 / 3.0))	/* WinChip 2A - 2.66x */
		multi = 5.5;
	else if ((multi == 3.0) && (cpu_s->cpu_type == CPU_Cx6x86 || cpu_s->cpu_type == CPU_Cx6x86L))	/* 6x86(L) */
		multi = 1.5;
	else if (multi == (10.0 / 3.0))	/* WinChip 2A - 3.33x */
		multi = 2.0;
	else if (multi == 3.5)		/* standard set by the Pentium MMX */
		multi = 1.5;
	else if (multi == 4.0) {
		/* WinChip (2) */
		if ((cpu_s->cpu_type == CPU_WINCHIP) || (cpu_s->cpu_type ==  CPU_WINCHIP2)) {
			if (machine_s->cpu_min_multi >= 1.5)
				multi = 1.5;
			else if (machine_s->cpu_min_multi >= 3.5)
				multi = 3.5;
			else if (machine_s->cpu_min_multi >= 4.5)
				multi = 4.5;
		} else if ((cpu_s->cpu_type == CPU_Cx6x86) || (cpu_s->cpu_type == CPU_Cx6x86L))	/* 6x86(L) */
			multi = 3.0;
	} else if ((multi == 5.0) && ((cpu_s->cpu_type == CPU_WINCHIP) || (cpu_s->cpu_type == CPU_WINCHIP2)) &&
		   (machine_s->cpu_min_multi > 5.0))	/* WinChip (2) */
		multi = 5.5;
	else if (multi == 6.0)	/* K6-2(+) / K6-3(+) */
		multi = 2.0;
    }

    /* Minimum multiplier, */
    if (multi < machine_s->cpu_min_multi)
	return 0;

    /* Maximum multiplier. */
    if (machine_s->cpu_max_multi && (multi > machine_s->cpu_max_multi))
	return 0;

    return 1;
}


uint8_t
cpu_family_is_eligible(const cpu_family_t *cpu_family, int machine)
{
    int c = 0;

    while (cpu_family->cpus[c].cpu_type) {
	if (cpu_is_eligible(cpu_family, c, machine))
		return 1;
	c++;
    }

    return 0;
}


void
cpu_set(void)
{
    cpu_inited = 1;

    cpu_effective = cpu;
    cpu_s = (CPU *) &cpu_f->cpus[cpu_effective];

#ifdef USE_ACYCS
    acycs = 0;
#endif

    soft_reset_pci = 0;

    cpu_alt_reset = 0;
    unmask_a20_in_smm = 0;

    CPUID        = cpu_s->cpuid_model;
    is8086       = (cpu_s->cpu_type > CPU_8088);
    is286        = (cpu_s->cpu_type >= CPU_286);
    is386        = (cpu_s->cpu_type >= CPU_386SX);
    israpidcad   = (cpu_s->cpu_type == CPU_RAPIDCAD);
    isibm486     = (cpu_s->cpu_type == CPU_IBM386SLC) || (cpu_s->cpu_type == CPU_IBM486SLC) ||
		   (cpu_s->cpu_type == CPU_IBM486BL);
    is486        = (cpu_s->cpu_type >= CPU_RAPIDCAD);
    is_am486     = (cpu_s->cpu_type == CPU_ENH_Am486DX);
    is_am486dxl  = (cpu_s->cpu_type == CPU_Am486DXL);

    cpu_isintel = !strcmp(cpu_f->manufacturer, "Intel");
    cpu_iscyrix = !strcmp(cpu_f->manufacturer, "Cyrix") || !strcmp(cpu_f->manufacturer, "ST");

    /* SL-Enhanced Intel 486s have the same SMM save state table layout as Pentiums,
       and the WinChip datasheet claims those are Pentium-compatible as well. AMD Am486DXL/DXL2 also has compatible SMM, or would if not for it's different SMBase*/
    is_pentium   = (cpu_isintel && (cpu_s->cpu_type >= CPU_i486SX_SLENH) && (cpu_s->cpu_type < CPU_PENTIUMPRO)) ||
		   !strcmp(cpu_f->manufacturer, "IDT") || (cpu_s->cpu_type == CPU_Am486DXL);
    is_k5        = !strcmp(cpu_f->manufacturer, "AMD") && (cpu_s->cpu_type > CPU_ENH_Am486DX);
    is_k6        = (cpu_s->cpu_type >= CPU_K6) && !strcmp(cpu_f->manufacturer, "AMD");
    /* The Samuel 2 datasheet claims it's Celeron-compatible. */
    is_p6        = (cpu_isintel && (cpu_s->cpu_type >= CPU_PENTIUMPRO)) || !strcmp(cpu_f->manufacturer, "VIA");
<<<<<<< HEAD
	is_pentium3  = cpu_isintel && (cpu_s->cpu_type >= CPU_PENTIUM3);
    is_cxsmm     = !strcmp(cpu_f->manufacturer, "Cyrix") && (cpu_s->cpu_type >= CPU_Cx486S);
=======
    is_cxsmm     = (!strcmp(cpu_f->manufacturer, "Cyrix") || !strcmp(cpu_f->manufacturer, "ST")) &&
		   (cpu_s->cpu_type >= CPU_Cx486S);
>>>>>>> f0e84f7f

    hasfpu       = (fpu_type != FPU_NONE);
    hascache     = (cpu_s->cpu_type >= CPU_486SLC) || (cpu_s->cpu_type == CPU_IBM386SLC) ||
		   (cpu_s->cpu_type == CPU_IBM486SLC) || (cpu_s->cpu_type == CPU_IBM486BL);

    cpu_16bitbus = (cpu_s->cpu_type == CPU_286) || (cpu_s->cpu_type == CPU_386SX) ||
		   (cpu_s->cpu_type == CPU_486SLC) || (cpu_s->cpu_type == CPU_IBM386SLC) ||
		   (cpu_s->cpu_type == CPU_IBM486SLC);
    cpu_64bitbus = (cpu_s->cpu_type >= CPU_WINCHIP);

    if (cpu_s->multi)
	cpu_busspeed = cpu_s->rspeed / cpu_s->multi;
    else
	cpu_busspeed = cpu_s->rspeed;
    cpu_multi = (int) ceil(cpu_s->multi);
    cpu_dmulti = cpu_s->multi;
    ccr0 = ccr1 = ccr2 = ccr3 = ccr4 = ccr5 = ccr6 = 0;

    cpu_update_waitstates();

    isa_cycles = cpu_s->atclk_div;

    if (cpu_s->rspeed <= 8000000)
	cpu_rom_prefetch_cycles = cpu_mem_prefetch_cycles;
    else
	cpu_rom_prefetch_cycles = cpu_s->rspeed / 1000000;

    cpu_set_isa_pci_div(0);
    cpu_set_pci_speed(0);
    cpu_set_agp_speed(0);

    io_handler(cpu_iscyrix, 0x0022, 0x0002, cpu_read, NULL, NULL, cpu_write, NULL, NULL, NULL);

    io_handler(hasfpu, 0x00f0, 0x000f, cpu_read, NULL, NULL, cpu_write, NULL, NULL, NULL);
    io_handler(hasfpu, 0xf007, 0x0001, cpu_read, NULL, NULL, cpu_write, NULL, NULL, NULL);

#ifdef USE_DYNAREC
    x86_setopcodes(ops_386, ops_386_0f, dynarec_ops_386, dynarec_ops_386_0f);
#else
    x86_setopcodes(ops_386, ops_386_0f);
#endif
    x86_opcodes_REPE = ops_REPE;
    x86_opcodes_REPNE = ops_REPNE;
	x86_opcodes_REPNE_0f = NULL;
    x86_opcodes_3DNOW = ops_3DNOW;
#ifdef USE_DYNAREC
    x86_dynarec_opcodes_REPE = dynarec_ops_REPE;
    x86_dynarec_opcodes_REPNE = dynarec_ops_REPNE;
    x86_dynarec_opcodes_3DNOW = dynarec_ops_3DNOW;
#endif

    if (hasfpu) {
#ifdef USE_DYNAREC
	x86_dynarec_opcodes_d8_a16 = dynarec_ops_fpu_d8_a16;
	x86_dynarec_opcodes_d8_a32 = dynarec_ops_fpu_d8_a32;
	x86_dynarec_opcodes_d9_a16 = dynarec_ops_fpu_d9_a16;
	x86_dynarec_opcodes_d9_a32 = dynarec_ops_fpu_d9_a32;
	x86_dynarec_opcodes_da_a16 = dynarec_ops_fpu_da_a16;
	x86_dynarec_opcodes_da_a32 = dynarec_ops_fpu_da_a32;
	x86_dynarec_opcodes_db_a16 = dynarec_ops_fpu_db_a16;
	x86_dynarec_opcodes_db_a32 = dynarec_ops_fpu_db_a32;
	x86_dynarec_opcodes_dc_a16 = dynarec_ops_fpu_dc_a16;
	x86_dynarec_opcodes_dc_a32 = dynarec_ops_fpu_dc_a32;
	x86_dynarec_opcodes_dd_a16 = dynarec_ops_fpu_dd_a16;
	x86_dynarec_opcodes_dd_a32 = dynarec_ops_fpu_dd_a32;
	x86_dynarec_opcodes_de_a16 = dynarec_ops_fpu_de_a16;
	x86_dynarec_opcodes_de_a32 = dynarec_ops_fpu_de_a32;
	x86_dynarec_opcodes_df_a16 = dynarec_ops_fpu_df_a16;
	x86_dynarec_opcodes_df_a32 = dynarec_ops_fpu_df_a32;
#endif
	x86_opcodes_d8_a16 = ops_fpu_d8_a16;
	x86_opcodes_d8_a32 = ops_fpu_d8_a32;
	x86_opcodes_d9_a16 = ops_fpu_d9_a16;
	x86_opcodes_d9_a32 = ops_fpu_d9_a32;
	x86_opcodes_da_a16 = ops_fpu_da_a16;
	x86_opcodes_da_a32 = ops_fpu_da_a32;
	x86_opcodes_db_a16 = ops_fpu_db_a16;
	x86_opcodes_db_a32 = ops_fpu_db_a32;
	x86_opcodes_dc_a16 = ops_fpu_dc_a16;
	x86_opcodes_dc_a32 = ops_fpu_dc_a32;
	x86_opcodes_dd_a16 = ops_fpu_dd_a16;
	x86_opcodes_dd_a32 = ops_fpu_dd_a32;
	x86_opcodes_de_a16 = ops_fpu_de_a16;
	x86_opcodes_de_a32 = ops_fpu_de_a32;
	x86_opcodes_df_a16 = ops_fpu_df_a16;
	x86_opcodes_df_a32 = ops_fpu_df_a32;
    } else {
#ifdef USE_DYNAREC
	x86_dynarec_opcodes_d8_a16 = dynarec_ops_nofpu_a16;
	x86_dynarec_opcodes_d8_a32 = dynarec_ops_nofpu_a32;
	x86_dynarec_opcodes_d9_a16 = dynarec_ops_nofpu_a16;
	x86_dynarec_opcodes_d9_a32 = dynarec_ops_nofpu_a32;
	x86_dynarec_opcodes_da_a16 = dynarec_ops_nofpu_a16;
	x86_dynarec_opcodes_da_a32 = dynarec_ops_nofpu_a32;
	x86_dynarec_opcodes_db_a16 = dynarec_ops_nofpu_a16;
	x86_dynarec_opcodes_db_a32 = dynarec_ops_nofpu_a32;
	x86_dynarec_opcodes_dc_a16 = dynarec_ops_nofpu_a16;
	x86_dynarec_opcodes_dc_a32 = dynarec_ops_nofpu_a32;
	x86_dynarec_opcodes_dd_a16 = dynarec_ops_nofpu_a16;
	x86_dynarec_opcodes_dd_a32 = dynarec_ops_nofpu_a32;
	x86_dynarec_opcodes_de_a16 = dynarec_ops_nofpu_a16;
	x86_dynarec_opcodes_de_a32 = dynarec_ops_nofpu_a32;
	x86_dynarec_opcodes_df_a16 = dynarec_ops_nofpu_a16;
	x86_dynarec_opcodes_df_a32 = dynarec_ops_nofpu_a32;
#endif
	x86_opcodes_d8_a16 = ops_nofpu_a16;
	x86_opcodes_d8_a32 = ops_nofpu_a32;
	x86_opcodes_d9_a16 = ops_nofpu_a16;
	x86_opcodes_d9_a32 = ops_nofpu_a32;
	x86_opcodes_da_a16 = ops_nofpu_a16;
	x86_opcodes_da_a32 = ops_nofpu_a32;
	x86_opcodes_db_a16 = ops_nofpu_a16;
	x86_opcodes_db_a32 = ops_nofpu_a32;
	x86_opcodes_dc_a16 = ops_nofpu_a16;
	x86_opcodes_dc_a32 = ops_nofpu_a32;
	x86_opcodes_dd_a16 = ops_nofpu_a16;
	x86_opcodes_dd_a32 = ops_nofpu_a32;
	x86_opcodes_de_a16 = ops_nofpu_a16;
	x86_opcodes_de_a32 = ops_nofpu_a32;
	x86_opcodes_df_a16 = ops_nofpu_a16;
	x86_opcodes_df_a32 = ops_nofpu_a32;
    }

#ifdef USE_DYNAREC
    codegen_timing_set(&codegen_timing_486);
#endif

    memset(&msr, 0, sizeof(msr));

    timing_misaligned = 0;
    cpu_cyrix_alignment = 0;
    cpu_CR4_mask = 0;

    switch (cpu_s->cpu_type) {
	case CPU_8088:
	case CPU_8086:
		break;

	case CPU_286:
#ifdef USE_DYNAREC
		x86_setopcodes(ops_286, ops_286_0f, dynarec_ops_286, dynarec_ops_286_0f);
#else
		x86_setopcodes(ops_286, ops_286_0f);
#endif

		if (fpu_type == FPU_287) {
#ifdef USE_DYNAREC
			x86_dynarec_opcodes_d9_a16 = dynarec_ops_fpu_287_d9_a16;
			x86_dynarec_opcodes_d9_a32 = dynarec_ops_fpu_287_d9_a32;
			x86_dynarec_opcodes_da_a16 = dynarec_ops_fpu_287_da_a16;
			x86_dynarec_opcodes_da_a32 = dynarec_ops_fpu_287_da_a32;
			x86_dynarec_opcodes_db_a16 = dynarec_ops_fpu_287_db_a16;
			x86_dynarec_opcodes_db_a32 = dynarec_ops_fpu_287_db_a32;
			x86_dynarec_opcodes_dc_a16 = dynarec_ops_fpu_287_dc_a16;
			x86_dynarec_opcodes_dc_a32 = dynarec_ops_fpu_287_dc_a32;
			x86_dynarec_opcodes_dd_a16 = dynarec_ops_fpu_287_dd_a16;
			x86_dynarec_opcodes_dd_a32 = dynarec_ops_fpu_287_dd_a32;
			x86_dynarec_opcodes_de_a16 = dynarec_ops_fpu_287_de_a16;
			x86_dynarec_opcodes_de_a32 = dynarec_ops_fpu_287_de_a32;
			x86_dynarec_opcodes_df_a16 = dynarec_ops_fpu_287_df_a16;
			x86_dynarec_opcodes_df_a32 = dynarec_ops_fpu_287_df_a32;
#endif
			x86_opcodes_d9_a16 = ops_fpu_287_d9_a16;
			x86_opcodes_d9_a32 = ops_fpu_287_d9_a32;
			x86_opcodes_da_a16 = ops_fpu_287_da_a16;
			x86_opcodes_da_a32 = ops_fpu_287_da_a32;
			x86_opcodes_db_a16 = ops_fpu_287_db_a16;
			x86_opcodes_db_a32 = ops_fpu_287_db_a32;
			x86_opcodes_dc_a16 = ops_fpu_287_dc_a16;
			x86_opcodes_dc_a32 = ops_fpu_287_dc_a32;
			x86_opcodes_dd_a16 = ops_fpu_287_dd_a16;
			x86_opcodes_dd_a32 = ops_fpu_287_dd_a32;
			x86_opcodes_de_a16 = ops_fpu_287_de_a16;
			x86_opcodes_de_a32 = ops_fpu_287_de_a32;
			x86_opcodes_df_a16 = ops_fpu_287_df_a16;
			x86_opcodes_df_a32 = ops_fpu_287_df_a32;
		}

		timing_rr			=   2;	/* register dest - register src */
		timing_rm			=   7;	/* register dest - memory src */
		timing_mr			=   7;	/* memory dest   - register src */
		timing_mm			=   7;	/* memory dest   - memory src */
		timing_rml			=   9;	/* register dest - memory src long */
		timing_mrl			=  11;	/* memory dest   - register src long */
		timing_mml			=  11;	/* memory dest   - memory src */
		timing_bt			=   4;	/* branch taken */
		timing_bnt			=   3;	/* branch not taken */

		timing_int			=   0;
		timing_int_rm			=  23;
		timing_int_v86			=   0;
		timing_int_pm			=  40;
		timing_int_pm_outer		=  78;
		timing_iret_rm			=  17;
		timing_iret_v86			=   0;
		timing_iret_pm			=  31;
		timing_iret_pm_outer		=  55;
		timing_call_rm			=  13;
		timing_call_pm			=  26;
		timing_call_pm_gate		=  52;
		timing_call_pm_gate_inner	=  82;
		timing_retf_rm			=  15;
		timing_retf_pm			=  25;
		timing_retf_pm_outer		=  55;
		timing_jmp_rm			=  11;
		timing_jmp_pm			=  23;
		timing_jmp_pm_gate		=  38;
		break;

	case CPU_IBM486SLC:
	case CPU_IBM386SLC:
	case CPU_IBM486BL:
#ifdef USE_DYNAREC
		x86_setopcodes(ops_386, ops_ibm486_0f, dynarec_ops_386, dynarec_ops_ibm486_0f);
#else
		x86_setopcodes(ops_386, ops_ibm486_0f);
#endif
		cpu_features = CPU_FEATURE_MSR;
		/* FALLTHROUGH */
	case CPU_386SX:
	case CPU_386DX:
		if (fpu_type == FPU_287) {	/* In case we get Deskpro 386 emulation */
#ifdef USE_DYNAREC
			x86_dynarec_opcodes_d9_a16 = dynarec_ops_fpu_287_d9_a16;
			x86_dynarec_opcodes_d9_a32 = dynarec_ops_fpu_287_d9_a32;
			x86_dynarec_opcodes_da_a16 = dynarec_ops_fpu_287_da_a16;
			x86_dynarec_opcodes_da_a32 = dynarec_ops_fpu_287_da_a32;
			x86_dynarec_opcodes_db_a16 = dynarec_ops_fpu_287_db_a16;
			x86_dynarec_opcodes_db_a32 = dynarec_ops_fpu_287_db_a32;
			x86_dynarec_opcodes_dc_a16 = dynarec_ops_fpu_287_dc_a16;
			x86_dynarec_opcodes_dc_a32 = dynarec_ops_fpu_287_dc_a32;
			x86_dynarec_opcodes_dd_a16 = dynarec_ops_fpu_287_dd_a16;
			x86_dynarec_opcodes_dd_a32 = dynarec_ops_fpu_287_dd_a32;
			x86_dynarec_opcodes_de_a16 = dynarec_ops_fpu_287_de_a16;
			x86_dynarec_opcodes_de_a32 = dynarec_ops_fpu_287_de_a32;
			x86_dynarec_opcodes_df_a16 = dynarec_ops_fpu_287_df_a16;
			x86_dynarec_opcodes_df_a32 = dynarec_ops_fpu_287_df_a32;
#endif
			x86_opcodes_d9_a16 = ops_fpu_287_d9_a16;
			x86_opcodes_d9_a32 = ops_fpu_287_d9_a32;
			x86_opcodes_da_a16 = ops_fpu_287_da_a16;
			x86_opcodes_da_a32 = ops_fpu_287_da_a32;
			x86_opcodes_db_a16 = ops_fpu_287_db_a16;
			x86_opcodes_db_a32 = ops_fpu_287_db_a32;
			x86_opcodes_dc_a16 = ops_fpu_287_dc_a16;
			x86_opcodes_dc_a32 = ops_fpu_287_dc_a32;
			x86_opcodes_dd_a16 = ops_fpu_287_dd_a16;
			x86_opcodes_dd_a32 = ops_fpu_287_dd_a32;
			x86_opcodes_de_a16 = ops_fpu_287_de_a16;
			x86_opcodes_de_a32 = ops_fpu_287_de_a32;
			x86_opcodes_df_a16 = ops_fpu_287_df_a16;
			x86_opcodes_df_a32 = ops_fpu_287_df_a32;
		}

		timing_rr			=   2;	/* register dest - register src */
		timing_rm			=   6;	/* register dest - memory src */
		timing_mr			=   7;	/* memory dest   - register src */
		timing_mm			=   6;	/* memory dest   - memory src */
		if (cpu_s->cpu_type >= CPU_386DX) {
			timing_rml			=   6;	/* register dest - memory src long */
			timing_mrl			=   7;	/* memory dest   - register src long */
			timing_mml			=   6;	/* memory dest   - memory src */
		} else {
			timing_rml			=   8;	/* register dest - memory src long */
			timing_mrl			=  11;	/* memory dest   - register src long */
			timing_mml			=  10;	/* memory dest   - memory src */
		}
		timing_bt			=   4;	/* branch taken */
		timing_bnt			=   3;	/* branch not taken */

		timing_int			=   0;
		timing_int_rm			=  37;
		timing_int_v86			=  59;
		timing_int_pm			=  99;
		timing_int_pm_outer		= 119;
		timing_iret_rm			=  22;
		timing_iret_v86			=  60;
		timing_iret_pm			=  38;
		timing_iret_pm_outer		=  82;
		timing_call_rm			=  17;
		timing_call_pm			=  34;
		timing_call_pm_gate		=  52;
		timing_call_pm_gate_inner	=  86;
		timing_retf_rm			=  18;
		timing_retf_pm			=  32;
		timing_retf_pm_outer		=  68;
		timing_jmp_rm			=  12;
		timing_jmp_pm			=  27;
		timing_jmp_pm_gate		=  45;
		break;

	case CPU_486SLC:
#ifdef USE_DYNAREC
		x86_setopcodes(ops_386, ops_486_0f, dynarec_ops_386, dynarec_ops_486_0f);
#else
		x86_setopcodes(ops_386, ops_486_0f);
#endif

		timing_rr			=   1;	/* register dest - register src */
		timing_rm			=   3;	/* register dest - memory src */
		timing_mr			=   5;	/* memory dest   - register src */
		timing_mm			=   3;
		timing_rml			=   5;	/* register dest - memory src long */
		timing_mrl			=   7;	/* memory dest   - register src long */
		timing_mml			=   7;
		timing_bt			=   5;	/* branch taken */
		timing_bnt			=   1;	/* branch not taken */

		timing_int			=   4;	/* unknown */
		timing_int_rm			=  14;
		timing_int_v86			=  82;
		timing_int_pm			=  49;
		timing_int_pm_outer		=  77;
		timing_iret_rm			=  14;
		timing_iret_v86			=  66;
		timing_iret_pm			=  31;
		timing_iret_pm_outer		=  66;
		timing_call_rm			=  12;
		timing_call_pm			=  30;
		timing_call_pm_gate		=  41;
		timing_call_pm_gate_inner	=  83;
		timing_retf_rm			=  13;
		timing_retf_pm			=  26;
		timing_retf_pm_outer		=  61;
		timing_jmp_rm			=   9;
		timing_jmp_pm			=  26;
		timing_jmp_pm_gate		=  37;
		timing_misaligned		=   3;
		break;

	case CPU_486DLC:
#ifdef USE_DYNAREC
		x86_setopcodes(ops_386, ops_486_0f, dynarec_ops_386, dynarec_ops_486_0f);
#else
		x86_setopcodes(ops_386, ops_486_0f);
#endif

		timing_rr			=   1;	/* register dest - register src */
		timing_rm			=   3;	/* register dest - memory src */
		timing_mr			=   3;	/* memory dest   - register src */
		timing_mm			=   3;
		timing_rml			=   3;	/* register dest - memory src long */
		timing_mrl			=   3;	/* memory dest   - register src long */
		timing_mml			=   3;
		timing_bt			=   5;	/* branch taken */
		timing_bnt			=   1;	/* branch not taken */

		timing_int			=   4;	/* unknown */
		timing_int_rm			=  14;
		timing_int_v86			=  82;
		timing_int_pm			=  49;
		timing_int_pm_outer		=  77;
		timing_iret_rm			=  14;
		timing_iret_v86			=  66;
		timing_iret_pm			=  31;
		timing_iret_pm_outer		=  66;
		timing_call_rm			=  12;
		timing_call_pm			=  30;
		timing_call_pm_gate		=  41;
		timing_call_pm_gate_inner	=  83;
		timing_retf_rm			=  13;
		timing_retf_pm			=  26;
		timing_retf_pm_outer		=  61;
		timing_jmp_rm			=   9;
		timing_jmp_pm			=  26;
		timing_jmp_pm_gate		=  37;

		timing_misaligned		=   3;
		break;

	case CPU_i486SX_SLENH:
	case CPU_i486DX_SLENH:
		cpu_features = CPU_FEATURE_CR4 | CPU_FEATURE_VME;
		cpu_CR4_mask = CR4_VME | CR4_PVI | CR4_VME;
		/* FALLTHROUGH */
	case CPU_RAPIDCAD:
	case CPU_i486SX:
	case CPU_i486DX:
	case CPU_Am486SX:
	case CPU_Am486DX:
	case CPU_Am486DXL:
	case CPU_ENH_Am486DX:
		/*AMD timing identical to Intel*/
#ifdef USE_DYNAREC
		x86_setopcodes(ops_386, ops_486_0f, dynarec_ops_386, dynarec_ops_486_0f);
#else
		x86_setopcodes(ops_386, ops_486_0f);
#endif

		timing_rr			=   1;	/* register dest - register src */
		timing_rm			=   2;	/* register dest - memory src */
		timing_mr			=   3;	/* memory dest   - register src */
		timing_mm			=   3;
		timing_rml			=   2;	/* register dest - memory src long */
		timing_mrl			=   3;	/* memory dest   - register src long */
		timing_mml			=   3;
		timing_bt			=   2;	/* branch taken */
		timing_bnt			=   1;	/* branch not taken */

		timing_int			=   4;
		timing_int_rm			=  26;
		timing_int_v86			=  82;
		timing_int_pm			=  44;
		timing_int_pm_outer		=  71;
		timing_iret_rm			=  15;
		timing_iret_v86			=  36;	/* unknown */
		timing_iret_pm			=  20;
		timing_iret_pm_outer		=  36;
		timing_call_rm			=  18;
		timing_call_pm			=  20;
		timing_call_pm_gate		=  35;
		timing_call_pm_gate_inner	=  69;
		timing_retf_rm			=  13;
		timing_retf_pm			=  17;
		timing_retf_pm_outer		=  35;
		timing_jmp_rm			=  17;
		timing_jmp_pm			=  19;
		timing_jmp_pm_gate		=  32;

		timing_misaligned		=   3;
		break;

	case CPU_Cx486S:
	case CPU_Cx486DX:
	case CPU_STPC:
#ifdef USE_DYNAREC
		if (cpu_s->cpu_type == CPU_STPC)
			x86_setopcodes(ops_386, ops_stpc_0f, dynarec_ops_386, dynarec_ops_stpc_0f);
		else
			x86_setopcodes(ops_386, ops_c486_0f, dynarec_ops_386, dynarec_ops_c486_0f);
#else
		if (cpu_s->cpu_type == CPU_STPC)
			x86_setopcodes(ops_386, ops_stpc_0f);
		else
			x86_setopcodes(ops_386, ops_c486_0f);
#endif

                timing_rr			=   1;	/* register dest - register src */
                timing_rm			=   3;	/* register dest - memory src */
                timing_mr			=   3;	/* memory dest   - register src */
                timing_mm			=   3;
                timing_rml			=   3;	/* register dest - memory src long */
                timing_mrl			=   3;	/* memory dest   - register src long */
                timing_mml			=   3;
                timing_bt			=   3;	/* branch taken */
		timing_bnt			=   1;	/* branch not taken */

		timing_int			=   4;
		timing_int_rm			=  14;
		timing_int_v86			=  82;
		timing_int_pm			=  49;
		timing_int_pm_outer		=  77;
		timing_iret_rm			=  14;
		timing_iret_v86			=  66;	/* unknown */
		timing_iret_pm			=  31;
		timing_iret_pm_outer		=  66;
		timing_call_rm			=  12;
		timing_call_pm			=  30;
		timing_call_pm_gate		=  41;
		timing_call_pm_gate_inner	=  83;
		timing_retf_rm			=  13;
		timing_retf_pm			=  26;
		timing_retf_pm_outer		=  61;
		timing_jmp_rm			=   9;
		timing_jmp_pm			=  26;
		timing_jmp_pm_gate		=  37;

		timing_misaligned		=   3;

		if (cpu_s->cpu_type == CPU_STPC)
			cpu_features = CPU_FEATURE_RDTSC;
		break;

	case CPU_Cx5x86:
#ifdef USE_DYNAREC
		x86_setopcodes(ops_386, ops_c486_0f, dynarec_ops_386, dynarec_ops_c486_0f);
#else
		x86_setopcodes(ops_386, ops_c486_0f);
#endif

		timing_rr			=   1;	/* register dest - register src */
		timing_rm			=   1;	/* register dest - memory src */
		timing_mr			=   2;	/* memory dest   - register src */
		timing_mm			=   2;
		timing_rml			=   1;	/* register dest - memory src long */
		timing_mrl			=   2;	/* memory dest   - register src long */
		timing_mml			=   2;
		timing_bt			=   4;	/* branch taken */
		timing_bnt			=   1;	/* branch not taken */

		timing_int			=   0;
		timing_int_rm			=   9;
		timing_int_v86			=  82;	/* unknown */
		timing_int_pm			=  21;
		timing_int_pm_outer		=  32;
		timing_iret_rm			=   7;
		timing_iret_v86			=  26;	/* unknown */
		timing_iret_pm			=  10;
		timing_iret_pm_outer		=  26;
		timing_call_rm			=   4;
		timing_call_pm			=  15;
		timing_call_pm_gate		=  26;
		timing_call_pm_gate_inner	=  35;
		timing_retf_rm			=   4;
		timing_retf_pm			=   7;
		timing_retf_pm_outer		=  23;
		timing_jmp_rm			=   5;
		timing_jmp_pm			=   7;
		timing_jmp_pm_gate		=  17;

		timing_misaligned		=   2;

		cpu_cyrix_alignment = 1;
		break;

	case CPU_WINCHIP:
	case CPU_WINCHIP2:
#ifdef USE_DYNAREC
		if (cpu_s->cpu_type == CPU_WINCHIP2)
			x86_setopcodes(ops_386, ops_winchip2_0f, dynarec_ops_386, dynarec_ops_winchip2_0f);
		else
			x86_setopcodes(ops_386, ops_winchip_0f, dynarec_ops_386, dynarec_ops_winchip_0f);
#else
		if (cpu_s->cpu_type == CPU_WINCHIP2)
			x86_setopcodes(ops_386, ops_winchip2_0f);
		else
			x86_setopcodes(ops_386, ops_winchip_0f);
#endif

                timing_rr			=   1;	/* register dest - register src */
                timing_rm			=   2;	/* register dest - memory src */
                timing_mr			=   2;	/* memory dest   - register src */
                timing_mm			=   3;
		timing_rml			=   2;	/* register dest - memory src long */
		timing_mrl			=   2;	/* memory dest   - register src long */
		timing_mml			=   3;
		timing_bt			=   2;	/* branch taken */
		timing_bnt			=   1;	/* branch not taken */

                /*unknown*/
                timing_int_rm			=  26;
                timing_int_v86			=  82;
                timing_int_pm			=  44;
		timing_int_pm_outer		=  71;
		timing_iret_rm			=   7;
		timing_iret_v86			=  26;
		timing_iret_pm			=  10;
		timing_iret_pm_outer		=  26;
		timing_call_rm			=   4;
		timing_call_pm			=  15;
		timing_call_pm_gate		=  26;
		timing_call_pm_gate_inner	=  35;
		timing_retf_rm			=   4;
		timing_retf_pm			=   7;
		timing_retf_pm_outer		=  23;
		timing_jmp_rm			=   5;
		timing_jmp_pm			=   7;
		timing_jmp_pm_gate		=  17;

		timing_misaligned		=   2;

		cpu_cyrix_alignment = 1;

		cpu_features = CPU_FEATURE_RDTSC | CPU_FEATURE_MMX | CPU_FEATURE_MSR | CPU_FEATURE_CR4;
		if (cpu_s->cpu_type == CPU_WINCHIP2)
			cpu_features |= CPU_FEATURE_3DNOW;
		msr.fcr = (1 << 8) | (1 << 9) | (1 << 12) |  (1 << 16) | (1 << 19) | (1 << 21);
		if (cpu_s->cpu_type == CPU_WINCHIP2)
			msr.fcr |= (1 << 18) | (1 << 20);
		cpu_CR4_mask = CR4_TSD | CR4_DE | CR4_MCE | CR4_PCE;

#ifdef USE_DYNAREC		
		if (cpu_s->cpu_type == CPU_WINCHIP2)
			codegen_timing_set(&codegen_timing_winchip2);
		else
			codegen_timing_set(&codegen_timing_winchip);
#endif		
		break;

	case CPU_P24T:
	case CPU_PENTIUM:
	case CPU_PENTIUMMMX:
#ifdef USE_DYNAREC
		if (cpu_s->cpu_type == CPU_PENTIUMMMX)
			x86_setopcodes(ops_386, ops_pentiummmx_0f, dynarec_ops_386, dynarec_ops_pentiummmx_0f);
		else
			x86_setopcodes(ops_386, ops_pentium_0f, dynarec_ops_386, dynarec_ops_pentium_0f);
#else
		if (cpu_s->cpu_type == CPU_PENTIUMMMX)
			x86_setopcodes(ops_386, ops_pentiummmx_0f);
		else
			x86_setopcodes(ops_386, ops_pentium_0f);
#endif

		timing_rr			=   1;	/* register dest - register src */
		timing_rm			=   2;	/* register dest - memory src */
		timing_mr			=   3;	/* memory dest   - register src */
		timing_mm			=   3;
		timing_rml			=   2;	/* register dest - memory src long */
		timing_mrl			=   3;	/* memory dest   - register src long */
		timing_mml			=   3;
		timing_bt			=   0;	/* branch taken */
		if (cpu_s->cpu_type == CPU_PENTIUMMMX)
			timing_bnt			=   1;	/* branch not taken */
		else
			timing_bnt			=   2;	/* branch not taken */

		timing_int			=   6;
		timing_int_rm			=  11;
		timing_int_v86			=  54;
		timing_int_pm			=  25;
		timing_int_pm_outer		=  42;
		timing_iret_rm			=   7;
		timing_iret_v86			=  27;	/* unknown */
		timing_iret_pm			=  10;
		timing_iret_pm_outer		=  27;
		timing_call_rm			=   4;
		timing_call_pm			=   4;
		timing_call_pm_gate		=  22;
		timing_call_pm_gate_inner	=  44;
		timing_retf_rm			=   4;
		timing_retf_pm			=   4;
		timing_retf_pm_outer		=  23;
		timing_jmp_rm			=   3;
		timing_jmp_pm			=   3;
		timing_jmp_pm_gate		=  18;

		timing_misaligned		=   3;

		cpu_features = CPU_FEATURE_RDTSC | CPU_FEATURE_MSR | CPU_FEATURE_CR4 | CPU_FEATURE_VME;
		if (cpu_s->cpu_type == CPU_PENTIUMMMX)
			cpu_features |= CPU_FEATURE_MMX;
		msr.fcr = (1 << 8) | (1 << 9) | (1 << 12) |  (1 << 16) | (1 << 19) | (1 << 21);
		cpu_CR4_mask = CR4_VME | CR4_PVI | CR4_TSD | CR4_DE | CR4_PSE | CR4_MCE | CR4_PCE;
#ifdef USE_DYNAREC
		codegen_timing_set(&codegen_timing_pentium);
#endif
		break;

#if defined(DEV_BRANCH) && defined(USE_CYRIX_6X86)
	case CPU_Cx6x86:
	case CPU_Cx6x86L:
	case CPU_CxGX1:
  	case CPU_Cx6x86MX:
		if (cpu_s->cpu_type == CPU_Cx6x86MX) {
#ifdef USE_DYNAREC
			x86_dynarec_opcodes_da_a16 = dynarec_ops_fpu_686_da_a16;
			x86_dynarec_opcodes_da_a32 = dynarec_ops_fpu_686_da_a32;
			x86_dynarec_opcodes_db_a16 = dynarec_ops_fpu_686_db_a16;
			x86_dynarec_opcodes_db_a32 = dynarec_ops_fpu_686_db_a32;
			x86_dynarec_opcodes_df_a16 = dynarec_ops_fpu_686_df_a16;
			x86_dynarec_opcodes_df_a32 = dynarec_ops_fpu_686_df_a32;
#endif
			x86_opcodes_da_a16 = ops_fpu_686_da_a16;
			x86_opcodes_da_a32 = ops_fpu_686_da_a32;
			x86_opcodes_db_a16 = ops_fpu_686_db_a16;
			x86_opcodes_db_a32 = ops_fpu_686_db_a32;
			x86_opcodes_df_a16 = ops_fpu_686_df_a16;
			x86_opcodes_df_a32 = ops_fpu_686_df_a32;
		}

#ifdef USE_DYNAREC
		if (cpu_s->cpu_type == CPU_Cx6x86MX)
			x86_setopcodes(ops_386, ops_c6x86mx_0f, dynarec_ops_386, dynarec_ops_c6x86mx_0f);
		else if (cpu_s->cpu_type == CPU_Cx6x86L)
			x86_setopcodes(ops_386, ops_pentium_0f, dynarec_ops_386, dynarec_ops_pentium_0f);
		else
			x86_setopcodes(ops_386, ops_c6x86mx_0f, dynarec_ops_386, dynarec_ops_c6x86mx_0f);
			// x86_setopcodes(ops_386, ops_c6x86_0f, dynarec_ops_386, dynarec_ops_c6x86_0f);
#else
		if (cpu_s->cpu_type == CPU_Cx6x86MX)
			x86_setopcodes(ops_386, ops_c6x86mx_0f);
		else if (cpu_s->cpu_type == CPU_Cx6x86L)
			x86_setopcodes(ops_386, ops_pentium_0f);
		else
			x86_setopcodes(ops_386, ops_c6x86_0f);
#endif

                timing_rr			=   1;	/* register dest - register src */
                timing_rm			=   1;	/* register dest - memory src */
                timing_mr			=   2;	/* memory dest   - register src */
                timing_mm			=   2;
                timing_rml			=   1;	/* register dest - memory src long */
                timing_mrl			=   2;	/* memory dest   - register src long */
                timing_mml			=   2;
		if (cpu_s->cpu_type == CPU_CxGX1) {
			timing_bt			=   4;	/* branch taken */
			timing_bnt			=   1;	/* branch not taken */
		} else {
	                timing_bt			=   0;	/* branch taken */
        	        timing_bnt			=   2;	/* branch not taken */
		}

		/* Make the CxGX1 share the timings with most other Cyrix C6x86's due to the real
		   ones still being unknown. */
		timing_int_rm			=   9;
		timing_int_v86			=  46;
		timing_int_pm			=  21;
		timing_int_pm_outer		=  32;
		timing_iret_rm			=   7;
		timing_iret_v86			=  26;
		timing_iret_pm			=  10;
		timing_iret_pm_outer		=  26;
		timing_call_rm			=   3;
		timing_call_pm			=   4;
		timing_call_pm_gate		=  15;
		timing_call_pm_gate_inner	=  26;
		timing_retf_rm			=   4;
		timing_retf_pm			=   4;
		timing_retf_pm_outer		=  23;
		timing_jmp_rm			=   1;
		timing_jmp_pm			=   4;
		timing_jmp_pm_gate		=  14;

		timing_misaligned		=   2;

		cpu_cyrix_alignment = 1;

		cpu_features = CPU_FEATURE_RDTSC;
		if (cpu_s->cpu_type >= CPU_CxGX1)
			cpu_features |= CPU_FEATURE_MSR | CPU_FEATURE_CR4;
		if (cpu_s->cpu_type == CPU_Cx6x86MX)
			cpu_features |= CPU_FEATURE_MMX;
		msr.fcr = (1 << 8) | (1 << 9) | (1 << 12) |  (1 << 16) | (1 << 19) | (1 << 21);
		if (cpu_s->cpu_type >= CPU_CxGX1)
			cpu_CR4_mask = CR4_TSD | CR4_DE | CR4_PCE;

#ifdef USE_DYNAREC
		codegen_timing_set(&codegen_timing_686);
#endif

		if ((cpu_s->cpu_type == CPU_Cx6x86L) || (cpu_s->cpu_type == CPU_Cx6x86MX))
			ccr4 = 0x80;
		else if (CPU_Cx6x86)
			CPUID = 0;	/* Disabled on powerup by default */
		break;
#endif

#if defined(DEV_BRANCH) && defined(USE_AMD_K5)
	case CPU_K5:
	case CPU_5K86:
#endif
	case CPU_K6:
	case CPU_K6_2:
	case CPU_K6_2C:
	case CPU_K6_3:
	case CPU_K6_2P:
	case CPU_K6_3P:
#ifdef USE_DYNAREC
		if (cpu_s->cpu_type >= CPU_K6_2)
			x86_setopcodes(ops_386, ops_k62_0f, dynarec_ops_386, dynarec_ops_k62_0f);
#if defined(DEV_BRANCH) && defined(USE_AMD_K5)
		else if (cpu_s->cpu_type == CPU_K6)
			x86_setopcodes(ops_386, ops_k6_0f, dynarec_ops_386, dynarec_ops_k6_0f);
		else
			x86_setopcodes(ops_386, ops_pentiummmx_0f, dynarec_ops_386, dynarec_ops_pentiummmx_0f);
#else
		else
			x86_setopcodes(ops_386, ops_k6_0f, dynarec_ops_386, dynarec_ops_k6_0f);
#endif
#else
		if (cpu_s->cpu_type >= CPU_K6_2)
			x86_setopcodes(ops_386, ops_k62_0f);
#if defined(DEV_BRANCH) && defined(USE_AMD_K5)
		else if (cpu_s->cpu_type = CPU_K6)
			x86_setopcodes(ops_386, ops_k6_0f);
		else
			x86_setopcodes(ops_386, ops_pentiummmx_0f);
#else
		else
			x86_setopcodes(ops_386, ops_k6_0f);
#endif
#endif

                timing_rr			=   1;	/* register dest - register src */
                timing_rm			=   2;	/* register dest - memory src */
                timing_mr			=   3;	/* memory dest   - register src */
                timing_mm			=   3;
                timing_rml			=   2;	/* register dest - memory src long */
                timing_mrl			=   3;	/* memory dest   - register src long */
                timing_mml			=   3;
                timing_bt			=   0;	/* branch taken */
		timing_bnt			=   1;	/* branch not taken */

                timing_int			=   6;
                timing_int_rm			=  11;
                timing_int_v86			=  54;
                timing_int_pm			=  25;
                timing_int_pm_outer		=  42;
                timing_iret_rm			=   7;
                timing_iret_v86			=  27;	/* unknown */
                timing_iret_pm			=  10;
                timing_iret_pm_outer		=  27;
                timing_call_rm			=   4;
                timing_call_pm			=   4;
                timing_call_pm_gate		=  22;
                timing_call_pm_gate_inner	=  44;
                timing_retf_rm			=   4;
                timing_retf_pm			=   4;
                timing_retf_pm_outer		=  23;
                timing_jmp_rm			=   3;
                timing_jmp_pm			=   3;
                timing_jmp_pm_gate		=  18;

                timing_misaligned		=   3;

		cpu_features = CPU_FEATURE_RDTSC | CPU_FEATURE_MSR | CPU_FEATURE_CR4 | CPU_FEATURE_VME | CPU_FEATURE_MMX;
		if (cpu_s->cpu_type >= CPU_K6_2)
			cpu_features |= CPU_FEATURE_3DNOW;
		msr.fcr = (1 << 8) | (1 << 9) | (1 << 12) |  (1 << 16) | (1 << 19) | (1 << 21);
#if defined(DEV_BRANCH) && defined(USE_AMD_K5)
		cpu_CR4_mask = CR4_TSD | CR4_DE | CR4_MCE;
		if (cpu_s->cpu_type >= CPU_K6) {
			cpu_CR4_mask |= (CR4_VME | CR4_PVI | CR4_PSE);
			if (cpu_s->cpu_type <= CPU_K6)
				cpu_CR4_mask |= CR4_PCE;
		}
#else
		cpu_CR4_mask = CR4_VME | CR4_PVI | CR4_TSD | CR4_DE | CR4_PSE | CR4_MCE;
		if (cpu_s->cpu_type == CPU_K6)
			cpu_CR4_mask |= CR4_PCE;
#endif

#ifdef USE_DYNAREC
		codegen_timing_set(&codegen_timing_k6);
#endif
		break;

	case CPU_PENTIUMPRO:
	case CPU_PENTIUM2:
	case CPU_PENTIUM2D:
#ifdef USE_DYNAREC
		/* TODO: Perhaps merge the three opcode tables with some instructions UD#'ing depending on
			 CPU type. */
		if (cpu_s->cpu_type == CPU_PENTIUM2D)
                	x86_setopcodes(ops_386, ops_pentium2d_0f, dynarec_ops_386, dynarec_ops_pentium2d_0f);
		else if (cpu_s->cpu_type == CPU_PENTIUM2)
                	x86_setopcodes(ops_386, ops_pentium2_0f, dynarec_ops_386, dynarec_ops_pentium2_0f);
		else
                	x86_setopcodes(ops_386, ops_pentiumpro_0f, dynarec_ops_386, dynarec_ops_pentiumpro_0f);
                x86_dynarec_opcodes_da_a16 = dynarec_ops_fpu_686_da_a16;
                x86_dynarec_opcodes_da_a32 = dynarec_ops_fpu_686_da_a32;
                x86_dynarec_opcodes_db_a16 = dynarec_ops_fpu_686_db_a16;
                x86_dynarec_opcodes_db_a32 = dynarec_ops_fpu_686_db_a32;
                x86_dynarec_opcodes_df_a16 = dynarec_ops_fpu_686_df_a16;
                x86_dynarec_opcodes_df_a32 = dynarec_ops_fpu_686_df_a32;
#else
		if (cpu_s->cpu_type == CPU_PENTIUM2D)
			x86_setopcodes(ops_386, ops_pentium2d_0f);
		else
			x86_setopcodes(ops_386, ops_pentium2_0f);
#endif
		x86_opcodes_da_a16 = ops_fpu_686_da_a16;
		x86_opcodes_da_a32 = ops_fpu_686_da_a32;
		x86_opcodes_db_a16 = ops_fpu_686_db_a16;
		x86_opcodes_db_a32 = ops_fpu_686_db_a32;
		x86_opcodes_df_a16 = ops_fpu_686_df_a16;
		x86_opcodes_df_a32 = ops_fpu_686_df_a32;

		timing_rr			=   1;	/* register dest - register src */
		timing_rm			=   2;	/* register dest - memory src */
		timing_mr			=   3;	/* memory dest   - register src */
		timing_mm			=   3;
		timing_rml			=   2;	/* register dest - memory src long */
		timing_mrl			=   3;	/* memory dest   - register src long */
		timing_mml			=   3;
		timing_bt			=   0;	/* branch taken */
		timing_bnt			=   1;	/* branch not taken */

		timing_int			=   6;
		timing_int_rm       		=  11;
		timing_int_v86      		=  54;
		timing_int_pm       		=  25;
		timing_int_pm_outer		=  42;
		timing_iret_rm			=   7;
		timing_iret_v86			=  27;	/* unknown */
		timing_iret_pm			=  10;
		timing_iret_pm_outer		=  27;
		timing_call_rm			=   4;
		timing_call_pm			=   4;
		timing_call_pm_gate		=  22;
		timing_call_pm_gate_inner	=  44;
		timing_retf_rm       		=   4;
		timing_retf_pm       		=   4;
		timing_retf_pm_outer		=  23;
		timing_jmp_rm			=   3;
		timing_jmp_pm			=   3;
		timing_jmp_pm_gate		=  18;

		timing_misaligned		=   3;

                cpu_features = CPU_FEATURE_RDTSC | CPU_FEATURE_MSR | CPU_FEATURE_CR4 | CPU_FEATURE_VME;
		if (cpu_s->cpu_type >= CPU_PENTIUM2)
			cpu_features |= CPU_FEATURE_MMX;
                msr.fcr = (1 << 8) | (1 << 9) | (1 << 12) |  (1 << 16) | (1 << 19) | (1 << 21);
                cpu_CR4_mask = CR4_VME | CR4_PVI | CR4_TSD | CR4_DE | CR4_PSE | CR4_MCE | CR4_PAE | CR4_PCE;
		if (cpu_s->cpu_type == CPU_PENTIUM2D)
	                cpu_CR4_mask |= CR4_OSFXSR;

#ifdef USE_DYNAREC
		codegen_timing_set(&codegen_timing_p6);
#endif
                break;
	case CPU_PENTIUM3:
#ifdef USE_DYNAREC
                x86_setopcodes(ops_386, ops_pentium3_0f, dynarec_ops_386, dynarec_ops_pentium2d_0f);
                x86_dynarec_opcodes_da_a16 = dynarec_ops_fpu_686_da_a16;
                x86_dynarec_opcodes_da_a32 = dynarec_ops_fpu_686_da_a32;
                x86_dynarec_opcodes_db_a16 = dynarec_ops_fpu_686_db_a16;
                x86_dynarec_opcodes_db_a32 = dynarec_ops_fpu_686_db_a32;
                x86_dynarec_opcodes_df_a16 = dynarec_ops_fpu_686_df_a16;
                x86_dynarec_opcodes_df_a32 = dynarec_ops_fpu_686_df_a32;
#else
		x86_setopcodes(ops_386, ops_pentium3_0f);
#endif
		x86_opcodes_REPNE_0f = ops_pentium3_REPNE_0f;
		x86_opcodes_da_a16 = ops_fpu_686_da_a16;
		x86_opcodes_da_a32 = ops_fpu_686_da_a32;
		x86_opcodes_db_a16 = ops_fpu_686_db_a16;
		x86_opcodes_db_a32 = ops_fpu_686_db_a32;
		x86_opcodes_df_a16 = ops_fpu_686_df_a16;
		x86_opcodes_df_a32 = ops_fpu_686_df_a32;

		timing_rr			=   1;	/* register dest - register src */
		timing_rm			=   2;	/* register dest - memory src */
		timing_mr			=   3;	/* memory dest   - register src */
		timing_mm			=   3;
		timing_rml			=   2;	/* register dest - memory src long */
		timing_mrl			=   3;	/* memory dest   - register src long */
		timing_mml			=   3;
		timing_bt			=   0;	/* branch taken */
		timing_bnt			=   1;	/* branch not taken */

		timing_int			=   6;
		timing_int_rm       		=  11;
		timing_int_v86      		=  54;
		timing_int_pm       		=  25;
		timing_int_pm_outer		=  42;
		timing_iret_rm			=   7;
		timing_iret_v86			=  27;	/* unknown */
		timing_iret_pm			=  10;
		timing_iret_pm_outer		=  27;
		timing_call_rm			=   4;
		timing_call_pm			=   4;
		timing_call_pm_gate		=  22;
		timing_call_pm_gate_inner	=  44;
		timing_retf_rm       		=   4;
		timing_retf_pm       		=   4;
		timing_retf_pm_outer		=  23;
		timing_jmp_rm			=   3;
		timing_jmp_pm			=   3;
		timing_jmp_pm_gate		=  18;

		timing_misaligned		=   3;

                cpu_features = CPU_FEATURE_RDTSC | CPU_FEATURE_MSR | CPU_FEATURE_CR4 | CPU_FEATURE_VME | CPU_FEATURE_SSE;
                msr.fcr = (1 << 8) | (1 << 9) | (1 << 12) |  (1 << 16) | (1 << 19) | (1 << 21);
                cpu_CR4_mask = CR4_VME | CR4_PVI | CR4_TSD | CR4_DE | CR4_PSE | CR4_MCE | CR4_PAE | CR4_PCE;
	            cpu_CR4_mask |= CR4_OSFXSR;

#ifdef USE_DYNAREC
		codegen_timing_set(&codegen_timing_p6);
#endif
                break;

	case CPU_CYRIX3S:
#ifdef USE_DYNAREC
		x86_setopcodes(ops_386, ops_winchip2_0f, dynarec_ops_386, dynarec_ops_winchip2_0f);
#else
		x86_setopcodes(ops_386, ops_winchip2_0f);
#endif
		timing_rr			=   1;	/* register dest - register src */
		timing_rm			=   2;	/* register dest - memory src */
		timing_mr			=   2;	/* memory dest   - register src */
		timing_mm			=   3;
		timing_rml			=   2;	/* register dest - memory src long */
		timing_mrl			=   2;	/* memory dest   - register src long */
		timing_mml			=   3;
		timing_bt			=   2;	/* branch taken */
		timing_bnt			=   1;	/* branch not taken */

                timing_int_rm			=  26;	/* unknown */
                timing_int_v86			=  82;
                timing_int_pm			=  44;
                timing_int_pm_outer		=  71;
                timing_iret_rm			=   7;
                timing_iret_v86			=  26;
                timing_iret_pm			=  10;
                timing_iret_pm_outer		=  26;
                timing_call_rm			=   4;
                timing_call_pm			=  15;
                timing_call_pm_gate		=  26;
                timing_call_pm_gate_inner	=  35;
                timing_retf_rm			=   4;
                timing_retf_pm			=   7;
                timing_retf_pm_outer		=  23;
                timing_jmp_rm			=   5;
                timing_jmp_pm			=   7;
                timing_jmp_pm_gate		=  17;

                timing_misaligned		=   2;

		cpu_features = CPU_FEATURE_RDTSC | CPU_FEATURE_MMX | CPU_FEATURE_MSR | CPU_FEATURE_CR4 | CPU_FEATURE_3DNOW;
		msr.fcr = (1 << 8) | (1 << 9) | (1 << 12) |  (1 << 16) | (1 << 18) | (1 << 19) | (1 << 20) | (1 << 21);
		cpu_CR4_mask = CR4_TSD | CR4_DE | CR4_MCE | CR4_PCE;

		cpu_cyrix_alignment = 1;

#ifdef USE_DYNAREC
		codegen_timing_set(&codegen_timing_winchip);
#endif
		break;

	default:
		fatal("cpu_set : unknown CPU type %i\n", cpu_s->cpu_type);
    }

    switch (fpu_type) {
	case FPU_NONE:
		break;

	case FPU_8087:
		x87_timings = x87_timings_8087;
		break;

	case FPU_287:
		x87_timings = x87_timings_287;
		break;

	case FPU_287XL:
	case FPU_387:
		x87_timings = x87_timings_387;
		break;

	case FPU_487SX:
	default:
		x87_timings = x87_timings_486;
    }

    if (is386) {
#ifdef USE_DYNAREC
	if (cpu_use_dynarec)
		cpu_exec = exec386_dynarec;
	else
#endif
		cpu_exec = exec386;
    } else if (cpu_s->cpu_type >= CPU_286)
	cpu_exec = exec386;
    else
	cpu_exec = execx86;
}


void
cpu_close(void)
{
    cpu_inited = 0;
}


void
cpu_set_isa_speed(int speed)
{
    if (speed) {
	cpu_isa_speed = speed;
	pc_speed_changed();
    } else if (cpu_busspeed >= 8000000)
	cpu_isa_speed = 8000000;
    else
	cpu_isa_speed = cpu_busspeed;

    cpu_log("cpu_set_isa_speed(%d) = %d\n", speed, cpu_isa_speed);
}


void
cpu_set_pci_speed(int speed)
{
    if (speed)
	cpu_pci_speed = speed;
    else if (cpu_busspeed < 42500000)
	cpu_pci_speed = cpu_busspeed;
    else if (cpu_busspeed < 84000000)
	cpu_pci_speed = cpu_busspeed / 2;
    else if (cpu_busspeed < 120000000)
	cpu_pci_speed = cpu_busspeed / 3;
    else
	cpu_pci_speed = cpu_busspeed / 4;

    if (cpu_isa_pci_div)
	cpu_set_isa_pci_div(cpu_isa_pci_div);
    else if (speed)
	pc_speed_changed();

    pci_burst_time = cpu_s->rspeed / cpu_pci_speed;
    pci_nonburst_time = 4 * pci_burst_time;

    cpu_log("cpu_set_pci_speed(%d) = %d\n", speed, cpu_pci_speed);
}


void
cpu_set_isa_pci_div(int div)
{
    cpu_isa_pci_div = div;

    cpu_log("cpu_set_isa_pci_div(%d)\n", cpu_isa_pci_div);

    if (cpu_isa_pci_div)
	cpu_set_isa_speed(cpu_pci_speed / cpu_isa_pci_div);
    else
	cpu_set_isa_speed(0);
}


void
cpu_set_agp_speed(int speed)
{
    if (speed) {
	cpu_agp_speed = speed;
	pc_speed_changed();
    }
    else if (cpu_busspeed < 84000000)
	cpu_agp_speed = cpu_busspeed;
    else if (cpu_busspeed < 120000000)
	cpu_agp_speed = cpu_busspeed / 1.5;
    else
	cpu_agp_speed = cpu_busspeed / 2;

    agp_burst_time = cpu_s->rspeed / cpu_agp_speed;
    agp_nonburst_time = 4 * agp_burst_time;

    cpu_log("cpu_set_agp_speed(%d) = %d\n", speed, cpu_agp_speed);
}


char *
cpu_current_pc(char *bufp)
{
    static char buff[10];

    if (bufp == NULL)
	bufp = buff;

    sprintf(bufp, "%04X:%04X", CS, cpu_state.pc);

    return(bufp);
}


void
cpu_CPUID(void)
{
    switch (cpu_s->cpu_type) {
	case CPU_i486SX_SLENH:
		if (!EAX) {
			EAX = 0x00000001;
			EBX = 0x756e6547;
			EDX = 0x49656e69;
			ECX = 0x6c65746e;
		} else if (EAX == 1) {
			EAX = CPUID;
			EBX = ECX = 0;
			EDX = CPUID_VME;
		} else
			EAX = EBX = ECX = EDX = 0;
		break;

	case CPU_i486DX_SLENH:
		if (!EAX) {
			EAX = 0x00000001;
			EBX = 0x756e6547;
			EDX = 0x49656e69;
			ECX = 0x6c65746e;
		} else if (EAX == 1) {
			EAX = CPUID;
			EBX = ECX = 0;
			EDX = CPUID_FPU | CPUID_VME;
		} else
			EAX = EBX = ECX = EDX = 0;
		break;
		
	case CPU_ENH_Am486DX:
		if (!EAX) {
			EAX = 1;
			EBX = 0x68747541;
			ECX = 0x444D4163;
			EDX = 0x69746E65;
		} else if (EAX == 1) {
			EAX = CPUID;
			EBX = ECX = 0;
			EDX = CPUID_FPU;	/*FPU*/
		} else
			EAX = EBX = ECX = EDX = 0;
		break;

	case CPU_WINCHIP:
		if (!EAX) {
			EAX = 1;
			if (msr.fcr2 & (1 << 14)) {
				EBX = msr.fcr3 >> 32;
				ECX = msr.fcr3 & 0xffffffff;
				EDX = msr.fcr2 >> 32;
			} else {
				EBX = 0x746e6543;	/* CentaurHauls */
				ECX = 0x736c7561;                        
				EDX = 0x48727561;
			}
		} else if (EAX == 1) {
			EAX = 0x540;
			EBX = ECX = 0;
			EDX = CPUID_FPU | CPUID_TSC | CPUID_MSR;
			if (cpu_has_feature(CPU_FEATURE_CX8))
				EDX |= CPUID_CMPXCHG8B;
			if (msr.fcr & (1 << 9))
				EDX |= CPUID_MMX;
		} else
			EAX = EBX = ECX = EDX = 0;
		break;

	case CPU_WINCHIP2:
		switch (EAX) {
			case 0:
				EAX = 1;
				if (msr.fcr2 & (1 << 14)) {
					EBX = msr.fcr3 >> 32;
					ECX = msr.fcr3 & 0xffffffff;
					EDX = msr.fcr2 >> 32;
				} else {
					EBX = 0x746e6543;	/* CentaurHauls */
					ECX = 0x736c7561;                        
					EDX = 0x48727561;
				}
				break;
			case 1:
				EAX = CPUID;
				EBX = ECX = 0;
				EDX = CPUID_FPU | CPUID_TSC | CPUID_MSR;
				if (cpu_has_feature(CPU_FEATURE_CX8))
					EDX |= CPUID_CMPXCHG8B;							
				if (msr.fcr & (1 << 9))
					EDX |= CPUID_MMX;
				break;
			case 0x80000000:
				EAX = 0x80000005;
				break;
			case 0x80000001:
				EAX = CPUID;
				EDX = CPUID_FPU | CPUID_TSC | CPUID_MSR;
				if (cpu_has_feature(CPU_FEATURE_CX8))
					EDX |= CPUID_CMPXCHG8B;
				if (msr.fcr & (1 << 9))
					EDX |= CPUID_MMX;
				if (cpu_has_feature(CPU_FEATURE_3DNOW))
					EDX |= CPUID_3DNOW;
				break;

			case 0x80000002:	/* Processor name string */
				EAX = 0x20544449;	/* IDT WinChip 2-3D */
				EBX = 0x436e6957;
				ECX = 0x20706968;
				EDX = 0x44332d32;
				break;

			case 0x80000005: /*Cache information*/
				EBX = 0x08800880; /*TLBs*/
				ECX = 0x20040120; /*L1 data cache*/
				EDX = 0x20020120; /*L1 instruction cache*/
				break;

			default:
				EAX = EBX = ECX = EDX = 0;
				break;
		}
		break;

	case CPU_P24T:
	case CPU_PENTIUM:
		if (!EAX) {
			EAX = 0x00000001;
			EBX = 0x756e6547;
			EDX = 0x49656e69;
			ECX = 0x6c65746e;
		} else if (EAX == 1) {
			EAX = CPUID;
			EBX = ECX = 0;
			EDX = CPUID_FPU | CPUID_VME | CPUID_PSE | CPUID_TSC | CPUID_MSR | CPUID_CMPXCHG8B;
		} else
			EAX = EBX = ECX = EDX = 0;
		break;

#if defined(DEV_BRANCH) && defined(USE_AMD_K5)
	case CPU_K5:
		if (!EAX) {
			EAX = 0x00000001;
			EBX = 0x68747541;
			EDX = 0x69746E65;
			ECX = 0x444D4163;
		} else if (EAX == 1) {
			EAX = CPUID;
			EBX = ECX = 0;
			EDX = CPUID_FPU | CPUID_TSC | CPUID_MSR | CPUID_CMPXCHG8B;
		} else
			EAX = EBX = ECX = EDX = 0;
		break;

	case CPU_5K86:
		if (!EAX) {
			EAX = 0x00000001;
			EBX = 0x68747541;
			EDX = 0x69746E65;
			ECX = 0x444D4163;
		} else if (EAX == 1) {
			EAX = CPUID;
			EBX = ECX = 0;
			EDX = CPUID_FPU | CPUID_TSC | CPUID_MSR | CPUID_CMPXCHG8B;
		} else if (EAX == 0x80000000) {
			EAX = 0x80000005;
			EBX = ECX = EDX = 0;
		} else if (EAX == 0x80000001) {
			EAX = CPUID;
			EBX = ECX = 0;
			EDX = CPUID_FPU | CPUID_TSC | CPUID_MSR | CPUID_CMPXCHG8B;
		} else if (EAX == 0x80000002) {
			EAX = 0x2D444D41;
			EBX = 0x7428354B;
			ECX = 0x5020296D;
			EDX = 0x65636F72;
		} else if (EAX == 0x80000003) {
			EAX = 0x726F7373;
			EBX = ECX = EDX = 0;
		} else if (EAX == 0x80000004)
			EAX = EBX = ECX = EDX = 0;
		else if (EAX == 0x80000005) {
			EAX = 0;
			EBX = 0x04800000;
			ECX = 0x08040120;
			EDX = 0x10040120;
		} else
			EAX = EBX = ECX = EDX = 0;
		break;
#endif

	case CPU_K6:
		if (!EAX) {
			EAX = 0x00000001;
			EBX = 0x68747541;
			EDX = 0x69746E65;
			ECX = 0x444D4163;
		} else if (EAX == 1) {
			EAX = CPUID;
			EBX = ECX = 0;
			EDX = CPUID_FPU | CPUID_VME | CPUID_PSE | CPUID_TSC | CPUID_MSR | CPUID_CMPXCHG8B | CPUID_MMX;
		} else if (EAX == 0x80000000) {
			EAX = 0x80000005;
			EBX = ECX = EDX = 0;
		} else if (EAX == 0x80000001) {
			EAX = CPUID + 0x100;
			EBX = ECX = 0;
			EDX = CPUID_FPU | CPUID_VME | CPUID_PSE | CPUID_TSC | CPUID_MSR | CPUID_CMPXCHG8B | CPUID_AMDSEP | CPUID_MMX;
		} else if (EAX == 0x80000002) {
			EAX = 0x2D444D41;
			EBX = 0x6D74364B;
			ECX = 0x202F7720;
			EDX = 0x746C756D;
		} else if (EAX == 0x80000003) {
			EAX = 0x64656D69;
			EBX = 0x65206169;
			ECX = 0x6E657478;
			EDX = 0x6E6F6973;
		} else if (EAX == 0x80000004) {
			EAX = 0x73;
			EBX = ECX = EDX = 0;
		} else if (EAX == 0x80000005) {
			EAX = 0;
			EBX = 0x02800140;
			ECX = 0x20020220;
			EDX = 0x20020220;
		} else if (EAX == 0x8FFFFFFF) {
			EAX = 0x4778654E;
			EBX = 0x72656E65;
			ECX = 0x6F697461;
			EDX = 0x444D416E;
		} else
			EAX = EBX = ECX = EDX = 0;
		break;

	case CPU_K6_2:
	case CPU_K6_2C:
		switch (EAX) {
			case 0:
				EAX = 1;
				EBX = 0x68747541;	/* AuthenticAMD */
				ECX = 0x444d4163;
				EDX = 0x69746e65;
				break;
			case 1:
				EAX = CPUID;
				EBX = ECX = 0;
				EDX = CPUID_FPU | CPUID_VME | CPUID_PSE | CPUID_TSC | CPUID_MSR | CPUID_CMPXCHG8B | CPUID_MMX;
				break;
			case 0x80000000:
				EAX = 0x80000005;
				break;
			case 0x80000001:
				EAX = CPUID + 0x100;
				EDX = CPUID_FPU | CPUID_VME | CPUID_PSE | CPUID_TSC | CPUID_MSR | CPUID_CMPXCHG8B | CPUID_AMDSEP | CPUID_MMX | CPUID_3DNOW;
				break;
			case 0x80000002:	/* Processor name string */
				EAX = 0x2d444d41;	/* AMD-K6(tm) 3D pr */
				EBX = 0x7428364b;
				ECX = 0x3320296d;
				EDX = 0x72702044;
				break;
			case 0x80000003:	/* Processor name string */
				EAX = 0x7365636f;	/* ocessor */
				EBX = 0x00726f73;
				ECX = 0x00000000;
				EDX = 0x00000000;
				break;
			case 0x80000005:	/*Cache information*/
				EBX = 0x02800140;	/*TLBs*/
				ECX = 0x20020220;	/*L1 data cache*/
				EDX = 0x20020220;	/*L1 instruction cache*/
				break;
			default:
				EAX = EBX = ECX = EDX = 0;
				break;
		}
		break;

	case CPU_K6_3:
		switch (EAX) {
			case 0:
				EAX = 1;
				EBX = 0x68747541;	/* AuthenticAMD */
				ECX = 0x444d4163;
				EDX = 0x69746e65;
				break;
			case 1:
				EAX = CPUID;
				EBX = ECX = 0;
				EDX = CPUID_FPU | CPUID_VME | CPUID_PSE | CPUID_TSC | CPUID_MSR | CPUID_CMPXCHG8B | CPUID_MMX;
				break;
			case 0x80000000:
				EAX = 0x80000006;
				break;
			case 0x80000001:
				EAX = CPUID + 0x100;
				EDX = CPUID_FPU | CPUID_VME | CPUID_PSE | CPUID_TSC | CPUID_MSR | CPUID_CMPXCHG8B | CPUID_AMDSEP | CPUID_MMX | CPUID_3DNOW;
				break;
			case 0x80000002:	/* Processor name string */
				EAX = 0x2d444d41;	/* AMD-K6(tm) 3D+ P */
				EBX = 0x7428364b;
				ECX = 0x3320296d;
				EDX = 0x50202b44;
				break;
			case 0x80000003:	/* Processor name string */
				EAX = 0x65636f72;	/* rocessor */
				EBX = 0x726f7373;
				ECX = 0x00000000;
				EDX = 0x00000000;
				break;
			case 0x80000005:	/* Cache information */
				EBX = 0x02800140;	/* TLBs */
				ECX = 0x20020220; /*L1 data cache*/
				EDX = 0x20020220; /*L1 instruction cache*/
				break;
			case 0x80000006:	/* L2 Cache information */
				ECX = 0x01004220;
				break;
			default:
				EAX = EBX = ECX = EDX = 0;
				break;
		}
		break;

	case CPU_K6_2P:
	case CPU_K6_3P:
		switch (EAX) {
			case 0:
				EAX = 1;
				EBX = 0x68747541;	/* AuthenticAMD */
				ECX = 0x444d4163;
				EDX = 0x69746e65;
				break;
			case 1:
				EAX = CPUID;
				EBX = ECX = 0;
				EDX = CPUID_FPU | CPUID_VME | CPUID_PSE | CPUID_TSC | CPUID_MSR | CPUID_CMPXCHG8B | CPUID_MMX;
				break;
			case 0x80000000:
				EAX = 0x80000007;
				break;
			case 0x80000001:
				EAX = CPUID + 0x100;
				EDX = CPUID_FPU | CPUID_VME | CPUID_PSE | CPUID_TSC | CPUID_MSR | CPUID_CMPXCHG8B | CPUID_AMDSEP | CPUID_MMX | CPUID_3DNOW;
				break;
			case 0x80000002:	/* Processor name string */
				EAX = 0x2d444d41;	/* AMD-K6(tm)-III P */
				EBX = 0x7428364b;
				ECX = 0x492d296d;
				EDX = 0x50204949;
				break;
			case 0x80000003:	/* Processor name string */
				EAX = 0x65636f72;	/* rocessor */
				EBX = 0x726f7373;
				ECX = 0x00000000;
				EDX = 0x00000000;
				break;
			case 0x80000005:	/* Cache information */
				EBX = 0x02800140;	/* TLBs */
				ECX = 0x20020220;	/* L1 data cache */
				EDX = 0x20020220;	/* L1 instruction cache */
				break;
			case 0x80000006:	/* L2 Cache information */
				if (cpu_s->cpu_type == CPU_K6_3P)
					ECX = 0x01004220;
				else
					ECX = 0x00804220;
				break;
			case 0x80000007:	/* PowerNow information */
				EDX = 7;
				break;
			default:
				EAX = EBX = ECX = EDX = 0;
				break;
		}
		break;

	case CPU_PENTIUMMMX:
		if (!EAX) {
			EAX = 0x00000001;
			EBX = 0x756e6547;
			EDX = 0x49656e69;
			ECX = 0x6c65746e;
		} else if (EAX == 1) {
			EAX = CPUID;
			EBX = ECX = 0;
			EDX = CPUID_FPU | CPUID_VME | CPUID_PSE | CPUID_TSC | CPUID_MSR | CPUID_CMPXCHG8B | CPUID_MMX;
		} else
			EAX = EBX = ECX = EDX = 0;
		break;

#if defined(DEV_BRANCH) && defined(USE_CYRIX_6X86)
	case CPU_Cx6x86:
		if (!EAX) {
			EAX = 0x00000001;
			EBX = 0x69727943;
			EDX = 0x736e4978;
			ECX = 0x64616574;
		} else if (EAX == 1) {
			EAX = CPUID;
			EBX = ECX = 0;
			EDX = CPUID_FPU;
		} else
			EAX = EBX = ECX = EDX = 0;
		break;

	case CPU_Cx6x86L:
		if (!EAX) {
			EAX = 0x00000001;
			EBX = 0x69727943;
			EDX = 0x736e4978;
			ECX = 0x64616574;
		} else if (EAX == 1) {
			EAX = CPUID;
			EBX = ECX = 0;
			EDX = CPUID_FPU | CPUID_CMPXCHG8B;
		} else
			EAX = EBX = ECX = EDX = 0;
		break;

	case CPU_CxGX1:
		if (!EAX) {
			EAX = 0x00000001;
			EBX = 0x69727943;
			EDX = 0x736e4978;
			ECX = 0x64616574;
		} else if (EAX == 1) {
			EAX = CPUID;
			EBX = ECX = 0;
			EDX = CPUID_FPU | CPUID_TSC | CPUID_MSR | CPUID_CMPXCHG8B;
		} else
			EAX = EBX = ECX = EDX = 0;
		break;

	case CPU_Cx6x86MX:
		if (!EAX) {
			EAX = 0x00000001;
			EBX = 0x69727943;
			EDX = 0x736e4978;
			ECX = 0x64616574;
		} else if (EAX == 1) {
			EAX = CPUID;
			EBX = ECX = 0;
			EDX = CPUID_FPU | CPUID_TSC | CPUID_MSR | CPUID_CMPXCHG8B | CPUID_CMOV | CPUID_MMX;
		} else
			EAX = EBX = ECX = EDX = 0;
		break;
#endif

	case CPU_PENTIUMPRO:
		if (!EAX) {
			EAX = 0x00000002;
			EBX = 0x756e6547;
			EDX = 0x49656e69;
			ECX = 0x6c65746e;
		} else if (EAX == 1) {
			EAX = CPUID;
			EBX = ECX = 0;
			EDX = CPUID_FPU | CPUID_VME | CPUID_PSE | CPUID_TSC | CPUID_MSR | CPUID_PAE | CPUID_CMPXCHG8B | CPUID_MTRR | CPUID_SEP | CPUID_CMOV;
		} else if (EAX == 2) {
			EAX = 0x00000001;
			EBX = ECX = 0;
			EDX = 0x00000000;
		} else
			EAX = EBX = ECX = EDX = 0;
		break;

	case CPU_PENTIUM2:
		if (!EAX) {
			EAX = 0x00000002;
			EBX = 0x756e6547;
			EDX = 0x49656e69;
			ECX = 0x6c65746e;
		} else if (EAX == 1) {
			EAX = CPUID;
			EBX = ECX = 0;
			EDX = CPUID_FPU | CPUID_VME | CPUID_PSE | CPUID_TSC | CPUID_MSR | CPUID_PAE | CPUID_CMPXCHG8B | CPUID_MMX | CPUID_MTRR | CPUID_SEP | CPUID_CMOV;
		} else if (EAX == 2) {
			EAX = 0x00000001;
			EBX = ECX = 0;
			EDX = 0x00000000;
		} else
			EAX = EBX = ECX = EDX = 0;
		break;

	case CPU_PENTIUM2D:
		if (!EAX) {
			EAX = 0x00000002;
			EBX = 0x756e6547;
			EDX = 0x49656e69;
			ECX = 0x6c65746e;
		} else if (EAX == 1) {
			EAX = CPUID;
			EBX = ECX = 0;
			EDX = CPUID_FPU | CPUID_VME | CPUID_PSE | CPUID_TSC | CPUID_MSR | CPUID_PAE | CPUID_CMPXCHG8B | CPUID_MMX | CPUID_MTRR | CPUID_SEP | CPUID_FXSR | CPUID_CMOV;
		} else if (EAX == 2) {
			EAX = 0x00000001;
			EBX = ECX = 0;
			EDX = 0x00000000;
		} else
			EAX = EBX = ECX = EDX = 0;
		break;

	case CPU_PENTIUM3:
		if (!EAX) {
			EAX = 0x00000002;
			EBX = 0x756e6547;
			EDX = 0x49656e69;
			ECX = 0x6c65746e;
		} else if (EAX == 1) {
			EAX = CPUID;
			EBX = ECX = 0;
			EDX = CPUID_FPU | CPUID_VME | CPUID_PSE | CPUID_TSC | CPUID_MSR | CPUID_PAE | CPUID_CMPXCHG8B | CPUID_MMX | CPUID_MTRR | CPUID_SEP | CPUID_FXSR | CPUID_CMOV | CPUID_SSE;
		} else if (EAX == 2) {
			EAX = 0x00000001;
			EBX = ECX = 0;
			EDX = 0x00000000;
		} else
			EAX = EBX = ECX = EDX = 0;
		break;

	case CPU_CYRIX3S:
		switch (EAX) {
			case 0:
				EAX = 1;
				if (msr.fcr2 & (1 << 14)) {
					EBX = msr.fcr3 >> 32;
					ECX = msr.fcr3 & 0xffffffff;
					EDX = msr.fcr2 >> 32;
				} else {
					EBX = 0x746e6543;	/* CentaurHauls */
					ECX = 0x736c7561;                        
					EDX = 0x48727561;
				}
				break;
			case 1:
				EAX = CPUID;
				EBX = ECX = 0;
				EDX = CPUID_FPU | CPUID_TSC | CPUID_MSR | CPUID_MMX | CPUID_MTRR;
				if (cpu_has_feature(CPU_FEATURE_CX8))
					EDX |= CPUID_CMPXCHG8B;							
				break;
			case 0x80000000:
				EAX = 0x80000005;
				break;
			case 0x80000001:
				EAX = CPUID;
				EDX = CPUID_FPU | CPUID_TSC | CPUID_MSR | CPUID_MMX | CPUID_MTRR | CPUID_3DNOW;
				if (cpu_has_feature(CPU_FEATURE_CX8))
					EDX |= CPUID_CMPXCHG8B;
				break;                                
			case 0x80000002:	/* Processor name string */
				EAX = 0x20414956;	/* VIA Samuel */
				EBX = 0x756d6153;
				ECX = 0x00006c65;
				EDX = 0x00000000;
				break;
			case 0x80000005:	/* Cache information */
				EBX = 0x08800880;	/* TLBs */
				ECX = 0x40040120;	/* L1 data cache */
				EDX = 0x40020120;	/* L1 instruction cache */
				break;
			default:
				EAX = EBX = ECX = EDX = 0;
				break;
		}
		break;
    }
}


void
cpu_ven_reset(void)
{
    memset(&msr, 0, sizeof(msr));

    switch (cpu_s->cpu_type) {
	case CPU_K6_2P:
	case CPU_K6_3P:
	case CPU_K6_3:
	case CPU_K6_2C:
		msr.amd_psor = (cpu_s->cpu_type >= CPU_K6_3) ? 0x008cULL : 0x018cULL;
		/* FALLTHROUGH */
	case CPU_K6_2:
#if defined(DEV_BRANCH) && defined(USE_AMD_K5)
	case CPU_K5:
	case CPU_5K86:
#endif
	case CPU_K6:
		msr.amd_efer = (cpu_s->cpu_type >= CPU_K6_2C) ? 2ULL : 0ULL;
		break;

	case CPU_PENTIUMPRO:
	case CPU_PENTIUM2:
	case CPU_PENTIUM2D:
	case CPU_PENTIUM3:
		msr.mtrr_cap = 0x00000508ULL;
		/* FALLTHROUGH */
		break;
    }
}


void
cpu_RDMSR(void)
{
    switch (cpu_s->cpu_type) {
	case CPU_IBM386SLC:
	case CPU_IBM486SLC:
	case CPU_IBM486BL:
		EAX = EDX = 0;
		switch (ECX) {
			case 0x1000:
				EAX = msr.ibm_por & ((cpu_s->cpu_type > CPU_IBM386SLC) ? 0xffeff : 0xfeff);
				break;

			case 0x1001:
				EAX = msr.ibm_crcr & 0xffffffffff;
				break;

			case 0x1002:
				if ((cpu_s->cpu_type > CPU_IBM386SLC) && cpu_s->multi)
					EAX = msr.ibm_por2 & 0x3f000000;
				break;
		}	
		break;

	case CPU_WINCHIP:
	case CPU_WINCHIP2:
		EAX = EDX = 0;
		switch (ECX) {
			case 0x02:
				EAX = msr.tr1;
				break;
			case 0x0e:
				EAX = msr.tr12;
				break;
			case 0x10:
				EAX = tsc & 0xffffffff;
				EDX = tsc >> 32;
				break;
			case 0x11:
				EAX = msr.cesr;
				break;
			case 0x107:
				EAX = msr.fcr;
				break;
			case 0x108:
				EAX = msr.fcr2 & 0xffffffff;
				EDX = msr.fcr2 >> 32;
				break;
			case 0x10a:
				EAX = cpu_multi & 3;
				break;
		}
		break;

	case CPU_CYRIX3S:
		EAX = EDX = 0;
		switch (ECX) {
			case 0x10:
				EAX = tsc & 0xffffffff;
				EDX = tsc >> 32;
				break;
			case 0x2a:
				EAX = 0xc4000000;
				EDX = 0;
				if (cpu_dmulti == 3)
					EAX |= ((0 << 25) | (0 << 24) | (0 << 23) | (1 << 22));
				else if (cpu_dmulti == 3.5)
					EAX |= ((0 << 25) | (1 << 24) | (0 << 23) | (1 << 22));
				else if (cpu_dmulti == 4)
					EAX |= ((0 << 25) | (0 << 24) | (1 << 23) | (0 << 22));
				else if (cpu_dmulti == 4.5)
					EAX |= ((0 << 25) | (1 << 24) | (1 << 23) | (0 << 22));
				else if (cpu_dmulti == 5)
					EAX |= 0;
				else if (cpu_dmulti == 5.5)
					EAX |= ((0 << 25) | (1 << 24) | (0 << 23) | (0 << 22));
				else if (cpu_dmulti == 6)
					EAX |= ((1 << 25) | (0 << 24) | (1 << 23) | (1 << 22));
				else if (cpu_dmulti == 6.5)
					EAX |= ((1 << 25) | (1 << 24) | (1 << 23) | (1 << 22));
				else if (cpu_dmulti == 7)
					EAX |= ((1 << 25) | (0 << 24) | (0 << 23) | (1 << 22));
				else
					EAX |= ((0 << 25) | (0 << 24) | (0 << 23) | (1 << 22));			
				if (cpu_busspeed >= 84000000)
				EAX |= (1 << 19);
				break;
			case 0x1107:
				EAX = msr.fcr;
				break;
			case 0x1108:
				EAX = msr.fcr2 & 0xffffffff;
				EDX = msr.fcr2 >> 32;
				break;
			case 0x200: case 0x201: case 0x202: case 0x203:
			case 0x204: case 0x205: case 0x206: case 0x207:
			case 0x208: case 0x209: case 0x20a: case 0x20b:
			case 0x20c: case 0x20d: case 0x20e: case 0x20f:
				if (ECX & 1) {
					EAX = msr.mtrr_physmask[(ECX - 0x200) >> 1] & 0xffffffff;
					EDX = msr.mtrr_physmask[(ECX - 0x200) >> 1] >> 32;
				} else {
					EAX = msr.mtrr_physbase[(ECX - 0x200) >> 1] & 0xffffffff;
					EDX = msr.mtrr_physbase[(ECX - 0x200) >> 1] >> 32;
				}
				break;
			case 0x250:
				EAX = msr.mtrr_fix64k_8000 & 0xffffffff;
				EDX = msr.mtrr_fix64k_8000 >> 32;
				break;
			case 0x258:
				EAX = msr.mtrr_fix16k_8000 & 0xffffffff;
				EDX = msr.mtrr_fix16k_8000 >> 32;
				break;
			case 0x259:
				EAX = msr.mtrr_fix16k_a000 & 0xffffffff;
				EDX = msr.mtrr_fix16k_a000 >> 32;
				break;
			case 0x268: case 0x269: case 0x26a: case 0x26b:
			case 0x26c: case 0x26d: case 0x26e: case 0x26f:
				EAX = msr.mtrr_fix4k[ECX - 0x268] & 0xffffffff;
				EDX = msr.mtrr_fix4k[ECX - 0x268] >> 32;
				break;
			case 0x2ff:
				EAX = msr.mtrr_deftype & 0xffffffff;
				EDX = msr.mtrr_deftype >> 32;
				break;			
		}
		break;

#if defined(DEV_BRANCH) && defined(USE_AMD_K5)
	case CPU_K5:
	case CPU_5K86:
#endif
	case CPU_K6:
	case CPU_K6_2:
	case CPU_K6_2C:
	case CPU_K6_3:
	case CPU_K6_2P:
	case CPU_K6_3P:
		EAX = EDX = 0;
		switch (ECX) {
			case 0x0000000e:
				EAX = msr.tr12;
				break;
			case 0x00000010:
				EAX = tsc & 0xffffffff;
				EDX = tsc >> 32;
				break;
			case 0x00000083:
				EAX = msr.ecx83 & 0xffffffff;
				EDX = msr.ecx83 >> 32;
				break;
			case 0xc0000080:
				EAX = msr.amd_efer & 0xffffffff;
				EDX = msr.amd_efer >> 32;
				break;
			case 0xc0000081:
				if (cpu_s->cpu_type < CPU_K6_2)
					goto amd_k_invalid_rdmsr;

				EAX = msr.star & 0xffffffff;
				EDX = msr.star >> 32;
				break;
			case 0xc0000082:
				EAX = msr.amd_whcr & 0xffffffff;
				EDX = msr.amd_whcr >> 32;
				break;
			case 0xc0000085:
				if (cpu_s->cpu_type < CPU_K6_2C)
					goto amd_k_invalid_rdmsr;

				EAX = msr.amd_uwccr & 0xffffffff;
				EDX = msr.amd_uwccr >> 32;
				break;
			case 0xc0000086:
				if (cpu_s->cpu_type < CPU_K6_2P)
					goto amd_k_invalid_rdmsr;

				EAX = msr.amd_epmr & 0xffffffff;
				EDX = msr.amd_epmr >> 32;
				break;
			case 0xc0000087:
				if (cpu_s->cpu_type < CPU_K6_2C)
					goto amd_k_invalid_rdmsr;

				EAX = msr.amd_psor & 0xffffffff;
				EDX = msr.amd_psor >> 32;
				break;
			case 0xc0000088:
				if (cpu_s->cpu_type < CPU_K6_2C)
					goto amd_k_invalid_rdmsr;

				EAX = msr.amd_pfir & 0xffffffff;
				EDX = msr.amd_pfir >> 32;
				break;
			case 0xc0000089:
				if (cpu_s->cpu_type < CPU_K6_3)
					goto amd_k_invalid_rdmsr;

				EAX = msr.amd_l2aar & 0xffffffff;
				EDX = msr.amd_l2aar >> 32;
				break;
			default:
amd_k_invalid_rdmsr:
				x86gpf(NULL, 0);
				break;
		}
		break;

	case CPU_P24T:		
	case CPU_PENTIUM:
	case CPU_PENTIUMMMX:
#if defined(DEV_BRANCH) && defined(USE_CYRIX_6X86)
	case CPU_Cx6x86:
	case CPU_Cx6x86L:
	case CPU_CxGX1:
	case CPU_Cx6x86MX:
		if (cpu_s->cpu_type < CPU_Cx6x86)
#endif
			EAX = EDX = 0;
		switch (ECX) {
			case 0x10:
				EAX = tsc & 0xffffffff;
				EDX = tsc >> 32;
				break;
		}
		break;

	case CPU_PENTIUMPRO:
	case CPU_PENTIUM2:
	case CPU_PENTIUM2D:
	case CPU_PENTIUM3:
		EAX = EDX = 0;
		switch (ECX) {
			case 0x10:
				EAX = tsc & 0xffffffff;
				EDX = tsc >> 32;
				break;
			case 0x17:
				if (cpu_s->cpu_type != CPU_PENTIUM2D && cpu_s->cpu_type != CPU_PENTIUM3)
					goto i686_invalid_rdmsr;

				EAX = msr.ecx17 & 0xffffffff;
				EDX = msr.ecx17 >> 32;
				break;
			case 0x1B:
				EAX = msr.apic_base & 0xffffffff;
				EDX = msr.apic_base >> 32;
				cpu_log("APIC_BASE read : %08X%08X\n", EDX, EAX);
				break;
			case 0x2a:
				EAX = 0xc4000000;
				EDX = 0;
				if (cpu_dmulti == 2.5)
					EAX |= ((0 << 25) | (1 << 24) | (1 << 23) | (1 << 22));
				else if (cpu_dmulti == 3)
					EAX |= ((0 << 25) | (0 << 24) | (0 << 23) | (1 << 22));
				else if (cpu_dmulti == 3.5)
					EAX |= ((0 << 25) | (1 << 24) | (0 << 23) | (1 << 22));
				else if (cpu_dmulti == 4)
					EAX |= ((0 << 25) | (0 << 24) | (1 << 23) | (0 << 22));
				else if (cpu_dmulti == 4.5)
					EAX |= ((0 << 25) | (1 << 24) | (1 << 23) | (0 << 22));
				else if (cpu_dmulti == 5)
					EAX |= 0;
				else if (cpu_dmulti == 5.5)
					EAX |= ((0 << 25) | (1 << 24) | (0 << 23) | (0 << 22));
				else if (cpu_dmulti == 6)
					EAX |= ((1 << 25) | (0 << 24) | (1 << 23) | (1 << 22));
				else if (cpu_dmulti == 6.5)
					EAX |= ((1 << 25) | (1 << 24) | (1 << 23) | (1 << 22));
				else if (cpu_dmulti == 7)
					EAX |= ((1 << 25) | (0 << 24) | (0 << 23) | (1 << 22));
				else if (cpu_dmulti == 7.5)
					EAX |= ((1 << 25) | (1 << 24) | (0 << 23) | (1 << 22));	
				else if (cpu_dmulti == 8)
					EAX |= ((1 << 25) | (0 << 24) | (1 << 23) | (0 << 22));			
				else
					EAX |= ((0 << 25) | (1 << 24) | (1 << 23) | (1 << 22));		
				if (cpu_s->cpu_type != CPU_PENTIUMPRO) {
					if (cpu_busspeed >= 84000000)
						EAX |= (1 << 19);
				}
				break;
			case 0x79:
				EAX = msr.ecx79 & 0xffffffff;
				EDX = msr.ecx79 >> 32;
				break;
			case 0x88: case 0x89: case 0x8a: case 0x8b:
				EAX = msr.ecx8x[ECX - 0x88] & 0xffffffff;
				EDX = msr.ecx8x[ECX - 0x88] >> 32;
				break;
			case 0xc1: case 0xc2: case 0xc3: case 0xc4:
			case 0xc5: case 0xc6: case 0xc7: case 0xc8:
				EAX = msr.ia32_pmc[ECX - 0xC1] & 0xffffffff;
				EDX = msr.ia32_pmc[ECX - 0xC1] >> 32;
				break;
			case 0xfe:
				EAX = msr.mtrr_cap & 0xffffffff;
				EDX = msr.mtrr_cap >> 32;
				break;
			case 0x116:
				EAX = msr.ecx116 & 0xffffffff;
				EDX = msr.ecx116 >> 32;
				break;
			case 0x118: case 0x119: case 0x11a: case 0x11b:
				EAX = msr.ecx11x[ECX - 0x118] & 0xffffffff;
				EDX = msr.ecx11x[ECX - 0x118] >> 32;
				break;
			case 0x11e:
				EAX = msr.ecx11e & 0xffffffff;
				EDX = msr.ecx11e >> 32;
				break;
			case 0x174:
				if (cpu_s->cpu_type == CPU_PENTIUMPRO)
					goto i686_invalid_rdmsr;

				EAX &= 0xffff0000;
				EAX |= msr.sysenter_cs;
				EDX = 0x00000000;
				break;
			case 0x175:
				if (cpu_s->cpu_type == CPU_PENTIUMPRO)
					goto i686_invalid_rdmsr;

				EAX = msr.sysenter_esp;
				EDX = 0x00000000;
				break;
			case 0x176:
				if (cpu_s->cpu_type == CPU_PENTIUMPRO)
					goto i686_invalid_rdmsr;

				EAX = msr.sysenter_eip;
				EDX = 0x00000000;
				break;
			case 0x179:
				EAX = EDX = 0x00000000;
				break;
			case 0x186:
				EAX = msr.ecx186 & 0xffffffff;
				EDX = msr.ecx186 >> 32;
				break;
			case 0x187:
				EAX = msr.ecx187 & 0xffffffff;
				EDX = msr.ecx187 >> 32;
				break;
			case 0x1e0:
				EAX = msr.ecx1e0 & 0xffffffff;
				EDX = msr.ecx1e0 >> 32;
				break;
			case 0x200: case 0x201: case 0x202: case 0x203:
			case 0x204: case 0x205: case 0x206: case 0x207:
			case 0x208: case 0x209: case 0x20a: case 0x20b:
			case 0x20c: case 0x20d: case 0x20e: case 0x20f:
				if (ECX & 1) {
					EAX = msr.mtrr_physmask[(ECX - 0x200) >> 1] & 0xffffffff;
					EDX = msr.mtrr_physmask[(ECX - 0x200) >> 1] >> 32;
				} else {
					EAX = msr.mtrr_physbase[(ECX - 0x200) >> 1] & 0xffffffff;
					EDX = msr.mtrr_physbase[(ECX - 0x200) >> 1] >> 32;
				}
				break;
			case 0x250:
				EAX = msr.mtrr_fix64k_8000 & 0xffffffff;
				EDX = msr.mtrr_fix64k_8000 >> 32;
				break;
			case 0x258:
				EAX = msr.mtrr_fix16k_8000 & 0xffffffff;
				EDX = msr.mtrr_fix16k_8000 >> 32;
				break;
			case 0x259:
				EAX = msr.mtrr_fix16k_a000 & 0xffffffff;
				EDX = msr.mtrr_fix16k_a000 >> 32;
				break;
			case 0x268: case 0x269: case 0x26a: case 0x26b:
			case 0x26c: case 0x26d: case 0x26e: case 0x26f:
				EAX = msr.mtrr_fix4k[ECX - 0x268] & 0xffffffff;
				EDX = msr.mtrr_fix4k[ECX - 0x268] >> 32;
				break;
			case 0x277:
				EAX = msr.pat & 0xffffffff;
				EDX = msr.pat >> 32;
				break;
			case 0x2ff:
				EAX = msr.mtrr_deftype & 0xffffffff;
				EDX = msr.mtrr_deftype >> 32;
				break;
			case 0x404:
				EAX = msr.ecx404 & 0xffffffff;
				EDX = msr.ecx404 >> 32;
				break;
			case 0x408:
				EAX = msr.ecx408 & 0xffffffff;
				EDX = msr.ecx408 >> 32;
				break;
			case 0x40c:
				EAX = msr.ecx40c & 0xffffffff;
				EDX = msr.ecx40c >> 32;
				break;
			case 0x410:
				EAX = msr.ecx410 & 0xffffffff;
				EDX = msr.ecx410 >> 32;
				break;
			case 0x570:
				EAX = msr.ecx570 & 0xffffffff;
				EDX = msr.ecx570 >> 32;
				break;
			case 0x1002ff:
				EAX = msr.ecx1002ff & 0xffffffff;
				EDX = msr.ecx1002ff >> 32;
				break;
			case 0xf0f00250:
				EAX = msr.ecxf0f00250 & 0xffffffff;
				EDX = msr.ecxf0f00250 >> 32;
				break;
			case 0xf0f00258:
				EAX = msr.ecxf0f00258 & 0xffffffff;
				EDX = msr.ecxf0f00258 >> 32;
				break;
			case 0xf0f00259:
				EAX = msr.ecxf0f00259 & 0xffffffff;
				EDX = msr.ecxf0f00259 >> 32;
				break;
			default:
i686_invalid_rdmsr:
				cpu_log("RDMSR: Invalid MSR: %08X\n", ECX);
				x86gpf(NULL, 0);
				break;
		}
		break;
    }

    cpu_log("RDMSR %08X %08X%08X\n", ECX, EDX, EAX);
}


void
cpu_WRMSR(void)
{
    uint64_t temp;

    cpu_log("WRMSR %08X %08X%08X\n", ECX, EDX, EAX);

    switch (cpu_s->cpu_type) {
	case CPU_IBM386SLC:
	case CPU_IBM486BL:
	case CPU_IBM486SLC:		
		switch (ECX) {
			case 0x1000:
				msr.ibm_por = EAX & ((cpu_s->cpu_type > CPU_IBM386SLC) ? 0xffeff : 0xfeff);
				cpu_cache_int_enabled = (EAX & (1 << 7));
				break;	
			case 0x1001:
				msr.ibm_crcr = EAX & 0xffffffffff;
				break;
			case 0x1002:
				if ((cpu_s->cpu_type > CPU_IBM386SLC) && cpu_s->multi)
					msr.ibm_por2 = EAX & 0x3f000000;
                       		break;
		}
		break;

	case CPU_WINCHIP:
	case CPU_WINCHIP2:
		switch (ECX) {
			case 0x02:
				msr.tr1 = EAX & 2;
				break;
			case 0x0e:
				msr.tr12 = EAX & 0x228;
				break;
			case 0x10:
				tsc = EAX | ((uint64_t)EDX << 32);
				break;
			case 0x11:
				msr.cesr = EAX & 0xff00ff;
				break;
			case 0x107:
				msr.fcr = EAX;
				if (EAX & (1 << 9))
					cpu_features |= CPU_FEATURE_MMX;
				else
					cpu_features &= ~CPU_FEATURE_MMX;
				if (EAX & (1 << 1))
					cpu_features |= CPU_FEATURE_CX8;
				else
					cpu_features &= ~CPU_FEATURE_CX8;
				if ((EAX & (1 << 20)) && cpu_s->cpu_type >= CPU_WINCHIP2)
					cpu_features |= CPU_FEATURE_3DNOW;
				else
					cpu_features &= ~CPU_FEATURE_3DNOW;
				if (EAX & (1 << 29))
					CPUID = 0;
				else
					CPUID = cpu_s->cpuid_model;
				break;
			case 0x108:
				msr.fcr2 = EAX | ((uint64_t)EDX << 32);
				break;
			case 0x109:
				msr.fcr3 = EAX | ((uint64_t)EDX << 32);
				break;
		}
		break;	

	case CPU_CYRIX3S:
		switch (ECX) {
			case 0x10:
				tsc = EAX | ((uint64_t)EDX << 32);
				break;
			case 0x1107:
				msr.fcr = EAX;
				if (EAX & (1 << 1))
					cpu_features |= CPU_FEATURE_CX8;
				else
					cpu_features &= ~CPU_FEATURE_CX8;
				break;
			case 0x1108:
				msr.fcr2 = EAX | ((uint64_t)EDX << 32);
				break;
			case 0x1109:
				msr.fcr3 = EAX | ((uint64_t)EDX << 32);
				break;
			case 0x200: case 0x201: case 0x202: case 0x203:
			case 0x204: case 0x205: case 0x206: case 0x207:
			case 0x208: case 0x209: case 0x20a: case 0x20b:
			case 0x20c: case 0x20d: case 0x20e: case 0x20f:
				if (ECX & 1)
					msr.mtrr_physmask[(ECX - 0x200) >> 1] = EAX | ((uint64_t)EDX << 32);
				else
					msr.mtrr_physbase[(ECX - 0x200) >> 1] = EAX | ((uint64_t)EDX << 32);
				break;
			case 0x250:
				msr.mtrr_fix64k_8000 = EAX | ((uint64_t)EDX << 32);
				break;
			case 0x258:
				msr.mtrr_fix16k_8000 = EAX | ((uint64_t)EDX << 32);
				break;
			case 0x259:
				msr.mtrr_fix16k_a000 = EAX | ((uint64_t)EDX << 32);
				break;
			case 0x268: case 0x269: case 0x26A: case 0x26B: case 0x26C: case 0x26D: case 0x26E: case 0x26F:
				msr.mtrr_fix4k[ECX - 0x268] = EAX | ((uint64_t)EDX << 32);
				break;
			case 0x2ff:
				msr.mtrr_deftype = EAX | ((uint64_t)EDX << 32);
				break;			
		}
		break;

#if defined(DEV_BRANCH) && defined(USE_AMD_K5)
	case CPU_K5:
	case CPU_5K86:
#endif
	case CPU_K6:
	case CPU_K6_2:
	case CPU_K6_2C:
	case CPU_K6_3:
	case CPU_K6_2P:
	case CPU_K6_3P:
		switch (ECX) {
			case 0x0e:
				msr.tr12 = EAX & 0x228;
				break;
			case 0x10:
				tsc = EAX | ((uint64_t)EDX << 32);
				break;
			case 0x83:
				msr.ecx83 = EAX | ((uint64_t)EDX << 32);
				break;
			case 0xc0000080:
				temp = EAX | ((uint64_t)EDX << 32);
				if (temp & ~1ULL)
					x86gpf(NULL, 0);
				else
					msr.amd_efer = temp;
				break;
			case 0xc0000081:
				if (cpu_s->cpu_type < CPU_K6_2)
					goto amd_k_invalid_wrmsr;

				msr.star = EAX | ((uint64_t)EDX << 32);
				break;
			case 0xc0000082:
				msr.amd_whcr = EAX | ((uint64_t)EDX << 32);
				break;
			case 0xc0000085:
				if (cpu_s->cpu_type < CPU_K6_2C)
					goto amd_k_invalid_wrmsr;

				msr.amd_uwccr = EAX | ((uint64_t)EDX << 32);
				break;
			case 0xc0000086:
				if (cpu_s->cpu_type < CPU_K6_2P)
					goto amd_k_invalid_wrmsr;

				msr.amd_epmr = EAX | ((uint64_t)EDX << 32);
				break;
			case 0xc0000087:
				if (cpu_s->cpu_type < CPU_K6_2C)
					goto amd_k_invalid_wrmsr;

				msr.amd_psor = EAX | ((uint64_t)EDX << 32);
				break;
			case 0xc0000088:
				if (cpu_s->cpu_type < CPU_K6_2C)
					goto amd_k_invalid_wrmsr;

				msr.amd_pfir = EAX | ((uint64_t)EDX << 32);
				break;
			case 0xc0000089:
				if (cpu_s->cpu_type < CPU_K6_3)
					goto amd_k_invalid_wrmsr;

				msr.amd_l2aar = EAX | ((uint64_t)EDX << 32);
				break;
			default:
amd_k_invalid_wrmsr:
				x86gpf(NULL, 0);
				break;
		}
		break;

	case CPU_P24T:
	case CPU_PENTIUM:
	case CPU_PENTIUMMMX:
#if defined(DEV_BRANCH) && defined(USE_CYRIX_6X86)
	case CPU_Cx6x86:
	case CPU_Cx6x86L:
	case CPU_CxGX1:
	case CPU_Cx6x86MX:
#endif
		switch (ECX) {
			case 0x10:
				tsc = EAX | ((uint64_t)EDX << 32);
				break;
			case 0x8b:
#if defined(DEV_BRANCH) && defined(USE_CYRIX_6X86)
				if (cpu_s->cpu_type < CPU_Cx6x86) {
#endif
					cpu_log("WRMSR: Invalid MSR: 0x8B\n");
					x86gpf(NULL, 0);	/* Needed for Vista to correctly break on Pentium */
#if defined(DEV_BRANCH) && defined(USE_CYRIX_6X86)
				}
#endif
				break;
		}
		break;

	case CPU_PENTIUMPRO:
	case CPU_PENTIUM2:
	case CPU_PENTIUM2D:
	case CPU_PENTIUM3:
		switch (ECX) {
			case 0x10:
				tsc = EAX | ((uint64_t)EDX << 32);
				break;
			case 0x17:
				if (cpu_s->cpu_type != CPU_PENTIUM2D && cpu_s->cpu_type != CPU_PENTIUM3)
					goto i686_invalid_wrmsr;

				msr.ecx17 = EAX | ((uint64_t)EDX << 32);
				break;
			case 0x1b:
				cpu_log("APIC_BASE write: %08X%08X\n", EDX, EAX);
				// msr.apic_base = EAX | ((uint64_t)EDX << 32);
				break;
			case 0x2a:
				break;
			case 0x79:
				msr.ecx79 = EAX | ((uint64_t)EDX << 32);
				break;
			case 0x88: case 0x89: case 0x8a: case 0x8b:
				msr.ecx8x[ECX - 0x88] = EAX | ((uint64_t)EDX << 32);
				break;
			case 0xc1: case 0xc2: case 0xc3: case 0xc4:
			case 0xc5: case 0xc6: case 0xc7: case 0xc8:
				msr.ia32_pmc[ECX - 0xC1] = EAX | ((uint64_t)EDX << 32);
				break;
			case 0xfe:
				msr.mtrr_cap = EAX | ((uint64_t)EDX << 32);
				break;
			case 0x116:
				msr.ecx116 = EAX | ((uint64_t)EDX << 32);
				break;
			case 0x118: case 0x119: case 0x11a: case 0x11b:
				msr.ecx11x[ECX - 0x118] = EAX | ((uint64_t)EDX << 32);
				break;
			case 0x11e:
				msr.ecx11e = EAX | ((uint64_t)EDX << 32);
				break;
			case 0x174:
				if (cpu_s->cpu_type == CPU_PENTIUMPRO)
					goto i686_invalid_wrmsr;

				msr.sysenter_cs = EAX & 0xFFFF;
				break;
			case 0x175:
				if (cpu_s->cpu_type == CPU_PENTIUMPRO)
					goto i686_invalid_wrmsr;

				msr.sysenter_esp = EAX;
				break;
			case 0x176:
				if (cpu_s->cpu_type == CPU_PENTIUMPRO)
					goto i686_invalid_wrmsr;

				msr.sysenter_eip = EAX;
				break;
			case 0x179:
				break;
			case 0x186:
				msr.ecx186 = EAX | ((uint64_t)EDX << 32);
				break;
			case 0x187:
				msr.ecx187 = EAX | ((uint64_t)EDX << 32);
				break;
			case 0x1e0:
				msr.ecx1e0 = EAX | ((uint64_t)EDX << 32);
				break;
			case 0x200: case 0x201: case 0x202: case 0x203:
			case 0x204: case 0x205: case 0x206: case 0x207:
			case 0x208: case 0x209: case 0x20a: case 0x20b:
			case 0x20c: case 0x20d: case 0x20e: case 0x20f:
				if (ECX & 1)
					msr.mtrr_physmask[(ECX - 0x200) >> 1] = EAX | ((uint64_t)EDX << 32);
				else
					msr.mtrr_physbase[(ECX - 0x200) >> 1] = EAX | ((uint64_t)EDX << 32);
				break;
			case 0x250:
				msr.mtrr_fix64k_8000 = EAX | ((uint64_t)EDX << 32);
				break;
			case 0x258:
				msr.mtrr_fix16k_8000 = EAX | ((uint64_t)EDX << 32);
				break;
			case 0x259:
				msr.mtrr_fix16k_a000 = EAX | ((uint64_t)EDX << 32);
				break;
			case 0x268: case 0x269: case 0x26a: case 0x26b:
			case 0x26c: case 0x26d: case 0x26e: case 0x26f:
				msr.mtrr_fix4k[ECX - 0x268] = EAX | ((uint64_t)EDX << 32);
				break;
			case 0x277:
				msr.pat = EAX | ((uint64_t)EDX << 32);
				break;
			case 0x2ff:
				msr.mtrr_deftype = EAX | ((uint64_t)EDX << 32);
				break;
			case 0x404:
				msr.ecx404 = EAX | ((uint64_t)EDX << 32);
				break;
			case 0x408:
				msr.ecx408 = EAX | ((uint64_t)EDX << 32);
				break;
			case 0x40c:
				msr.ecx40c = EAX | ((uint64_t)EDX << 32);
				break;
			case 0x410:
				msr.ecx410 = EAX | ((uint64_t)EDX << 32);
				break;
			case 0x570:
				msr.ecx570 = EAX | ((uint64_t)EDX << 32);
				break;
			case 0x1002ff:
				msr.ecx1002ff = EAX | ((uint64_t)EDX << 32);
				break;
			case 0xf0f00250:
				msr.ecxf0f00250 = EAX | ((uint64_t)EDX << 32);
				break;
			case 0xf0f00258:
				msr.ecxf0f00258 = EAX | ((uint64_t)EDX << 32);
				break;
			case 0xf0f00259:
				msr.ecxf0f00259 = EAX | ((uint64_t)EDX << 32);
				break;
			default:
i686_invalid_wrmsr:
				cpu_log("WRMSR: Invalid MSR: %08X\n", ECX);
				x86gpf(NULL, 0);
				break;
		}
		break;
    }
}


static void
cpu_write(uint16_t addr, uint8_t val, void *priv)
{
    if (addr == 0xf0) {
	/* Writes to F0 clear FPU error and deassert the interrupt. */
	if (is286)
		picintc(1 << 13);
	else
		nmi = 0;
	return;
    } else if (addr >= 0xf1)
	return;		/* FPU stuff */

    if (!(addr & 1))
	cyrix_addr = val;
    else switch (cyrix_addr) {
	case 0xc0:	/* CCR0 */
		ccr0 = val;
		break;
	case 0xc1:	/* CCR1 */
		if ((ccr3 & CCR3_SMI_LOCK) && !in_smm)
			val = (val & ~(CCR1_USE_SMI | CCR1_SMAC | CCR1_SM3)) | (ccr1 & (CCR1_USE_SMI | CCR1_SMAC | CCR1_SM3));
		ccr1 = val;
		break;
	case 0xc2:	/* CCR2 */
		ccr2 = val;
		break;
	case 0xc3:	/* CCR3 */
		if ((ccr3 & CCR3_SMI_LOCK) && !in_smm)
			val = (val & ~(CCR3_NMI_EN)) | (ccr3 & CCR3_NMI_EN) | CCR3_SMI_LOCK;
		ccr3 = val;
		break;
	case 0xcd:
		if (!(ccr3 & CCR3_SMI_LOCK) || in_smm) {
			cyrix.arr[3].base = (cyrix.arr[3].base & ~0xff000000) | (val << 24);
			cyrix.smhr &= ~SMHR_VALID;
		}
		break;
	case 0xce:
		if (!(ccr3 & CCR3_SMI_LOCK) || in_smm) {
			cyrix.arr[3].base = (cyrix.arr[3].base & ~0x00ff0000) | (val << 16);
			cyrix.smhr &= ~SMHR_VALID;
		}
		break;
	case 0xcf:
		if (!(ccr3 & CCR3_SMI_LOCK) || in_smm) {
			cyrix.arr[3].base = (cyrix.arr[3].base & ~0x0000f000) | ((val & 0xf0) << 8);
			if ((val & 0xf) == 0xf)
				cyrix.arr[3].size = 1ull << 32;		/* 4 GB */
			else if (val & 0xf)
				cyrix.arr[3].size = 2048 << (val & 0xf);
			else
				cyrix.arr[3].size = 0;			/* Disabled */
			cyrix.smhr &= ~SMHR_VALID;
		}
		break;

	case 0xe8:	/* CCR4 */
		if ((ccr3 & 0xf0) == 0x10) {
			ccr4 = val;
#if defined(DEV_BRANCH) && defined(USE_CYRIX_6X86)
			if (cpu_s->cpu_type >= CPU_Cx6x86) {
				if (val & 0x80)
					CPUID = cpu_s->cpuid_model;
				else
					CPUID = 0;
			}
#endif
		}
		break;
	case 0xe9:	/* CCR5 */
		if ((ccr3 & 0xf0) == 0x10)
			ccr5 = val;
		break;
	case 0xea:	/* CCR6 */
		if ((ccr3 & 0xf0) == 0x10)
			ccr6 = val;
		break;
    }
}


static uint8_t
cpu_read(uint16_t addr, void *priv)
{
    if (addr == 0xf007)
	return 0x7f;

    if (addr >= 0xf0)
	return 0xff;		/* FPU stuff */

    if (addr & 1) {
	switch (cyrix_addr) {
		case 0xc0:
			return ccr0;
		case 0xc1:
			return ccr1;
		case 0xc2:
			return ccr2;
		case 0xc3:
			return ccr3;
		case 0xe8:
			return ((ccr3 & 0xf0) == 0x10) ? ccr4 : 0xff;
		case 0xe9:
			return ((ccr3 & 0xf0) == 0x10) ? ccr5 : 0xff;
		case 0xea:
			return ((ccr3 & 0xf0) == 0x10) ? ccr6 : 0xff;
		case 0xfe:
			return cpu_s->cyrix_id & 0xff;
		case 0xff:
			return cpu_s->cyrix_id >> 8;
	}

	if ((cyrix_addr & 0xf0) == 0xc0)
		return 0xff;

	if (cyrix_addr == 0x20 && (cpu_s->cpu_type == CPU_Cx5x86))
		return 0xff;
    }

    return 0xff;
}


void
#ifdef USE_DYNAREC
x86_setopcodes(const OpFn *opcodes, const OpFn *opcodes_0f,
	       const OpFn *dynarec_opcodes, const OpFn *dynarec_opcodes_0f)
{
    x86_opcodes = opcodes;
    x86_opcodes_0f = opcodes_0f;
    x86_dynarec_opcodes = dynarec_opcodes;
    x86_dynarec_opcodes_0f = dynarec_opcodes_0f;
}
#else
x86_setopcodes(const OpFn *opcodes, const OpFn *opcodes_0f)
{
    x86_opcodes = opcodes;
    x86_opcodes_0f = opcodes_0f;
}
#endif


void
cpu_update_waitstates(void)
{
    cpu_s = (CPU *) &cpu_f->cpus[cpu_effective];

    if (is486)
	cpu_prefetch_width = 16;
    else
	cpu_prefetch_width = cpu_16bitbus ? 2 : 4;

    if (cpu_cache_int_enabled) {
	/* Disable prefetch emulation */
	cpu_prefetch_cycles = 0;
    } else if (cpu_waitstates && (cpu_s->cpu_type >= CPU_286 && cpu_s->cpu_type <= CPU_386DX)) {
	/* Waitstates override */
	cpu_prefetch_cycles = cpu_waitstates+1;
	cpu_cycles_read = cpu_waitstates+1;
	cpu_cycles_read_l = (cpu_16bitbus ? 2 : 1) * (cpu_waitstates+1);
	cpu_cycles_write = cpu_waitstates+1;
	cpu_cycles_write_l = (cpu_16bitbus ? 2 : 1) * (cpu_waitstates+1);
    } else if (cpu_cache_ext_enabled) {
	/* Use cache timings */
	cpu_prefetch_cycles = cpu_s->cache_read_cycles;
	cpu_cycles_read = cpu_s->cache_read_cycles;
	cpu_cycles_read_l = (cpu_16bitbus ? 2 : 1) * cpu_s->cache_read_cycles;
	cpu_cycles_write = cpu_s->cache_write_cycles;
	cpu_cycles_write_l = (cpu_16bitbus ? 2 : 1) * cpu_s->cache_write_cycles;
    } else {
	/* Use memory timings */
	cpu_prefetch_cycles = cpu_s->mem_read_cycles;
	cpu_cycles_read = cpu_s->mem_read_cycles;
	cpu_cycles_read_l = (cpu_16bitbus ? 2 : 1) * cpu_s->mem_read_cycles;
	cpu_cycles_write = cpu_s->mem_write_cycles;
	cpu_cycles_write_l = (cpu_16bitbus ? 2 : 1) * cpu_s->mem_write_cycles;
    }

    if (is486)
	cpu_prefetch_cycles = (cpu_prefetch_cycles * 11) / 16;

    cpu_mem_prefetch_cycles = cpu_prefetch_cycles;

    if (cpu_s->rspeed <= 8000000)
	cpu_rom_prefetch_cycles = cpu_mem_prefetch_cycles;
}<|MERGE_RESOLUTION|>--- conflicted
+++ resolved
@@ -387,13 +387,9 @@
     is_k6        = (cpu_s->cpu_type >= CPU_K6) && !strcmp(cpu_f->manufacturer, "AMD");
     /* The Samuel 2 datasheet claims it's Celeron-compatible. */
     is_p6        = (cpu_isintel && (cpu_s->cpu_type >= CPU_PENTIUMPRO)) || !strcmp(cpu_f->manufacturer, "VIA");
-<<<<<<< HEAD
 	is_pentium3  = cpu_isintel && (cpu_s->cpu_type >= CPU_PENTIUM3);
-    is_cxsmm     = !strcmp(cpu_f->manufacturer, "Cyrix") && (cpu_s->cpu_type >= CPU_Cx486S);
-=======
     is_cxsmm     = (!strcmp(cpu_f->manufacturer, "Cyrix") || !strcmp(cpu_f->manufacturer, "ST")) &&
 		   (cpu_s->cpu_type >= CPU_Cx486S);
->>>>>>> f0e84f7f
 
     hasfpu       = (fpu_type != FPU_NONE);
     hascache     = (cpu_s->cpu_type >= CPU_486SLC) || (cpu_s->cpu_type == CPU_IBM386SLC) ||
