--- conflicted
+++ resolved
@@ -191,18 +191,6 @@
 #define VID_FLAG   0x0020 /* in EFLAGS */
 
 #define WP_FLAG    0x10000 /* in CR0 */
-<<<<<<< HEAD
-#define CR4_VME    (1 << 0)
-#define CR4_PVI    (1 << 1)
-#define CR4_TSD    (1 << 2)
-#define CR4_DE     (1 << 3)
-#define CR4_PSE    (1 << 4)
-#define CR4_PAE    (1 << 5)
-#define CR4_MCE    (1 << 6)
-#define CR4_PGE    (1 << 7)
-#define CR4_PCE    (1 << 8)
-#define CR4_OSFXSR (1 << 9)
-=======
 
 #define CR4_VME    (1 << 0) /* Virtual 8086 Mode Extensions */
 #define CR4_PVI    (1 << 1) /* Protected-mode Virtual Interrupts */
@@ -214,7 +202,6 @@
 #define CR4_PGE    (1 << 7) /* Page Global Enabled */
 #define CR4_PCE    (1 << 8) /* Performance-Monitoring Counter enable */
 #define CR4_OSFXSR (1 << 9) /* Operating system support for FXSAVE and FXRSTOR instructions */
->>>>>>> 6a2cfbe9
 
 #define CPL        ((cpu_state.seg_cs.access >> 5) & 3)
 
