/*
 * 86Box    A hypervisor and IBM PC system emulator that specializes in
 *          running old operating systems and software designed for IBM
 *          PC systems and compatibles from 1981 through fairly recent
 *          system designs based on the PCI bus.
 *
 *          This file is part of the 86Box distribution.
 *
 *          CPU type handler.
 *
 *
 *
 * Authors: Sarah Walker, <https://pcem-emulator.co.uk/>
 *          leilei,
 *          Miran Grca, <mgrca8@gmail.com>
 *
 *          Copyright 2008-2020 Sarah Walker.
 *          Copyright 2016-2018 leilei.
 *          Copyright 2016-2020 Miran Grca.
 */
#ifndef EMU_CPU_H
#define EMU_CPU_H

enum {
    FPU_NONE,
    FPU_8087,
    FPU_80187,
    FPU_287,
    FPU_287XL,
    FPU_387,
    FPU_487SX,
    FPU_INTERNAL
};

enum {
    CPU_8088 = 1, /* 808x class CPUs */
    CPU_8086,
    CPU_8086_MAZOVIA,
    CPU_V20, /* NEC 808x class CPUs */
    CPU_V30,
    CPU_188, /* 18x class CPUs */
    CPU_186,
    CPU_286,   /* 286 class CPUs */
    CPU_386SX, /* 386 class CPUs */
    CPU_IBM386SLC,
    CPU_IBM486SLC,
    CPU_386DX,
    CPU_IBM486BL,
    CPU_RAPIDCAD,
    CPU_486SLC,
    CPU_486DLC,
    CPU_i486SX, /* 486 class CPUs */
    CPU_Am486SX,
    CPU_Cx486S,
    CPU_i486DX,
    CPU_Am486DX,
    CPU_Am486DXL,
    CPU_Cx486DX,
    CPU_STPC,
    CPU_i486SX_SLENH,
    CPU_i486DX_SLENH,
    CPU_ENH_Am486DX,
    CPU_Cx5x86,
    CPU_P24T,
    CPU_WINCHIP, /* 586 class CPUs */
    CPU_WINCHIP2,
    CPU_PENTIUM,
    CPU_PENTIUMMMX,
    CPU_Cx6x86,
    CPU_Cx6x86MX,
    CPU_Cx6x86L,
    CPU_CxGX1,
    CPU_K5,
    CPU_5K86,
    CPU_K6,
    CPU_K6_2,
    CPU_K6_2C,
    CPU_K6_3,
    CPU_K6_2P,
    CPU_K6_3P,
    CPU_CYRIX3S,
    CPU_PENTIUMPRO, /* 686 class CPUs */
    CPU_PENTIUM2,
    CPU_PENTIUM2D
};

enum {
    CPU_PKG_8088             = (1 << 0),
    CPU_PKG_8088_EUROPC      = (1 << 1),
    CPU_PKG_8086             = (1 << 2),
<<<<<<< HEAD
    CPU_PKG_188              = (1 << 3),
    CPU_PKG_186              = (1 << 4),
    CPU_PKG_286              = (1 << 5),
    CPU_PKG_386SX            = (1 << 6),
    CPU_PKG_386DX            = (1 << 7),
    CPU_PKG_386DX_DESKPRO386 = (1 << 8),
    CPU_PKG_M6117            = (1 << 9),
    CPU_PKG_386SLC_IBM       = (1 << 10),
    CPU_PKG_486SLC           = (1 << 11),
    CPU_PKG_486SLC_IBM       = (1 << 12),
    CPU_PKG_486BL            = (1 << 13),
    CPU_PKG_486DLC           = (1 << 14),
    CPU_PKG_SOCKET1          = (1 << 15),
    CPU_PKG_SOCKET3          = (1 << 16),
    CPU_PKG_SOCKET3_PC330    = (1 << 17),
    CPU_PKG_SOCKET6          = (1 << 18),
=======
    CPU_PKG_8086_MAZOVIA     = (1 << 3),
    CPU_PKG_188              = (1 << 4),
    CPU_PKG_186              = (1 << 5),
    CPU_PKG_286              = (1 << 6),
    CPU_PKG_386SX            = (1 << 7),
    CPU_PKG_386DX            = (1 << 8),
    CPU_PKG_386DX_DESKPRO386 = (1 << 9),
    CPU_PKG_M6117            = (1 << 10),
    CPU_PKG_386SLC_IBM       = (1 << 11),
    CPU_PKG_486SLC           = (1 << 12),
    CPU_PKG_486SLC_IBM       = (1 << 13),
    CPU_PKG_486BL            = (1 << 14),
    CPU_PKG_486DLC           = (1 << 15),
    CPU_PKG_SOCKET1          = (1 << 16),
    CPU_PKG_SOCKET3          = (1 << 17),
    CPU_PKG_SOCKET3_PC330    = (1 << 18),
>>>>>>> fb543338
    CPU_PKG_STPC             = (1 << 19),
    CPU_PKG_SOCKET4          = (1 << 20),
    CPU_PKG_SOCKET5_7        = (1 << 21),
    CPU_PKG_SOCKET8          = (1 << 22),
    CPU_PKG_SLOT1            = (1 << 23),
    CPU_PKG_SLOT2            = (1 << 24),
    CPU_PKG_SOCKET370        = (1 << 25)
};

#define CPU_SUPPORTS_DYNAREC 1
#define CPU_REQUIRES_DYNAREC 2
#define CPU_ALTERNATE_XTAL   4
#define CPU_FIXED_MULTIPLIER 8

#if (defined __amd64__ || defined _M_X64)
#    define LOOKUP_INV -1LL
#else
#    define LOOKUP_INV -1
#endif

typedef struct fpu_t {
    const char *name;
    const char *internal_name;
    const int   type;
} FPU;

typedef struct cpu_t {
    const char *name;
    uint64_t    cpu_type;
    const FPU  *fpus;
    uint32_t    rspeed;
    double      multi;
    uint16_t    voltage;
    uint32_t    edx_reset;
    uint32_t    cpuid_model;
    uint16_t    cyrix_id;
    uint8_t     cpu_flags;
    int8_t      mem_read_cycles;
    int8_t      mem_write_cycles;
    int8_t      cache_read_cycles;
    int8_t      cache_write_cycles;
    int8_t      atclk_div;
} CPU;

typedef struct {
    const uint32_t package;
    const char    *manufacturer;
    const char    *name;
    const char    *internal_name;
    const CPU     *cpus;
} cpu_family_t;

#define C_FLAG     0x0001
#define P_FLAG     0x0004
#define A_FLAG     0x0010
#define Z_FLAG     0x0040
#define N_FLAG     0x0080
#define T_FLAG     0x0100
#define I_FLAG     0x0200
#define D_FLAG     0x0400
#define V_FLAG     0x0800
#define NT_FLAG    0x4000
#define MD_FLAG    0x8000

#define RF_FLAG    0x0001 /* in EFLAGS */
#define VM_FLAG    0x0002 /* in EFLAGS */
#define VIF_FLAG   0x0008 /* in EFLAGS */
#define VIP_FLAG   0x0010 /* in EFLAGS */
#define VID_FLAG   0x0020 /* in EFLAGS */

#define EM_FLAG    0x00004 /* in CR0 */
#define WP_FLAG    0x10000 /* in CR0 */

#define CR4_VME    (1 << 0) /* Virtual 8086 Mode Extensions */
#define CR4_PVI    (1 << 1) /* Protected-mode Virtual Interrupts */
#define CR4_TSD    (1 << 2) /* Time Stamp Disable */
#define CR4_DE     (1 << 3) /* Debugging Extensions */
#define CR4_PSE    (1 << 4) /* Page Size Extension */
#define CR4_PAE    (1 << 5) /* Physical Address Extension */
#define CR4_MCE    (1 << 6) /* Machine Check Exception */
#define CR4_PGE    (1 << 7) /* Page Global Enabled */
#define CR4_PCE    (1 << 8) /* Performance-Monitoring Counter enable */
#define CR4_OSFXSR (1 << 9) /* Operating system support for FXSAVE and FXRSTOR instructions */

#define CPL        ((cpu_state.seg_cs.access >> 5) & 3)

#define IOPL       ((cpu_state.flags >> 12) & 3)

#define IOPLp      ((!(msw & 1)) || (CPL <= IOPL))

typedef union {
    uint32_t l;
    uint16_t w;
    struct {
        uint8_t l;
        uint8_t h;
    } b;
} x86reg;

typedef struct {
    uint32_t base;
    uint32_t limit;
    uint8_t  access;
    uint8_t  ar_high;
    uint16_t seg;
    uint32_t limit_low;
    uint32_t limit_high;
    int      checked; /*Non-zero if selector is known to be valid*/
} x86seg;

typedef union {
    uint64_t q;
    int64_t  sq;
    uint32_t l[2];
    int32_t  sl[2];
    uint16_t w[4];
    int16_t  sw[4];
    uint8_t  b[8];
    int8_t   sb[8];
    float    f[2];
} MMX_REG;

typedef struct {
    /* IBM 386SLC/486SLC/486BL MSRs */
    uint64_t ibm_por;  /* 0x00001000 - 386SLC and later */
    uint64_t ibm_crcr; /* 0x00001001 - 386SLC and later */
    uint64_t ibm_por2; /* 0x00001002 - 486SLC and later */
    uint64_t ibm_pcr;  /* 0x00001004 - 486BL3 */

    /* IDT WinChip C6/2/VIA Cyrix III MSRs */
    uint32_t fcr;      /* 0x00000107 (IDT), 0x00001107 (VIA) */
    uint64_t fcr2;     /* 0x00000108 (IDT), 0x00001108 (VIA) */
    uint64_t fcr3;     /* 0x00000108 (IDT), 0x00001108 (VIA) */
    uint64_t mcr[8];   /* 0x00000110 - 0x00000117 (IDT) */
    uint32_t mcr_ctrl; /* 0x00000120 (IDT) */

    /* AMD K5/K6 MSRs */
    uint64_t amd_aar;    /* 0x00000082 - all K5 */
    uint64_t amd_hwcr;   /* 0x00000083 - all K5 and all K6 */
    uint64_t amd_watmcr; /* 0x00000085 - K5 Model 1 and later */
    uint64_t amd_wapmrr; /* 0x00000086 - K5 Model 1 and later */

    uint64_t amd_efer;  /* 0xc0000080 - all K5 and all K6 */
    uint64_t amd_star;  /* 0xc0000081 - K6-2 and later */
    uint64_t amd_whcr;  /* 0xc0000082 - all K5 and all K6 */
    uint64_t amd_uwccr; /* 0xc0000085 - K6-2C and later */
    uint64_t amd_epmr;  /* 0xc0000086 - K6-III+/2+ only */
    uint64_t amd_psor;  /* 0xc0000087 - K6-2C and later */
    uint64_t amd_pfir;  /* 0xc0000088 - K6-2C and later */
    uint64_t amd_l2aar; /* 0xc0000089 - K6-III and later */

    /* Pentium/Pentium MMX MSRs */
    uint64_t mcar;         /* 0x00000000 - also on K5 and (R/W) K6 */
    uint64_t mctr;         /* 0x00000001 - also on K5 and (R/W) K6 */
    uint32_t tr1;          /* 0x00000002 - also on WinChip C6/2 */
    uint32_t tr2;          /* 0x00000004 - reserved on PMMX */
    uint32_t tr3;          /* 0x00000005 */
    uint32_t tr4;          /* 0x00000006 */
    uint32_t tr5;          /* 0x00000007 */
    uint32_t tr6;          /* 0x00000008 */
    uint32_t tr7;          /* 0x00000009 */
    uint32_t tr9;          /* 0x0000000b */
    uint32_t tr10;         /* 0x0000000c */
    uint32_t tr11;         /* 0x0000000d */
    uint32_t tr12;         /* 0x0000000e - also on WinChip C6/2 and K6 */
    uint32_t cesr;         /* 0x00000011 - also on WinChip C6/2 and Cx6x86MX */
    uint64_t pmc[2];       /* 0x00000012, 0x00000013 - also on WinChip C6/2 and Cx6x86MX */
    uint32_t fp_last_xcpt; /* 0x8000001b - undocumented */
    uint32_t probe_ctl;    /* 0x8000001d - undocumented */
    uint32_t ecx8000001e;  /* 0x8000001e - undocumented */
    uint32_t ecx8000001f;  /* 0x8000001f - undocumented */

    /* Pentium Pro/II MSRs */
    uint64_t apic_base; /* 0x0000001b */
    uint32_t test_ctl;  /* 0x00000033 */
    uint64_t bios_updt; /* 0x00000079 */

    uint64_t bbl_cr_dx[4]; /* 0x00000088 - 0x0000008b */
    uint64_t perfctr[2];  /* 0x000000c1, 0x000000c2 */
    uint64_t mtrr_cap;     /* 0x000000fe */

    uint64_t bbl_cr_addr; /* 0x00000116 */
    uint64_t bbl_cr_decc; /* 0x00000118 */
    uint64_t bbl_cr_ctl;  /* 0x00000119 */
    uint64_t bbl_cr_trig; /* 0x0000011a */
    uint64_t bbl_cr_busy; /* 0x0000011b */
    uint64_t bbl_cr_ctl3; /* 0x0000011e */

    uint16_t sysenter_cs;  /* 0x00000174 - Pentium II and later */
    uint32_t sysenter_esp; /* 0x00000175 - Pentium II and later */
    uint32_t sysenter_eip; /* 0x00000176 - Pentium II and later */

    uint64_t mcg_ctl;           /* 0x0000017b */
    uint64_t evntsel[2];        /* 0x00000186, 0x00000187 */

    uint32_t debug_ctl;         /* 0x000001d9 */
    uint32_t rob_cr_bkuptmpdr6; /* 0x000001e0 */

    /* MTTR-related MSRs also present on the VIA Cyrix III */
    uint64_t mtrr_physbase[8]; /* 0x00000200 - 0x0000020f (ECX & 0) */
    uint64_t mtrr_physmask[8]; /* 0x00000200 - 0x0000020f (ECX & 1) */
    uint64_t mtrr_fix64k_8000; /* 0x00000250 */
    uint64_t mtrr_fix16k_8000; /* 0x00000258 */
    uint64_t mtrr_fix16k_a000; /* 0x00000259 */
    uint64_t mtrr_fix4k[8];    /* 0x00000268 - 0x0000026f */
    uint64_t mtrr_deftype;     /* 0x000002ff */

    uint64_t pat;        /* 0x00000277 - Pentium II Deschutes and later */
    uint64_t mca_ctl[5]; /* 0x00000400, 0x00000404, 0x00000408, 0x0000040c, 0x00000410 */
    uint64_t ecx570;     /* 0x00000570 */

    /* Other/Unclassified MSRs */
    uint64_t ecx20; /* 0x00000020, really 0x40000020, but we filter out the top 18 bits
                       like a real Deschutes does. */
} msr_t;

typedef struct {
    x86reg regs[8];

    uint8_t tag[8];

    x86seg  *ea_seg;
    uint32_t eaaddr;

    int      flags_op;
    uint32_t flags_res;
    uint32_t flags_op1;
    uint32_t flags_op2;

    uint32_t pc;
    uint32_t oldpc;
    uint32_t op32;

    int TOP;

    union {
        struct {
            int8_t rm;
            int8_t mod;
            int8_t reg;
        } rm_mod_reg;
        int32_t rm_mod_reg_data;
    } rm_data;

    uint8_t ssegs;
    uint8_t ismmx;
    uint8_t abrt;
    uint8_t _smi_line;

    int _cycles;
#ifdef FPU_CYCLES
    int _fpu_cycles;
#endif
    int _in_smm;

    uint16_t npxs;
    uint16_t npxc;

    double ST[8];

    uint16_t MM_w4[8];

    MMX_REG MM[8];

#ifdef USE_NEW_DYNAREC
#    if defined(__APPLE__) && defined(__aarch64__)
    uint64_t old_fp_control;
    uint64_t new_fp_control;
#    else
    uint32_t old_fp_control;
    uint32_t new_fp_control;
#    endif
#    if defined i386 || defined __i386 || defined __i386__ || defined _X86_ || defined _M_IX86
    uint16_t old_fp_control2;
    uint16_t new_fp_control2;
#    endif
#    if defined i386 || defined __i386 || defined __i386__ || defined _X86_ || defined _M_IX86 || defined __amd64__ || defined _M_X64
    uint32_t trunc_fp_control;
#    endif
#else
    uint16_t old_npxc;
    uint16_t new_npxc;
#endif

    x86seg seg_cs;
    x86seg seg_ds;
    x86seg seg_es;
    x86seg seg_ss;
    x86seg seg_fs;
    x86seg seg_gs;

    union {
        uint32_t l;
        uint16_t w;
    } CR0;

    uint16_t flags;
    uint16_t eflags;

    uint32_t _smbase;
} cpu_state_t;

#define in_smm   cpu_state._in_smm
#define smi_line cpu_state._smi_line

#define smbase   cpu_state._smbase

/*The cpu_state.flags below must match in both cpu_cur_status and block->status for a block
  to be valid*/
#define CPU_STATUS_USE32   (1 << 0)
#define CPU_STATUS_STACK32 (1 << 1)
#define CPU_STATUS_PMODE   (1 << 2)
#define CPU_STATUS_V86     (1 << 3)
#define CPU_STATUS_SMM     (1 << 4)
#ifdef USE_NEW_DYNAREC
#    define CPU_STATUS_FLAGS 0xff
#else
#    define CPU_STATUS_FLAGS 0xffff
#endif

/*If the cpu_state.flags below are set in cpu_cur_status, they must be set in block->status.
  Otherwise they are ignored*/
#ifdef USE_NEW_DYNAREC
#    define CPU_STATUS_NOTFLATDS (1 << 8)
#    define CPU_STATUS_NOTFLATSS (1 << 9)
#    define CPU_STATUS_MASK      0xff00
#else
#    define CPU_STATUS_NOTFLATDS (1 << 16)
#    define CPU_STATUS_NOTFLATSS (1 << 17)
#    define CPU_STATUS_MASK      0xffff0000
#endif

#ifdef _MSC_VER
#    define COMPILE_TIME_ASSERT(expr) /*nada*/
#else
#    ifdef EXTREME_DEBUG
#        define COMPILE_TIME_ASSERT(expr) typedef char COMP_TIME_ASSERT[(expr) ? 1 : 0];
#    else
#        define COMPILE_TIME_ASSERT(expr) /*nada*/
#    endif
#endif

COMPILE_TIME_ASSERT(sizeof(cpu_state_t) <= 128)

#define cpu_state_offset(MEMBER) ((uint8_t) ((uintptr_t) &cpu_state.MEMBER - (uintptr_t) &cpu_state - 128))

#define EAX                      cpu_state.regs[0].l
#define AX                       cpu_state.regs[0].w
#define AL                       cpu_state.regs[0].b.l
#define AH                       cpu_state.regs[0].b.h
#define ECX                      cpu_state.regs[1].l
#define CX                       cpu_state.regs[1].w
#define CL                       cpu_state.regs[1].b.l
#define CH                       cpu_state.regs[1].b.h
#define EDX                      cpu_state.regs[2].l
#define DX                       cpu_state.regs[2].w
#define DL                       cpu_state.regs[2].b.l
#define DH                       cpu_state.regs[2].b.h
#define EBX                      cpu_state.regs[3].l
#define BX                       cpu_state.regs[3].w
#define BL                       cpu_state.regs[3].b.l
#define BH                       cpu_state.regs[3].b.h
#define ESP                      cpu_state.regs[4].l
#define EBP                      cpu_state.regs[5].l
#define ESI                      cpu_state.regs[6].l
#define EDI                      cpu_state.regs[7].l
#define SP                       cpu_state.regs[4].w
#define BP                       cpu_state.regs[5].w
#define SI                       cpu_state.regs[6].w
#define DI                       cpu_state.regs[7].w

#define cycles                   cpu_state._cycles
#ifdef FPU_CYCLES
#    define fpu_cycles cpu_state._fpu_cycles
#endif

#define cpu_rm  cpu_state.rm_data.rm_mod_reg.rm
#define cpu_mod cpu_state.rm_data.rm_mod_reg.mod
#define cpu_reg cpu_state.rm_data.rm_mod_reg.reg

/* Global variables. */
extern cpu_state_t cpu_state;

extern const cpu_family_t         cpu_families[];
extern cpu_family_t              *cpu_f;
extern CPU                       *cpu_s;
extern int                        cpu_override;

extern int    cpu_isintel;
extern int    cpu_iscyrix;
extern int    cpu_16bitbus;
extern int    cpu_64bitbus;
extern int    cpu_pci_speed;
extern int    cpu_multi;
extern double cpu_dmulti;
extern double fpu_multi;
extern double cpu_busspeed;
extern int    cpu_cyrix_alignment; /* Cyrix 5x86/6x86 only has data misalignment
                                      penalties when crossing 8-byte boundaries. */
extern int    cpu_cpurst_on_sr;    /* SiS 551x and 5571: Issue CPURST on soft reset. */

extern int is8086;
extern int is186;
extern int is286;
extern int is386;
extern int is6117;
extern int is486;
extern int is_am486;
extern int is_am486dxl;
extern int is_pentium;
extern int is_k5;
extern int is_k6;
extern int is_p6;
extern int is_cxsmm;
extern int hascache;
extern int isibm486;
extern int is_mazovia;
extern int is_nec;
extern int is_rapidcad;
extern int hasfpu;
#define CPU_FEATURE_RDTSC   (1 << 0)
#define CPU_FEATURE_MSR     (1 << 1)
#define CPU_FEATURE_MMX     (1 << 2)
#define CPU_FEATURE_CR4     (1 << 3)
#define CPU_FEATURE_VME     (1 << 4)
#define CPU_FEATURE_CX8     (1 << 5)
#define CPU_FEATURE_3DNOW   (1 << 6)
#define CPU_FEATURE_SYSCALL (1 << 7)
#define CPU_FEATURE_3DNOWE  (1 << 8)
#define CPU_FEATURE_PSE36   (1 << 9)

extern uint32_t cpu_features;

extern int smi_latched;
extern int smm_in_hlt;
extern int smi_block;

#ifdef USE_NEW_DYNAREC
extern uint16_t cpu_cur_status;
#else
extern uint32_t cpu_cur_status;
#endif
extern uint64_t cpu_CR4_mask;
extern uint64_t tsc;
extern msr_t    msr;
extern uint8_t  opcode;
extern int      cpl_override;
extern int      CPUID;
extern uint64_t xt_cpu_multi;
extern int      isa_cycles;
extern int      cpu_inited;
extern uint32_t oldds;
extern uint32_t oldss;
extern uint32_t olddslimit;
extern uint32_t oldsslimit;
extern uint32_t olddslimitw;
extern uint32_t oldsslimitw;
extern uint32_t pccache;
extern uint8_t *pccache2;

extern double   bus_timing;
extern double   isa_timing;
extern double   pci_timing;
extern double   agp_timing;
extern uint16_t temp_seg_data[4];
extern uint16_t cs_msr;
extern uint32_t esp_msr;
extern uint32_t eip_msr;

/* For the AMD K6. */
extern uint64_t amd_efer;
extern uint64_t star;

#define cr0                  cpu_state.CR0.l
#define msw                  cpu_state.CR0.w
extern uint32_t cr2;
extern uint32_t cr3;
extern uint32_t cr4;
extern uint32_t dr[8];
extern uint32_t _tr[8];
extern uint32_t cache_index;
extern uint8_t  _cache[2048];

/*Segments -
  _cs,_ds,_es,_ss are the segment structures
  CS,DS,ES,SS is the 16-bit data
  cs,ds,es,ss are defines to the bases*/
extern x86seg gdt;
extern x86seg ldt;
extern x86seg idt;
extern x86seg tr;
extern x86seg _oldds;
#define CS            cpu_state.seg_cs.seg
#define DS            cpu_state.seg_ds.seg
#define ES            cpu_state.seg_es.seg
#define SS            cpu_state.seg_ss.seg
#define FS            cpu_state.seg_fs.seg
#define GS            cpu_state.seg_gs.seg
#define cs            cpu_state.seg_cs.base
#define ds            cpu_state.seg_ds.base
#define es            cpu_state.seg_es.base
#define ss            cpu_state.seg_ss.base
#define fs_seg        cpu_state.seg_fs.base
#define gs            cpu_state.seg_gs.base

#define ISA_CYCLES(x) (x * isa_cycles)

extern int cpu_cycles_read;
extern int cpu_cycles_read_l;
extern int cpu_cycles_write;
extern int cpu_cycles_write_l;
extern int cpu_prefetch_cycles;
extern int cpu_prefetch_width;
extern int cpu_mem_prefetch_cycles;
extern int cpu_rom_prefetch_cycles;
extern int cpu_waitstates;
extern int cpu_flush_pending;
extern int cpu_old_paging;
extern int cpu_cache_int_enabled;
extern int cpu_cache_ext_enabled;
extern int cpu_isa_speed;
extern int cpu_pci_speed;
extern int cpu_agp_speed;

extern int timing_rr;
extern int timing_mr;
extern int timing_mrl;
extern int timing_rm;
extern int timing_rml;
extern int timing_mm;
extern int timing_mml;
extern int timing_bt;
extern int timing_bnt;
extern int timing_int;
extern int timing_int_rm;
extern int timing_int_v86;
extern int timing_int_pm;
extern int timing_int_pm_outer;
extern int timing_iret_rm;
extern int timing_iret_v86;
extern int timing_iret_pm;
extern int timing_iret_pm_outer;
extern int timing_call_rm;
extern int timing_call_pm;
extern int timing_call_pm_gate;
extern int timing_call_pm_gate_inner;
extern int timing_retf_rm;
extern int timing_retf_pm;
extern int timing_retf_pm_outer;
extern int timing_jmp_rm;
extern int timing_jmp_pm;
extern int timing_jmp_pm_gate;
extern int timing_misaligned;

extern int      in_sys;
extern int      unmask_a20_in_smm;
extern int      cycles_main;
extern uint32_t old_rammask;

#ifdef USE_ACYCS
extern int acycs;
#endif
extern int pic_pending;
extern int is_pc98x1;
extern int is_vpc;
extern int soft_reset_mask;
extern int alt_access;
extern int cpu_end_block_after_ins;

extern uint16_t cpu_fast_off_count;
extern uint16_t cpu_fast_off_val;
extern uint32_t cpu_fast_off_flags;

/* Functions. */
extern int cpu_has_feature(int feature);

extern char *cpu_current_pc(char *bufp);

extern void cpu_update_waitstates(void);
extern void cpu_set(void);
extern void cpu_close(void);
extern void cpu_set_isa_speed(int speed);
extern void cpu_set_pci_speed(int speed);
extern void cpu_set_isa_pci_div(int div);
extern void cpu_set_agp_speed(int speed);

extern void cpu_CPUID(void);
extern void cpu_RDMSR(void);
extern void cpu_WRMSR(void);

extern int  checkio(uint32_t port, int mask);
extern void codegen_block_end(void);
extern void codegen_reset(void);
extern void cpu_set_edx(void);
extern int  divl(uint32_t val);
extern void execx86(int32_t cycs);
extern void enter_smm(int in_hlt);
extern void enter_smm_check(int in_hlt);
extern void leave_smm(void);
extern void exec386_2386(int32_t cycs);
extern void exec386(int32_t cycs);
extern void exec386_dynarec(int32_t cycs);
extern int  idivl(int32_t val);
extern void resetmcr(void);
extern void resetx86(void);
extern void refreshread(void);
extern void resetreadlookup(void);
extern void softresetx86(void);
extern void hardresetx86(void);
extern void x86_int(int num);
extern void x86_int_sw(int num);
extern int  x86_int_sw_rm(int num);

#ifdef ENABLE_808X_LOG
extern void dumpregs(int __force);
extern void x87_dumpregs(void);
extern void x87_reset(void);
#endif

extern int  cpu_effective;
extern int  cpu_alt_reset;
extern void cpu_dynamic_switch(int new_cpu);

extern void cpu_ven_reset(void);
extern void update_tsc(void);

extern int sysenter(uint32_t fetchdat);
extern int sysexit(uint32_t fetchdat);
extern int syscall_op(uint32_t fetchdat);
extern int sysret(uint32_t fetchdat);

extern cpu_family_t *cpu_get_family(const char *internal_name);
extern uint8_t       cpu_is_eligible(const cpu_family_t *cpu_family, int cpu, int machine);
extern uint8_t       cpu_family_is_eligible(const cpu_family_t *cpu_family, int machine);
extern int           fpu_get_type(const cpu_family_t *cpu_family, int cpu, const char *internal_name);
extern const char   *fpu_get_internal_name(const cpu_family_t *cpu_family, int cpu, int type);
extern const char   *fpu_get_name_from_index(const cpu_family_t *cpu_family, int cpu, int c);
extern int           fpu_get_type_from_index(const cpu_family_t *cpu_family, int cpu, int c);

void cyrix_load_seg_descriptor(uint32_t addr, x86seg *seg);
void cyrix_write_seg_descriptor(uint32_t addr, x86seg *seg);

#define SMHR_VALID     (1 << 0)
#define SMHR_ADDR_MASK (0xfffffffc)

typedef union {
    uint32_t fd;
    uint8_t  b[4];
} fetch_dat_t;

typedef struct {
    struct {
        uint32_t base;
        uint64_t size;
    } arr[8];
    uint32_t smhr;
} cyrix_t;

extern uint32_t addr64;
extern uint32_t addr64_2;
extern uint32_t addr64a[8];
extern uint32_t addr64a_2[8];

extern int soft_reset_pci;

extern int reset_on_hlt;
extern int hlt_reset_pending;

extern cyrix_t cyrix;

extern int prefetch_prefixes;
extern int cpu_use_exec;

extern uint8_t  use_custom_nmi_vector;
extern uint32_t custom_nmi_vector;

extern void (*cpu_exec)(int32_t cycs);
extern uint8_t do_translate;
extern uint8_t do_translate2;

extern void SF_FPU_reset(void);

extern void reset_808x(int hard);
extern void interrupt_808x(uint16_t addr);

extern void cpu_register_fast_off_handler(void *timer);
extern void cpu_fast_off_advance(void);
extern void cpu_fast_off_period_set(uint16_t vla, double period);
extern void cpu_fast_off_reset(void);

extern void smi_raise(void);
extern void nmi_raise(void);

extern MMX_REG  *MMP[8];
extern uint16_t *MMEP[8];

extern int  cpu_block_end;
extern int  cpu_override_dynarec;

extern void mmx_init(void);
extern void prefetch_flush(void);

extern void prefetch_run(int instr_cycles, int bytes, int modrm, int reads, int reads_l, int writes, int writes_l, int ea32);

extern int lock_legal[256];
extern int lock_legal_0f[256];
extern int lock_legal_ba[8];
extern int lock_legal_80[8];
extern int lock_legal_f6[8];
extern int lock_legal_fe[8];

extern int in_lock;
extern int cpu_override_interpreter;

extern int is_lock_legal(uint32_t fetchdat);

#endif /*EMU_CPU_H*/<|MERGE_RESOLUTION|>--- conflicted
+++ resolved
@@ -88,24 +88,6 @@
     CPU_PKG_8088             = (1 << 0),
     CPU_PKG_8088_EUROPC      = (1 << 1),
     CPU_PKG_8086             = (1 << 2),
-<<<<<<< HEAD
-    CPU_PKG_188              = (1 << 3),
-    CPU_PKG_186              = (1 << 4),
-    CPU_PKG_286              = (1 << 5),
-    CPU_PKG_386SX            = (1 << 6),
-    CPU_PKG_386DX            = (1 << 7),
-    CPU_PKG_386DX_DESKPRO386 = (1 << 8),
-    CPU_PKG_M6117            = (1 << 9),
-    CPU_PKG_386SLC_IBM       = (1 << 10),
-    CPU_PKG_486SLC           = (1 << 11),
-    CPU_PKG_486SLC_IBM       = (1 << 12),
-    CPU_PKG_486BL            = (1 << 13),
-    CPU_PKG_486DLC           = (1 << 14),
-    CPU_PKG_SOCKET1          = (1 << 15),
-    CPU_PKG_SOCKET3          = (1 << 16),
-    CPU_PKG_SOCKET3_PC330    = (1 << 17),
-    CPU_PKG_SOCKET6          = (1 << 18),
-=======
     CPU_PKG_8086_MAZOVIA     = (1 << 3),
     CPU_PKG_188              = (1 << 4),
     CPU_PKG_186              = (1 << 5),
@@ -122,7 +104,6 @@
     CPU_PKG_SOCKET1          = (1 << 16),
     CPU_PKG_SOCKET3          = (1 << 17),
     CPU_PKG_SOCKET3_PC330    = (1 << 18),
->>>>>>> fb543338
     CPU_PKG_STPC             = (1 << 19),
     CPU_PKG_SOCKET4          = (1 << 20),
     CPU_PKG_SOCKET5_7        = (1 << 21),
@@ -686,7 +667,6 @@
 extern int acycs;
 #endif
 extern int pic_pending;
-extern int is_pc98x1;
 extern int is_vpc;
 extern int soft_reset_mask;
 extern int alt_access;
