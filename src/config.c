/*
 * 86Box	A hypervisor and IBM PC system emulator that specializes in
 *		running old operating systems and software designed for IBM
 *		PC systems and compatibles from 1981 through fairly recent
 *		system designs based on the PCI bus.
 *
 *		This file is part of the 86Box distribution.
 *
 *		Configuration file handler.
 *
 *
 *
 * Authors:	Sarah Walker,
 *		Miran Grca, <mgrca8@gmail.com>
 *		Fred N. van Kempen, <decwiz@yahoo.com>
 *		Overdoze,
 *		David Hrdlička, <hrdlickadavid@outlook.com>
 *
 *		Copyright 2008-2019 Sarah Walker.
 *		Copyright 2016-2019 Miran Grca.
 *		Copyright 2017-2019 Fred N. van Kempen.
 *		Copyright 2018,2019 David Hrdlička.
 *
 * NOTE:	Forcing config files to be in Unicode encoding breaks
 *		it on Windows XP, and possibly also Vista. Use the
 *		-DANSI_CFG for use on these systems.
 */
#include <inttypes.h>
#include <stdarg.h>
#include <stdio.h>
#include <stdint.h>
#include <string.h>
#include <stdlib.h>
#include <wchar.h>
#define HAVE_STDARG_H
#include <86box/86box.h>
#include "cpu.h"
#include <86box/device.h>
#include <86box/timer.h>
#include <86box/cassette.h>
#include <86box/cartridge.h>
#include <86box/nvr.h>
#include <86box/config.h>
#include <86box/isamem.h>
#include <86box/isartc.h>
#include <86box/lpt.h>
#include <86box/hdd.h>
#include <86box/hdc.h>
#include <86box/hdc_ide.h>
#include <86box/fdd.h>
#include <86box/fdc.h>
#include <86box/fdc_ext.h>
#include <86box/gameport.h>
#include <86box/machine.h>
#include <86box/mouse.h>
#include <86box/network.h>
#include <86box/scsi.h>
#include <86box/scsi_device.h>
#include <86box/cdrom.h>
#include <86box/zip.h>
#include <86box/mo.h>
#include <86box/sound.h>
#include <86box/midi.h>
#include <86box/snd_mpu401.h>
#include <86box/video.h>
#include <86box/plat.h>
#include <86box/plat_dir.h>
#include <86box/ui.h>


typedef struct _list_ {
    struct _list_ *next;
} list_t;

typedef struct {
    list_t	list;

    char	name[128];

    list_t	entry_head;
} section_t;

typedef struct {
    list_t	list;

    char	name[128];
    char	data[512];
    wchar_t	wdata[512];
} entry_t;

#define list_add(new, head) {		\
    list_t *next = head;		\
					\
    while (next->next != NULL)		\
	next = next->next;		\
					\
    (next)->next = new;			\
    (new)->next = NULL;			\
}

#define list_delete(old, head) {	\
    list_t *next = head;		\
					\
    while ((next)->next != old) {	\
	next = (next)->next;		\
    }					\
					\
    (next)->next = (old)->next;		\
    if ((next) == (head))		\
	(head)->next = (old)->next;	\
}


static list_t	config_head;

/* TODO: Backwards compatibility, get rid of this when enough time has passed. */
static int	backwards_compat = 0;
static int	backwards_compat2 = 0;


#ifdef ENABLE_CONFIG_LOG
int config_do_log = ENABLE_CONFIG_LOG;


static void
config_log(const char *fmt, ...)
{
    va_list ap;

    if (config_do_log) {
	va_start(ap, fmt);
	pclog_ex(fmt, ap);
	va_end(ap);
    }
}
#else
#define config_log(fmt, ...)
#endif


static section_t *
find_section(char *name)
{
    section_t *sec;
    char blank[] = "";

    sec = (section_t *)config_head.next;
    if (name == NULL)
	name = blank;

    while (sec != NULL) {
	if (! strncmp(sec->name, name, sizeof(sec->name)))
				return(sec);

	sec = (section_t *)sec->list.next;
    }

    return(NULL);
}


void *
config_find_section(char *name)
{
    return (void *) find_section(name);
}


void
config_rename_section(void *priv, char *name)
{
    section_t *sec = (section_t *) priv;

    memset(sec->name, 0x00, sizeof(sec->name));
    memcpy(sec->name, name, MIN(128, strlen(name) + 1));
}


static entry_t *
find_entry(section_t *section, char *name)
{
    entry_t *ent;

    ent = (entry_t *)section->entry_head.next;

    while (ent != NULL) {
	if (! strncmp(ent->name, name, sizeof(ent->name)))
				return(ent);

	ent = (entry_t *)ent->list.next;
    }

    return(NULL);
}


static int
entries_num(section_t *section)
{
    entry_t *ent;
    int i = 0;

    ent = (entry_t *)section->entry_head.next;

    while (ent != NULL) {
	if (strlen(ent->name) > 0) i++;

	ent = (entry_t *)ent->list.next;
    }

    return(i);
}


static void
delete_section_if_empty(char *head)
{
    section_t *section;

    section = find_section(head);
    if (section == NULL) return;

    if (entries_num(section) == 0) {
	list_delete(&section->list, &config_head);
	free(section);
    }
}


static section_t *
create_section(char *name)
{
    section_t *ns = malloc(sizeof(section_t));

    memset(ns, 0x00, sizeof(section_t));
    memcpy(ns->name, name, strlen(name) + 1);
    list_add(&ns->list, &config_head);

    return(ns);
}


static entry_t *
create_entry(section_t *section, char *name)
{
    entry_t *ne = malloc(sizeof(entry_t));

    memset(ne, 0x00, sizeof(entry_t));
    memcpy(ne->name, name, strlen(name) + 1);
    list_add(&ne->list, &section->entry_head);

    return(ne);
}


#if 0
static void
config_free(void)
{
    section_t *sec, *ns;
    entry_t *ent;

    sec = (section_t *)config_head.next;
    while (sec != NULL) {
	ns = (section_t *)sec->list.next;
	ent = (entry_t *)sec->entry_head.next;

	while (ent != NULL) {
		entry_t *nent = (entry_t *)ent->list.next;

		free(ent);
		ent = nent;
	}

	free(sec);
	sec = ns;
    }
}
#endif

static int
config_detect_bom(char *fn)
{
	FILE *f;
	unsigned char bom[4] = { 0, 0, 0, 0 };

#if defined(ANSI_CFG) || !defined(_WIN32)
    f = plat_fopen(fn, "rt");
#else
    f = plat_fopen(fn, "rt, ccs=UTF-8");
#endif
    if (f == NULL) return(0);
	fread(bom, 1, 3, f);
	if (bom[0] == 0xEF && bom[1] == 0xBB && bom[2] == 0xBF)
	{
		fclose(f);
		return 1;
	}
	fclose(f);
	return 0;
}

/* Read and parse the configuration file into memory. */
static int
config_read(char *fn)
{
    char sname[128], ename[128];
    wchar_t buff[1024];
    section_t *sec, *ns;
    entry_t *ne;
    int c, d, bom;
    FILE *f;

	bom = config_detect_bom(fn);
#if defined(ANSI_CFG) || !defined(_WIN32)
    f = plat_fopen(fn, "rt");
#else
    f = plat_fopen(fn, "rt, ccs=UTF-8");
#endif
    if (f == NULL) return(0);

    sec = malloc(sizeof(section_t));
    memset(sec, 0x00, sizeof(section_t));
    memset(&config_head, 0x00, sizeof(list_t));
    list_add(&sec->list, &config_head);
	if (bom)
		fseek(f, 3, SEEK_SET);

    while (1) {
	memset(buff, 0x00, sizeof(buff));
	fgetws(buff, sizeof_w(buff), f);
	if (feof(f)) break;

	/* Make sure there are no stray newlines or hard-returns in there. */
	if (wcslen(buff) > 0)
		if (buff[wcslen(buff)-1] == L'\n') buff[wcslen(buff)-1] = L'\0';
	if (wcslen(buff) > 0)
		if (buff[wcslen(buff)-1] == L'\r') buff[wcslen(buff)-1] = L'\0';

	/* Skip any leading whitespace. */
	c = 0;
	while ((buff[c] == L' ') || (buff[c] == L'\t'))
		  c++;

	/* Skip empty lines. */
	if (buff[c] == L'\0') continue;

	/* Skip lines that (only) have a comment. */
	if ((buff[c] == L'#') || (buff[c] == L';')) continue;

	if (buff[c] == L'[') {	/*Section*/
		c++;
		d = 0;
		while (buff[c] != L']' && buff[c])
			wctomb(&(sname[d++]), buff[c++]);
		sname[d] = L'\0';

		/* Is the section name properly terminated? */
		if (buff[c] != L']') continue;

		/* Create a new section and insert it. */
		ns = malloc(sizeof(section_t));
		memset(ns, 0x00, sizeof(section_t));
		memcpy(ns->name, sname, 128);
		list_add(&ns->list, &config_head);

		/* New section is now the current one. */
		sec = ns;
		continue;
	}

	/* Get the variable name. */
	d = 0;
	while ((buff[c] != L'=') && (buff[c] != L' ') && buff[c])
		wctomb(&(ename[d++]), buff[c++]);
	ename[d] = L'\0';

	/* Skip incomplete lines. */
	if (buff[c] == L'\0') continue;

	/* Look for =, skip whitespace. */
	while ((buff[c] == L'=' || buff[c] == L' ') && buff[c])
		c++;

	/* Skip incomplete lines. */
	if (buff[c] == L'\0') continue;

	/* This is where the value part starts. */
	d = c;

	/* Allocate a new variable entry.. */
	ne = malloc(sizeof(entry_t));
	memset(ne, 0x00, sizeof(entry_t));
	memcpy(ne->name, ename, 128);
	wcsncpy(ne->wdata, &buff[d], sizeof_w(ne->wdata)-1);
	ne->wdata[sizeof_w(ne->wdata)-1] = L'\0';
#ifdef _WIN32	/* Make sure the string is converted to UTF-8 rather than a legacy codepage */
	c16stombs(ne->data, ne->wdata, sizeof(ne->data));
#else
	wcstombs(ne->data, ne->wdata, sizeof(ne->data));
#endif
	ne->data[sizeof(ne->data)-1] = '\0';

	/* .. and insert it. */
	list_add(&ne->list, &sec->entry_head);
    }

    (void)fclose(f);

    if (do_dump_config)
	config_dump();

    return(1);
}


/*
 * Write the in-memory configuration to disk.
 * This is a public function, because the Settings UI
 * want to directly write the configuration after it
 * has changed it.
 */
void
config_write(char *fn)
{
    wchar_t wtemp[512];
    section_t *sec;
    FILE *f;
    int fl = 0;

#if defined(ANSI_CFG) || !defined(_WIN32)
    f = plat_fopen(fn, "wt");
#else
    f = plat_fopen(fn, "wt, ccs=UTF-8");
#endif
    if (f == NULL) return;

    sec = (section_t *)config_head.next;
    while (sec != NULL) {
	entry_t *ent;

	if (sec->name[0]) {
		mbstowcs(wtemp, sec->name, strlen(sec->name)+1);
		if (fl)
			fwprintf(f, L"\n[%ls]\n", wtemp);
		  else
			fwprintf(f, L"[%ls]\n", wtemp);
		fl++;
	}

	ent = (entry_t *)sec->entry_head.next;
	while (ent != NULL) {
		if (ent->name[0] != '\0') {
			mbstowcs(wtemp, ent->name, 128);
			if (ent->wdata[0] == L'\0')
				fwprintf(f, L"%ls = \n", wtemp);
			  else
				fwprintf(f, L"%ls = %ls\n", wtemp, ent->wdata);
			fl++;
		}

		ent = (entry_t *)ent->list.next;
	}

	sec = (section_t *)sec->list.next;
    }

    (void)fclose(f);
}


#if NOT_USED
static void
config_new(void)
{
#if defined(ANSI_CFG) || !defined(_WIN32)
    FILE *f = _wfopen(config_file, L"wt");
#else
    FILE *f = _wfopen(config_file, L"wt, ccs=UTF-8");
#endif

    if (file != NULL)
	(void)fclose(f);
}
#endif


/* Load "General" section. */
static void
load_general(void)
{
    char *cat = "General";
    char temp[512];
    char *p;

    vid_resize = config_get_int(cat, "vid_resize", 0);
    if (vid_resize & ~3)
	vid_resize &= 3;

    memset(temp, '\0', sizeof(temp));
    p = config_get_string(cat, "vid_renderer", "default");
    vid_api = plat_vidapi(p);
    config_delete_var(cat, "vid_api");

    video_fullscreen_scale = config_get_int(cat, "video_fullscreen_scale", 0);

    video_fullscreen_first = config_get_int(cat, "video_fullscreen_first", 1);

    video_filter_method = config_get_int(cat, "video_filter_method", 1);

    force_43 = !!config_get_int(cat, "force_43", 0);
    scale = config_get_int(cat, "scale", 1);
    if (scale > 3)
        scale = 3;
    dpi_scale = config_get_int(cat, "dpi_scale", 1);

    enable_overscan = !!config_get_int(cat, "enable_overscan", 0);
    vid_cga_contrast = !!config_get_int(cat, "vid_cga_contrast", 0);
    video_grayscale = config_get_int(cat, "video_grayscale", 0);
    video_graytype = config_get_int(cat, "video_graytype", 0);

    rctrl_is_lalt = config_get_int(cat, "rctrl_is_lalt", 0);
    update_icons = config_get_int(cat, "update_icons", 1);

    window_remember = config_get_int(cat, "window_remember", 0);
    if (window_remember || (vid_resize & 2)) {
	if (!window_remember)
		config_delete_var(cat, "window_remember");

	p = config_get_string(cat, "window_coordinates", NULL);
	if (p == NULL)
		p = "0, 0, 0, 0";
	sscanf(p, "%i, %i, %i, %i", &window_w, &window_h, &window_x, &window_y);
    } else {
	config_delete_var(cat, "window_remember");
	config_delete_var(cat, "window_coordinates");

	window_w = window_h = window_x = window_y = 0;
    }

    if (vid_resize & 2) {
	p = config_get_string(cat, "window_fixed_res", NULL);
	if (p == NULL)
		p = "120x120";
	sscanf(p, "%ix%i", &fixed_size_x, &fixed_size_y);
	if (fixed_size_x < 120)
		fixed_size_x = 120;
	if (fixed_size_x > 2048)
		fixed_size_x = 2048;
	if (fixed_size_y < 120)
		fixed_size_y = 120;
	if (fixed_size_y > 2048)
		fixed_size_y = 2048;
    } else {
	config_delete_var(cat, "window_fixed_res");

	fixed_size_x = fixed_size_y = 120;
    }

    sound_gain = config_get_int(cat, "sound_gain", 0);

    kbd_req_capture = config_get_int(cat, "kbd_req_capture", 0);
    hide_status_bar = config_get_int(cat, "hide_status_bar", 0);
    //hide_tool_bar = config_get_int(cat, "hide_tool_bar", 0);

    confirm_reset = config_get_int(cat, "confirm_reset", 1);
    confirm_exit = config_get_int(cat, "confirm_exit", 1);
    confirm_save = config_get_int(cat, "confirm_save", 1);

	p = config_get_string(cat, "language", NULL);
	if (p != NULL)
	{
		lang_id = plat_language_code(p);
	}

	p = config_get_string(cat, "iconset", NULL);
	if (p != NULL)
		strcpy(icon_set, p);
	else
		strcpy(icon_set, "");

    enable_discord = !!config_get_int(cat, "enable_discord", 0);

    video_framerate = config_get_int(cat, "video_gl_framerate", -1);
    video_vsync = config_get_int(cat, "video_gl_vsync", 0);
    strncpy(video_shader, config_get_string(cat, "video_gl_shader", ""), sizeof(video_shader));
}


/* Load "Machine" section. */
static void
load_machine(void)
{
    char *cat = "Machine";
    char *p, *migrate_from = NULL;
    int c, i, j, speed, legacy_mfg, legacy_cpu;
    double multi;

    p = config_get_string(cat, "machine", NULL);
    if (p != NULL) {
    	migrate_from = p;
	if (! strcmp(p, "8500ttc")) /* migrate typo... */
		machine = machine_get_machine_from_internal_name("8600ttc");
	else if (! strcmp(p, "eagle_pcspirit")) /* ...legacy names... */
		machine = machine_get_machine_from_internal_name("pcspirit");
	else if (! strcmp(p, "multitech_pc700"))
		machine = machine_get_machine_from_internal_name("pc700");
	else if (! strcmp(p, "ncr_pc4i"))
		machine = machine_get_machine_from_internal_name("pc4i");
	else if (! strcmp(p, "olivetti_m19"))
		machine = machine_get_machine_from_internal_name("m19");
	else if (! strcmp(p, "open_xt"))
		machine = machine_get_machine_from_internal_name("openxt");
	else if (! strcmp(p, "open_at"))
		machine = machine_get_machine_from_internal_name("openat");
	else if (! strcmp(p, "philips_p3105"))
		machine = machine_get_machine_from_internal_name("p3105");
	else if (! strcmp(p, "philips_p3120"))
		machine = machine_get_machine_from_internal_name("p3120");
	else if (! strcmp(p, "olivetti_m24"))
		machine = machine_get_machine_from_internal_name("m24");
	else if (! strcmp(p, "olivetti_m240"))
		machine = machine_get_machine_from_internal_name("m240");
	else if (! strcmp(p, "ncr_pc8"))
		machine = machine_get_machine_from_internal_name("pc8");
	else if (! strcmp(p, "olivetti_m290"))
		machine = machine_get_machine_from_internal_name("m290");
	else if (! strcmp(p, "ncr_3302"))
		machine = machine_get_machine_from_internal_name("3302");
	else if (! strcmp(p, "ncr_pc916sx"))
		machine = machine_get_machine_from_internal_name("pc916sx");
	else if (! strcmp(p, "cbm_sl386sx16"))
		machine = machine_get_machine_from_internal_name("cmdsl386sx16");
	else if (! strcmp(p, "cbm_sl386sx25"))
		machine = machine_get_machine_from_internal_name("cmdsl386sx25");
	else if (! strcmp(p, "mr586"))
		machine = machine_get_machine_from_internal_name("p54tp4xe_mr");
	else if (! strcmp(p, "pcv240"))
		machine = machine_get_machine_from_internal_name("pcv90");
	else if (! strcmp(p, "v60n"))
		machine = machine_get_machine_from_internal_name("acerv60n");
	else if (! strcmp(p, "tsunamiatx"))
		machine = machine_get_machine_from_internal_name("s1846");
	else if (! strcmp(p, "trinity371"))
		machine = machine_get_machine_from_internal_name("s1857");
	else if (! strcmp(p, "63a"))
		machine = machine_get_machine_from_internal_name("63a1");
	else if (! strcmp(p, "4sa2"))
		machine = machine_get_machine_from_internal_name("4saw2");
	else if (! strcmp(p, "award386dx")) /* ...merged machines... */
		machine = machine_get_machine_from_internal_name("award495");
	else if (! strcmp(p, "ami386dx"))
		machine = machine_get_machine_from_internal_name("ami495");
	else if (! strcmp(p, "mr386dx"))
		machine = machine_get_machine_from_internal_name("mr495");
	else if (! strcmp(p, "award486"))
		machine = machine_get_machine_from_internal_name("award495");
	else if (! strcmp(p, "ami486"))
		machine = machine_get_machine_from_internal_name("ami495");
	else if (! strcmp(p, "mr486"))
		machine = machine_get_machine_from_internal_name("mr495");
	else if (! strcmp(p, "ibmps1_2121_isa"))
		machine = machine_get_machine_from_internal_name("ibmps1_2121");
	else if (! strcmp(p, "fw6400gx_s1"))
		machine = machine_get_machine_from_internal_name("fw6400gx");
	else if (! strcmp(p, "p54vl"))
		machine = machine_get_machine_from_internal_name("p5vl");
	else if (! strcmp(p, "chariot"))
		machine = machine_get_machine_from_internal_name("fmb");
	else if (! strcmp(p, "president")) { /* ...and removed machines */
		machine = machine_get_machine_from_internal_name("mb500n");
		migrate_from = NULL;
	} else if (! strcmp(p, "j656vxd")) {
		machine = machine_get_machine_from_internal_name("p55va");
		migrate_from = NULL;
	} else {
		machine = machine_get_machine_from_internal_name(p);
		migrate_from = NULL;
	}
    } else
	machine = 0;

    /* This is for backwards compatibility. */
    p = config_get_string(cat, "model", NULL);
    if (p != NULL) {
    	migrate_from = p;
	if (! strcmp(p, "p55r2p4")) /* migrate typo */
		machine = machine_get_machine_from_internal_name("p55t2p4");
	else {
		machine = machine_get_machine_from_internal_name(p);
		migrate_from = NULL;
	}
	config_delete_var(cat, "model");
    }
    if (machine >= machine_count())
	machine = machine_count() - 1;

    /* Copy NVR files when migrating a machine to a new internal name. */
    if (migrate_from) {
    	char old_fn[256];
	strcpy(old_fn, migrate_from);
	strcat(old_fn, ".");
	c = strlen(old_fn);
	char new_fn[256];
	strcpy(new_fn, machines[machine].internal_name);
	strcat(new_fn, ".");
	i = strlen(new_fn);

	/* Iterate through NVR files. */
	DIR *dirp = opendir(nvr_path("."));
	if (dirp) {
		struct dirent *entry;
		while ((entry = readdir(dirp))) {
			/* Check if this file corresponds to the old name. */
			if (strncmp(entry->d_name, old_fn, c))
				continue;

			/* Add extension to the new name. */
			strcpy(&new_fn[i], &entry->d_name[c]);

			/* Only copy if a file with the new name doesn't already exist. */
			FILE *g = nvr_fopen(new_fn, "rb");
			if (!g) {
				FILE *f = nvr_fopen(entry->d_name, "rb");
				g = nvr_fopen(new_fn, "wb");

				uint8_t buf[4096];
				while ((j = fread(buf, 1, sizeof(buf), f)))
					fwrite(buf, 1, j, g);

				fclose(f);
			}
			fclose(g);
		}
	}
    }

    cpu_override = config_get_int(cat, "cpu_override", 0);
	bochs_timing = config_get_int(cat, "bochs_timing", 0);
    cpu_f = NULL;
    p = config_get_string(cat, "cpu_family", NULL);
    if (p) {
	if (! strcmp(p, "enh_am486dx2")) /* migrate modified names */
		cpu_f = cpu_get_family("am486dx2_slenh");
	else if (! strcmp(p, "enh_am486dx4"))
		cpu_f = cpu_get_family("am486dx4_slenh");
	else
		cpu_f = cpu_get_family(p);

	if (cpu_f && !cpu_family_is_eligible(cpu_f, machine)) /* only honor eligible families */
		cpu_f = NULL;
    } else {
	/* Backwards compatibility with the previous CPU model system. */
	legacy_mfg = config_get_int(cat, "cpu_manufacturer", 0);
	legacy_cpu = config_get_int(cat, "cpu", 0);

	/* Check if either legacy ID is present, and if they are within bounds. */
	if (((legacy_mfg > 0) || (legacy_cpu > 0)) && (legacy_mfg >= 0) && (legacy_mfg < 4) && (legacy_cpu >= 0)) {
		/* Look for a machine entry on the legacy table. */
		p = machine_get_internal_name();
		c = 0;
		while (cpu_legacy_table[c].machine) {
			if (!strcmp(p, cpu_legacy_table[c].machine))
				break;
			c++;
		}
		if (cpu_legacy_table[c].machine) {
			/* Determine the amount of CPU entries on the table. */
			i = -1;
			while (cpu_legacy_table[c].tables[legacy_mfg][++i].family);

			/* If the CPU ID is out of bounds, reset to the last known ID. */
			if (legacy_cpu >= i)
				legacy_cpu = i - 1;

			const cpu_legacy_table_t *legacy_table_entry = &cpu_legacy_table[c].tables[legacy_mfg][legacy_cpu];

			/* Check if the referenced family exists. */
			cpu_f = cpu_get_family(legacy_table_entry->family);
			if (cpu_f) {
				/* Save the new values. */
				config_set_string(cat, "cpu_family", (char *) legacy_table_entry->family);
				config_set_int(cat, "cpu_speed", legacy_table_entry->rspeed);
				config_set_double(cat, "cpu_multi", legacy_table_entry->multi);
			}
		}
	}
    }

    if (cpu_f) {
	speed = config_get_int(cat, "cpu_speed", 0);
	multi = config_get_double(cat, "cpu_multi", 0);

	/* Find the configured CPU. */
	cpu = 0;
	c = 0;
	i = 256;
	while (cpu_f->cpus[cpu].cpu_type) {
		if (cpu_is_eligible(cpu_f, cpu, machine)) { /* skip ineligible CPUs */
			if ((cpu_f->cpus[cpu].rspeed == speed) && (cpu_f->cpus[cpu].multi == multi)) /* exact speed/multiplier match */
				break;
			else if ((cpu_f->cpus[cpu].rspeed >= speed) && (i == 256)) /* closest speed match */
				i = cpu;
			c = cpu; /* store fastest eligible CPU */
		}
		cpu++;
	}
	if (!cpu_f->cpus[cpu].cpu_type) /* if no exact match was found, use closest matching faster CPU, or fastest eligible CPU */
		cpu = MIN(i, c);
    } else { /* default */
	/* Find first eligible family. */
	c = 0;
	while (!cpu_family_is_eligible(&cpu_families[c], machine)) {
		if (cpu_families[c++].package == 0) { /* end of list */
			fatal("No eligible CPU families for the selected machine\n");
			return;
		}
	}
	cpu_f = (cpu_family_t *) &cpu_families[c];

	/* Find first eligible CPU in that family. */
	cpu = 0;
	while (!cpu_is_eligible(cpu_f, cpu, machine)) {
		if (cpu_f->cpus[cpu++].cpu_type == 0) { /* end of list */
			cpu = 0;
			break;
		}
	}
    }
    cpu_s = (CPU *) &cpu_f->cpus[cpu];

    cpu_waitstates = config_get_int(cat, "cpu_waitstates", 0);

    p = (char *)config_get_string(cat, "fpu_type", "none");
    fpu_type = fpu_get_type(cpu_f, cpu, p);

    mem_size = config_get_int(cat, "mem_size", 64);
#if 0
    if (mem_size < ((machine_has_bus(machine, MACHINE_AT) &&
        (machines[machine].ram_granularity < 128)) ? machines[machine].min_ram*1024 : machines[machine].min_ram))
	mem_size = (((machine_has_bus(machine, MACHINE_AT) && (machines[machine].ram_granularity < 128)) ? machines[machine].min_ram*1024 : machines[machine].min_ram);
#endif

    if (mem_size > 2097152)
	mem_size = 2097152;

    cpu_use_dynarec = !!config_get_int(cat, "cpu_use_dynarec", 0);

    p = config_get_string(cat, "time_sync", NULL);
    if (p != NULL) {
	if (!strcmp(p, "disabled"))
		time_sync = TIME_SYNC_DISABLED;
	else
	if (!strcmp(p, "local"))
		time_sync = TIME_SYNC_ENABLED;
	else
	if (!strcmp(p, "utc") || !strcmp(p, "gmt"))
		time_sync = TIME_SYNC_ENABLED | TIME_SYNC_UTC;
	else
		time_sync = TIME_SYNC_ENABLED;
    } else
	time_sync = !!config_get_int(cat, "enable_sync", 1);

    /* Remove this after a while.. */
    config_delete_var(cat, "nvr_path");
    config_delete_var(cat, "enable_sync");
}


/* Load "Video" section. */
static void
load_video(void)
{
    char *cat = "Video";
    char *p;
    int free_p = 0;

    if (machine_has_flags(machine, MACHINE_VIDEO_ONLY)) {
	config_delete_var(cat, "gfxcard");
	gfxcard = VID_INTERNAL;
    } else {
	p = config_get_string(cat, "gfxcard", NULL);
	if (p == NULL) {
		if (machine_has_flags(machine, MACHINE_VIDEO)) {
			p = (char *)malloc((strlen("internal")+1)*sizeof(char));
			strcpy(p, "internal");
		} else {
			p = (char *)malloc((strlen("none")+1)*sizeof(char));
			strcpy(p, "none");
		}
		free_p = 1;
	}
	if (!strcmp(p, "virge375_vbe20_pci")) /* migrate renamed cards */
		gfxcard = video_get_video_from_internal_name("virge385_pci");
	else
		gfxcard = video_get_video_from_internal_name(p);
	if (free_p)
		free(p);
    }

    voodoo_enabled = !!config_get_int(cat, "voodoo", 0);
}


/* Load "Input Devices" section. */
static void
load_input_devices(void)
{
    char *cat = "Input devices";
    char temp[512];
    int c, d;
    char *p;

    p = config_get_string(cat, "mouse_type", NULL);
    if (p != NULL)
	mouse_type = mouse_get_from_internal_name(p);
      else
	mouse_type = 0;

    p = config_get_string(cat, "joystick_type", NULL);
    if (p != NULL) {
	if (!strcmp(p, "standard_2button")) /* migrate renamed types */
		joystick_type = joystick_get_from_internal_name("2axis_2button");
	else if (!strcmp(p, "standard_4button"))
		joystick_type = joystick_get_from_internal_name("2axis_4button");
	else if (!strcmp(p, "standard_6button"))
		joystick_type = joystick_get_from_internal_name("2axis_6button");
	else if (!strcmp(p, "standard_8button"))
		joystick_type = joystick_get_from_internal_name("2axis_8button");
	else if (!strcmp(p, "ch_flighstick_pro")) /* fix typo */
		joystick_type = joystick_get_from_internal_name("ch_flightstick_pro");
	else
		joystick_type = joystick_get_from_internal_name(p);

	if (!joystick_type) {
		/* Try to read an integer for backwards compatibility with old configs */
		if (!strcmp(p, "0")) /* workaround for config_get_int returning 0 on non-integer data */
			joystick_type = joystick_get_from_internal_name("2axis_2button");
		else {
			c = config_get_int(cat, "joystick_type", 8);
			switch (c) {
				case 1:
					joystick_type = joystick_get_from_internal_name("2axis_4button");
					break;
				case 2:
					joystick_type = joystick_get_from_internal_name("2axis_6button");
					break;
				case 3:
					joystick_type = joystick_get_from_internal_name("2axis_8button");
					break;
				case 4:
					joystick_type = joystick_get_from_internal_name("4axis_4button");
					break;
				case 5:
					joystick_type = joystick_get_from_internal_name("ch_flightstick_pro");
					break;
				case 6:
					joystick_type = joystick_get_from_internal_name("sidewinder_pad");
					break;
				case 7:
					joystick_type = joystick_get_from_internal_name("thrustmaster_fcs");
					break;
				default:
					joystick_type = 0;
					break;
			}
		}
	}
    } else
	joystick_type = 0;

    for (c=0; c<joystick_get_max_joysticks(joystick_type); c++) {
	sprintf(temp, "joystick_%i_nr", c);
	joystick_state[c].plat_joystick_nr = config_get_int(cat, temp, 0);

	if (joystick_state[c].plat_joystick_nr) {
		for (d=0; d<joystick_get_axis_count(joystick_type); d++) {
			sprintf(temp, "joystick_%i_axis_%i", c, d);
			joystick_state[c].axis_mapping[d] = config_get_int(cat, temp, d);
		}
		for (d=0; d<joystick_get_button_count(joystick_type); d++) {
			sprintf(temp, "joystick_%i_button_%i", c, d);
			joystick_state[c].button_mapping[d] = config_get_int(cat, temp, d);
		}
		for (d=0; d<joystick_get_pov_count(joystick_type); d++) {
			sprintf(temp, "joystick_%i_pov_%i", c, d);
			p = config_get_string(cat, temp, "0, 0");
			joystick_state[c].pov_mapping[d][0] = joystick_state[c].pov_mapping[d][1] = 0;
			sscanf(p, "%i, %i", &joystick_state[c].pov_mapping[d][0], &joystick_state[c].pov_mapping[d][1]);
		}
	}
    }
}


/* Load "Sound" section. */
static void
load_sound(void)
{
    char *cat = "Sound";
    char temp[512];
    char *p;

    p = config_get_string(cat, "sndcard", NULL);
    /* FIXME: Hack to not break configs with the Sound Blaster 128 PCI set. */
    if ((p != NULL) && (!strcmp(p, "sbpci128") || !strcmp(p, "sb128pci")))
	p = "es1371";
    if (p != NULL)
	sound_card_current = sound_card_get_from_internal_name(p);
      else
	sound_card_current = 0;

    p = config_get_string(cat, "midi_device", NULL);
    if (p != NULL)
	midi_device_current = midi_device_get_from_internal_name(p);
      else
	midi_device_current = 0;

    p = config_get_string(cat, "midi_in_device", NULL);
    if (p != NULL)
	midi_input_device_current = midi_in_device_get_from_internal_name(p);
      else
	midi_input_device_current = 0;

    mpu401_standalone_enable = !!config_get_int(cat, "mpu401_standalone", 0);

    SSI2001 = !!config_get_int(cat, "ssi2001", 0);
    GAMEBLASTER = !!config_get_int(cat, "gameblaster", 0);
    GUS = !!config_get_int(cat, "gus", 0);

    memset(temp, '\0', sizeof(temp));
    p = config_get_string(cat, "sound_type", "float");
    if (strlen(p) > 511)
	fatal("load_sound(): strlen(p) > 511\n");
    else
	strncpy(temp, p, strlen(p) + 1);
    if (!strcmp(temp, "float") || !strcmp(temp, "1"))
	sound_is_float = 1;
      else
	sound_is_float = 0;
}


/* Load "Network" section. */
static void
load_network(void)
{
    char *cat = "Network";
    char *p;

    p = config_get_string(cat, "net_type", NULL);
    if (p != NULL) {
	if (!strcmp(p, "pcap") || !strcmp(p, "1"))
		network_type = NET_TYPE_PCAP;
	else
	if (!strcmp(p, "slirp") || !strcmp(p, "2"))
		network_type = NET_TYPE_SLIRP;
	else
		network_type = NET_TYPE_NONE;
    } else
	network_type = NET_TYPE_NONE;

    memset(network_host, '\0', sizeof(network_host));
    p = config_get_string(cat, "net_host_device", NULL);
    if (p == NULL) {
	p = config_get_string(cat, "net_host_device", NULL);
	if (p != NULL)
		config_delete_var(cat, "net_host_device");
    }
    if (p != NULL) {
	if ((network_dev_to_id(p) == -1) || (network_ndev == 1)) {
		if ((network_ndev == 1) && strcmp(network_host, "none")) {
			ui_msgbox_header(MBX_ERROR, (wchar_t *) IDS_2094, (wchar_t *) IDS_2129);
		} else if (network_dev_to_id(p) == -1) {
			ui_msgbox_header(MBX_ERROR, (wchar_t *) IDS_2095, (wchar_t *) IDS_2129);
		}

		strcpy(network_host, "none");
	} else {
		strncpy(network_host, p, sizeof(network_host) - 1);
	}
    } else
	strcpy(network_host, "none");

    p = config_get_string(cat, "net_card", NULL);
    if (p != NULL)
	network_card = network_card_get_from_internal_name(p);
      else
	network_card = 0;
}


/* Load "Ports" section. */
static void
load_ports(void)
{
    char *cat = "Ports (COM & LPT)";
    char *p;
    char temp[512];
    int c, d;

    for (c = 0; c < SERIAL_MAX; c++) {
	sprintf(temp, "serial%d_enabled", c + 1);
	serial_enabled[c] = !!config_get_int(cat, temp, (c >= 2) ? 0 : 1);

/*
	sprintf(temp, "serial%d_device", c + 1);
	p = (char *) config_get_string(cat, temp, "none");
	com_ports[c].device = com_device_get_from_internal_name(p);
*/
    }

    for (c = 0; c < PARALLEL_MAX; c++) {
	sprintf(temp, "lpt%d_enabled", c + 1);
	lpt_ports[c].enabled = !!config_get_int(cat, temp, (c == 0) ? 1 : 0);

	sprintf(temp, "lpt%d_device", c + 1);
	p = (char *) config_get_string(cat, temp, "none");
	lpt_ports[c].device = lpt_device_get_from_internal_name(p);
    }

    /* Legacy config compatibility. */
    d = config_get_int(cat, "lpt_enabled", 2);
    if (d < 2) {
	for (c = 0; c < PARALLEL_MAX; c++)
		lpt_ports[c].enabled = d;
    }
    config_delete_var(cat, "lpt_enabled");
}


/* Load "Storage Controllers" section. */
static void
load_storage_controllers(void)
{
    char *cat = "Storage controllers";
    char *p, temp[512];
    int c, min = 0;
    int free_p = 0;

    /* TODO: Backwards compatibility, get rid of this when enough time has passed. */
    backwards_compat2 = (find_section(cat) == NULL);

    /* TODO: Backwards compatibility, get rid of this when enough time has passed. */
    p = config_get_string(cat, "scsicard", NULL);
    if (p != NULL) {
	scsi_card_current[0] = scsi_card_get_from_internal_name(p);
	min++;
    }
    config_delete_var(cat, "scsi_card");

    for (c = min; c < SCSI_BUS_MAX; c++) {
	sprintf(temp, "scsicard_%d", c + 1);

	p = config_get_string(cat, temp, NULL);
	if (p != NULL)
		scsi_card_current[c] = scsi_card_get_from_internal_name(p);
	else
		scsi_card_current[c] = 0;
    }

    p = config_get_string(cat, "fdc", NULL);
    if (p != NULL)
	fdc_type = fdc_card_get_from_internal_name(p);
      else
	fdc_type = FDC_INTERNAL;

    p = config_get_string(cat, "hdc", NULL);
    if (p == NULL) {
	if (machine_has_flags(machine, MACHINE_HDC)) {
		p = (char *)malloc((strlen("internal")+1)*sizeof(char));
		strcpy(p, "internal");
	} else {
		p = (char *)malloc((strlen("none")+1)*sizeof(char));
		strcpy(p, "none");
	}
	free_p = 1;
    }
    if (!strcmp(p, "mfm_xt"))
	hdc_current = hdc_get_from_internal_name("st506_xt");
    else if (!strcmp(p, "mfm_xt_dtc5150x"))
	hdc_current = hdc_get_from_internal_name("st506_xt_dtc5150x");
    else if (!strcmp(p, "mfm_at"))
	hdc_current = hdc_get_from_internal_name("st506_at");
    else if (!strcmp(p, "vlb_isa"))
	hdc_current = hdc_get_from_internal_name("ide_vlb");
    else if (!strcmp(p, "vlb_isa_2ch"))
	hdc_current = hdc_get_from_internal_name("ide_vlb_2ch");
    else
	hdc_current = hdc_get_from_internal_name(p);

    if (free_p) {
	free(p);
	p = NULL;
    }

    ide_ter_enabled = !!config_get_int(cat, "ide_ter", 0);
    ide_qua_enabled = !!config_get_int(cat, "ide_qua", 0);

    /* TODO: Re-enable by default after we actually have a proper machine flag for this. */
    cassette_enable = !!config_get_int(cat, "cassette_enabled", 0);
    p = config_get_string(cat, "cassette_file", "");
    if (strlen(p) > 511)
	fatal("load_storage_controllers(): strlen(p) > 511\n");
    else
	strncpy(cassette_fname, p, MIN(512, strlen(p) + 1));
    p = config_get_string(cat, "cassette_mode", "");
    if (strlen(p) > 511)
	fatal("load_storage_controllers(): strlen(p) > 511\n");
    else
	strncpy(cassette_mode, p, MIN(512, strlen(p) + 1));
    cassette_pos = config_get_int(cat, "cassette_position", 0);
    cassette_srate = config_get_int(cat, "cassette_srate", 44100);
    cassette_append = !!config_get_int(cat, "cassette_append", 0);
    cassette_pcm = config_get_int(cat, "cassette_pcm", 0);
    cassette_ui_writeprot = !!config_get_int(cat, "cassette_writeprot", 0);

    for (c=0; c<2; c++) {
	sprintf(temp, "cartridge_%02i_fn", c + 1);
	p = config_get_string(cat, temp, "");

#if 0
	/*
	 * NOTE:
	 * Temporary hack to remove the absolute
	 * path currently saved in most config
	 * files.  We should remove this before
	 * finalizing this release!  --FvK
	 */
	if (! wcsnicmp(wp, usr_path, wcslen(usr_path))) {
		/*
		 * Yep, its absolute and prefixed
		 * with the EXE path.  Just strip
		 * that off for now...
		 */
		wcsncpy(floppyfns[c], &wp[wcslen(usr_path)], sizeof_w(cart_fns[c]));
	} else
#endif
	if (strlen(p) > 511)
		fatal("load_storage_controllers(): strlen(p) > 511\n");
	else
		strncpy(cart_fns[c], p, strlen(p) + 1);
    }
}


/* Load "Hard Disks" section. */
static void
load_hard_disks(void)
{
    char *cat = "Hard disks";
    char temp[512], tmp2[512];
    char s[512];
    int c;
    char *p;
    uint32_t max_spt, max_hpc, max_tracks;
    uint32_t board = 0, dev = 0;

    memset(temp, '\0', sizeof(temp));
    for (c=0; c<HDD_NUM; c++) {
	sprintf(temp, "hdd_%02i_parameters", c+1);
	p = config_get_string(cat, temp, "0, 0, 0, 0, none");
	sscanf(p, "%u, %u, %u, %i, %s",
		&hdd[c].spt, &hdd[c].hpc, &hdd[c].tracks, (int *)&hdd[c].wp, s);

	hdd[c].bus = hdd_string_to_bus(s, 0);
	switch(hdd[c].bus) {
		case HDD_BUS_DISABLED:
		default:
			max_spt = max_hpc = max_tracks = 0;
			break;

		case HDD_BUS_MFM:
			max_spt = 26;	/* 26 for RLL */
			max_hpc = 15;
			max_tracks = 2047;
			break;

		case HDD_BUS_XTA:
			max_spt = 63;
			max_hpc = 16;
			max_tracks = 1023;
			break;

		case HDD_BUS_ESDI:
			max_spt = 99;
			max_hpc = 16;
			max_tracks = 266305;
			break;

		case HDD_BUS_IDE:
			max_spt = 63;
			max_hpc = 16;
			max_tracks = 266305;
			break;

		case HDD_BUS_SCSI:
			max_spt = 99;
			max_hpc = 255;
			max_tracks = 266305;
			break;
	}

	if (hdd[c].spt > max_spt)
		hdd[c].spt = max_spt;
	if (hdd[c].hpc > max_hpc)
		hdd[c].hpc = max_hpc;
	if (hdd[c].tracks > max_tracks)
		hdd[c].tracks = max_tracks;

	/* MFM/RLL */
	sprintf(temp, "hdd_%02i_mfm_channel", c+1);
	if (hdd[c].bus == HDD_BUS_MFM)
		hdd[c].mfm_channel = !!config_get_int(cat, temp, c & 1);
	  else
		config_delete_var(cat, temp);

	/* XTA */
	sprintf(temp, "hdd_%02i_xta_channel", c+1);
	if (hdd[c].bus == HDD_BUS_XTA)
		hdd[c].xta_channel = !!config_get_int(cat, temp, c & 1);
	  else
		config_delete_var(cat, temp);

	/* ESDI */
	sprintf(temp, "hdd_%02i_esdi_channel", c+1);
	if (hdd[c].bus == HDD_BUS_ESDI)
		hdd[c].esdi_channel = !!config_get_int(cat, temp, c & 1);
	  else
		config_delete_var(cat, temp);

	/* IDE */
	sprintf(temp, "hdd_%02i_ide_channel", c+1);
	if (hdd[c].bus == HDD_BUS_IDE) {
		sprintf(tmp2, "%01u:%01u", c>>1, c&1);
		p = config_get_string(cat, temp, tmp2);
		sscanf(p, "%01u:%01u", &board, &dev);
		board &= 3;
		dev &= 1;
		hdd[c].ide_channel = (board<<1) + dev;

		if (hdd[c].ide_channel > 7)
			hdd[c].ide_channel = 7;
	} else {
		config_delete_var(cat, temp);
	}

	/* SCSI */
	if (hdd[c].bus == HDD_BUS_SCSI) {
		sprintf(temp, "hdd_%02i_scsi_location", c+1);
		sprintf(tmp2, "%01u:%02u", SCSI_BUS_MAX, c+2);
		p = config_get_string(cat, temp, tmp2);
		sscanf(p, "%01u:%02u", &board, &dev);
		if (board >= SCSI_BUS_MAX) {
			/* Invalid bus - check legacy ID */
			sprintf(temp, "hdd_%02i_scsi_id", c+1);
			hdd[c].scsi_id = config_get_int(cat, temp, c+2);

			if (hdd[c].scsi_id > 15)
				hdd[c].scsi_id = 15;
		} else {
			board %= SCSI_BUS_MAX;
			dev &= 15;
			hdd[c].scsi_id = (board<<4)+dev;
		}
	} else {
		sprintf(temp, "hdd_%02i_scsi_location", c+1);
		config_delete_var(cat, temp);
	}

	sprintf(temp, "hdd_%02i_scsi_id", c+1);
	config_delete_var(cat, temp);

	memset(hdd[c].fn, 0x00, sizeof(hdd[c].fn));
	memset(hdd[c].prev_fn, 0x00, sizeof(hdd[c].prev_fn));
	sprintf(temp, "hdd_%02i_fn", c+1);
	p = config_get_string(cat, temp, "");

#if 0
	/*
	 * NOTE:
	 * Temporary hack to remove the absolute
	 * path currently saved in most config
	 * files.  We should remove this before
	 * finalizing this release!  --FvK
	 */
	/*
	 * ANOTHER NOTE:
	 * When loading differencing VHDs, the absolute path is required.
	 * So we should not convert absolute paths to relative. -sards
	 */
	if (! wcsnicmp(wp, usr_path, wcslen(usr_path))) {
		/*
		 * Yep, its absolute and prefixed
		 * with the CFG path.  Just strip
		 * that off for now...
		 */
		wcsncpy(hdd[c].fn, &wp[wcslen(usr_path)], sizeof_w(hdd[c].fn));
	} else
#endif
	if (plat_path_abs(p)) {
		strncpy(hdd[c].fn, p, sizeof(hdd[c].fn) - 1);
	} else {
		plat_append_filename(hdd[c].fn, usr_path, p);
	}

	/* If disk is empty or invalid, mark it for deletion. */
	if (! hdd_is_valid(c)) {
		sprintf(temp, "hdd_%02i_parameters", c+1);
		config_delete_var(cat, temp);

		sprintf(temp, "hdd_%02i_preide_channels", c+1);
		config_delete_var(cat, temp);

		sprintf(temp, "hdd_%02i_ide_channels", c+1);
		config_delete_var(cat, temp);

		sprintf(temp, "hdd_%02i_scsi_id", c+1);
		config_delete_var(cat, temp);

		sprintf(temp, "hdd_%02i_fn", c+1);
		config_delete_var(cat, temp);
	}

	sprintf(temp, "hdd_%02i_mfm_channel", c+1);
	config_delete_var(cat, temp);

	sprintf(temp, "hdd_%02i_ide_channel", c+1);
	config_delete_var(cat, temp);
    }
}


/* TODO: Backwards compatibility, get rid of this when enough time has passed. */
/* Load "Floppy Drives" section. */
static void
load_floppy_drives(void)
{
    char *cat = "Floppy drives";
    char temp[512], *p;
    int c;

    if (!backwards_compat)
	return;

    for (c=0; c<FDD_NUM; c++) {
	sprintf(temp, "fdd_%02i_type", c+1);
	p = config_get_string(cat, temp, (c < 2) ? "525_2dd" : "none");
   	fdd_set_type(c, fdd_get_from_internal_name(p));
	if (fdd_get_type(c) > 13)
		fdd_set_type(c, 13);
	config_delete_var(cat, temp);

	sprintf(temp, "fdd_%02i_fn", c + 1);
	p = config_get_string(cat, temp, "");
	config_delete_var(cat, temp);

#if 0
	/*
	 * NOTE:
	 * Temporary hack to remove the absolute
	 * path currently saved in most config
	 * files.  We should remove this before
	 * finalizing this release!  --FvK
	 */
	if (! wcsnicmp(wp, usr_path, wcslen(usr_path))) {
		/*
		 * Yep, its absolute and prefixed
		 * with the EXE path.  Just strip
		 * that off for now...
		 */
		wcsncpy(floppyfns[c], &wp[wcslen(usr_path)], sizeof_w(floppyfns[c]));
	} else
#endif
	if (strlen(p) > 511)
		fatal("load_floppy_drives(): strlen(p) > 511\n");
	else
		strncpy(floppyfns[c], p, strlen(p) + 1);

	/* if (*wp != L'\0')
		config_log("Floppy%d: %ls\n", c, floppyfns[c]); */
	sprintf(temp, "fdd_%02i_writeprot", c+1);
	ui_writeprot[c] = !!config_get_int(cat, temp, 0);
	config_delete_var(cat, temp);
	sprintf(temp, "fdd_%02i_turbo", c + 1);
	fdd_set_turbo(c, !!config_get_int(cat, temp, 0));
	config_delete_var(cat, temp);
	sprintf(temp, "fdd_%02i_check_bpb", c+1);
	fdd_set_check_bpb(c, !!config_get_int(cat, temp, 1));
	config_delete_var(cat, temp);
    }

    delete_section_if_empty(cat);
}


/* Load "Floppy and CD-ROM Drives" section. */
static void
load_floppy_and_cdrom_drives(void)
{
    char *cat = "Floppy and CD-ROM drives";
    char temp[512], tmp2[512], *p;
    char s[512];
    unsigned int board = 0, dev = 0;
    int c, d = 0;

    /* TODO: Backwards compatibility, get rid of this when enough time has passed. */
    backwards_compat = (find_section(cat) == NULL);

    memset(temp, 0x00, sizeof(temp));
    for (c=0; c<FDD_NUM; c++) {
	sprintf(temp, "fdd_%02i_type", c+1);
	p = config_get_string(cat, temp, (c < 2) ? "525_2dd" : "none");
   	fdd_set_type(c, fdd_get_from_internal_name(p));
	if (fdd_get_type(c) > 13)
		fdd_set_type(c, 13);

	sprintf(temp, "fdd_%02i_fn", c + 1);
	p = config_get_string(cat, temp, "");

#if 0
	/*
	 * NOTE:
	 * Temporary hack to remove the absolute
	 * path currently saved in most config
	 * files.  We should remove this before
	 * finalizing this release!  --FvK
	 */
	if (! wcsnicmp(wp, usr_path, wcslen(usr_path))) {
		/*
		 * Yep, its absolute and prefixed
		 * with the EXE path.  Just strip
		 * that off for now...
		 */
		wcsncpy(floppyfns[c], &wp[wcslen(usr_path)], sizeof_w(floppyfns[c]));
	} else
#endif
	if (strlen(p) > 511)
		fatal("load_floppy_and_cdrom_drives(): strlen(p) > 511\n");
	else
		strncpy(floppyfns[c], p, strlen(p) + 1);

	/* if (*wp != L'\0')
		config_log("Floppy%d: %ls\n", c, floppyfns[c]); */
	sprintf(temp, "fdd_%02i_writeprot", c+1);
	ui_writeprot[c] = !!config_get_int(cat, temp, 0);
	sprintf(temp, "fdd_%02i_turbo", c + 1);
	fdd_set_turbo(c, !!config_get_int(cat, temp, 0));
	sprintf(temp, "fdd_%02i_check_bpb", c+1);
	fdd_set_check_bpb(c, !!config_get_int(cat, temp, 1));

	/* Check whether each value is default, if yes, delete it so that only non-default values will later be saved. */
	if (fdd_get_type(c) == ((c < 2) ? 2 : 0)) {
		sprintf(temp, "fdd_%02i_type", c+1);
		config_delete_var(cat, temp);
	}
	if (strlen(floppyfns[c]) == 0) {
		sprintf(temp, "fdd_%02i_fn", c+1);
		config_delete_var(cat, temp);
	}
	if (ui_writeprot[c] == 0) {
		sprintf(temp, "fdd_%02i_writeprot", c+1);
		config_delete_var(cat, temp);
	}
	if (fdd_get_turbo(c) == 0) {
		sprintf(temp, "fdd_%02i_turbo", c+1);
		config_delete_var(cat, temp);
	}
	if (fdd_get_check_bpb(c) == 1) {
		sprintf(temp, "fdd_%02i_check_bpb", c+1);
		config_delete_var(cat, temp);
	}
    }

    memset(temp, 0x00, sizeof(temp));
    for (c=0; c<CDROM_NUM; c++) {
	sprintf(temp, "cdrom_%02i_host_drive", c+1);
	cdrom[c].host_drive = config_get_int(cat, temp, 0);
	cdrom[c].prev_host_drive = cdrom[c].host_drive;

	sprintf(temp, "cdrom_%02i_parameters", c+1);
	p = config_get_string(cat, temp, NULL);
	if (p != NULL)
		sscanf(p, "%01u, %s", &d, s);
	else if (c == 0)
		/* If this is the first drive, unmute the audio. */
		sscanf("1, none", "%01u, %s", &d, s);
	else
		sscanf("0, none", "%01u, %s", &d, s);
	cdrom[c].sound_on = d;
	cdrom[c].bus_type = hdd_string_to_bus(s, 1);

	sprintf(temp, "cdrom_%02i_speed", c+1);
	cdrom[c].speed = config_get_int(cat, temp, 8);

	/* Default values, needed for proper operation of the Settings dialog. */
	cdrom[c].ide_channel = cdrom[c].scsi_device_id = c + 2;

	if (cdrom[c].bus_type == CDROM_BUS_ATAPI) {
		sprintf(temp, "cdrom_%02i_ide_channel", c+1);
		sprintf(tmp2, "%01u:%01u", (c+2)>>1, (c+2)&1);
		p = config_get_string(cat, temp, tmp2);
		sscanf(p, "%01u:%01u", &board, &dev);
		board &= 3;
		dev &= 1;
		cdrom[c].ide_channel = (board<<1)+dev;

		if (cdrom[c].ide_channel > 7)
			cdrom[c].ide_channel = 7;
	} else if (cdrom[c].bus_type == CDROM_BUS_SCSI) {
		sprintf(temp, "cdrom_%02i_scsi_location", c+1);
		sprintf(tmp2, "%01u:%02u", SCSI_BUS_MAX, c+2);
		p = config_get_string(cat, temp, tmp2);
		sscanf(p, "%01u:%02u", &board, &dev);
		if (board >= SCSI_BUS_MAX) {
			/* Invalid bus - check legacy ID */
			sprintf(temp, "cdrom_%02i_scsi_id", c+1);
			cdrom[c].scsi_device_id = config_get_int(cat, temp, c+2);

			if (cdrom[c].scsi_device_id > 15)
				cdrom[c].scsi_device_id = 15;
		} else {
			board %= SCSI_BUS_MAX;
			dev &= 15;
			cdrom[c].scsi_device_id = (board<<4)+dev;
		}
	}

	if (cdrom[c].bus_type != CDROM_BUS_ATAPI) {
		sprintf(temp, "cdrom_%02i_ide_channel", c+1);
		config_delete_var(cat, temp);
	}

	if (cdrom[c].bus_type != CDROM_BUS_SCSI) {
		sprintf(temp, "cdrom_%02i_scsi_location", c+1);
		config_delete_var(cat, temp);
	}

	sprintf(temp, "cdrom_%02i_scsi_id", c+1);
	config_delete_var(cat, temp);

	sprintf(temp, "cdrom_%02i_image_path", c+1);
	p = config_get_string(cat, temp, "");

#if 0
	/*
	 * NOTE:
	 * Temporary hack to remove the absolute
	 * path currently saved in most config
	 * files.  We should remove this before
	 * finalizing this release!  --FvK
	 */
	if (! wcsnicmp(wp, usr_path, wcslen(usr_path))) {
		/*
		 * Yep, its absolute and prefixed
		 * with the EXE path.  Just strip
		 * that off for now...
		 */
		wcsncpy(cdrom[c].image_path, &wp[wcslen(usr_path)], sizeof_w(cdrom[c].image_path));
	} else
#endif
	strncpy(cdrom[c].image_path, p, sizeof(cdrom[c].image_path) - 1);

	if (cdrom[c].host_drive && (cdrom[c].host_drive != 200))
		cdrom[c].host_drive = 0;

	if ((cdrom[c].host_drive == 0x200) &&
	    (strlen(cdrom[c].image_path) == 0))
		cdrom[c].host_drive = 0;

	/* If the CD-ROM is disabled, delete all its variables. */
	if (cdrom[c].bus_type == CDROM_BUS_DISABLED) {
		sprintf(temp, "cdrom_%02i_host_drive", c+1);
		config_delete_var(cat, temp);

		sprintf(temp, "cdrom_%02i_parameters", c+1);
		config_delete_var(cat, temp);

		sprintf(temp, "cdrom_%02i_ide_channel", c+1);
		config_delete_var(cat, temp);

		sprintf(temp, "cdrom_%02i_scsi_id", c+1);
		config_delete_var(cat, temp);

		sprintf(temp, "cdrom_%02i_image_path", c+1);
		config_delete_var(cat, temp);
	}

	sprintf(temp, "cdrom_%02i_iso_path", c+1);
	config_delete_var(cat, temp);
    }
}


/* Load "Other Removable Devices" section. */
static void
load_other_removable_devices(void)
{
    char *cat = "Other removable devices";
    char temp[512], tmp2[512], *p;
    char s[512];
    unsigned int board = 0, dev = 0;
    int c, d = 0;

    /* TODO: Backwards compatibility, get rid of this when enough time has passed. */
    if (backwards_compat) {
	memset(temp, 0x00, sizeof(temp));
	for (c=0; c<CDROM_NUM; c++) {
		sprintf(temp, "cdrom_%02i_host_drive", c+1);
		cdrom[c].host_drive = config_get_int(cat, temp, 0);
		cdrom[c].prev_host_drive = cdrom[c].host_drive;
		config_delete_var(cat, temp);

		sprintf(temp, "cdrom_%02i_parameters", c+1);
		p = config_get_string(cat, temp, NULL);
		if (p != NULL)
			sscanf(p, "%01u, %s", &d, s);
		else
			sscanf("0, none", "%01u, %s", &d, s);
		cdrom[c].sound_on = d;
		cdrom[c].bus_type = hdd_string_to_bus(s, 1);
		config_delete_var(cat, temp);

		sprintf(temp, "cdrom_%02i_speed", c+1);
		cdrom[c].speed = config_get_int(cat, temp, 8);
		config_delete_var(cat, temp);

		/* Default values, needed for proper operation of the Settings dialog. */
		cdrom[c].ide_channel = cdrom[c].scsi_device_id = c + 2;
		config_delete_var(cat, temp);

		if (cdrom[c].bus_type == CDROM_BUS_ATAPI) {
			sprintf(temp, "cdrom_%02i_ide_channel", c+1);
			sprintf(tmp2, "%01u:%01u", (c+2)>>1, (c+2)&1);
			p = config_get_string(cat, temp, tmp2);
			sscanf(p, "%01u:%01u", &board, &dev);
			board &= 3;
			dev &= 1;
			cdrom[c].ide_channel = (board<<1)+dev;

			if (cdrom[c].ide_channel > 7)
				cdrom[c].ide_channel = 7;

			config_delete_var(cat, temp);
		} else if (cdrom[c].bus_type == CDROM_BUS_SCSI) {
			sprintf(temp, "cdrom_%02i_scsi_id", c+1);
			cdrom[c].scsi_device_id = config_get_int(cat, temp, c+2);

			if (cdrom[c].scsi_device_id > 15)
				cdrom[c].scsi_device_id = 15;

			config_delete_var(cat, temp);
		}

		sprintf(temp, "cdrom_%02i_image_path", c+1);
		p = config_get_string(cat, temp, "");
		config_delete_var(cat, temp);

#if 0
		/*
		 * NOTE:
		 * Temporary hack to remove the absolute
		 * path currently saved in most config
		 * files.  We should remove this before
		 * finalizing this release!  --FvK
		 */
		if (! wcsnicmp(wp, usr_path, wcslen(usr_path))) {
			/*
			 * Yep, its absolute and prefixed
			 * with the EXE path.  Just strip
			 * that off for now...
			 */
			wcsncpy(cdrom[c].image_path, &wp[wcslen(usr_path)], sizeof_w(cdrom[c].image_path));
		} else
#endif
		strncpy(cdrom[c].image_path, p, sizeof(cdrom[c].image_path) - 1);

		if (cdrom[c].host_drive && (cdrom[c].host_drive != 200))
			cdrom[c].host_drive = 0;

		if ((cdrom[c].host_drive == 0x200) &&
		    (strlen(cdrom[c].image_path) == 0))
			cdrom[c].host_drive = 0;
	}
    }
    backwards_compat = 0;

    memset(temp, 0x00, sizeof(temp));
    for (c=0; c<ZIP_NUM; c++) {
	sprintf(temp, "zip_%02i_parameters", c+1);
	p = config_get_string(cat, temp, NULL);
	if (p != NULL)
		sscanf(p, "%01u, %s", &zip_drives[c].is_250, s);
	  else
		sscanf("0, none", "%01u, %s", &zip_drives[c].is_250, s);
	zip_drives[c].bus_type = hdd_string_to_bus(s, 1);

	/* Default values, needed for proper operation of the Settings dialog. */
	zip_drives[c].ide_channel = zip_drives[c].scsi_device_id = c + 2;

	if (zip_drives[c].bus_type == ZIP_BUS_ATAPI) {
		sprintf(temp, "zip_%02i_ide_channel", c+1);
		sprintf(tmp2, "%01u:%01u", (c+2)>>1, (c+2)&1);
		p = config_get_string(cat, temp, tmp2);
		sscanf(p, "%01u:%01u", &board, &dev);
		board &= 3;
		dev &= 1;
		zip_drives[c].ide_channel = (board<<1)+dev;

		if (zip_drives[c].ide_channel > 7)
			zip_drives[c].ide_channel = 7;
	} else if (zip_drives[c].bus_type == ZIP_BUS_SCSI) {
		sprintf(temp, "zip_%02i_scsi_location", c+1);
		sprintf(tmp2, "%01u:%02u", SCSI_BUS_MAX, c+2);
		p = config_get_string(cat, temp, tmp2);
		sscanf(p, "%01u:%02u", &board, &dev);
		if (board >= SCSI_BUS_MAX) {
			/* Invalid bus - check legacy ID */
			sprintf(temp, "zip_%02i_scsi_id", c+1);
			zip_drives[c].scsi_device_id = config_get_int(cat, temp, c+2);

			if (zip_drives[c].scsi_device_id > 15)
				zip_drives[c].scsi_device_id = 15;
		} else {
			board %= SCSI_BUS_MAX;
			dev &= 15;
			zip_drives[c].scsi_device_id = (board<<4)+dev;
		}
	}

	if (zip_drives[c].bus_type != ZIP_BUS_ATAPI) {
		sprintf(temp, "zip_%02i_ide_channel", c+1);
		config_delete_var(cat, temp);
	}

	if (zip_drives[c].bus_type != ZIP_BUS_SCSI) {
		sprintf(temp, "zip_%02i_scsi_location", c+1);
		config_delete_var(cat, temp);
	}

	sprintf(temp, "zip_%02i_scsi_id", c+1);
	config_delete_var(cat, temp);

	sprintf(temp, "zip_%02i_image_path", c+1);
	p = config_get_string(cat, temp, "");

#if 0
	/*
	 * NOTE:
	 * Temporary hack to remove the absolute
	 * path currently saved in most config
	 * files.  We should remove this before
	 * finalizing this release!  --FvK
	 */
	if (! wcsnicmp(wp, usr_path, wcslen(usr_path))) {
		/*
		 * Yep, its absolute and prefixed
		 * with the EXE path.  Just strip
		 * that off for now...
		 */
		wcsncpy(zip_drives[c].image_path, &wp[wcslen(usr_path)], sizeof_w(zip_drives[c].image_path));
	} else
#endif
	strncpy(zip_drives[c].image_path, p, sizeof(zip_drives[c].image_path) - 1);

	/* If the CD-ROM is disabled, delete all its variables. */
	if (zip_drives[c].bus_type == ZIP_BUS_DISABLED) {
		sprintf(temp, "zip_%02i_host_drive", c+1);
		config_delete_var(cat, temp);

		sprintf(temp, "zip_%02i_parameters", c+1);
		config_delete_var(cat, temp);

		sprintf(temp, "zip_%02i_ide_channel", c+1);
		config_delete_var(cat, temp);

		sprintf(temp, "zip_%02i_scsi_id", c+1);
		config_delete_var(cat, temp);

		sprintf(temp, "zip_%02i_image_path", c+1);
		config_delete_var(cat, temp);
	}

	sprintf(temp, "zip_%02i_iso_path", c+1);
	config_delete_var(cat, temp);
    }

    memset(temp, 0x00, sizeof(temp));
    for (c=0; c<MO_NUM; c++) {
	sprintf(temp, "mo_%02i_parameters", c+1);
	p = config_get_string(cat, temp, NULL);
	if (p != NULL)
		sscanf(p, "%u, %s", &mo_drives[c].type, s);
	else
		sscanf("00, none", "%u, %s", &mo_drives[c].type, s);
	mo_drives[c].bus_type = hdd_string_to_bus(s, 1);

	/* Default values, needed for proper operation of the Settings dialog. */
	mo_drives[c].ide_channel = mo_drives[c].scsi_device_id = c + 2;

	if (mo_drives[c].bus_type == MO_BUS_ATAPI) {
		sprintf(temp, "mo_%02i_ide_channel", c+1);
		sprintf(tmp2, "%01u:%01u", (c+2)>>1, (c+2)&1);
		p = config_get_string(cat, temp, tmp2);
		sscanf(p, "%01u:%01u", &board, &dev);
		board &= 3;
		dev &= 1;
		mo_drives[c].ide_channel = (board<<1)+dev;

		if (mo_drives[c].ide_channel > 7)
			mo_drives[c].ide_channel = 7;
	} else if (mo_drives[c].bus_type == MO_BUS_SCSI) {
		sprintf(temp, "mo_%02i_scsi_location", c+1);
		sprintf(tmp2, "%01u:%02u", SCSI_BUS_MAX, c+2);
		p = config_get_string(cat, temp, tmp2);
		sscanf(p, "%01u:%02u", &board, &dev);
		if (board >= SCSI_BUS_MAX) {
			/* Invalid bus - check legacy ID */
			sprintf(temp, "mo_%02i_scsi_id", c+1);
			mo_drives[c].scsi_device_id = config_get_int(cat, temp, c+2);

			if (mo_drives[c].scsi_device_id > 15)
				mo_drives[c].scsi_device_id = 15;
		} else {
			board %= SCSI_BUS_MAX;
			dev &= 15;
			mo_drives[c].scsi_device_id = (board<<4)+dev;
		}
	}

	if (mo_drives[c].bus_type != MO_BUS_ATAPI) {
		sprintf(temp, "mo_%02i_ide_channel", c+1);
		config_delete_var(cat, temp);
	}

	if (mo_drives[c].bus_type != MO_BUS_SCSI) {
		sprintf(temp, "mo_%02i_scsi_location", c+1);
		config_delete_var(cat, temp);
	}

	sprintf(temp, "mo_%02i_scsi_id", c+1);
	config_delete_var(cat, temp);

	sprintf(temp, "mo_%02i_image_path", c+1);
	p = config_get_string(cat, temp, "");

	strncpy(mo_drives[c].image_path, p, sizeof(mo_drives[c].image_path) - 1);

	/* If the CD-ROM is disabled, delete all its variables. */
	if (mo_drives[c].bus_type == MO_BUS_DISABLED) {
		sprintf(temp, "mo_%02i_host_drive", c+1);
		config_delete_var(cat, temp);

		sprintf(temp, "mo_%02i_parameters", c+1);
		config_delete_var(cat, temp);

		sprintf(temp, "mo_%02i_ide_channel", c+1);
		config_delete_var(cat, temp);

		sprintf(temp, "mo_%02i_scsi_id", c+1);
		config_delete_var(cat, temp);

		sprintf(temp, "mo_%02i_image_path", c+1);
		config_delete_var(cat, temp);
	}

	sprintf(temp, "mo_%02i_iso_path", c+1);
	config_delete_var(cat, temp);
    }
}


/* Load "Other Peripherals" section. */
static void
load_other_peripherals(void)
{
    char *cat = "Other peripherals";
    char *p;
    char temp[512];
    int c, free_p = 0;

    if (backwards_compat2) {
	p = config_get_string(cat, "scsicard", NULL);
	if (p != NULL)
		scsi_card_current[0] = scsi_card_get_from_internal_name(p);
	else
		scsi_card_current[0] = 0;
	config_delete_var(cat, "scsicard");

	p = config_get_string(cat, "fdc", NULL);
	if (p != NULL)
		fdc_type = fdc_card_get_from_internal_name(p);
	else
		fdc_type = FDC_INTERNAL;
	config_delete_var(cat, "fdc");

	p = config_get_string(cat, "hdc", NULL);
	if (p == NULL) {
		if (machine_has_flags(machine, MACHINE_HDC)) {
			p = (char *)malloc((strlen("internal")+1)*sizeof(char));
			strcpy(p, "internal");
		} else {
			p = (char *)malloc((strlen("none")+1)*sizeof(char));
			strcpy(p, "none");
		}
		free_p = 1;
	}
	if (!strcmp(p, "mfm_xt"))
		hdc_current = hdc_get_from_internal_name("st506_xt");
	else if (!strcmp(p, "mfm_xt_dtc5150x"))
		hdc_current = hdc_get_from_internal_name("st506_xt_dtc5150x");
	else if (!strcmp(p, "mfm_at"))
		hdc_current = hdc_get_from_internal_name("st506_at");
	else if (!strcmp(p, "vlb_isa"))
		hdc_current = hdc_get_from_internal_name("ide_vlb");
	else if (!strcmp(p, "vlb_isa_2ch"))
		hdc_current = hdc_get_from_internal_name("ide_vlb_2ch");
	else
		hdc_current = hdc_get_from_internal_name(p);
	config_delete_var(cat, "hdc");

	if (free_p) {
		free(p);
		p = NULL;
	}

	ide_ter_enabled = !!config_get_int(cat, "ide_ter", 0);
	config_delete_var(cat, "ide_ter");
	ide_qua_enabled = !!config_get_int(cat, "ide_qua", 0);
	config_delete_var(cat, "ide_qua");
    }
    backwards_compat2 = 0;

    bugger_enabled = !!config_get_int(cat, "bugger_enabled", 0);
    postcard_enabled = !!config_get_int(cat, "postcard_enabled", 0);

    for (c = 0; c < ISAMEM_MAX; c++) {
	sprintf(temp, "isamem%d_type", c);

	p = config_get_string(cat, temp, "none");
	isamem_type[c] = isamem_get_from_internal_name(p);
    }

    p = config_get_string(cat, "isartc_type", "none");
    isartc_type = isartc_get_from_internal_name(p);
}


/* Load the specified or a default configuration file. */
void
config_load(void)
{
    int i;

    config_log("Loading config file '%s'..\n", cfg_path);

    memset(hdd, 0, sizeof(hard_disk_t));
    memset(cdrom, 0, sizeof(cdrom_t) * CDROM_NUM);
#ifdef USE_IOCTL
    memset(cdrom_ioctl, 0, sizeof(cdrom_ioctl_t) * CDROM_NUM);
#endif
    memset(zip_drives, 0, sizeof(zip_drive_t));

    if (! config_read(cfg_path)) {
	config_changed = 1;

	cpu_f = (cpu_family_t *) &cpu_families[0];
	cpu = 0;

	kbd_req_capture = 0;
	hide_status_bar = 0;
	//hide_tool_bar = 0;
	scale = 1;
	machine = machine_get_machine_from_internal_name("ibmpc");
	dpi_scale = 1;

	fpu_type = fpu_get_type(cpu_f, cpu, "none");
	gfxcard = video_get_video_from_internal_name("cga");
	vid_api = plat_vidapi("default");
	vid_resize = 0;
	video_fullscreen_first = 1;
	time_sync = TIME_SYNC_ENABLED;
	hdc_current = hdc_get_from_internal_name("none");
	serial_enabled[0] = 1;
	serial_enabled[1] = 1;
	serial_enabled[2] = 0;
	serial_enabled[3] = 0;
	lpt_ports[0].enabled = 1;
	lpt_ports[1].enabled = 0;
	lpt_ports[2].enabled = 0;
	for (i = 0; i < FDD_NUM; i++) {
		if (i < 2)
			fdd_set_type(i, 2);
		else
			fdd_set_type(i, 0);

		fdd_set_turbo(i, 0);
		fdd_set_check_bpb(i, 1);
	}

	/* Unmute the CD audio on the first CD-ROM drive. */
	cdrom[0].sound_on = 1;
	mem_size = 64;
	isartc_type = 0;
	for (i = 0; i < ISAMEM_MAX; i++)
		isamem_type[i] = 0;

        /* TODO: Re-enable by default when we have a proper machine flag for this. */
	cassette_enable = 0;
	memset(cassette_fname, 0x00, sizeof(cassette_fname));
	memcpy(cassette_mode, "load", strlen("load") + 1);
	cassette_pos = 0;
	cassette_srate = 44100;
	cassette_append = 0;
	cassette_pcm = 0;
	cassette_ui_writeprot = 0;

	config_log("Config file not present or invalid!\n");
    } else {
	load_general();			/* General */
	load_machine();			/* Machine */
	load_video();			/* Video */
	load_input_devices();		/* Input devices */
	load_sound();			/* Sound */
	load_network();			/* Network */
	load_ports();			/* Ports (COM & LPT) */
	load_storage_controllers();		/* Storage controllers */
	load_hard_disks();			/* Hard disks */
	load_floppy_and_cdrom_drives();	/* Floppy and CD-ROM drives */
	/* TODO: Backwards compatibility, get rid of this when enough time has passed. */
	load_floppy_drives();		/* Floppy drives */
	load_other_removable_devices();	/* Other removable devices */
	load_other_peripherals();		/* Other peripherals */

	/* Mark the configuration as changed. */
	config_changed = 1;

	config_log("Config loaded.\n\n");
    }

    video_copy = (video_grayscale || invert_display) ? video_transform_copy : memcpy;
}


/* Save "General" section. */
static void
save_general(void)
{
    char *cat = "General";
    char temp[512];

    char *va_name;

    config_set_int(cat, "vid_resize", vid_resize);
    if (vid_resize == 0)
	config_delete_var(cat, "vid_resize");

    va_name = plat_vidapi_name(vid_api);
    if (!strcmp(va_name, "default")) {
	config_delete_var(cat, "vid_renderer");
    } else {
	config_set_string(cat, "vid_renderer", va_name);
    }

    if (video_fullscreen_scale == 0)
	config_delete_var(cat, "video_fullscreen_scale");
      else
	config_set_int(cat, "video_fullscreen_scale", video_fullscreen_scale);

    if (video_fullscreen_first == 1)
	config_delete_var(cat, "video_fullscreen_first");
      else
	config_set_int(cat, "video_fullscreen_first", video_fullscreen_first);

    if (video_filter_method == 1)
	config_delete_var(cat, "video_filter_method");
      else
	config_set_int(cat, "video_filter_method", video_filter_method);

    if (force_43 == 0)
	config_delete_var(cat, "force_43");
      else
	config_set_int(cat, "force_43", force_43);

    if (scale == 1)
	config_delete_var(cat, "scale");
      else
	config_set_int(cat, "scale", scale);

    if (dpi_scale == 1)
	config_delete_var(cat, "dpi_scale");
      else
	config_set_int(cat, "dpi_scale", dpi_scale);

    if (enable_overscan == 0)
	config_delete_var(cat, "enable_overscan");
      else
	config_set_int(cat, "enable_overscan", enable_overscan);

    if (vid_cga_contrast == 0)
	config_delete_var(cat, "vid_cga_contrast");
      else
	config_set_int(cat, "vid_cga_contrast", vid_cga_contrast);

    if (video_grayscale == 0)
	config_delete_var(cat, "video_grayscale");
      else
	config_set_int(cat, "video_grayscale", video_grayscale);

    if (video_graytype == 0)
	config_delete_var(cat, "video_graytype");
      else
	config_set_int(cat, "video_graytype", video_graytype);

    if (rctrl_is_lalt == 0)
	config_delete_var(cat, "rctrl_is_lalt");
      else
	config_set_int(cat, "rctrl_is_lalt", rctrl_is_lalt);

    if (update_icons == 1)
	config_delete_var(cat, "update_icons");
      else
	config_set_int(cat, "update_icons", update_icons);

    if (window_remember || (vid_resize & 2)) {
	if (window_remember)
		config_set_int(cat, "window_remember", window_remember);
	else
		config_delete_var(cat, "window_remember");

	sprintf(temp, "%i, %i, %i, %i", window_w, window_h, window_x, window_y);
	config_set_string(cat, "window_coordinates", temp);
    } else {
	config_delete_var(cat, "window_remember");
	config_delete_var(cat, "window_coordinates");
    }

    if (vid_resize & 2) {
	sprintf(temp, "%ix%i", fixed_size_x, fixed_size_y);
	config_set_string(cat, "window_fixed_res", temp);
    } else
	config_delete_var(cat, "window_fixed_res");

    if (sound_gain != 0)
	config_set_int(cat, "sound_gain", sound_gain);
    else
	config_delete_var(cat, "sound_gain");

    if (kbd_req_capture != 0)
	config_set_int(cat, "kbd_req_capture", kbd_req_capture);
    else
	config_delete_var(cat, "kbd_req_capture");

    if (hide_status_bar != 0)
	config_set_int(cat, "hide_status_bar", hide_status_bar);
    else
	config_delete_var(cat, "hide_status_bar");

    /*if (hide_tool_bar != 0)
	config_set_int(cat, "hide_tool_bar", hide_tool_bar);
    else
<<<<<<< HEAD
	config_delete_var(cat, "hide_tool_bar");*/
=======
	config_delete_var(cat, "hide_tool_bar");
>>>>>>> 243f6281

    if (confirm_reset != 1)
	config_set_int(cat, "confirm_reset", confirm_reset);
    else
	config_delete_var(cat, "confirm_reset");

    if (confirm_exit != 1)
	config_set_int(cat, "confirm_exit", confirm_exit);
    else
	config_delete_var(cat, "confirm_exit");

    if (confirm_save != 1)
	config_set_int(cat, "confirm_save", confirm_save);
    else
	config_delete_var(cat, "confirm_save");

    if (lang_id == DEFAULT_LANGUAGE)
	config_delete_var(cat, "language");
      else
	  {
		char buffer[512] = {0};
		plat_language_code_r(lang_id, buffer, 511);
		config_set_string(cat, "language", buffer);
	  }

	if (!strcmp(icon_set, ""))
		config_delete_var(cat, "iconset");
	else
		config_set_string(cat, "iconset", icon_set);

    if (enable_discord)
	config_set_int(cat, "enable_discord", enable_discord);
    else
	config_delete_var(cat, "enable_discord");

    if (video_framerate != -1)
	    config_set_int(cat, "video_gl_framerate", video_framerate);
    else
	    config_delete_var(cat, "video_gl_framerate");
    if (video_vsync != 0)
	    config_set_int(cat, "video_gl_vsync", video_vsync);
    else
	    config_delete_var(cat, "video_gl_vsync");
    if (strlen(video_shader) > 0)
	    config_set_string(cat, "video_gl_shader", video_shader);
    else
	    config_delete_var(cat, "video_gl_shader");

    delete_section_if_empty(cat);
}


/* Save "Machine" section. */
static void
save_machine(void)
{
    char *cat = "Machine";
    char *p;
    int c, i = 0, legacy_mfg, legacy_cpu = -1, closest_legacy_cpu = -1;

    p = machine_get_internal_name();
    config_set_string(cat, "machine", p);

    config_set_string(cat, "cpu_family", (char *) cpu_f->internal_name);
    config_set_int(cat, "cpu_speed", cpu_f->cpus[cpu].rspeed);
    config_set_double(cat, "cpu_multi", cpu_f->cpus[cpu].multi);
    if (cpu_override) config_set_int(cat, "cpu_override", cpu_override);
    else config_delete_var(cat, "cpu_override");
	
	if (bochs_timing) config_set_int(cat, "bochs_timing", bochs_timing);
	else config_delete_var(cat, "bochs_timing");

    /* Forwards compatibility with the previous CPU model system. */
    config_delete_var(cat, "cpu_manufacturer");
    config_delete_var(cat, "cpu");

    /* Look for a machine entry on the legacy table. */
    c = 0;
    while (cpu_legacy_table[c].machine) {
	if (!strcmp(p, cpu_legacy_table[c].machine))
		break;
	c++;
    }
    if (cpu_legacy_table[c].machine) {
	/* Look for a corresponding CPU entry. */
	cpu_legacy_table_t *legacy_table_entry;
	for (legacy_mfg = 0; legacy_mfg < 4; legacy_mfg++) {
		if (!cpu_legacy_table[c].tables[legacy_mfg])
			continue;

		i = 0;
		while (cpu_legacy_table[c].tables[legacy_mfg][i].family) {
			legacy_table_entry = (cpu_legacy_table_t *) &cpu_legacy_table[c].tables[legacy_mfg][i];

			/* Match the family name, speed and multiplier. */
			if (!strcmp(cpu_f->internal_name, legacy_table_entry->family)) {
				if ((legacy_table_entry->rspeed == cpu_f->cpus[cpu].rspeed) &&
				    (legacy_table_entry->multi == cpu_f->cpus[cpu].multi)) { /* exact speed/multiplier match */
					legacy_cpu = i;
					break;
				} else if ((legacy_table_entry->rspeed >= cpu_f->cpus[cpu].rspeed) &&
					   (closest_legacy_cpu == -1)) { /* closest speed match */
					closest_legacy_cpu = i;
				}
			}

			i++;
		}

		/* Use the closest speed match if no exact match was found. */
		if ((legacy_cpu == -1) && (closest_legacy_cpu > -1)) {
			legacy_cpu = closest_legacy_cpu;
			break;
		} else if (legacy_cpu > -1) /* exact match found */
			break;
	}

	/* Set legacy values if a match was found. */
	if (legacy_cpu > -1) {
		if (legacy_mfg)
			config_set_int(cat, "cpu_manufacturer", legacy_mfg);
		if (legacy_cpu)
			config_set_int(cat, "cpu", legacy_cpu);
	}
    }

    if (cpu_waitstates == 0)
	config_delete_var(cat, "cpu_waitstates");
      else
	config_set_int(cat, "cpu_waitstates", cpu_waitstates);

    if (fpu_type == 0)
	config_delete_var(cat, "fpu_type");
      else
	config_set_string(cat, "fpu_type", (char *) fpu_get_internal_name(cpu_f, cpu, fpu_type));

    //Write the mem_size explicitly to the setttings in order to help managers to display it without having the actual machine table
	config_delete_var(cat, "mem_size");
	config_set_int(cat, "mem_size", mem_size);

    config_set_int(cat, "cpu_use_dynarec", cpu_use_dynarec);

    if (time_sync & TIME_SYNC_ENABLED)
	if (time_sync & TIME_SYNC_UTC)
		config_set_string(cat, "time_sync", "utc");
	else
		config_set_string(cat, "time_sync", "local");
    else
	config_set_string(cat, "time_sync", "disabled");

    delete_section_if_empty(cat);
}


/* Save "Video" section. */
static void
save_video(void)
{
    char *cat = "Video";

    config_set_string(cat, "gfxcard",
	video_get_internal_name(gfxcard));

    if (voodoo_enabled == 0)
	config_delete_var(cat, "voodoo");
      else
	config_set_int(cat, "voodoo", voodoo_enabled);

    delete_section_if_empty(cat);
}


/* Save "Input Devices" section. */
static void
save_input_devices(void)
{
    char *cat = "Input devices";
    char temp[512], tmp2[512];
    int c, d;

    config_set_string(cat, "mouse_type", mouse_get_internal_name(mouse_type));

    if (!joystick_type) {
	config_delete_var(cat, "joystick_type");

	for (c = 0; c < 16; c++) {
		sprintf(tmp2, "joystick_%i_nr", c);
		config_delete_var(cat, tmp2);

		for (d=0; d<16; d++) {
			sprintf(tmp2, "joystick_%i_axis_%i", c, d);
			config_delete_var(cat, tmp2);
		}
		for (d=0; d<16; d++) {
			sprintf(tmp2, "joystick_%i_button_%i", c, d);
			config_delete_var(cat, tmp2);
		}
		for (d=0; d<16; d++) {
			sprintf(tmp2, "joystick_%i_pov_%i", c, d);
			config_delete_var(cat, tmp2);
		}
	}
    } else {
	config_set_string(cat, "joystick_type", joystick_get_internal_name(joystick_type));

	for (c = 0; c < joystick_get_max_joysticks(joystick_type); c++) {
		sprintf(tmp2, "joystick_%i_nr", c);
		config_set_int(cat, tmp2, joystick_state[c].plat_joystick_nr);

		if (joystick_state[c].plat_joystick_nr) {
			for (d=0; d<joystick_get_axis_count(joystick_type); d++) {
				sprintf(tmp2, "joystick_%i_axis_%i", c, d);
				config_set_int(cat, tmp2, joystick_state[c].axis_mapping[d]);
			}
			for (d=0; d<joystick_get_button_count(joystick_type); d++) {
				sprintf(tmp2, "joystick_%i_button_%i", c, d);
				config_set_int(cat, tmp2, joystick_state[c].button_mapping[d]);
			}
			for (d=0; d<joystick_get_pov_count(joystick_type); d++) {
				sprintf(tmp2, "joystick_%i_pov_%i", c, d);
				sprintf(temp, "%i, %i", joystick_state[c].pov_mapping[d][0], joystick_state[c].pov_mapping[d][1]);
				config_set_string(cat, tmp2, temp);
			}
		}
	}
    }

    delete_section_if_empty(cat);
}


/* Save "Sound" section. */
static void
save_sound(void)
{
    char *cat = "Sound";

    if (sound_card_current == 0)
	config_delete_var(cat, "sndcard");
      else
	config_set_string(cat, "sndcard", sound_card_get_internal_name(sound_card_current));

    if (!strcmp(midi_device_get_internal_name(midi_device_current), "none"))
	config_delete_var(cat, "midi_device");
      else
	config_set_string(cat, "midi_device", midi_device_get_internal_name(midi_device_current));

    if (!strcmp(midi_in_device_get_internal_name(midi_input_device_current), "none"))
	config_delete_var(cat, "midi_in_device");
      else
	config_set_string(cat, "midi_in_device", midi_in_device_get_internal_name(midi_input_device_current));

    if (mpu401_standalone_enable == 0)
	config_delete_var(cat, "mpu401_standalone");
      else
	config_set_int(cat, "mpu401_standalone", mpu401_standalone_enable);

    if (SSI2001 == 0)
	config_delete_var(cat, "ssi2001");
      else
	config_set_int(cat, "ssi2001", SSI2001);

    if (GAMEBLASTER == 0)
	config_delete_var(cat, "gameblaster");
      else
	config_set_int(cat, "gameblaster", GAMEBLASTER);

    if (GUS == 0)
	config_delete_var(cat, "gus");
      else
	config_set_int(cat, "gus", GUS);

    if (sound_is_float == 1)
	config_delete_var(cat, "sound_type");
      else
	config_set_string(cat, "sound_type", (sound_is_float == 1) ? "float" : "int16");

    delete_section_if_empty(cat);
}


/* Save "Network" section. */
static void
save_network(void)
{
    char *cat = "Network";

    if (network_type == NET_TYPE_NONE)
	config_delete_var(cat, "net_type");
      else
	config_set_string(cat, "net_type",
		(network_type == NET_TYPE_SLIRP) ? "slirp" : "pcap");

    if (network_host[0] != '\0') {
	if (! strcmp(network_host, "none"))
		config_delete_var(cat, "net_host_device");
	  else
		config_set_string(cat, "net_host_device", network_host);
    } else {
	/* config_set_string(cat, "net_host_device", "none"); */
	config_delete_var(cat, "net_host_device");
    }

    if (network_card == 0)
	config_delete_var(cat, "net_card");
      else
	config_set_string(cat, "net_card",
			  network_card_get_internal_name(network_card));

    delete_section_if_empty(cat);
}


/* Save "Ports" section. */
static void
save_ports(void)
{
    char *cat = "Ports (COM & LPT)";
    char temp[512];
    int c, d;

    for (c = 0; c < SERIAL_MAX; c++) {
	sprintf(temp, "serial%d_enabled", c + 1);
	if (((c < 2) && serial_enabled[c]) || ((c >= 2) && !serial_enabled[c]))
		config_delete_var(cat, temp);
	else
		config_set_int(cat, temp, serial_enabled[c]);

/*
	sprintf(temp, "serial%d_type", c + 1);
	if (!serial_enabled[c])
		config_delete_var(cat, temp);
//	else
//		config_set_string(cat, temp, (char *) serial_type[c])

	sprintf(temp, "serial%d_device", c + 1);
	if (com_ports[c].device == 0)
		config_delete_var(cat, temp);
	else
		config_set_string(cat, temp,
				  (char *) com_device_get_internal_name(com_ports[c].device));
*/
    }

    for (c = 0; c < PARALLEL_MAX; c++) {
	sprintf(temp, "lpt%d_enabled", c + 1);
	d = (c == 0) ? 1 : 0;
	if (lpt_ports[c].enabled == d)
		config_delete_var(cat, temp);
	else
		config_set_int(cat, temp, lpt_ports[c].enabled);

	sprintf(temp, "lpt%d_device", c + 1);
	if (lpt_ports[c].device == 0)
		config_delete_var(cat, temp);
	  else
		config_set_string(cat, temp,
				  (char *) lpt_device_get_internal_name(lpt_ports[c].device));
    }

    delete_section_if_empty(cat);
}


/* Save "Storage Controllers" section. */
static void
save_storage_controllers(void)
{
    char *cat = "Storage controllers";
    char temp[512];
    int c;

    config_delete_var(cat, "scsicard");

    for (c = 0; c < SCSI_BUS_MAX; c++) {
	sprintf(temp, "scsicard_%d", c + 1);

	if (scsi_card_current[c] == 0)
		config_delete_var(cat, temp);
	  else
		config_set_string(cat, temp,
				  scsi_card_get_internal_name(scsi_card_current[c]));
    }

    if (fdc_type == FDC_INTERNAL)
	config_delete_var(cat, "fdc");
      else
	config_set_string(cat, "fdc",
			  fdc_card_get_internal_name(fdc_type));

    config_set_string(cat, "hdc",
	hdc_get_internal_name(hdc_current));

    if (ide_ter_enabled == 0)
	config_delete_var(cat, "ide_ter");
      else
	config_set_int(cat, "ide_ter", ide_ter_enabled);

    if (ide_qua_enabled == 0)
	config_delete_var(cat, "ide_qua");
      else
	config_set_int(cat, "ide_qua", ide_qua_enabled);

    delete_section_if_empty(cat);

    if (cassette_enable == 1)
	config_delete_var(cat, "cassette_enabled");
    else
	config_set_int(cat, "cassette_enabled", cassette_enable);

    if (strlen(cassette_fname) == 0)
	config_delete_var(cat, "cassette_file");
    else
	config_set_string(cat, "cassette_file", cassette_fname);

    if (strlen(cassette_mode) == 0)
	config_delete_var(cat, "cassette_mode");
    else
	config_set_string(cat, "cassette_mode", cassette_mode);

    if (cassette_pos == 0)
	config_delete_var(cat, "cassette_position");
    else
	config_set_int(cat, "cassette_position", cassette_pos);

    if (cassette_srate == 44100)
	config_delete_var(cat, "cassette_srate");
    else
	config_set_int(cat, "cassette_srate", cassette_srate);

    if (cassette_append == 0)
	config_delete_var(cat, "cassette_append");
    else
	config_set_int(cat, "cassette_append", cassette_append);

    if (cassette_pcm == 0)
	config_delete_var(cat, "cassette_pcm");
    else
	config_set_int(cat, "cassette_pcm", cassette_pcm);

    if (cassette_ui_writeprot == 0)
	config_delete_var(cat, "cassette_writeprot");
    else
	config_set_int(cat, "cassette_writeprot", cassette_ui_writeprot);

    for (c=0; c<2; c++) {
	sprintf(temp, "cartridge_%02i_fn", c+1);
	if (strlen(cart_fns[c]) == 0)
		config_delete_var(cat, temp);
	else
		config_set_string(cat, temp, cart_fns[c]);
    }
}


/* Save "Other Peripherals" section. */
static void
save_other_peripherals(void)
{
    char *cat = "Other peripherals";
    char temp[512];
    int c;

    if (bugger_enabled == 0)
	config_delete_var(cat, "bugger_enabled");
      else
	config_set_int(cat, "bugger_enabled", bugger_enabled);

    if (postcard_enabled == 0)
	config_delete_var(cat, "postcard_enabled");
      else
	config_set_int(cat, "postcard_enabled", postcard_enabled);

    for (c = 0; c < ISAMEM_MAX; c++) {
	sprintf(temp, "isamem%d_type", c);
	if (isamem_type[c] == 0)
		config_delete_var(cat, temp);
	  else
		config_set_string(cat, temp,
				  (char *) isamem_get_internal_name(isamem_type[c]));
    }

    if (isartc_type == 0)
	config_delete_var(cat, "isartc_type");
      else
	config_set_string(cat, "isartc_type",
			  isartc_get_internal_name(isartc_type));

    delete_section_if_empty(cat);
}


/* Save "Hard Disks" section. */
static void
save_hard_disks(void)
{
    char *cat = "Hard disks";
    char temp[32], tmp2[512];
    char *p;
    int c;

    memset(temp, 0x00, sizeof(temp));
    for (c=0; c<HDD_NUM; c++) {
	sprintf(temp, "hdd_%02i_parameters", c+1);
	if (hdd_is_valid(c)) {
		p = hdd_bus_to_string(hdd[c].bus, 0);
		sprintf(tmp2, "%u, %u, %u, %i, %s",
			hdd[c].spt, hdd[c].hpc, hdd[c].tracks, hdd[c].wp, p);
		config_set_string(cat, temp, tmp2);
	} else {
		config_delete_var(cat, temp);
	}

	sprintf(temp, "hdd_%02i_mfm_channel", c+1);
	if (hdd_is_valid(c) && (hdd[c].bus == HDD_BUS_MFM))
		config_set_int(cat, temp, hdd[c].mfm_channel);
	  else
		config_delete_var(cat, temp);

	sprintf(temp, "hdd_%02i_xta_channel", c+1);
	if (hdd_is_valid(c) && (hdd[c].bus == HDD_BUS_XTA))
		config_set_int(cat, temp, hdd[c].xta_channel);
	  else
		config_delete_var(cat, temp);

	sprintf(temp, "hdd_%02i_esdi_channel", c+1);
	if (hdd_is_valid(c) && (hdd[c].bus == HDD_BUS_ESDI))
		config_set_int(cat, temp, hdd[c].esdi_channel);
	else
		config_delete_var(cat, temp);

	sprintf(temp, "hdd_%02i_ide_channel", c+1);
	if (! hdd_is_valid(c) || (hdd[c].bus != HDD_BUS_IDE)) {
		config_delete_var(cat, temp);
	} else {
		sprintf(tmp2, "%01u:%01u", hdd[c].ide_channel >> 1, hdd[c].ide_channel & 1);
		config_set_string(cat, temp, tmp2);
	}

	sprintf(temp, "hdd_%02i_scsi_id", c+1);
	config_delete_var(cat, temp);

	sprintf(temp, "hdd_%02i_scsi_location", c+1);
	if (hdd[c].bus != HDD_BUS_SCSI)
		config_delete_var(cat, temp);
	else {
		sprintf(tmp2, "%01u:%02u", hdd[c].scsi_id>>4,
					hdd[c].scsi_id & 15);
		config_set_string(cat, temp, tmp2);
	}

	sprintf(temp, "hdd_%02i_fn", c+1);
	if (hdd_is_valid(c) && (strlen(hdd[c].fn) != 0))
		if (!strnicmp(hdd[c].fn, usr_path, strlen(usr_path)))
			config_set_string(cat, temp, &hdd[c].fn[strlen(usr_path)]);
		else
			config_set_string(cat, temp, hdd[c].fn);
	else
		config_delete_var(cat, temp);
    }

    delete_section_if_empty(cat);
}


/* Save "Floppy Drives" section. */
static void
save_floppy_and_cdrom_drives(void)
{
    char *cat = "Floppy and CD-ROM drives";
    char temp[512], tmp2[512];
    int c;

    for (c=0; c<FDD_NUM; c++) {
	sprintf(temp, "fdd_%02i_type", c+1);
	if (fdd_get_type(c) == ((c < 2) ? 2 : 0))
		config_delete_var(cat, temp);
	  else
		config_set_string(cat, temp,
				  fdd_get_internal_name(fdd_get_type(c)));

	sprintf(temp, "fdd_%02i_fn", c+1);
	if (strlen(floppyfns[c]) == 0) {
		config_delete_var(cat, temp);

		ui_writeprot[c] = 0;

		sprintf(temp, "fdd_%02i_writeprot", c+1);
		config_delete_var(cat, temp);
	} else {
		config_set_string(cat, temp, floppyfns[c]);
	}

	sprintf(temp, "fdd_%02i_writeprot", c+1);
	if (ui_writeprot[c] == 0)
		config_delete_var(cat, temp);
	  else
		config_set_int(cat, temp, ui_writeprot[c]);

	sprintf(temp, "fdd_%02i_turbo", c+1);
	if (fdd_get_turbo(c) == 0)
		config_delete_var(cat, temp);
	  else
		config_set_int(cat, temp, fdd_get_turbo(c));

	sprintf(temp, "fdd_%02i_check_bpb", c+1);
	if (fdd_get_check_bpb(c) == 1)
		config_delete_var(cat, temp);
	  else
		config_set_int(cat, temp, fdd_get_check_bpb(c));
    }

    for (c=0; c<CDROM_NUM; c++) {
	sprintf(temp, "cdrom_%02i_host_drive", c+1);
	if ((cdrom[c].bus_type == 0) || (cdrom[c].host_drive != 200)) {
		config_delete_var(cat, temp);
	} else {
		config_set_int(cat, temp, cdrom[c].host_drive);
	}

	sprintf(temp, "cdrom_%02i_speed", c+1);
	if ((cdrom[c].bus_type == 0) || (cdrom[c].speed == 8)) {
		config_delete_var(cat, temp);
	} else {
		config_set_int(cat, temp, cdrom[c].speed);
	}

	sprintf(temp, "cdrom_%02i_parameters", c+1);
	if (cdrom[c].bus_type == 0) {
		config_delete_var(cat, temp);
	} else {
		sprintf(tmp2, "%u, %s", cdrom[c].sound_on,
			hdd_bus_to_string(cdrom[c].bus_type, 1));
		config_set_string(cat, temp, tmp2);
	}

	sprintf(temp, "cdrom_%02i_ide_channel", c+1);
	if (cdrom[c].bus_type != CDROM_BUS_ATAPI)
		config_delete_var(cat, temp);
	else {
		sprintf(tmp2, "%01u:%01u", cdrom[c].ide_channel>>1,
					cdrom[c].ide_channel & 1);
		config_set_string(cat, temp, tmp2);
	}

	sprintf(temp, "cdrom_%02i_scsi_id", c + 1);
	config_delete_var(cat, temp);

	sprintf(temp, "cdrom_%02i_scsi_location", c+1);
	if (cdrom[c].bus_type != CDROM_BUS_SCSI)
		config_delete_var(cat, temp);
	else {
		sprintf(tmp2, "%01u:%02u", cdrom[c].scsi_device_id>>4,
					cdrom[c].scsi_device_id & 15);
		config_set_string(cat, temp, tmp2);
	}

	sprintf(temp, "cdrom_%02i_image_path", c + 1);
	if ((cdrom[c].bus_type == 0) ||
	    (strlen(cdrom[c].image_path) == 0)) {
		config_delete_var(cat, temp);
	} else {
		config_set_string(cat, temp, cdrom[c].image_path);
	}
    }

    delete_section_if_empty(cat);
}


/* Save "Other Removable Devices" section. */
static void
save_other_removable_devices(void)
{
    char *cat = "Other removable devices";
    char temp[512], tmp2[512];
    int c;

    for (c=0; c<ZIP_NUM; c++) {
	sprintf(temp, "zip_%02i_parameters", c+1);
	if (zip_drives[c].bus_type == 0) {
		config_delete_var(cat, temp);
	} else {
		sprintf(tmp2, "%u, %s", zip_drives[c].is_250,
			hdd_bus_to_string(zip_drives[c].bus_type, 1));
		config_set_string(cat, temp, tmp2);
	}

	sprintf(temp, "zip_%02i_ide_channel", c+1);
	if (zip_drives[c].bus_type != ZIP_BUS_ATAPI)
		config_delete_var(cat, temp);
	else {
		sprintf(tmp2, "%01u:%01u", zip_drives[c].ide_channel>>1,
					zip_drives[c].ide_channel & 1);
		config_set_string(cat, temp, tmp2);
	}

	sprintf(temp, "zip_%02i_scsi_id", c + 1);
	config_delete_var(cat, temp);

	sprintf(temp, "zip_%02i_scsi_location", c+1);
	if (zip_drives[c].bus_type != ZIP_BUS_SCSI)
		config_delete_var(cat, temp);
	else {
		sprintf(tmp2, "%01u:%02u", zip_drives[c].scsi_device_id>>4,
					zip_drives[c].scsi_device_id & 15);
		config_set_string(cat, temp, tmp2);
	}

	sprintf(temp, "zip_%02i_image_path", c + 1);
	if ((zip_drives[c].bus_type == 0) ||
	    (strlen(zip_drives[c].image_path) == 0)) {
		config_delete_var(cat, temp);
	} else {
		config_set_string(cat, temp, zip_drives[c].image_path);
	}
    }

    for (c=0; c<MO_NUM; c++) {
	sprintf(temp, "mo_%02i_parameters", c+1);
	if (mo_drives[c].bus_type == 0) {
		config_delete_var(cat, temp);
	} else {
		sprintf(tmp2, "%u, %s", mo_drives[c].type,
			hdd_bus_to_string(mo_drives[c].bus_type, 1));
		config_set_string(cat, temp, tmp2);
	}

	sprintf(temp, "mo_%02i_ide_channel", c+1);
	if (mo_drives[c].bus_type != MO_BUS_ATAPI)
		config_delete_var(cat, temp);
	else {
		sprintf(tmp2, "%01u:%01u", mo_drives[c].ide_channel>>1,
					mo_drives[c].ide_channel & 1);
		config_set_string(cat, temp, tmp2);
	}

	sprintf(temp, "mo_%02i_scsi_id", c + 1);
	config_delete_var(cat, temp);

	sprintf(temp, "mo_%02i_scsi_location", c+1);
	if (mo_drives[c].bus_type != MO_BUS_SCSI)
		config_delete_var(cat, temp);
	else {
		sprintf(tmp2, "%01u:%02u", mo_drives[c].scsi_device_id>>4,
					mo_drives[c].scsi_device_id & 15);
		config_set_string(cat, temp, tmp2);
	}

	sprintf(temp, "mo_%02i_image_path", c + 1);
	if ((mo_drives[c].bus_type == 0) ||
	    (strlen(mo_drives[c].image_path) == 0)) {
		config_delete_var(cat, temp);
	} else {
		config_set_string(cat, temp, mo_drives[c].image_path);
	}
    }

    delete_section_if_empty(cat);
}


void
config_save(void)
{
    save_general();			/* General */
    save_machine();			/* Machine */
    save_video();			/* Video */
    save_input_devices();		/* Input devices */
    save_sound();			/* Sound */
    save_network();			/* Network */
    save_ports();			/* Ports (COM & LPT) */
    save_storage_controllers();		/* Storage controllers */
    save_hard_disks();			/* Hard disks */
    save_floppy_and_cdrom_drives();	/* Floppy and CD-ROM drives */
    save_other_removable_devices();	/* Other removable devices */
    save_other_peripherals();		/* Other peripherals */

    config_write(cfg_path);
}


void
config_dump(void)
{
    section_t *sec;

    sec = (section_t *)config_head.next;
    while (sec != NULL) {
	entry_t *ent;

	if (sec->name[0])
		config_log("[%s]\n", sec->name);

	ent = (entry_t *)sec->entry_head.next;
	while (ent != NULL) {
		config_log("%s = %s\n", ent->name, ent->data);

		ent = (entry_t *)ent->list.next;
	}

	sec = (section_t *)sec->list.next;
    }
}


void
config_delete_var(char *head, char *name)
{
    section_t *section;
    entry_t *entry;

    section = find_section(head);
    if (section == NULL) return;

    entry = find_entry(section, name);
    if (entry != NULL) {
	list_delete(&entry->list, &section->entry_head);
	free(entry);
    }
}


int
config_get_int(char *head, char *name, int def)
{
    section_t *section;
    entry_t *entry;
    int value;

    section = find_section(head);
    if (section == NULL)
	return(def);

    entry = find_entry(section, name);
    if (entry == NULL)
	return(def);

    sscanf(entry->data, "%i", &value);

    return(value);
}


double
config_get_double(char *head, char *name, double def)
{
    section_t *section;
    entry_t *entry;
    double value;

    section = find_section(head);
    if (section == NULL)
	return(def);

    entry = find_entry(section, name);
    if (entry == NULL)
	return(def);

    sscanf(entry->data, "%lg", &value);

    return(value);
}


int
config_get_hex16(char *head, char *name, int def)
{
    section_t *section;
    entry_t *entry;
    unsigned int value;

    section = find_section(head);
    if (section == NULL)
	return(def);

    entry = find_entry(section, name);
    if (entry == NULL)
	return(def);

    sscanf(entry->data, "%04X", &value);

    return(value);
}


int
config_get_hex20(char *head, char *name, int def)
{
    section_t *section;
    entry_t *entry;
    unsigned int value;

    section = find_section(head);
    if (section == NULL)
	return(def);

    entry = find_entry(section, name);
    if (entry == NULL)
	return(def);

    sscanf(entry->data, "%05X", &value);

    return(value);
}


int
config_get_mac(char *head, char *name, int def)
{
    section_t *section;
    entry_t *entry;
    unsigned int val0 = 0, val1 = 0, val2 = 0;

    section = find_section(head);
    if (section == NULL)
	return(def);

    entry = find_entry(section, name);
    if (entry == NULL)
	return(def);

    sscanf(entry->data, "%02x:%02x:%02x", &val0, &val1, &val2);

    return((val0 << 16) + (val1 << 8) + val2);
}


char *
config_get_string(char *head, char *name, char *def)
{
    section_t *section;
    entry_t *entry;

    section = find_section(head);
    if (section == NULL)
	return(def);

    entry = find_entry(section, name);
    if (entry == NULL)
	return(def);

    return(entry->data);
}


wchar_t *
config_get_wstring(char *head, char *name, wchar_t *def)
{
    section_t *section;
    entry_t *entry;

    section = find_section(head);
    if (section == NULL)
	return(def);

    entry = find_entry(section, name);
    if (entry == NULL)
	return(def);

    return(entry->wdata);
}


void
config_set_int(char *head, char *name, int val)
{
    section_t *section;
    entry_t *ent;

    section = find_section(head);
    if (section == NULL)
	section = create_section(head);

    ent = find_entry(section, name);
    if (ent == NULL)
	ent = create_entry(section, name);

    sprintf(ent->data, "%i", val);
    mbstowcs(ent->wdata, ent->data, 512);
}


void
config_set_double(char *head, char *name, double val)
{
    section_t *section;
    entry_t *ent;

    section = find_section(head);
    if (section == NULL)
	section = create_section(head);

    ent = find_entry(section, name);
    if (ent == NULL)
	ent = create_entry(section, name);

    sprintf(ent->data, "%lg", val);
    mbstowcs(ent->wdata, ent->data, 512);
}


void
config_set_hex16(char *head, char *name, int val)
{
    section_t *section;
    entry_t *ent;

    section = find_section(head);
    if (section == NULL)
	section = create_section(head);

    ent = find_entry(section, name);
    if (ent == NULL)
	ent = create_entry(section, name);

    sprintf(ent->data, "%04X", val);
    mbstowcs(ent->wdata, ent->data, sizeof_w(ent->wdata));
}


void
config_set_hex20(char *head, char *name, int val)
{
    section_t *section;
    entry_t *ent;

    section = find_section(head);
    if (section == NULL)
	section = create_section(head);

    ent = find_entry(section, name);
    if (ent == NULL)
	ent = create_entry(section, name);

    sprintf(ent->data, "%05X", val);
    mbstowcs(ent->wdata, ent->data, sizeof_w(ent->wdata));
}


void
config_set_mac(char *head, char *name, int val)
{
    section_t *section;
    entry_t *ent;

    section = find_section(head);
    if (section == NULL)
	section = create_section(head);

    ent = find_entry(section, name);
    if (ent == NULL)
	ent = create_entry(section, name);

    sprintf(ent->data, "%02x:%02x:%02x",
		(val>>16)&0xff, (val>>8)&0xff, val&0xff);
    mbstowcs(ent->wdata, ent->data, 512);
}


void
config_set_string(char *head, char *name, char *val)
{
    section_t *section;
    entry_t *ent;

    section = find_section(head);
    if (section == NULL)
	section = create_section(head);

    ent = find_entry(section, name);
    if (ent == NULL)
	ent = create_entry(section, name);

    if ((strlen(val) + 1) <= sizeof(ent->data))
	memcpy(ent->data, val, strlen(val) + 1);
    else
	memcpy(ent->data, val, sizeof(ent->data));
#ifdef _WIN32	/* Make sure the string is converted from UTF-8 rather than a legacy codepage */
    mbstoc16s(ent->wdata, ent->data, sizeof_w(ent->wdata));
#else
    mbstowcs(ent->wdata, ent->data, sizeof_w(ent->wdata));
#endif
}


void
config_set_wstring(char *head, char *name, wchar_t *val)
{
    section_t *section;
    entry_t *ent;

    section = find_section(head);
    if (section == NULL)
	section = create_section(head);

    ent = find_entry(section, name);
    if (ent == NULL)
	ent = create_entry(section, name);

    memcpy(ent->wdata, val, sizeof_w(ent->wdata));
#ifdef _WIN32	/* Make sure the string is converted to UTF-8 rather than a legacy codepage */
    c16stombs(ent->data, ent->wdata, sizeof(ent->data));
#else
    wcstombs(ent->data, ent->wdata, sizeof(ent->data));
#endif
}<|MERGE_RESOLUTION|>--- conflicted
+++ resolved
@@ -2259,11 +2259,7 @@
     /*if (hide_tool_bar != 0)
 	config_set_int(cat, "hide_tool_bar", hide_tool_bar);
     else
-<<<<<<< HEAD
 	config_delete_var(cat, "hide_tool_bar");*/
-=======
-	config_delete_var(cat, "hide_tool_bar");
->>>>>>> 243f6281
 
     if (confirm_reset != 1)
 	config_set_int(cat, "confirm_reset", confirm_reset);
