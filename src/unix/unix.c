#ifdef __linux__
#define _FILE_OFFSET_BITS 64
#define _LARGEFILE64_SOURCE 1
#endif
#include <SDL.h>
#include <stdlib.h>
#include <stdbool.h>
#include <stdio.h>
#include <string.h>
#include <time.h>
#include <sys/time.h>
#include <sys/param.h>
#include <sys/types.h>
#include <sys/stat.h>
#include <unistd.h>
#include <errno.h>
#include <inttypes.h>
#include <dlfcn.h>
#include <wchar.h>

#include <86box/86box.h>
#include <86box/keyboard.h>
#include <86box/mouse.h>
#include <86box/config.h>
#include <86box/plat.h>
#include <86box/plat_dynld.h>
#include <86box/device.h>
#include <86box/gameport.h>
#include <86box/unix_sdl.h>
#include <86box/timer.h>
#include <86box/nvr.h>
#include <86box/ui.h>

extern bool     ImGui_ImplSDL2_Init(SDL_Window* window);
extern void     ImGui_ImplSDL2_Shutdown();
extern void     ImGui_ImplSDL2_NewFrame();
extern bool     ImGui_ImplSDL2_ProcessEvent(const SDL_Event* event);
static int	first_use = 1;
static uint64_t	StartingTime;
static uint64_t Frequency;
int rctrl_is_lalt;
int	update_icons;
int	kbd_req_capture;
int hide_status_bar;
int fixed_size_x = 640;
int fixed_size_y = 480;
extern int title_set;
extern wchar_t sdl_win_title[512];
plat_joystick_t	plat_joystick_state[MAX_PLAT_JOYSTICKS];
joystick_t	joystick_state[MAX_JOYSTICKS];
int		joysticks_present;
SDL_mutex *blitmtx;
SDL_threadID eventthread;
static int exit_event = 0;
int fullscreen_pending = 0;
extern float menubarheight;

static const uint16_t sdl_to_xt[0x200] =
{
    [SDL_SCANCODE_ESCAPE] = 0x01,
    [SDL_SCANCODE_1] = 0x02,
    [SDL_SCANCODE_2] = 0x03,
    [SDL_SCANCODE_3] = 0x04,
    [SDL_SCANCODE_4] = 0x05,
    [SDL_SCANCODE_5] = 0x06,
    [SDL_SCANCODE_6] = 0x07,
    [SDL_SCANCODE_7] = 0x08,
    [SDL_SCANCODE_8] = 0x09,
    [SDL_SCANCODE_9] = 0x0A,
    [SDL_SCANCODE_0] = 0x0B,
    [SDL_SCANCODE_MINUS] = 0x0C,
    [SDL_SCANCODE_EQUALS] = 0x0D,
    [SDL_SCANCODE_BACKSPACE] = 0x0E,
    [SDL_SCANCODE_TAB] = 0x0F,
    [SDL_SCANCODE_Q] = 0x10,
    [SDL_SCANCODE_W] = 0x11,
    [SDL_SCANCODE_E] = 0x12,
    [SDL_SCANCODE_R] = 0x13,
    [SDL_SCANCODE_T] = 0x14,
    [SDL_SCANCODE_Y] = 0x15,
    [SDL_SCANCODE_U] = 0x16,
    [SDL_SCANCODE_I] = 0x17,
    [SDL_SCANCODE_O] = 0x18,
    [SDL_SCANCODE_P] = 0x19,
    [SDL_SCANCODE_LEFTBRACKET] = 0x1A,
    [SDL_SCANCODE_RIGHTBRACKET] = 0x1B,
    [SDL_SCANCODE_RETURN] = 0x1C,
    [SDL_SCANCODE_LCTRL] = 0x1D,
    [SDL_SCANCODE_A] = 0x1E,
    [SDL_SCANCODE_S] = 0x1F,
    [SDL_SCANCODE_D] = 0x20,
    [SDL_SCANCODE_F] = 0x21,
    [SDL_SCANCODE_G] = 0x22,
    [SDL_SCANCODE_H] = 0x23,
    [SDL_SCANCODE_J] = 0x24,
    [SDL_SCANCODE_K] = 0x25,
    [SDL_SCANCODE_L] = 0x26,
    [SDL_SCANCODE_SEMICOLON] = 0x27,
    [SDL_SCANCODE_APOSTROPHE] = 0x28,
    [SDL_SCANCODE_GRAVE] = 0x29,
    [SDL_SCANCODE_LSHIFT] = 0x2A,
    [SDL_SCANCODE_BACKSLASH] = 0x2B,
    [SDL_SCANCODE_Z] = 0x2C,
    [SDL_SCANCODE_X] = 0x2D,
    [SDL_SCANCODE_C] = 0x2E,
    [SDL_SCANCODE_V] = 0x2F,
    [SDL_SCANCODE_B] = 0x30,
    [SDL_SCANCODE_N] = 0x31,
    [SDL_SCANCODE_M] = 0x32,
    [SDL_SCANCODE_COMMA] = 0x33,
    [SDL_SCANCODE_PERIOD] = 0x34,
    [SDL_SCANCODE_SLASH] = 0x35,
    [SDL_SCANCODE_RSHIFT] = 0x36,
    [SDL_SCANCODE_KP_MULTIPLY] = 0x37,
    [SDL_SCANCODE_LALT] = 0x38,
    [SDL_SCANCODE_SPACE] = 0x39,
    [SDL_SCANCODE_CAPSLOCK] = 0x3A,
    [SDL_SCANCODE_F1] = 0x3B,
    [SDL_SCANCODE_F2] = 0x3C,
    [SDL_SCANCODE_F3] = 0x3D,
    [SDL_SCANCODE_F4] = 0x3E,
    [SDL_SCANCODE_F5] = 0x3F,
    [SDL_SCANCODE_F6] = 0x40,
    [SDL_SCANCODE_F7] = 0x41,
    [SDL_SCANCODE_F8] = 0x42,
    [SDL_SCANCODE_F9] = 0x43,
    [SDL_SCANCODE_F10] = 0x44,
    [SDL_SCANCODE_NUMLOCKCLEAR] = 0x45,
    [SDL_SCANCODE_SCROLLLOCK] = 0x46,
    [SDL_SCANCODE_HOME] = 0x147,
    [SDL_SCANCODE_UP] = 0x148,
    [SDL_SCANCODE_PAGEUP] = 0x149,
    [SDL_SCANCODE_KP_MINUS] = 0x4A,
    [SDL_SCANCODE_LEFT] = 0x14B,
    [SDL_SCANCODE_KP_5] = 0x4C,
    [SDL_SCANCODE_RIGHT] = 0x14D,
    [SDL_SCANCODE_KP_PLUS] = 0x4E,
    [SDL_SCANCODE_END] = 0x14F,
    [SDL_SCANCODE_DOWN] = 0x150,
    [SDL_SCANCODE_PAGEDOWN] = 0x151,
    [SDL_SCANCODE_INSERT] = 0x152,
    [SDL_SCANCODE_DELETE] = 0x153,
    [SDL_SCANCODE_F11] = 0x57,
    [SDL_SCANCODE_F12] = 0x58,

    [SDL_SCANCODE_KP_ENTER] = 0x11c,
    [SDL_SCANCODE_RCTRL] = 0x11d,
    [SDL_SCANCODE_KP_DIVIDE] = 0x135,
    [SDL_SCANCODE_RALT] = 0x138,
    [SDL_SCANCODE_KP_9] = 0x49,
    [SDL_SCANCODE_KP_8] = 0x48,
    [SDL_SCANCODE_KP_7] = 0x47,
    [SDL_SCANCODE_KP_6] = 0x4D,
    [SDL_SCANCODE_KP_4] = 0x4B,
    [SDL_SCANCODE_KP_3] = 0x51,
    [SDL_SCANCODE_KP_2] = 0x50,
    [SDL_SCANCODE_KP_1] = 0x4F,
    [SDL_SCANCODE_KP_0] = 0x52,
    [SDL_SCANCODE_KP_PERIOD] = 0x53,

    [SDL_SCANCODE_LGUI] = 0x15B,
    [SDL_SCANCODE_RGUI] = 0x15C,
    [SDL_SCANCODE_APPLICATION] = 0x15D,
    [SDL_SCANCODE_PRINTSCREEN] = 0x137
};

typedef struct sdl_blit_params
{
    int x, y, w, h;
} sdl_blit_params;

sdl_blit_params params = { 0, 0, 0, 0 };
int blitreq = 0;
int limitedblitreq = 0;

void* dynld_module(const char *name, dllimp_t *table)
{
    dllimp_t* imp;
    void* modhandle = dlopen(name, RTLD_LAZY | RTLD_GLOBAL);
    if (modhandle)
    {
        for (imp = table; imp->name != NULL; imp++)
        {
            if ((*(void**)imp->func = dlsym(modhandle, imp->name)) == NULL)
            {
                dlclose(modhandle);
                return NULL;
            }
        }
    }
    return modhandle;
}

void
plat_tempfile(char *bufp, char *prefix, char *suffix)
{
    struct tm* calendertime;
    struct timeval t;
    time_t curtime;

    if (prefix != NULL)
	sprintf(bufp, "%s-", prefix);
      else
	strcpy(bufp, "");
    gettimeofday(&t, NULL);
    curtime = time(NULL);
    calendertime = localtime(&curtime);
    sprintf(&bufp[strlen(bufp)], "%d%02d%02d-%02d%02d%02d-%03ld%s", calendertime->tm_year, calendertime->tm_mon, calendertime->tm_mday, calendertime->tm_hour, calendertime->tm_min, calendertime->tm_sec, t.tv_usec / 1000, suffix);
}

int
plat_getcwd(char *bufp, int max)
{
    return getcwd(bufp, max) != 0;
}

int
plat_chdir(char* str)
{
    return chdir(str);
}

void dynld_close(void *handle)
{
	dlclose(handle);
}

wchar_t* plat_get_string(int i)
{
    switch (i)
    {
        case IDS_2077:
            return L"Click to capture mouse.";
        case IDS_2078:
            return L"Press CTRL-END to release mouse";
        case IDS_2079:
            return L"Press CTRL-END or middle button to release mouse";
        case IDS_2080:
            return L"Failed to initialize FluidSynth";
        case IDS_4099:
            return L"MFM/RLL or ESDI CD-ROM drives never existed";
        case IDS_2093:
            return L"Failed to set up PCap";
        case IDS_2094:
            return L"No PCap devices found";
        case IDS_2110:
            return L"Unable to initialize FreeType";
        case IDS_2111:
            return L"Unable to initialize SDL, libsdl2 is required";
        case IDS_2131:
            return L"libfreetype is required for ESC/P printer emulation.";
        case IDS_2132:
            return L"libgs is required for automatic conversion of PostScript files to PDF.\n\nAny documents sent to the generic PostScript printer will be saved as PostScript (.ps) files.";
        case IDS_2129:
            return L"Make sure libpcap is installed and that you are on a libpcap-compatible network connection.";
        case IDS_2114:
            return L"Unable to initialize Ghostscript";
    }
    return L"";
}

FILE *
plat_fopen(const char *path, const char *mode)
{
    return fopen(path, mode);
}

FILE *
plat_fopen64(const char *path, const char *mode)
{
    return fopen(path, mode);
}

int
plat_path_abs(char *path)
{
    return path[0] == '/';
}

void
plat_path_slash(char *path)
{
    if ((path[strlen(path)-1] != '/')) {
	strcat(path, "/");
    }
}

void
plat_put_backslash(char *s)
{
    int c = strlen(s) - 1;

    if (s[c] != '/')
	   s[c] = '/';
}

/* Return the last element of a pathname. */
char *
plat_get_basename(const char *path)
{
    int c = (int)strlen(path);

    while (c > 0) {
	if (path[c] == '/')
	   return((char *)&path[c]);
       c--;
    }

    return((char *)path);
}
char *
plat_get_filename(char *s)
{
    int c = strlen(s) - 1;

    while (c > 0) {
	if (s[c] == '/' || s[c] == '\\')
	   return(&s[c+1]);
       c--;
    }

    return(s);
}


char *
plat_get_extension(char *s)
{
    int c = strlen(s) - 1;

    if (c <= 0)
	return(s);

    while (c && s[c] != '.')
		c--;

    if (!c)
	return(&s[strlen(s)]);

    return(&s[c+1]);
}


void
plat_append_filename(char *dest, const char *s1, const char *s2)
{
    strcpy(dest, s1);
    plat_path_slash(dest);
    strcat(dest, s2);
}

int
plat_dir_check(char *path)
{
    struct stat dummy;
    if (stat(path, &dummy) < 0)
    {
        return 0;
    }
    return S_ISDIR(dummy.st_mode);
}

int
plat_dir_create(char *path)
{
    return mkdir(path, S_IRWXU);
}

uint64_t
plat_timer_read(void)
{
    return SDL_GetPerformanceCounter();
}

static uint64_t
plat_get_ticks_common(void)
{
    uint64_t EndingTime, ElapsedMicroseconds;
    if (first_use) {
	Frequency = SDL_GetPerformanceFrequency();
	StartingTime = SDL_GetPerformanceCounter();
	first_use = 0;
    }
    EndingTime = SDL_GetPerformanceCounter();
    ElapsedMicroseconds = ((EndingTime - StartingTime) * 1000000) / Frequency;
    return ElapsedMicroseconds;
}

uint32_t
plat_get_ticks(void)
{
	return (uint32_t)(plat_get_ticks_common() / 1000);
}

uint32_t
plat_get_micro_ticks(void)
{
	return (uint32_t)plat_get_ticks_common();
}

void plat_remove(char* path)
{
    remove(path);
}



void
plat_delay_ms(uint32_t count)
{
    SDL_Delay(count);
}

void
ui_sb_update_tip(int arg)
{

}

void
plat_get_dirname(char *dest, const char *path)
{
    int c = (int)strlen(path);
    char *ptr;

    ptr = (char *)path;

    while (c > 0) {
	if (path[c] == '/' || path[c] == '\\') {
		ptr = (char *)&path[c];
		break;
	}
 	c--;
    }

    /* Copy to destination. */
    while (path < ptr)
	*dest++ = *path++;
    *dest = '\0';
}
volatile int cpu_thread_run = 1;
void ui_sb_set_text_w(wchar_t *wstr)
{

}

int stricmp(const char* s1, const char* s2)
{
    return strcasecmp(s1, s2);
}

int strnicmp(const char *s1, const char *s2, size_t n)
{
    return strncasecmp(s1, s2, n);
}

void
main_thread(void *param)
{
    uint32_t old_time, new_time;
    int drawits, frames;

    SDL_SetThreadPriority(SDL_THREAD_PRIORITY_HIGH);
    framecountx = 0;
    //title_update = 1;
    old_time = SDL_GetTicks();
    drawits = frames = 0;
    while (!is_quit && cpu_thread_run) {
	/* See if it is time to run a frame of code. */
	new_time = SDL_GetTicks();
	drawits += (new_time - old_time);
	old_time = new_time;
	if (drawits > 0 && !dopause) {
		/* Yes, so do one frame now. */
		drawits -= 10;
		if (drawits > 50)
			drawits = 0;

		/* Run a block of code. */
		pc_run();

		/* Every 200 frames we save the machine status. */
		if (++frames >= 200 && nvr_dosave) {
			nvr_save();
			nvr_dosave = 0;
			frames = 0;
		}
	} else	/* Just so we dont overload the host OS. */
		SDL_Delay(1);

	/* If needed, handle a screen resize. */
	if (doresize && !video_fullscreen && !is_quit) {
		if (vid_resize & 2)
			plat_resize(fixed_size_x, fixed_size_y);
		else
			plat_resize(scrnsz_x, scrnsz_y);
		doresize = 0;
	}
    }

    is_quit = 1;
}

thread_t* thMain = NULL;

void
do_start(void)
{
    /* We have not stopped yet. */
    is_quit = 0;

    /* Initialize the high-precision timer. */
    SDL_InitSubSystem(SDL_INIT_TIMER);
    timer_freq = SDL_GetPerformanceFrequency();

    /* Start the emulator, really. */
    thMain = thread_create(main_thread, NULL);
}

void
do_stop(void)
{
    if (SDL_ThreadID() != eventthread)
    {
        exit_event = 1;
        return;
    }
    if (blitreq)
    {
        blitreq = 0;
        extern void video_blit_complete();
        video_blit_complete();
    }

    while(SDL_TryLockMutex(blitmtx) == SDL_MUTEX_TIMEDOUT)
    {
        if (blitreq)
        {
            blitreq = 0;
            extern void video_blit_complete();
            video_blit_complete();
        }
    }
    startblit();

    is_quit = 1;
    sdl_close();

    pc_close(thMain);

    thMain = NULL;
}

int	ui_msgbox(int flags, void *message)
{
    return ui_msgbox_header(flags, message, NULL);
}

int	ui_msgbox_header(int flags, void *message, void* header)
{
    if (!header) header = L"86Box";
    if (flags & MBX_ANSI)
    {
        fwprintf(stderr, L"%s\n", header);
        fprintf(stderr, "==========================\n"
            "%s\n", message);
        return 0;
    }
    fwprintf(stderr, L"%s\n", header);
    fwprintf(stderr, L"==========================\n"
    L"%s\n", plat_get_string(message));
    return 0;
}

void plat_get_exe_name(char *s, int size)
{
    char* basepath = SDL_GetBasePath();
    snprintf(s, size, "%s%s", basepath, basepath[strlen(basepath) - 1] == '/' ? "86box" : "/86box");
}

void
plat_power_off(void)
{
    confirm_exit = 0;
    nvr_save();
    config_save();

    /* Deduct a sufficiently large number of cycles that no instructions will
       run before the main thread is terminated */
    cycles -= 99999999;

    cpu_thread_run = 0;
}

void ui_sb_bugui(char *str)
{
    
}

extern void     sdl_blit(int x, int y, int w, int h);

typedef struct mouseinputdata
{
    int deltax, deltay, deltaz;
    int mousebuttons;
} mouseinputdata;
SDL_mutex* mousemutex;
static mouseinputdata mousedata;
void mouse_poll()
{
    SDL_LockMutex(mousemutex);
    mouse_x = mousedata.deltax;
    mouse_y = mousedata.deltay;
    mouse_z = mousedata.deltaz;
    mousedata.deltax = mousedata.deltay = mousedata.deltaz = 0;
    mouse_buttons = mousedata.mousebuttons;
    SDL_UnlockMutex(mousemutex);
}


<<<<<<< HEAD
extern int sdl_w, sdl_h;
=======
int real_sdl_w, real_sdl_h;
>>>>>>> d4cd4b7a
void ui_sb_set_ready(int ready) {}
char* xargv[512];

// From musl.
char *local_strsep(char **str, const char *sep)
{
	char *s = *str, *end;
	if (!s) return NULL;
	end = s + strcspn(s, sep);
	if (*end) *end++ = 0;
	else end = 0;
	*str = end;
	return s;
}

void
plat_pause(int p)
{
    static wchar_t oldtitle[512];
    wchar_t title[512];

    dopause = p;
    if (p) {
	wcsncpy(oldtitle, ui_window_title(NULL), sizeof_w(oldtitle) - 1);
	wcscpy(title, oldtitle);
	wcscat(title, L" - PAUSED -");
	ui_window_title(title);
    } else {
	ui_window_title(oldtitle);
    }
}

bool process_media_commands_3(uint8_t* id, char* fn, uint8_t* wp, int cmdargc)
{
    bool err = false;
    *id = atoi(xargv[1]);
    if (xargv[2][0] == '\'' || xargv[2][0] == '"')
    {
        int curarg = 2;
        for (curarg = 2; curarg < cmdargc; curarg++)
        {
            if (strlen(fn) + strlen(xargv[curarg]) >= PATH_MAX)
            {
                err = true;
                fprintf(stderr, "Path name too long.\n");
            }
            strcat(fn, xargv[curarg] + (xargv[curarg][0] == '\'' || xargv[curarg][0] == '"'));
            if (fn[strlen(fn) - 1] == '\''
                || fn[strlen(fn) - 1] == '"')
            {
                if (curarg + 1 < cmdargc)
                {
                    *wp = atoi(xargv[curarg + 1]);
                }
                break;
            }
            strcat(fn, " ");
        }
    }
    else
    {
        if (strlen(xargv[2]) < PATH_MAX)
        {
            strcpy(fn, xargv[2]);
            *wp = atoi(xargv[3]);
        }
        else
        {
            fprintf(stderr, "Path name too long.\n");
            err = true;
        }
    }
    if (fn[strlen(fn) - 1] == '\''
    || fn[strlen(fn) - 1] == '"') fn[strlen(fn) - 1] = '\0';
    return err;
}
char* (*f_readline)(const char*) = NULL;
int  (*f_add_history)(const char *) = NULL;
void (*f_rl_callback_handler_remove)(void) = NULL;

#ifdef __APPLE__
#define LIBEDIT_LIBRARY "libedit.dylib"
#else
#define LIBEDIT_LIBRARY "libedit.so"
#endif
uint32_t timer_onesec(uint32_t interval, void* param)
{
        pc_onesec();
        return interval;
}

void monitor_thread(void* param)
{
#ifndef USE_CLI
    if (isatty(fileno(stdin)) && isatty(fileno(stdout)))
    {
        char* line = NULL;
        size_t n;
        printf("86Box monitor console.\n");
        while (!exit_event)
        {
            if (feof(stdin)) break;
            if (f_readline)
                line = f_readline("(86Box) ");
            else
            {
                printf("(86Box) ");
                getline(&line, &n, stdin);
            }
            if (line)
            {
                int cmdargc = 0;
                char* linecpy;
                line[strcspn(line, "\r\n")] = '\0';
                linecpy = strdup(line);
                if (!linecpy)
                {
                    free(line);
                    line = NULL;
                    continue;
                }
                if (f_add_history) f_add_history(line);
                memset(xargv, 0, sizeof(xargv));
                while(1) 
                {
                    xargv[cmdargc++] = local_strsep(&linecpy, " ");
                    if (xargv[cmdargc - 1] == NULL || cmdargc >= 512) break;
                }
                cmdargc--;
                if (strncasecmp(xargv[0], "help", 4) == 0)
                {
                    printf(
                        "fddload <id> <filename> <wp> - Load floppy disk image into drive <id>.\n"
                        "cdload <id> <filename> - Load CD-ROM image into drive <id>.\n"
                        "zipload <id> <filename> <wp> - Load ZIP image into ZIP drive <id>.\n"
                        "cartload <id> <filename> <wp> - Load cartridge image into cartridge drive <id>.\n"
                        "moload <id> <filename> <wp> - Load MO image into MO drive <id>.\n\n"
                        "fddeject <id> - eject disk from floppy drive <id>.\n"
                        "cdeject <id> - eject disc from CD-ROM drive <id>.\n"
                        "zipeject <id> - eject ZIP image from ZIP drive <id>.\n"
                        "carteject <id> - eject cartridge from drive <id>.\n"
                        "moeject <id> - eject image from MO drive <id>.\n\n"
                        "hardreset - hard reset the emulated system.\n"
                        "pause - pause the the emulated system.\n"
                        "fullscreen - toggle fullscreen.\n"
                        "exit - exit 86Box.\n");
                }
                else if (strncasecmp(xargv[0], "exit", 4) == 0)
                {
                    exit_event = 1;
                }
                else if (strncasecmp(xargv[0], "fullscreen", 10) == 0)
                {
                    video_fullscreen = 1;
                    fullscreen_pending = 1;
                }
                else if (strncasecmp(xargv[0], "pause", 5) == 0)
                {
                    plat_pause(dopause ^ 1);
                    printf("%s", dopause ? "Paused.\n" : "Unpaused.\n");
                }
                else if (strncasecmp(xargv[0], "hardreset", 9) == 0)
                {
                    pc_reset_hard();
                }
                else if (strncasecmp(xargv[0], "cdload", 6) == 0 && cmdargc >= 3)
                {
                    uint8_t id;
                    bool err = false;
                    char fn[PATH_MAX];
                    
                    if (!xargv[2] || !xargv[1])
                    {
                        free(line);
                        free(linecpy);
                        line = NULL;
                        continue;
                    }
                    id = atoi(xargv[1]);
                    memset(fn, 0, sizeof(fn));
                    if (xargv[2][0] == '\'' || xargv[2][0] == '"')
                    {
                        int curarg = 2;
                        for (curarg = 2; curarg < cmdargc; curarg++)
                        {
                            if (strlen(fn) + strlen(xargv[curarg]) >= PATH_MAX)
                            {
                                err = true;
                                fprintf(stderr, "Path name too long.\n");
                            }
                            strcat(fn, xargv[curarg] + (xargv[curarg][0] == '\'' || xargv[curarg][0] == '"'));
                            if (fn[strlen(fn) - 1] == '\''
                                || fn[strlen(fn) - 1] == '"')
                            {
                                break;
                            }
                            strcat(fn, " ");
                        }
                    }
                    else
                    {
                        if (strlen(xargv[2]) < PATH_MAX)
                        {
                            strcpy(fn, xargv[2]);
                        }
                        else
                        {
                            fprintf(stderr, "Path name too long.\n");
                        }
                    }
                    if (!err)
                    {

                        if (fn[strlen(fn) - 1] == '\''
                            || fn[strlen(fn) - 1] == '"') fn[strlen(fn) - 1] = '\0';
                        printf("Inserting disc into CD-ROM drive %hhu: %s\n", id, fn);
                        cdrom_mount(id, fn);
                    }
                }
                else if (strncasecmp(xargv[0], "fddeject", 8) == 0 && cmdargc >= 2)
                {
                    floppy_eject(atoi(xargv[1]));
                }
                else if (strncasecmp(xargv[0], "cdeject", 8) == 0 && cmdargc >= 2)
                {
                    cdrom_mount(atoi(xargv[1]), "");
                }
                else if (strncasecmp(xargv[0], "moeject", 8) == 0 && cmdargc >= 2)
                {
                    mo_eject(atoi(xargv[1]));
                }
                else if (strncasecmp(xargv[0], "carteject", 8) == 0 && cmdargc >= 2)
                {
                    cartridge_eject(atoi(xargv[1]));
                }
                else if (strncasecmp(xargv[0], "zipeject", 8) == 0 && cmdargc >= 2)
                {
                    zip_eject(atoi(xargv[1]));
                }
                else if (strncasecmp(xargv[0], "fddload", 7) == 0 && cmdargc >= 4)
                {
                    uint8_t id, wp;
                    bool err = false;
                    char fn[PATH_MAX];
                    memset(fn, 0, sizeof(fn));
                    if (!xargv[2] || !xargv[1])
                    {
                        free(line);
                        free(linecpy);
                        line = NULL;
                        continue;
                    }
                    err = process_media_commands_3(&id, fn, &wp, cmdargc);
                    if (!err)
                    {
                        if (fn[strlen(fn) - 1] == '\''
                            || fn[strlen(fn) - 1] == '"') fn[strlen(fn) - 1] = '\0';
                        printf("Inserting disk into floppy drive %c: %s\n", id + 'A', fn);
                        floppy_mount(id, fn, wp);
                    }
                }
                else if (strncasecmp(xargv[0], "moload", 7) == 0 && cmdargc >= 4)
                {
                    uint8_t id, wp;
                    bool err = false;
                    char fn[PATH_MAX];
                    memset(fn, 0, sizeof(fn));
                    if (!xargv[2] || !xargv[1])
                    {
                        free(line);
                        free(linecpy);
                        line = NULL;
                        continue;
                    }
                    err = process_media_commands_3(&id, fn, &wp, cmdargc);
                    if (!err)
                    {
                        if (fn[strlen(fn) - 1] == '\''
                            || fn[strlen(fn) - 1] == '"') fn[strlen(fn) - 1] = '\0';
                        printf("Inserting into mo drive %hhu: %s\n", id, fn);
                        mo_mount(id, fn, wp);
                    }
                }
                else if (strncasecmp(xargv[0], "cartload", 7) == 0 && cmdargc >= 4)
                {
                    uint8_t id, wp;
                    bool err = false;
                    char fn[PATH_MAX];
                    memset(fn, 0, sizeof(fn));
                    if (!xargv[2] || !xargv[1])
                    {
                        free(line);
                        free(linecpy);
                        line = NULL;
                        continue;
                    }
                    err = process_media_commands_3(&id, fn, &wp, cmdargc);
                    if (!err)
                    {
                        if (fn[strlen(fn) - 1] == '\''
                            || fn[strlen(fn) - 1] == '"') fn[strlen(fn) - 1] = '\0';
                        printf("Inserting tape into cartridge holder %hhu: %s\n", id, fn);
                        cartridge_mount(id, fn, wp);
                    }
                }
                else if (strncasecmp(xargv[0], "zipload", 7) == 0 && cmdargc >= 4)
                {
                    uint8_t id, wp;
                    bool err = false;
                    char fn[PATH_MAX];
                    memset(fn, 0, sizeof(fn));
                    if (!xargv[2] || !xargv[1])
                    {
                        free(line);
                        free(linecpy);
                        line = NULL;
                        continue;
                    }
                    err = process_media_commands_3(&id, fn, &wp, cmdargc);
                    if (!err)
                    {
                        if (fn[strlen(fn) - 1] == '\''
                            || fn[strlen(fn) - 1] == '"') fn[strlen(fn) - 1] = '\0';
                        printf("Inserting disk into ZIP drive %c: %s\n", id + 'A', fn);
                        zip_mount(id, fn, wp);
                    }
                }
                free(line);
                free(linecpy);
                line = NULL;
            }
        }
    }
#endif
}

extern void InitImGui();
extern bool ImGuiWantsMouseCapture();
extern bool ImGuiWantsKeyboardCapture();
extern void sdl_real_blit(SDL_Rect* r_src);

extern SDL_Window* sdl_win;
int main(int argc, char** argv)
{
    SDL_Event event;
    void* libedithandle;

    SDL_Init(0);
    pc_init(argc, argv);
    if (! pc_init_modules()) {
        fprintf(stderr, "No ROMs found.\n");
        SDL_Quit();
        return 6;
    }
    
    eventthread = SDL_ThreadID();
    blitmtx = SDL_CreateMutex();
    if (!blitmtx)
    {
        fprintf(stderr, "Failed to create blit mutex: %s", SDL_GetError());
        return -1;
    }
    libedithandle = dlopen(LIBEDIT_LIBRARY, RTLD_LOCAL | RTLD_LAZY);
    if (libedithandle)
    {
        f_readline = dlsym(libedithandle, "readline");
        f_add_history = dlsym(libedithandle, "add_history");
        if (!f_readline)
        {
            fprintf(stderr, "readline in libedit not found, line editing will be limited.\n");
        }
        f_rl_callback_handler_remove = dlsym(libedithandle, "rl_callback_handler_remove");
    }
    else fprintf(stderr, "libedit not found, line editing will be limited.\n");
    mousemutex = SDL_CreateMutex();
    sdl_initho();

    if (start_in_fullscreen)
    {
        video_fullscreen = 1;
	    sdl_set_fs(1);
    }
    /* Fire up the machine. */
    pc_reset_hard_init();

    /* Set the PAUSE mode depending on the renderer. */
    //plat_pause(0);

    /* Initialize the rendering window, or fullscreen. */

    do_start();
#ifndef USE_CLI
    thread_create(monitor_thread, NULL);
#endif
    SDL_AddTimer(1000, timer_onesec, NULL);
    InitImGui();
    while (!is_quit)
    {
        static int mouse_inside = 0;
        while (SDL_PollEvent(&event))
	    {
            if (!mouse_capture) ImGui_ImplSDL2_ProcessEvent(&event);
            switch(event.type)
            {
                case SDL_QUIT:
                    exit_event = 1;
                    break;
                case SDL_MOUSEWHEEL:
                {
                    if (ImGuiWantsMouseCapture()) break;
                    if (mouse_capture)
                    {
                        if (event.wheel.direction == SDL_MOUSEWHEEL_FLIPPED)
                        {
                            event.wheel.x *= -1;
                            event.wheel.y *= -1;
                        }
                        SDL_LockMutex(mousemutex);
                        mousedata.deltaz = event.wheel.y;
                        SDL_UnlockMutex(mousemutex);
                    }
                    break;
                }
                case SDL_MOUSEMOTION:
                {
                    if (ImGuiWantsMouseCapture()) break;
                    if (mouse_capture)
                    {
                        SDL_LockMutex(mousemutex);
                        mousedata.deltax += event.motion.xrel;
                        mousedata.deltay += event.motion.yrel;
                        SDL_UnlockMutex(mousemutex);
                    }
                    break;
                }
                case SDL_MOUSEBUTTONDOWN:
                case SDL_MOUSEBUTTONUP:
                {
                    if (ImGuiWantsMouseCapture()) break;
                    if ((event.button.button == SDL_BUTTON_LEFT)
                    && !(mouse_capture)
                    && event.button.state == SDL_RELEASED
<<<<<<< HEAD
                    && ((event.button.x <= sdl_w && event.button.y <= sdl_h) || video_fullscreen))
=======
                    && mouse_inside)
>>>>>>> d4cd4b7a
                    {
                        plat_mouse_capture(1);
                        break;
                    }
                    if (mouse_get_buttons() < 3 && event.button.button == SDL_BUTTON_MIDDLE)
                    {
                        plat_mouse_capture(0);
                        break;
                    }
                    if (mouse_capture)
                    {
                        int buttonmask = 0;

                        switch(event.button.button)
                        {
                            case SDL_BUTTON_LEFT:
                                buttonmask = 1;
                                break;
                            case SDL_BUTTON_RIGHT:
                                buttonmask = 2;
                                break;
                            case SDL_BUTTON_MIDDLE:
                                buttonmask = 4;
                                break;
                        }
                        SDL_LockMutex(mousemutex);
                        if (event.button.state == SDL_PRESSED)
                        {
                            mousedata.mousebuttons |= buttonmask;
                        }
                        else mousedata.mousebuttons &= ~buttonmask;
                        SDL_UnlockMutex(mousemutex);
                    }
                    break;
                }
                case SDL_RENDER_DEVICE_RESET:
                case SDL_RENDER_TARGETS_RESET:
                    {    
                        extern void sdl_reinit_texture();
                        sdl_reinit_texture();
                        break;
                    }
                case SDL_KEYDOWN:
                case SDL_KEYUP:
                {
                    if (ImGuiWantsKeyboardCapture()) break;
                    uint16_t xtkey = 0;
                    switch(event.key.keysym.scancode)
                    {
                        default:
                            xtkey = sdl_to_xt[event.key.keysym.scancode];
                            break;
                    }
                    keyboard_input(event.key.state == SDL_PRESSED, xtkey);
                }
                case SDL_WINDOWEVENT:
                {
<<<<<<< HEAD
                    switch (event.window.type)
                    {
                    case SDL_WINDOWEVENT_SIZE_CHANGED:
                    {
                        sdl_w = window_w = event.window.data1;
                        sdl_h = window_h = event.window.data2;
                        if (window_remember) config_save();
                        break;
                    }
                    case SDL_WINDOWEVENT_MOVED:
                    {
                        if (strncasecmp(SDL_GetCurrentVideoDriver(), "wayland", 7) != 0)
                        {
                            window_x = event.window.data1;
                            window_y = event.window.data2;
                            if (window_remember) config_save();
                        }
                        break;
                    }
                    default:
                        break;
=======
                    switch (event.window.event)
                    {
                        case SDL_WINDOWEVENT_ENTER:
                            mouse_inside = 1;
                            break;
                        case SDL_WINDOWEVENT_LEAVE:
                            mouse_inside = 0;
                            break;
>>>>>>> d4cd4b7a
                    }
                }
            }
	    }
        if (mouse_capture && keyboard_ismsexit())
        {
            plat_mouse_capture(0);
        }
        if (blitreq)
        {
            extern void sdl_blit(int x, int y, int w, int h);
            sdl_blit(params.x, params.y, params.w, params.h);
        }
        else
        {
            SDL_Rect srcrect;
            memcpy(&srcrect, &params, sizeof(SDL_Rect));
            sdl_real_blit(&srcrect);
        }
        if (title_set)
        {
            extern void ui_window_title_real();
            ui_window_title_real();
        }
        if (video_fullscreen && keyboard_isfsexit())
        {
            sdl_set_fs(0);
            video_fullscreen = 0;
        }
        if (!(video_fullscreen) && keyboard_isfsenter())
        {
            sdl_set_fs(1);
            video_fullscreen = 1;
        }
        if (fullscreen_pending)
        {
            sdl_set_fs(video_fullscreen);
            fullscreen_pending = 0;
        }
        if ((keyboard_recv(0x1D) || keyboard_recv(0x11D)) && keyboard_recv(0x58))
        {
            pc_send_cad();
        }
        if ((keyboard_recv(0x1D) || keyboard_recv(0x11D)) && keyboard_recv(0x57))
        {
            take_screenshot();
        }
        if (exit_event)
        {
            do_stop();
            break;
        }
    }
    printf("\n");
    SDL_DestroyMutex(blitmtx);
    SDL_DestroyMutex(mousemutex);
    ImGui_ImplSDL2_Shutdown();
    SDL_Quit();
    if (f_rl_callback_handler_remove) f_rl_callback_handler_remove();
    return 0;
}
char* plat_vidapi_name(int i)
{
    return "default";
}
void joystick_init(void) {}
void joystick_close(void) {}
void joystick_process(void) {}
void startblit()
{
    SDL_LockMutex(blitmtx);
}

void endblit()
{
    SDL_UnlockMutex(blitmtx);
}<|MERGE_RESOLUTION|>--- conflicted
+++ resolved
@@ -617,12 +617,6 @@
     SDL_UnlockMutex(mousemutex);
 }
 
-
-<<<<<<< HEAD
-extern int sdl_w, sdl_h;
-=======
-int real_sdl_w, real_sdl_h;
->>>>>>> d4cd4b7a
 void ui_sb_set_ready(int ready) {}
 char* xargv[512];
 
@@ -1065,11 +1059,7 @@
                     if ((event.button.button == SDL_BUTTON_LEFT)
                     && !(mouse_capture)
                     && event.button.state == SDL_RELEASED
-<<<<<<< HEAD
-                    && ((event.button.x <= sdl_w && event.button.y <= sdl_h) || video_fullscreen))
-=======
-                    && mouse_inside)
->>>>>>> d4cd4b7a
+                    && (mouse_inside || video_fullscreen))
                     {
                         plat_mouse_capture(1);
                         break;
@@ -1127,8 +1117,7 @@
                 }
                 case SDL_WINDOWEVENT:
                 {
-<<<<<<< HEAD
-                    switch (event.window.type)
+                    switch (event.window.event)
                     {
                     case SDL_WINDOWEVENT_SIZE_CHANGED:
                     {
@@ -1147,18 +1136,12 @@
                         }
                         break;
                     }
-                    default:
+                    case SDL_WINDOWEVENT_ENTER:
+                        mouse_inside = 1;
                         break;
-=======
-                    switch (event.window.event)
-                    {
-                        case SDL_WINDOWEVENT_ENTER:
-                            mouse_inside = 1;
-                            break;
-                        case SDL_WINDOWEVENT_LEAVE:
-                            mouse_inside = 0;
-                            break;
->>>>>>> d4cd4b7a
+                    case SDL_WINDOWEVENT_LEAVE:
+                        mouse_inside = 0;
+                        break;
                     }
                 }
             }
