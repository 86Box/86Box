#ifdef __linux__
#define _FILE_OFFSET_BITS 64
#define _LARGEFILE64_SOURCE 1
#endif
#include <SDL.h>
#include <stdlib.h>
#include <stdbool.h>
#include <stdio.h>
#include <string.h>
#include <time.h>
#include <sys/time.h>
#include <sys/param.h>
#include <sys/types.h>
#include <sys/stat.h>
#include <sys/mman.h>
#include <unistd.h>
#include <errno.h>
#include <inttypes.h>
#include <dlfcn.h>
#include <wchar.h>

#include <86box/86box.h>
#include <86box/keyboard.h>
#include <86box/mouse.h>
#include <86box/config.h>
#include <86box/plat.h>
#include <86box/plat_dynld.h>
#include <86box/device.h>
#include <86box/gameport.h>
#include <86box/unix_sdl.h>
#include <86box/timer.h>
#include <86box/nvr.h>
#include <86box/ui.h>

extern bool     ImGui_ImplSDL2_Init(SDL_Window* window);
extern void     ImGui_ImplSDL2_Shutdown();
extern void     ImGui_ImplSDL2_NewFrame();
extern bool     ImGui_ImplSDL2_ProcessEvent(const SDL_Event* event);
static int	first_use = 1;
static uint64_t	StartingTime;
static uint64_t Frequency;
int rctrl_is_lalt;
int	update_icons = 1;
int	kbd_req_capture;
int hide_status_bar;
int fixed_size_x = 640;
int fixed_size_y = 480;
extern int title_set;
extern wchar_t sdl_win_title[512];
plat_joystick_t	plat_joystick_state[MAX_PLAT_JOYSTICKS];
joystick_t	joystick_state[MAX_JOYSTICKS];
int		joysticks_present;
SDL_mutex *blitmtx;
SDL_threadID eventthread;
static int exit_event = 0;
<<<<<<< HEAD
int fullscreen_pending = 0;
extern float menubarheight;
=======
static int fullscreen_pending = 0;
uint32_t lang_id = 0x0409, lang_sys = 0x0409; // Multilangual UI variables, for now all set to LCID of en-US
>>>>>>> dc912436

static const uint16_t sdl_to_xt[0x200] =
{
    [SDL_SCANCODE_ESCAPE] = 0x01,
    [SDL_SCANCODE_1] = 0x02,
    [SDL_SCANCODE_2] = 0x03,
    [SDL_SCANCODE_3] = 0x04,
    [SDL_SCANCODE_4] = 0x05,
    [SDL_SCANCODE_5] = 0x06,
    [SDL_SCANCODE_6] = 0x07,
    [SDL_SCANCODE_7] = 0x08,
    [SDL_SCANCODE_8] = 0x09,
    [SDL_SCANCODE_9] = 0x0A,
    [SDL_SCANCODE_0] = 0x0B,
    [SDL_SCANCODE_MINUS] = 0x0C,
    [SDL_SCANCODE_EQUALS] = 0x0D,
    [SDL_SCANCODE_BACKSPACE] = 0x0E,
    [SDL_SCANCODE_TAB] = 0x0F,
    [SDL_SCANCODE_Q] = 0x10,
    [SDL_SCANCODE_W] = 0x11,
    [SDL_SCANCODE_E] = 0x12,
    [SDL_SCANCODE_R] = 0x13,
    [SDL_SCANCODE_T] = 0x14,
    [SDL_SCANCODE_Y] = 0x15,
    [SDL_SCANCODE_U] = 0x16,
    [SDL_SCANCODE_I] = 0x17,
    [SDL_SCANCODE_O] = 0x18,
    [SDL_SCANCODE_P] = 0x19,
    [SDL_SCANCODE_LEFTBRACKET] = 0x1A,
    [SDL_SCANCODE_RIGHTBRACKET] = 0x1B,
    [SDL_SCANCODE_RETURN] = 0x1C,
    [SDL_SCANCODE_LCTRL] = 0x1D,
    [SDL_SCANCODE_A] = 0x1E,
    [SDL_SCANCODE_S] = 0x1F,
    [SDL_SCANCODE_D] = 0x20,
    [SDL_SCANCODE_F] = 0x21,
    [SDL_SCANCODE_G] = 0x22,
    [SDL_SCANCODE_H] = 0x23,
    [SDL_SCANCODE_J] = 0x24,
    [SDL_SCANCODE_K] = 0x25,
    [SDL_SCANCODE_L] = 0x26,
    [SDL_SCANCODE_SEMICOLON] = 0x27,
    [SDL_SCANCODE_APOSTROPHE] = 0x28,
    [SDL_SCANCODE_GRAVE] = 0x29,
    [SDL_SCANCODE_LSHIFT] = 0x2A,
    [SDL_SCANCODE_BACKSLASH] = 0x2B,
    [SDL_SCANCODE_Z] = 0x2C,
    [SDL_SCANCODE_X] = 0x2D,
    [SDL_SCANCODE_C] = 0x2E,
    [SDL_SCANCODE_V] = 0x2F,
    [SDL_SCANCODE_B] = 0x30,
    [SDL_SCANCODE_N] = 0x31,
    [SDL_SCANCODE_M] = 0x32,
    [SDL_SCANCODE_COMMA] = 0x33,
    [SDL_SCANCODE_PERIOD] = 0x34,
    [SDL_SCANCODE_SLASH] = 0x35,
    [SDL_SCANCODE_RSHIFT] = 0x36,
    [SDL_SCANCODE_KP_MULTIPLY] = 0x37,
    [SDL_SCANCODE_LALT] = 0x38,
    [SDL_SCANCODE_SPACE] = 0x39,
    [SDL_SCANCODE_CAPSLOCK] = 0x3A,
    [SDL_SCANCODE_F1] = 0x3B,
    [SDL_SCANCODE_F2] = 0x3C,
    [SDL_SCANCODE_F3] = 0x3D,
    [SDL_SCANCODE_F4] = 0x3E,
    [SDL_SCANCODE_F5] = 0x3F,
    [SDL_SCANCODE_F6] = 0x40,
    [SDL_SCANCODE_F7] = 0x41,
    [SDL_SCANCODE_F8] = 0x42,
    [SDL_SCANCODE_F9] = 0x43,
    [SDL_SCANCODE_F10] = 0x44,
    [SDL_SCANCODE_NUMLOCKCLEAR] = 0x45,
    [SDL_SCANCODE_SCROLLLOCK] = 0x46,
    [SDL_SCANCODE_HOME] = 0x147,
    [SDL_SCANCODE_UP] = 0x148,
    [SDL_SCANCODE_PAGEUP] = 0x149,
    [SDL_SCANCODE_KP_MINUS] = 0x4A,
    [SDL_SCANCODE_LEFT] = 0x14B,
    [SDL_SCANCODE_KP_5] = 0x4C,
    [SDL_SCANCODE_RIGHT] = 0x14D,
    [SDL_SCANCODE_KP_PLUS] = 0x4E,
    [SDL_SCANCODE_END] = 0x14F,
    [SDL_SCANCODE_DOWN] = 0x150,
    [SDL_SCANCODE_PAGEDOWN] = 0x151,
    [SDL_SCANCODE_INSERT] = 0x152,
    [SDL_SCANCODE_DELETE] = 0x153,
    [SDL_SCANCODE_F11] = 0x57,
    [SDL_SCANCODE_F12] = 0x58,

    [SDL_SCANCODE_KP_ENTER] = 0x11c,
    [SDL_SCANCODE_RCTRL] = 0x11d,
    [SDL_SCANCODE_KP_DIVIDE] = 0x135,
    [SDL_SCANCODE_RALT] = 0x138,
    [SDL_SCANCODE_KP_9] = 0x49,
    [SDL_SCANCODE_KP_8] = 0x48,
    [SDL_SCANCODE_KP_7] = 0x47,
    [SDL_SCANCODE_KP_6] = 0x4D,
    [SDL_SCANCODE_KP_4] = 0x4B,
    [SDL_SCANCODE_KP_3] = 0x51,
    [SDL_SCANCODE_KP_2] = 0x50,
    [SDL_SCANCODE_KP_1] = 0x4F,
    [SDL_SCANCODE_KP_0] = 0x52,
    [SDL_SCANCODE_KP_PERIOD] = 0x53,

    [SDL_SCANCODE_LGUI] = 0x15B,
    [SDL_SCANCODE_RGUI] = 0x15C,
    [SDL_SCANCODE_APPLICATION] = 0x15D,
    [SDL_SCANCODE_PRINTSCREEN] = 0x137
};

typedef struct sdl_blit_params
{
    int x, y, w, h;
} sdl_blit_params;

sdl_blit_params params = { 0, 0, 0, 0 };
int blitreq = 0;
int limitedblitreq = 0;

void* dynld_module(const char *name, dllimp_t *table)
{
    dllimp_t* imp;
    void* modhandle = dlopen(name, RTLD_LAZY | RTLD_GLOBAL);
    if (modhandle)
    {
        for (imp = table; imp->name != NULL; imp++)
        {
            if ((*(void**)imp->func = dlsym(modhandle, imp->name)) == NULL)
            {
                dlclose(modhandle);
                return NULL;
            }
        }
    }
    return modhandle;
}

void
plat_tempfile(char *bufp, char *prefix, char *suffix)
{
    struct tm* calendertime;
    struct timeval t;
    time_t curtime;

    if (prefix != NULL)
	sprintf(bufp, "%s-", prefix);
      else
	strcpy(bufp, "");
    gettimeofday(&t, NULL);
    curtime = time(NULL);
    calendertime = localtime(&curtime);
    sprintf(&bufp[strlen(bufp)], "%d%02d%02d-%02d%02d%02d-%03ld%s", calendertime->tm_year, calendertime->tm_mon, calendertime->tm_mday, calendertime->tm_hour, calendertime->tm_min, calendertime->tm_sec, t.tv_usec / 1000l, suffix);
}

int
plat_getcwd(char *bufp, int max)
{
    return getcwd(bufp, max) != 0;
}

int
plat_chdir(char* str)
{
    return chdir(str);
}

void dynld_close(void *handle)
{
	dlclose(handle);
}

wchar_t* plat_get_string(int i)
{
    switch (i)
    {
        case IDS_2077:
            return L"Click to capture mouse.";
        case IDS_2078:
            return L"Press CTRL-END to release mouse";
        case IDS_2079:
            return L"Press CTRL-END or middle button to release mouse";
        case IDS_2080:
            return L"Failed to initialize FluidSynth";
        case IDS_4099:
            return L"MFM/RLL or ESDI CD-ROM drives never existed";
        case IDS_2093:
            return L"Failed to set up PCap";
        case IDS_2094:
            return L"No PCap devices found";
        case IDS_2110:
            return L"Unable to initialize FreeType";
        case IDS_2111:
            return L"Unable to initialize SDL, libsdl2 is required";
        case IDS_2131:
            return L"libfreetype is required for ESC/P printer emulation.";
        case IDS_2132:
            return L"libgs is required for automatic conversion of PostScript files to PDF.\n\nAny documents sent to the generic PostScript printer will be saved as PostScript (.ps) files.";
        case IDS_2129:
            return L"Make sure libpcap is installed and that you are on a libpcap-compatible network connection.";
        case IDS_2114:
            return L"Unable to initialize Ghostscript";
        case IDS_2063:
            return L"Machine \"%hs\" is not available due to missing ROMs in the roms/machines directory. Switching to an available machine.";
        case IDS_2064:
            return L"Video card \"%hs\" is not available due to missing ROMs in the roms/video directory. Switching to an available video card.";
        case IDS_2128:
            return L"Hardware not available";
        case IDS_2142:
            return L"Monitor in sleep mode";
    }
    return L"";
}

FILE *
plat_fopen(const char *path, const char *mode)
{
    return fopen(path, mode);
}

FILE *
plat_fopen64(const char *path, const char *mode)
{
    return fopen(path, mode);
}

int
plat_path_abs(char *path)
{
    return path[0] == '/';
}

void
plat_path_slash(char *path)
{
    if ((path[strlen(path)-1] != '/')) {
	strcat(path, "/");
    }
}

void
plat_put_backslash(char *s)
{
    int c = strlen(s) - 1;

    if (s[c] != '/')
	   s[c] = '/';
}

/* Return the last element of a pathname. */
char *
plat_get_basename(const char *path)
{
    int c = (int)strlen(path);

    while (c > 0) {
	if (path[c] == '/')
	   return((char *)&path[c + 1]);
       c--;
    }

    return((char *)path);
}
char *
plat_get_filename(char *s)
{
    int c = strlen(s) - 1;

    while (c > 0) {
	if (s[c] == '/' || s[c] == '\\')
	   return(&s[c+1]);
       c--;
    }

    return(s);
}


char *
plat_get_extension(char *s)
{
    int c = strlen(s) - 1;

    if (c <= 0)
	return(s);

    while (c && s[c] != '.')
		c--;

    if (!c)
	return(&s[strlen(s)]);

    return(&s[c+1]);
}


void
plat_append_filename(char *dest, const char *s1, const char *s2)
{
    strcpy(dest, s1);
    plat_path_slash(dest);
    strcat(dest, s2);
}

int
plat_dir_check(char *path)
{
    struct stat dummy;
    if (stat(path, &dummy) < 0)
    {
        return 0;
    }
    return S_ISDIR(dummy.st_mode);
}

int
plat_dir_create(char *path)
{
    return mkdir(path, S_IRWXU);
}

void *
plat_mmap(size_t size, uint8_t executable)
{
#if defined __APPLE__ && defined MAP_JIT
    void *ret = mmap(0, size, PROT_READ | PROT_WRITE | (executable ? PROT_EXEC : 0), MAP_ANON | MAP_PRIVATE | (executable ? MAP_JIT : 0), 0, 0);
#else
    void *ret = mmap(0, size, PROT_READ | PROT_WRITE | (executable ? PROT_EXEC : 0), MAP_ANON | MAP_PRIVATE, 0, 0);
#endif
    return (ret < 0) ? NULL : ret;
}

void
plat_munmap(void *ptr, size_t size)
{
    munmap(ptr, size);
}

uint64_t
plat_timer_read(void)
{
    return SDL_GetPerformanceCounter();
}

static uint64_t
plat_get_ticks_common(void)
{
    uint64_t EndingTime, ElapsedMicroseconds;
    if (first_use) {
	Frequency = SDL_GetPerformanceFrequency();
	StartingTime = SDL_GetPerformanceCounter();
	first_use = 0;
    }
    EndingTime = SDL_GetPerformanceCounter();
    ElapsedMicroseconds = ((EndingTime - StartingTime) * 1000000) / Frequency;
    return ElapsedMicroseconds;
}

uint32_t
plat_get_ticks(void)
{
	return (uint32_t)(plat_get_ticks_common() / 1000);
}

uint32_t
plat_get_micro_ticks(void)
{
	return (uint32_t)plat_get_ticks_common();
}

void plat_remove(char* path)
{
    remove(path);
}



void
plat_delay_ms(uint32_t count)
{
    SDL_Delay(count);
}

void
ui_sb_update_tip(int arg)
{

}

void
plat_get_dirname(char *dest, const char *path)
{
    int c = (int)strlen(path);
    char *ptr;

    ptr = (char *)path;

    while (c > 0) {
	if (path[c] == '/' || path[c] == '\\') {
		ptr = (char *)&path[c];
		break;
	}
 	c--;
    }

    /* Copy to destination. */
    while (path < ptr)
	*dest++ = *path++;
    *dest = '\0';
}
volatile int cpu_thread_run = 1;

int stricmp(const char* s1, const char* s2)
{
    return strcasecmp(s1, s2);
}

int strnicmp(const char *s1, const char *s2, size_t n)
{
    return strncasecmp(s1, s2, n);
}

void
main_thread(void *param)
{
    uint32_t old_time, new_time;
    int drawits, frames;

    SDL_SetThreadPriority(SDL_THREAD_PRIORITY_HIGH);
    framecountx = 0;
    //title_update = 1;
    old_time = SDL_GetTicks();
    drawits = frames = 0;
    while (!is_quit && cpu_thread_run) {
	/* See if it is time to run a frame of code. */
	new_time = SDL_GetTicks();
	drawits += (new_time - old_time);
	old_time = new_time;
	if (drawits > 0 && !dopause) {
		/* Yes, so do one frame now. */
		drawits -= 10;
		if (drawits > 50)
			drawits = 0;

		/* Run a block of code. */
		pc_run();

		/* Every 200 frames we save the machine status. */
		if (++frames >= 200 && nvr_dosave) {
			nvr_save();
			nvr_dosave = 0;
			frames = 0;
		}
	} else	/* Just so we dont overload the host OS. */
		SDL_Delay(1);

	/* If needed, handle a screen resize. */
	if (doresize && !video_fullscreen && !is_quit) {
		if (vid_resize & 2)
			plat_resize(fixed_size_x, fixed_size_y);
		else
			plat_resize(scrnsz_x, scrnsz_y);
		doresize = 0;
	}
    }

    is_quit = 1;
}

thread_t* thMain = NULL;

void
do_start(void)
{
    /* We have not stopped yet. */
    is_quit = 0;

    /* Initialize the high-precision timer. */
    SDL_InitSubSystem(SDL_INIT_TIMER);
    timer_freq = SDL_GetPerformanceFrequency();

    /* Start the emulator, really. */
    thMain = thread_create(main_thread, NULL);
}

void
do_stop(void)
{
    if (SDL_ThreadID() != eventthread)
    {
        exit_event = 1;
        return;
    }
    if (blitreq)
    {
        blitreq = 0;
        extern void video_blit_complete();
        video_blit_complete();
    }

    while(SDL_TryLockMutex(blitmtx) == SDL_MUTEX_TIMEDOUT)
    {
        if (blitreq)
        {
            blitreq = 0;
            extern void video_blit_complete();
            video_blit_complete();
        }
    }
    startblit();

    is_quit = 1;
    sdl_close();

    pc_close(thMain);

    thMain = NULL;
}

int	ui_msgbox(int flags, void *message)
{
    return ui_msgbox_header(flags, NULL, message);
}

int	ui_msgbox_header(int flags, void *header, void* message)
{
    SDL_MessageBoxData msgdata;
    SDL_MessageBoxButtonData msgbtn;
    if (!header) header = (flags & MBX_ANSI) ? "86Box" : L"86Box";
    if (header <= (void*)7168) header = plat_get_string(header);
    if (message <= (void*)7168) message = plat_get_string(message);
    msgbtn.buttonid = 1;
    msgbtn.text = "OK";
    msgbtn.flags = 0;
    memset(&msgdata, 0, sizeof(SDL_MessageBoxData));
    msgdata.numbuttons = 1;
    msgdata.buttons = &msgbtn;
    int msgflags = 0;
    if (msgflags & MBX_FATAL) msgflags |= SDL_MESSAGEBOX_ERROR;
    else if (msgflags & MBX_ERROR || msgflags & MBX_WARNING) msgflags |= SDL_MESSAGEBOX_WARNING;
    else msgflags |= SDL_MESSAGEBOX_INFORMATION;
    msgdata.flags = msgflags;
    if (flags & MBX_ANSI)
    {
        int button = 0;
        msgdata.title = header;
        msgdata.message = message;
        SDL_ShowMessageBox(&msgdata, &button);
        return button;
    }
    else
    {
        int button = 0;
        char *res = SDL_iconv_string("UTF-8", sizeof(wchar_t) == 2 ? "UTF-16LE" : "UTF-32LE", (char *)message, wcslen(message) * sizeof(wchar_t) + sizeof(wchar_t));
        char *res2 = SDL_iconv_string("UTF-8", sizeof(wchar_t) == 2 ? "UTF-16LE" : "UTF-32LE", (char *)header, wcslen(header) * sizeof(wchar_t) + sizeof(wchar_t));
        msgdata.message = res;
        msgdata.title = res2;
        SDL_ShowMessageBox(&msgdata, &button);
        free(res);
        free(res2);
        return button;
    }

    return 0;
}

void plat_get_exe_name(char *s, int size)
{
    char* basepath = SDL_GetBasePath();
    snprintf(s, size, "%s%s", basepath, basepath[strlen(basepath) - 1] == '/' ? "86box" : "/86box");
}

void
plat_power_off(void)
{
    confirm_exit = 0;
    nvr_save();
    config_save();

    /* Deduct a sufficiently large number of cycles that no instructions will
       run before the main thread is terminated */
    cycles -= 99999999;

    cpu_thread_run = 0;
}

extern void     sdl_blit(int x, int y, int w, int h);

typedef struct mouseinputdata
{
    int deltax, deltay, deltaz;
    int mousebuttons;
} mouseinputdata;
SDL_mutex* mousemutex;
static mouseinputdata mousedata;
void mouse_poll()
{
    SDL_LockMutex(mousemutex);
    mouse_x = mousedata.deltax;
    mouse_y = mousedata.deltay;
    mouse_z = mousedata.deltaz;
    mousedata.deltax = mousedata.deltay = mousedata.deltaz = 0;
    mouse_buttons = mousedata.mousebuttons;
    SDL_UnlockMutex(mousemutex);
}

void ui_sb_set_ready(int ready) {}
char* xargv[512];

// From musl.
char *local_strsep(char **str, const char *sep)
{
	char *s = *str, *end;
	if (!s) return NULL;
	end = s + strcspn(s, sep);
	if (*end) *end++ = 0;
	else end = 0;
	*str = end;
	return s;
}

void
plat_pause(int p)
{
    static wchar_t oldtitle[512];
    wchar_t title[512];

    dopause = p;
    if (p) {
	wcsncpy(oldtitle, ui_window_title(NULL), sizeof_w(oldtitle) - 1);
	wcscpy(title, oldtitle);
	wcscat(title, L" - PAUSED -");
	ui_window_title(title);
    } else {
	ui_window_title(oldtitle);
    }
}

bool process_media_commands_3(uint8_t* id, char* fn, uint8_t* wp, int cmdargc)
{
    bool err = false;
    *id = atoi(xargv[1]);
    if (xargv[2][0] == '\'' || xargv[2][0] == '"')
    {
        int curarg = 2;
        for (curarg = 2; curarg < cmdargc; curarg++)
        {
            if (strlen(fn) + strlen(xargv[curarg]) >= PATH_MAX)
            {
                err = true;
                fprintf(stderr, "Path name too long.\n");
            }
            strcat(fn, xargv[curarg] + (xargv[curarg][0] == '\'' || xargv[curarg][0] == '"'));
            if (fn[strlen(fn) - 1] == '\''
                || fn[strlen(fn) - 1] == '"')
            {
                if (curarg + 1 < cmdargc)
                {
                    *wp = atoi(xargv[curarg + 1]);
                }
                break;
            }
            strcat(fn, " ");
        }
    }
    else
    {
        if (strlen(xargv[2]) < PATH_MAX)
        {
            strcpy(fn, xargv[2]);
            *wp = atoi(xargv[3]);
        }
        else
        {
            fprintf(stderr, "Path name too long.\n");
            err = true;
        }
    }
    if (fn[strlen(fn) - 1] == '\''
    || fn[strlen(fn) - 1] == '"') fn[strlen(fn) - 1] = '\0';
    return err;
}

uint32_t timer_onesec(uint32_t interval, void* param)
{
        pc_onesec();
        return interval;
}

extern void InitImGui();
extern bool ImGuiWantsMouseCapture();
extern bool ImGuiWantsKeyboardCapture();
extern bool IsFileDlgOpen();
extern void sdl_real_blit(SDL_Rect* r_src);

extern SDL_Window* sdl_win;
int main(int argc, char** argv)
{
    SDL_Event event;
    void* libedithandle;

    SDL_Init(0);
    pc_init(argc, argv);
    if (! pc_init_modules()) {
        ui_msgbox_header(MBX_FATAL, L"No ROMs found.", L"86Box could not find any usable ROM images.\n\nPlease download a ROM set and extract it into the \"roms\" directory.");
        SDL_Quit();
        return 6;
    }
    
    eventthread = SDL_ThreadID();
    blitmtx = SDL_CreateMutex();
    if (!blitmtx)
    {
        fprintf(stderr, "Failed to create blit mutex: %s", SDL_GetError());
        return -1;
    }

    mousemutex = SDL_CreateMutex();
    switch (vid_api)
    {
        case 0:
            sdl_inits();
            break;
        default:
        case 1:
            sdl_inith();
            break;
        case 2:
            sdl_initho();
            break;
    }

    if (start_in_fullscreen)
    {
        video_fullscreen = 1;
	    sdl_set_fs(1);
    }
    /* Fire up the machine. */
    pc_reset_hard_init();

    /* Set the PAUSE mode depending on the renderer. */
    //plat_pause(0);

    /* Initialize the rendering window, or fullscreen. */

    do_start();

    SDL_AddTimer(1000, timer_onesec, NULL);
    InitImGui();
    while (!is_quit)
    {
        static int mouse_inside = 0;
        while (SDL_PollEvent(&event))
	    {
            if (!mouse_capture) ImGui_ImplSDL2_ProcessEvent(&event);
            switch(event.type)
            {
                case SDL_QUIT:
                {
                    if (IsFileDlgOpen())
                    {
                        int curdopause = dopause;
                        plat_pause(1);
                        SDL_ShowSimpleMessageBox(SDL_MESSAGEBOX_WARNING, "86Box",
                                    "A file dialog is open. Please close it before exiting 86Box.\n", NULL);
                        plat_pause(curdopause);
                        break;
                    }
                  
                	exit_event = 1;
                	break;
                }
                case SDL_MOUSEWHEEL:
                {
                    if (ImGuiWantsMouseCapture()) break;
                    if (mouse_capture)
                    {
                        if (event.wheel.direction == SDL_MOUSEWHEEL_FLIPPED)
                        {
                            event.wheel.x *= -1;
                            event.wheel.y *= -1;
                        }
                        SDL_LockMutex(mousemutex);
                        mousedata.deltaz = event.wheel.y;
                        SDL_UnlockMutex(mousemutex);
                    }
                    break;
                }
                case SDL_MOUSEMOTION:
                {
                    if (ImGuiWantsMouseCapture()) break;
                    if (mouse_capture)
                    {
                        SDL_LockMutex(mousemutex);
                        mousedata.deltax += event.motion.xrel;
                        mousedata.deltay += event.motion.yrel;
                        SDL_UnlockMutex(mousemutex);
                    }
                    break;
                }
                case SDL_MOUSEBUTTONDOWN:
                case SDL_MOUSEBUTTONUP:
                {
                    if (ImGuiWantsMouseCapture()) break;
                    if ((event.button.button == SDL_BUTTON_LEFT)
                    && !(mouse_capture)
                    && event.button.state == SDL_RELEASED
                    && (mouse_inside || video_fullscreen))
                    {
                        plat_mouse_capture(1);
                        break;
                    }
                    if (mouse_get_buttons() < 3 && event.button.button == SDL_BUTTON_MIDDLE)
                    {
                        plat_mouse_capture(0);
                        break;
                    }
                    if (mouse_capture)
                    {
                        int buttonmask = 0;

                        switch(event.button.button)
                        {
                            case SDL_BUTTON_LEFT:
                                buttonmask = 1;
                                break;
                            case SDL_BUTTON_RIGHT:
                                buttonmask = 2;
                                break;
                            case SDL_BUTTON_MIDDLE:
                                buttonmask = 4;
                                break;
                        }
                        SDL_LockMutex(mousemutex);
                        if (event.button.state == SDL_PRESSED)
                        {
                            mousedata.mousebuttons |= buttonmask;
                        }
                        else mousedata.mousebuttons &= ~buttonmask;
                        SDL_UnlockMutex(mousemutex);
                    }
                    break;
                }
                case SDL_RENDER_DEVICE_RESET:
                case SDL_RENDER_TARGETS_RESET:
                    {    
                        extern void sdl_reinit_texture();
                        sdl_reinit_texture();
                        break;
                    }
                case SDL_KEYDOWN:
                case SDL_KEYUP:
                {
                    if (ImGuiWantsKeyboardCapture()) break;
                    if (kbd_req_capture && !mouse_capture) break;
                    uint16_t xtkey = 0;
                    switch(event.key.keysym.scancode)
                    {
                        default:
                            xtkey = sdl_to_xt[event.key.keysym.scancode];
                            break;
                    }
                    if ((xtkey == 0x11D) && rctrl_is_lalt)
			            xtkey = 0x038;
                    keyboard_input(event.key.state == SDL_PRESSED, xtkey);
                }
                case SDL_WINDOWEVENT:
                {
                    switch (event.window.event)
                    {
                    case SDL_WINDOWEVENT_SIZE_CHANGED:
                    {
                        window_w = event.window.data1;
                        window_h = event.window.data2;
                        if (window_remember) config_save();
                        break;
                    }
                    case SDL_WINDOWEVENT_MOVED:
                    {
                        if (strncasecmp(SDL_GetCurrentVideoDriver(), "wayland", 7) != 0)
                        {
                            window_x = event.window.data1;
                            window_y = event.window.data2;
                            if (window_remember) config_save();
                        }
                        break;
                    }
                    case SDL_WINDOWEVENT_ENTER:
                        mouse_inside = 1;
                        break;
                    case SDL_WINDOWEVENT_LEAVE:
                        mouse_inside = 0;
                        break;
                    }
                }
            }
	    }
        if (mouse_capture && keyboard_ismsexit())
        {
            plat_mouse_capture(0);
        }
        if (blitreq)
        {
            extern void sdl_blit(int x, int y, int w, int h);
            sdl_blit(params.x, params.y, params.w, params.h);
        }
        else
        {
            SDL_Rect srcrect;
            memcpy(&srcrect, &params, sizeof(SDL_Rect));
            sdl_real_blit(&srcrect);
        }
        if (title_set)
        {
            extern void ui_window_title_real();
            ui_window_title_real();
        }
        if (video_fullscreen && keyboard_isfsexit())
        {
            sdl_set_fs(0);
            video_fullscreen = 0;
        }
        if (!(video_fullscreen) && keyboard_isfsenter())
        {
            sdl_set_fs(1);
            video_fullscreen = 1;
        }
        if (fullscreen_pending)
        {
            sdl_set_fs(video_fullscreen);
            fullscreen_pending = 0;
        }
        if ((keyboard_recv(0x1D) || keyboard_recv(0x11D)) && keyboard_recv(0x58))
        {
            pc_send_cad();
        }
        if ((keyboard_recv(0x1D) || keyboard_recv(0x11D)) && keyboard_recv(0x57))
        {
            take_screenshot();
        }
        if (exit_event)
        {
            do_stop();
            break;
        }
    }
    printf("\n");
    SDL_DestroyMutex(blitmtx);
    SDL_DestroyMutex(mousemutex);
    ImGui_ImplSDL2_Shutdown();
    SDL_Quit();
    return 0;
}
char* plat_vidapi_name(int i)
{
    switch (i)
    {
        case 0:
            return "sdl_software";
        case 1:
        default:
            return "default";
        case 2:
            return "sdl_opengl";
    }
}

void
set_language(uint32_t id)
{
    lang_id = id;
}


/* Sets up the program language before initialization. */
uint32_t plat_language_code(char* langcode)
{
    /* or maybe not */ 
    return 0;
}

/* Converts back the language code to LCID */
void
plat_language_code_r(uint32_t lcid, char* outbuf, int len)
{
    /* or maybe not */ 
    return;
}


void joystick_init(void) {}
void joystick_close(void) {}
void joystick_process(void) {}
void startblit()
{
    SDL_LockMutex(blitmtx);
}

void endblit()
{
    SDL_UnlockMutex(blitmtx);
}<|MERGE_RESOLUTION|>--- conflicted
+++ resolved
@@ -53,13 +53,9 @@
 SDL_mutex *blitmtx;
 SDL_threadID eventthread;
 static int exit_event = 0;
-<<<<<<< HEAD
 int fullscreen_pending = 0;
 extern float menubarheight;
-=======
-static int fullscreen_pending = 0;
 uint32_t lang_id = 0x0409, lang_sys = 0x0409; // Multilangual UI variables, for now all set to LCID of en-US
->>>>>>> dc912436
 
 static const uint16_t sdl_to_xt[0x200] =
 {
