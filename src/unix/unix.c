#ifdef __linux__
#define _FILE_OFFSET_BITS 64
#define _LARGEFILE64_SOURCE 1
#endif
#include <SDL.h>
#include <stdlib.h>
#include <stdbool.h>
#include <stdio.h>
#include <string.h>
#include <time.h>
#include <sys/time.h>
#include <sys/param.h>
#include <sys/types.h>
#include <sys/stat.h>
#include <unistd.h>
#include <errno.h>
#include <inttypes.h>
#include <dlfcn.h>
#include <wchar.h>

#include <86box/86box.h>
#include <86box/keyboard.h>
#include <86box/mouse.h>
#include <86box/config.h>
#include <86box/plat.h>
#include <86box/plat_dynld.h>
#include <86box/device.h>
#include <86box/gameport.h>
#include <86box/unix_sdl.h>
#include <86box/timer.h>
#include <86box/nvr.h>
#include <86box/ui.h>

extern bool     ImGui_ImplSDL2_Init(SDL_Window* window);
extern void     ImGui_ImplSDL2_Shutdown();
extern void     ImGui_ImplSDL2_NewFrame();
extern bool     ImGui_ImplSDL2_ProcessEvent(const SDL_Event* event);
static int	first_use = 1;
static uint64_t	StartingTime;
static uint64_t Frequency;
int rctrl_is_lalt;
int	update_icons = 1;
int	kbd_req_capture;
int hide_status_bar;
int fixed_size_x = 640;
int fixed_size_y = 480;
extern int title_set;
extern wchar_t sdl_win_title[512];
plat_joystick_t	plat_joystick_state[MAX_PLAT_JOYSTICKS];
joystick_t	joystick_state[MAX_JOYSTICKS];
int		joysticks_present;
SDL_mutex *blitmtx;
SDL_threadID eventthread;
static int exit_event = 0;
int fullscreen_pending = 0;
extern float menubarheight;

static const uint16_t sdl_to_xt[0x200] =
{
    [SDL_SCANCODE_ESCAPE] = 0x01,
    [SDL_SCANCODE_1] = 0x02,
    [SDL_SCANCODE_2] = 0x03,
    [SDL_SCANCODE_3] = 0x04,
    [SDL_SCANCODE_4] = 0x05,
    [SDL_SCANCODE_5] = 0x06,
    [SDL_SCANCODE_6] = 0x07,
    [SDL_SCANCODE_7] = 0x08,
    [SDL_SCANCODE_8] = 0x09,
    [SDL_SCANCODE_9] = 0x0A,
    [SDL_SCANCODE_0] = 0x0B,
    [SDL_SCANCODE_MINUS] = 0x0C,
    [SDL_SCANCODE_EQUALS] = 0x0D,
    [SDL_SCANCODE_BACKSPACE] = 0x0E,
    [SDL_SCANCODE_TAB] = 0x0F,
    [SDL_SCANCODE_Q] = 0x10,
    [SDL_SCANCODE_W] = 0x11,
    [SDL_SCANCODE_E] = 0x12,
    [SDL_SCANCODE_R] = 0x13,
    [SDL_SCANCODE_T] = 0x14,
    [SDL_SCANCODE_Y] = 0x15,
    [SDL_SCANCODE_U] = 0x16,
    [SDL_SCANCODE_I] = 0x17,
    [SDL_SCANCODE_O] = 0x18,
    [SDL_SCANCODE_P] = 0x19,
    [SDL_SCANCODE_LEFTBRACKET] = 0x1A,
    [SDL_SCANCODE_RIGHTBRACKET] = 0x1B,
    [SDL_SCANCODE_RETURN] = 0x1C,
    [SDL_SCANCODE_LCTRL] = 0x1D,
    [SDL_SCANCODE_A] = 0x1E,
    [SDL_SCANCODE_S] = 0x1F,
    [SDL_SCANCODE_D] = 0x20,
    [SDL_SCANCODE_F] = 0x21,
    [SDL_SCANCODE_G] = 0x22,
    [SDL_SCANCODE_H] = 0x23,
    [SDL_SCANCODE_J] = 0x24,
    [SDL_SCANCODE_K] = 0x25,
    [SDL_SCANCODE_L] = 0x26,
    [SDL_SCANCODE_SEMICOLON] = 0x27,
    [SDL_SCANCODE_APOSTROPHE] = 0x28,
    [SDL_SCANCODE_GRAVE] = 0x29,
    [SDL_SCANCODE_LSHIFT] = 0x2A,
    [SDL_SCANCODE_BACKSLASH] = 0x2B,
    [SDL_SCANCODE_Z] = 0x2C,
    [SDL_SCANCODE_X] = 0x2D,
    [SDL_SCANCODE_C] = 0x2E,
    [SDL_SCANCODE_V] = 0x2F,
    [SDL_SCANCODE_B] = 0x30,
    [SDL_SCANCODE_N] = 0x31,
    [SDL_SCANCODE_M] = 0x32,
    [SDL_SCANCODE_COMMA] = 0x33,
    [SDL_SCANCODE_PERIOD] = 0x34,
    [SDL_SCANCODE_SLASH] = 0x35,
    [SDL_SCANCODE_RSHIFT] = 0x36,
    [SDL_SCANCODE_KP_MULTIPLY] = 0x37,
    [SDL_SCANCODE_LALT] = 0x38,
    [SDL_SCANCODE_SPACE] = 0x39,
    [SDL_SCANCODE_CAPSLOCK] = 0x3A,
    [SDL_SCANCODE_F1] = 0x3B,
    [SDL_SCANCODE_F2] = 0x3C,
    [SDL_SCANCODE_F3] = 0x3D,
    [SDL_SCANCODE_F4] = 0x3E,
    [SDL_SCANCODE_F5] = 0x3F,
    [SDL_SCANCODE_F6] = 0x40,
    [SDL_SCANCODE_F7] = 0x41,
    [SDL_SCANCODE_F8] = 0x42,
    [SDL_SCANCODE_F9] = 0x43,
    [SDL_SCANCODE_F10] = 0x44,
    [SDL_SCANCODE_NUMLOCKCLEAR] = 0x45,
    [SDL_SCANCODE_SCROLLLOCK] = 0x46,
    [SDL_SCANCODE_HOME] = 0x147,
    [SDL_SCANCODE_UP] = 0x148,
    [SDL_SCANCODE_PAGEUP] = 0x149,
    [SDL_SCANCODE_KP_MINUS] = 0x4A,
    [SDL_SCANCODE_LEFT] = 0x14B,
    [SDL_SCANCODE_KP_5] = 0x4C,
    [SDL_SCANCODE_RIGHT] = 0x14D,
    [SDL_SCANCODE_KP_PLUS] = 0x4E,
    [SDL_SCANCODE_END] = 0x14F,
    [SDL_SCANCODE_DOWN] = 0x150,
    [SDL_SCANCODE_PAGEDOWN] = 0x151,
    [SDL_SCANCODE_INSERT] = 0x152,
    [SDL_SCANCODE_DELETE] = 0x153,
    [SDL_SCANCODE_F11] = 0x57,
    [SDL_SCANCODE_F12] = 0x58,

    [SDL_SCANCODE_KP_ENTER] = 0x11c,
    [SDL_SCANCODE_RCTRL] = 0x11d,
    [SDL_SCANCODE_KP_DIVIDE] = 0x135,
    [SDL_SCANCODE_RALT] = 0x138,
    [SDL_SCANCODE_KP_9] = 0x49,
    [SDL_SCANCODE_KP_8] = 0x48,
    [SDL_SCANCODE_KP_7] = 0x47,
    [SDL_SCANCODE_KP_6] = 0x4D,
    [SDL_SCANCODE_KP_4] = 0x4B,
    [SDL_SCANCODE_KP_3] = 0x51,
    [SDL_SCANCODE_KP_2] = 0x50,
    [SDL_SCANCODE_KP_1] = 0x4F,
    [SDL_SCANCODE_KP_0] = 0x52,
    [SDL_SCANCODE_KP_PERIOD] = 0x53,

    [SDL_SCANCODE_LGUI] = 0x15B,
    [SDL_SCANCODE_RGUI] = 0x15C,
    [SDL_SCANCODE_APPLICATION] = 0x15D,
    [SDL_SCANCODE_PRINTSCREEN] = 0x137
};

typedef struct sdl_blit_params
{
    int x, y, w, h;
} sdl_blit_params;

sdl_blit_params params = { 0, 0, 0, 0 };
int blitreq = 0;
int limitedblitreq = 0;

void* dynld_module(const char *name, dllimp_t *table)
{
    dllimp_t* imp;
    void* modhandle = dlopen(name, RTLD_LAZY | RTLD_GLOBAL);
    if (modhandle)
    {
        for (imp = table; imp->name != NULL; imp++)
        {
            if ((*(void**)imp->func = dlsym(modhandle, imp->name)) == NULL)
            {
                dlclose(modhandle);
                return NULL;
            }
        }
    }
    return modhandle;
}

void
plat_tempfile(char *bufp, char *prefix, char *suffix)
{
    struct tm* calendertime;
    struct timeval t;
    time_t curtime;

    if (prefix != NULL)
	sprintf(bufp, "%s-", prefix);
      else
	strcpy(bufp, "");
    gettimeofday(&t, NULL);
    curtime = time(NULL);
    calendertime = localtime(&curtime);
    sprintf(&bufp[strlen(bufp)], "%d%02d%02d-%02d%02d%02d-%03ld%s", calendertime->tm_year, calendertime->tm_mon, calendertime->tm_mday, calendertime->tm_hour, calendertime->tm_min, calendertime->tm_sec, t.tv_usec / 1000, suffix);
}

int
plat_getcwd(char *bufp, int max)
{
    return getcwd(bufp, max) != 0;
}

int
plat_chdir(char* str)
{
    return chdir(str);
}

void dynld_close(void *handle)
{
	dlclose(handle);
}

wchar_t* plat_get_string(int i)
{
    switch (i)
    {
        case IDS_2077:
            return L"Click to capture mouse.";
        case IDS_2078:
            return L"Press CTRL-END to release mouse";
        case IDS_2079:
            return L"Press CTRL-END or middle button to release mouse";
        case IDS_2080:
            return L"Failed to initialize FluidSynth";
        case IDS_4099:
            return L"MFM/RLL or ESDI CD-ROM drives never existed";
        case IDS_2093:
            return L"Failed to set up PCap";
        case IDS_2094:
            return L"No PCap devices found";
        case IDS_2110:
            return L"Unable to initialize FreeType";
        case IDS_2111:
            return L"Unable to initialize SDL, libsdl2 is required";
        case IDS_2131:
            return L"libfreetype is required for ESC/P printer emulation.";
        case IDS_2132:
            return L"libgs is required for automatic conversion of PostScript files to PDF.\n\nAny documents sent to the generic PostScript printer will be saved as PostScript (.ps) files.";
        case IDS_2129:
            return L"Make sure libpcap is installed and that you are on a libpcap-compatible network connection.";
        case IDS_2114:
            return L"Unable to initialize Ghostscript";
        case IDS_2142:
            return L"Monitor in sleep mode";
    }
    return L"";
}

FILE *
plat_fopen(const char *path, const char *mode)
{
    return fopen(path, mode);
}

FILE *
plat_fopen64(const char *path, const char *mode)
{
    return fopen(path, mode);
}

int
plat_path_abs(char *path)
{
    return path[0] == '/';
}

void
plat_path_slash(char *path)
{
    if ((path[strlen(path)-1] != '/')) {
	strcat(path, "/");
    }
}

void
plat_put_backslash(char *s)
{
    int c = strlen(s) - 1;

    if (s[c] != '/')
	   s[c] = '/';
}

/* Return the last element of a pathname. */
char *
plat_get_basename(const char *path)
{
    int c = (int)strlen(path);

    while (c > 0) {
	if (path[c] == '/')
	   return((char *)&path[c]);
       c--;
    }

    return((char *)path);
}
char *
plat_get_filename(char *s)
{
    int c = strlen(s) - 1;

    while (c > 0) {
	if (s[c] == '/' || s[c] == '\\')
	   return(&s[c+1]);
       c--;
    }

    return(s);
}


char *
plat_get_extension(char *s)
{
    int c = strlen(s) - 1;

    if (c <= 0)
	return(s);

    while (c && s[c] != '.')
		c--;

    if (!c)
	return(&s[strlen(s)]);

    return(&s[c+1]);
}


void
plat_append_filename(char *dest, const char *s1, const char *s2)
{
    strcpy(dest, s1);
    plat_path_slash(dest);
    strcat(dest, s2);
}

int
plat_dir_check(char *path)
{
    struct stat dummy;
    if (stat(path, &dummy) < 0)
    {
        return 0;
    }
    return S_ISDIR(dummy.st_mode);
}

int
plat_dir_create(char *path)
{
    return mkdir(path, S_IRWXU);
}

uint64_t
plat_timer_read(void)
{
    return SDL_GetPerformanceCounter();
}

static uint64_t
plat_get_ticks_common(void)
{
    uint64_t EndingTime, ElapsedMicroseconds;
    if (first_use) {
	Frequency = SDL_GetPerformanceFrequency();
	StartingTime = SDL_GetPerformanceCounter();
	first_use = 0;
    }
    EndingTime = SDL_GetPerformanceCounter();
    ElapsedMicroseconds = ((EndingTime - StartingTime) * 1000000) / Frequency;
    return ElapsedMicroseconds;
}

uint32_t
plat_get_ticks(void)
{
	return (uint32_t)(plat_get_ticks_common() / 1000);
}

uint32_t
plat_get_micro_ticks(void)
{
	return (uint32_t)plat_get_ticks_common();
}

void plat_remove(char* path)
{
    remove(path);
}



void
plat_delay_ms(uint32_t count)
{
    SDL_Delay(count);
}

void
ui_sb_update_tip(int arg)
{

}

void
plat_get_dirname(char *dest, const char *path)
{
    int c = (int)strlen(path);
    char *ptr;

    ptr = (char *)path;

    while (c > 0) {
	if (path[c] == '/' || path[c] == '\\') {
		ptr = (char *)&path[c];
		break;
	}
 	c--;
    }

    /* Copy to destination. */
    while (path < ptr)
	*dest++ = *path++;
    *dest = '\0';
}
volatile int cpu_thread_run = 1;

int stricmp(const char* s1, const char* s2)
{
    return strcasecmp(s1, s2);
}

int strnicmp(const char *s1, const char *s2, size_t n)
{
    return strncasecmp(s1, s2, n);
}

void
main_thread(void *param)
{
    uint32_t old_time, new_time;
    int drawits, frames;

    SDL_SetThreadPriority(SDL_THREAD_PRIORITY_HIGH);
    framecountx = 0;
    //title_update = 1;
    old_time = SDL_GetTicks();
    drawits = frames = 0;
    while (!is_quit && cpu_thread_run) {
	/* See if it is time to run a frame of code. */
	new_time = SDL_GetTicks();
	drawits += (new_time - old_time);
	old_time = new_time;
	if (drawits > 0 && !dopause) {
		/* Yes, so do one frame now. */
		drawits -= 10;
		if (drawits > 50)
			drawits = 0;

		/* Run a block of code. */
		pc_run();

		/* Every 200 frames we save the machine status. */
		if (++frames >= 200 && nvr_dosave) {
			nvr_save();
			nvr_dosave = 0;
			frames = 0;
		}
	} else	/* Just so we dont overload the host OS. */
		SDL_Delay(1);

	/* If needed, handle a screen resize. */
	if (doresize && !video_fullscreen && !is_quit) {
		if (vid_resize & 2)
			plat_resize(fixed_size_x, fixed_size_y);
		else
			plat_resize(scrnsz_x, scrnsz_y);
		doresize = 0;
	}
    }

    is_quit = 1;
}

thread_t* thMain = NULL;

void
do_start(void)
{
    /* We have not stopped yet. */
    is_quit = 0;

    /* Initialize the high-precision timer. */
    SDL_InitSubSystem(SDL_INIT_TIMER);
    timer_freq = SDL_GetPerformanceFrequency();

    /* Start the emulator, really. */
    thMain = thread_create(main_thread, NULL);
}

void
do_stop(void)
{
    if (SDL_ThreadID() != eventthread)
    {
        exit_event = 1;
        return;
    }
    if (blitreq)
    {
        blitreq = 0;
        extern void video_blit_complete();
        video_blit_complete();
    }

    while(SDL_TryLockMutex(blitmtx) == SDL_MUTEX_TIMEDOUT)
    {
        if (blitreq)
        {
            blitreq = 0;
            extern void video_blit_complete();
            video_blit_complete();
        }
    }
    startblit();

    is_quit = 1;
    sdl_close();

    pc_close(thMain);

    thMain = NULL;
}

int	ui_msgbox(int flags, void *message)
{
    return ui_msgbox_header(flags, NULL, message);
}

int	ui_msgbox_header(int flags, void *header, void* message)
{
    SDL_MessageBoxData msgdata;
    SDL_MessageBoxButtonData msgbtn;
    if (!header) header = (flags & MBX_ANSI) ? "86Box" : L"86Box";
    if (header <= (void*)7168) header = plat_get_string(header);
    if (message <= (void*)7168) message = plat_get_string(message);
    msgbtn.buttonid = 1;
    msgbtn.text = "OK";
    msgbtn.flags = 0;
    memset(&msgdata, 0, sizeof(SDL_MessageBoxData));
    msgdata.numbuttons = 1;
    msgdata.buttons = &msgbtn;
    int msgflags = 0;
    if (msgflags & MBX_FATAL) msgflags |= SDL_MESSAGEBOX_ERROR;
    else if (msgflags & MBX_ERROR || msgflags & MBX_WARNING) msgflags |= SDL_MESSAGEBOX_WARNING;
    else msgflags |= SDL_MESSAGEBOX_INFORMATION;
    msgdata.flags = msgflags;
    if (flags & MBX_ANSI)
    {
        int button = 0;
        msgdata.title = header;
        msgdata.message = message;
        SDL_ShowMessageBox(&msgdata, &button);
        return button;
    }
    else
    {
        int button = 0;
        char *res = SDL_iconv_string("UTF-8", sizeof(wchar_t) == 2 ? "UTF-16LE" : "UTF-32LE", (char *)message, wcslen(message) * sizeof(wchar_t) + sizeof(wchar_t));
        char *res2 = SDL_iconv_string("UTF-8", sizeof(wchar_t) == 2 ? "UTF-16LE" : "UTF-32LE", (char *)header, wcslen(header) * sizeof(wchar_t) + sizeof(wchar_t));
        msgdata.message = res;
        msgdata.title = res2;
        SDL_ShowMessageBox(&msgdata, &button);
        free(res);
        free(res2);
        return button;
    }

    return 0;
}

void plat_get_exe_name(char *s, int size)
{
    char* basepath = SDL_GetBasePath();
    snprintf(s, size, "%s%s", basepath, basepath[strlen(basepath) - 1] == '/' ? "86box" : "/86box");
}

void
plat_power_off(void)
{
    confirm_exit = 0;
    nvr_save();
    config_save();

    /* Deduct a sufficiently large number of cycles that no instructions will
       run before the main thread is terminated */
    cycles -= 99999999;

    cpu_thread_run = 0;
}

extern void     sdl_blit(int x, int y, int w, int h);

typedef struct mouseinputdata
{
    int deltax, deltay, deltaz;
    int mousebuttons;
} mouseinputdata;
SDL_mutex* mousemutex;
static mouseinputdata mousedata;
void mouse_poll()
{
    SDL_LockMutex(mousemutex);
    mouse_x = mousedata.deltax;
    mouse_y = mousedata.deltay;
    mouse_z = mousedata.deltaz;
    mousedata.deltax = mousedata.deltay = mousedata.deltaz = 0;
    mouse_buttons = mousedata.mousebuttons;
    SDL_UnlockMutex(mousemutex);
}

void ui_sb_set_ready(int ready) {}
char* xargv[512];

// From musl.
char *local_strsep(char **str, const char *sep)
{
	char *s = *str, *end;
	if (!s) return NULL;
	end = s + strcspn(s, sep);
	if (*end) *end++ = 0;
	else end = 0;
	*str = end;
	return s;
}

void
plat_pause(int p)
{
    static wchar_t oldtitle[512];
    wchar_t title[512];

    dopause = p;
    if (p) {
	wcsncpy(oldtitle, ui_window_title(NULL), sizeof_w(oldtitle) - 1);
	wcscpy(title, oldtitle);
	wcscat(title, L" - PAUSED -");
	ui_window_title(title);
    } else {
	ui_window_title(oldtitle);
    }
}

bool process_media_commands_3(uint8_t* id, char* fn, uint8_t* wp, int cmdargc)
{
    bool err = false;
    *id = atoi(xargv[1]);
    if (xargv[2][0] == '\'' || xargv[2][0] == '"')
    {
        int curarg = 2;
        for (curarg = 2; curarg < cmdargc; curarg++)
        {
            if (strlen(fn) + strlen(xargv[curarg]) >= PATH_MAX)
            {
                err = true;
                fprintf(stderr, "Path name too long.\n");
            }
            strcat(fn, xargv[curarg] + (xargv[curarg][0] == '\'' || xargv[curarg][0] == '"'));
            if (fn[strlen(fn) - 1] == '\''
                || fn[strlen(fn) - 1] == '"')
            {
                if (curarg + 1 < cmdargc)
                {
                    *wp = atoi(xargv[curarg + 1]);
                }
                break;
            }
            strcat(fn, " ");
        }
    }
    else
    {
        if (strlen(xargv[2]) < PATH_MAX)
        {
            strcpy(fn, xargv[2]);
            *wp = atoi(xargv[3]);
        }
        else
        {
            fprintf(stderr, "Path name too long.\n");
            err = true;
        }
    }
    if (fn[strlen(fn) - 1] == '\''
    || fn[strlen(fn) - 1] == '"') fn[strlen(fn) - 1] = '\0';
    return err;
}

uint32_t timer_onesec(uint32_t interval, void* param)
{
        pc_onesec();
        return interval;
}

extern void InitImGui();
extern bool ImGuiWantsMouseCapture();
extern bool ImGuiWantsKeyboardCapture();
extern bool IsFileDlgOpen();
extern void sdl_real_blit(SDL_Rect* r_src);

extern SDL_Window* sdl_win;
int main(int argc, char** argv)
{
    SDL_Event event;
    void* libedithandle;

    SDL_Init(0);
    pc_init(argc, argv);
    if (! pc_init_modules()) {
<<<<<<< HEAD
        ui_msgbox(MBX_FATAL, L"86Box could not find any usable ROM images.\n\nPlease download a ROM set and extract it into the \"roms\" directory.");
=======
        ui_msgbox_header(MBX_FATAL, L"No ROMs found.", L"86Box could not find any usable ROM images.\n\nPlease download a ROM set and extract it into the \"roms\" directory.");
>>>>>>> 451d0c8b
        SDL_Quit();
        return 6;
    }
    
    eventthread = SDL_ThreadID();
    blitmtx = SDL_CreateMutex();
    if (!blitmtx)
    {
        fprintf(stderr, "Failed to create blit mutex: %s", SDL_GetError());
        return -1;
    }

    mousemutex = SDL_CreateMutex();
    switch (vid_api)
    {
        case 0:
            sdl_inits();
            break;
        default:
        case 1:
            sdl_inith();
            break;
        case 2:
            sdl_initho();
            break;
    }

    if (start_in_fullscreen)
    {
        video_fullscreen = 1;
	    sdl_set_fs(1);
    }
    /* Fire up the machine. */
    pc_reset_hard_init();

    /* Set the PAUSE mode depending on the renderer. */
    //plat_pause(0);

    /* Initialize the rendering window, or fullscreen. */

    do_start();

    SDL_AddTimer(1000, timer_onesec, NULL);
    InitImGui();
    while (!is_quit)
    {
        static int mouse_inside = 0;
        while (SDL_PollEvent(&event))
	    {
            if (!mouse_capture) ImGui_ImplSDL2_ProcessEvent(&event);
            switch(event.type)
            {
                case SDL_QUIT:
                {
                    if (IsFileDlgOpen())
                    {
                        int curdopause = dopause;
                        plat_pause(1);
                        SDL_ShowSimpleMessageBox(SDL_MESSAGEBOX_WARNING, "86Box",
                                    "A file dialog is open. Please close it before exiting 86Box.\n", NULL);
                        plat_pause(curdopause);
                        break;
                    }
                  
                	exit_event = 1;
                	break;
                }
                case SDL_MOUSEWHEEL:
                {
                    if (ImGuiWantsMouseCapture()) break;
                    if (mouse_capture)
                    {
                        if (event.wheel.direction == SDL_MOUSEWHEEL_FLIPPED)
                        {
                            event.wheel.x *= -1;
                            event.wheel.y *= -1;
                        }
                        SDL_LockMutex(mousemutex);
                        mousedata.deltaz = event.wheel.y;
                        SDL_UnlockMutex(mousemutex);
                    }
                    break;
                }
                case SDL_MOUSEMOTION:
                {
                    if (ImGuiWantsMouseCapture()) break;
                    if (mouse_capture)
                    {
                        SDL_LockMutex(mousemutex);
                        mousedata.deltax += event.motion.xrel;
                        mousedata.deltay += event.motion.yrel;
                        SDL_UnlockMutex(mousemutex);
                    }
                    break;
                }
                case SDL_MOUSEBUTTONDOWN:
                case SDL_MOUSEBUTTONUP:
                {
                    if (ImGuiWantsMouseCapture()) break;
                    if ((event.button.button == SDL_BUTTON_LEFT)
                    && !(mouse_capture)
                    && event.button.state == SDL_RELEASED
                    && (mouse_inside || video_fullscreen))
                    {
                        plat_mouse_capture(1);
                        break;
                    }
                    if (mouse_get_buttons() < 3 && event.button.button == SDL_BUTTON_MIDDLE)
                    {
                        plat_mouse_capture(0);
                        break;
                    }
                    if (mouse_capture)
                    {
                        int buttonmask = 0;

                        switch(event.button.button)
                        {
                            case SDL_BUTTON_LEFT:
                                buttonmask = 1;
                                break;
                            case SDL_BUTTON_RIGHT:
                                buttonmask = 2;
                                break;
                            case SDL_BUTTON_MIDDLE:
                                buttonmask = 4;
                                break;
                        }
                        SDL_LockMutex(mousemutex);
                        if (event.button.state == SDL_PRESSED)
                        {
                            mousedata.mousebuttons |= buttonmask;
                        }
                        else mousedata.mousebuttons &= ~buttonmask;
                        SDL_UnlockMutex(mousemutex);
                    }
                    break;
                }
                case SDL_RENDER_DEVICE_RESET:
                case SDL_RENDER_TARGETS_RESET:
                    {    
                        extern void sdl_reinit_texture();
                        sdl_reinit_texture();
                        break;
                    }
                case SDL_KEYDOWN:
                case SDL_KEYUP:
                {
                    if (ImGuiWantsKeyboardCapture()) break;
                    if (kbd_req_capture && !mouse_capture) break;
                    uint16_t xtkey = 0;
                    switch(event.key.keysym.scancode)
                    {
                        default:
                            xtkey = sdl_to_xt[event.key.keysym.scancode];
                            break;
                    }
                    if ((xtkey == 0x11D) && rctrl_is_lalt)
			            xtkey = 0x038;
                    keyboard_input(event.key.state == SDL_PRESSED, xtkey);
                }
                case SDL_WINDOWEVENT:
                {
                    switch (event.window.event)
                    {
                    case SDL_WINDOWEVENT_SIZE_CHANGED:
                    {
                        window_w = event.window.data1;
                        window_h = event.window.data2;
                        if (window_remember) config_save();
                        break;
                    }
                    case SDL_WINDOWEVENT_MOVED:
                    {
                        if (strncasecmp(SDL_GetCurrentVideoDriver(), "wayland", 7) != 0)
                        {
                            window_x = event.window.data1;
                            window_y = event.window.data2;
                            if (window_remember) config_save();
                        }
                        break;
                    }
                    case SDL_WINDOWEVENT_ENTER:
                        mouse_inside = 1;
                        break;
                    case SDL_WINDOWEVENT_LEAVE:
                        mouse_inside = 0;
                        break;
                    }
                }
            }
	    }
        if (mouse_capture && keyboard_ismsexit())
        {
            plat_mouse_capture(0);
        }
        if (blitreq)
        {
            extern void sdl_blit(int x, int y, int w, int h);
            sdl_blit(params.x, params.y, params.w, params.h);
        }
        else
        {
            SDL_Rect srcrect;
            memcpy(&srcrect, &params, sizeof(SDL_Rect));
            sdl_real_blit(&srcrect);
        }
        if (title_set)
        {
            extern void ui_window_title_real();
            ui_window_title_real();
        }
        if (video_fullscreen && keyboard_isfsexit())
        {
            sdl_set_fs(0);
            video_fullscreen = 0;
        }
        if (!(video_fullscreen) && keyboard_isfsenter())
        {
            sdl_set_fs(1);
            video_fullscreen = 1;
        }
        if (fullscreen_pending)
        {
            sdl_set_fs(video_fullscreen);
            fullscreen_pending = 0;
        }
        if ((keyboard_recv(0x1D) || keyboard_recv(0x11D)) && keyboard_recv(0x58))
        {
            pc_send_cad();
        }
        if ((keyboard_recv(0x1D) || keyboard_recv(0x11D)) && keyboard_recv(0x57))
        {
            take_screenshot();
        }
        if (exit_event)
        {
            do_stop();
            break;
        }
    }
    printf("\n");
    SDL_DestroyMutex(blitmtx);
    SDL_DestroyMutex(mousemutex);
    ImGui_ImplSDL2_Shutdown();
    SDL_Quit();
    return 0;
}
char* plat_vidapi_name(int i)
{
    switch (i)
    {
        case 0:
            return "sdl_software";
        case 1:
        default:
            return "default";
        case 2:
            return "sdl_opengl";
    }
}
void joystick_init(void) {}
void joystick_close(void) {}
void joystick_process(void) {}
void startblit()
{
    SDL_LockMutex(blitmtx);
}

void endblit()
{
    SDL_UnlockMutex(blitmtx);
}<|MERGE_RESOLUTION|>--- conflicted
+++ resolved
@@ -734,11 +734,7 @@
     SDL_Init(0);
     pc_init(argc, argv);
     if (! pc_init_modules()) {
-<<<<<<< HEAD
-        ui_msgbox(MBX_FATAL, L"86Box could not find any usable ROM images.\n\nPlease download a ROM set and extract it into the \"roms\" directory.");
-=======
         ui_msgbox_header(MBX_FATAL, L"No ROMs found.", L"86Box could not find any usable ROM images.\n\nPlease download a ROM set and extract it into the \"roms\" directory.");
->>>>>>> 451d0c8b
         SDL_Quit();
         return 6;
     }
