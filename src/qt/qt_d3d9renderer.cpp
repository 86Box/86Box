#include "qt_mainwindow.hpp"
#include "qt_d3d9renderer.hpp"
#include <QResizeEvent>
#include <QTimer>

extern "C" {
#include <86box/86box.h>
#include <86box/video.h>
}

D3D9Renderer::D3D9Renderer(QWidget *parent, int monitor_index)
    : QWidget { parent }
    , RendererCommon()
{
    QPalette pal = palette();
    pal.setColor(QPalette::Window, Qt::black);
    setAutoFillBackground(true);
    setPalette(pal);

    setAttribute(Qt::WA_NativeWindow);
    setAttribute(Qt::WA_PaintOnScreen);
    setAttribute(Qt::WA_NoSystemBackground);
    setAttribute(Qt::WA_OpaquePaintEvent);

    windowHandle = (HWND) winId();
    surfaceInUse = true;
    finalized = true;

    RendererCommon::parentWidget = parent;

    this->setSizePolicy(QSizePolicy::Expanding, QSizePolicy::Expanding);
    this->m_monitor_index = monitor_index;
<<<<<<< HEAD
    this->setAcceptDrops(true);
=======

    d3d9surface = nullptr;
    d3d9dev = nullptr;
    d3d9 = nullptr;
>>>>>>> 5ba2ad52
}

D3D9Renderer::~D3D9Renderer()
{
    finalize();
}

void
D3D9Renderer::finalize()
{
    if (!finalized) {
        while (surfaceInUse) { }
        finalized = true;
    }
    surfaceInUse = true;
    if (d3d9surface) {
        d3d9surface->Release();
        d3d9surface = nullptr;
    }
    if (d3d9dev) {
        d3d9dev->Release();
        d3d9dev = nullptr;
    }
    if (d3d9) {
        d3d9->Release();
        d3d9 = nullptr;
    }
}

void
D3D9Renderer::hideEvent(QHideEvent *event)
{
    finalize();
}

void
D3D9Renderer::showEvent(QShowEvent *event)
{
    if (d3d9) finalize();
    params = {};

    if (FAILED(Direct3DCreate9Ex(D3D_SDK_VERSION, &d3d9))) {
        return error("Failed to create Direct3D 9 context");
    }

    params.Windowed                   = true;
    params.SwapEffect                 = D3DSWAPEFFECT_FLIPEX;
    params.BackBufferWidth            = width() * devicePixelRatioF();
    params.BackBufferHeight           = height() * devicePixelRatioF();
    params.BackBufferCount            = 1;
    params.FullScreen_RefreshRateInHz = D3DPRESENT_RATE_DEFAULT;
    params.PresentationInterval       = D3DPRESENT_INTERVAL_IMMEDIATE;
    params.hDeviceWindow              = (HWND) winId();

    HRESULT result = d3d9->CreateDeviceEx(D3DADAPTER_DEFAULT, D3DDEVTYPE_HAL, windowHandle, D3DCREATE_MULTITHREADED | D3DCREATE_HARDWARE_VERTEXPROCESSING, &params, nullptr, &d3d9dev);
    if (FAILED(result))
        result = d3d9->CreateDeviceEx(D3DADAPTER_DEFAULT, D3DDEVTYPE_REF, windowHandle, D3DCREATE_MULTITHREADED | D3DCREATE_SOFTWARE_VERTEXPROCESSING, &params, nullptr, &d3d9dev);
    if (FAILED(result)) {
        return error("Failed to create Direct3D 9 device");
    }

    result = d3d9dev->CreateOffscreenPlainSurface(2048, 2048, D3DFMT_A8R8G8B8, D3DPOOL_DEFAULT, &d3d9surface, nullptr);
    if (FAILED(result))
        result = d3d9dev->CreateOffscreenPlainSurface(1024, 1024, D3DFMT_A8R8G8B8, D3DPOOL_DEFAULT, &d3d9surface, nullptr);
    if (FAILED(result)) {
        return error("Failed to create Direct3D 9 surface");
    }
    if (!alreadyInitialized) {
        emit initialized();
        alreadyInitialized = true;
    }
    surfaceInUse = false;
    finalized    = false;
}

void
D3D9Renderer::paintEvent(QPaintEvent *event)
{
    IDirect3DSurface9 *backbuffer = nullptr;
    RECT               srcRect;
    RECT               dstRect;
    HRESULT            result = d3d9dev->GetBackBuffer(0, 0, D3DBACKBUFFER_TYPE_MONO, &backbuffer);

    if (FAILED(result)) {
        return;
    }

    srcRect.top    = source.top();
    srcRect.bottom = source.bottom();
    srcRect.left   = source.left();
    srcRect.right  = source.right();
    dstRect.top    = destination.top() * devicePixelRatioF();
    dstRect.bottom = destination.bottom() * devicePixelRatioF();
    dstRect.left   = destination.left() * devicePixelRatioF();
    dstRect.right  = destination.right() * devicePixelRatioF();
    d3d9dev->BeginScene();
    d3d9dev->Clear(0, nullptr, D3DCLEAR_TARGET, 0xFF000000, 0, 0);
    while (surfaceInUse) { }
    surfaceInUse = true;
    d3d9dev->StretchRect(d3d9surface, &srcRect, backbuffer, &dstRect, video_filter_method == 0 ? D3DTEXF_POINT : D3DTEXF_LINEAR);
    result       = d3d9dev->EndScene();
    surfaceInUse = false;
    if (SUCCEEDED(result)) {
        if (FAILED(d3d9dev->PresentEx(nullptr, nullptr, 0, nullptr, 0))) {
            finalize();
            showEvent(nullptr);
        }
    }
}

bool
D3D9Renderer::event(QEvent *event)
{
    bool res = false;
    if (!eventDelegate(event, res))
        return QWidget::event(event);
    return res;
}

void
D3D9Renderer::resizeEvent(QResizeEvent *event)
{
    onResize(event->size().width() * devicePixelRatioF(), event->size().height() * devicePixelRatioF());

    params.BackBufferWidth  = event->size().width() * devicePixelRatioF();
    params.BackBufferHeight = event->size().height() * devicePixelRatioF();
    if (d3d9dev)
        d3d9dev->Reset(&params);
    QWidget::resizeEvent(event);
}

void
D3D9Renderer::blit(int x, int y, int w, int h)
{
    if (blitDummied || (x < 0) || (y < 0) || (w <= 0) || (h <= 0) || (w > 2048) || (h > 2048) || (monitors[m_monitor_index].target_buffer == NULL) || surfaceInUse) {
        video_blit_complete_monitor(m_monitor_index);
        return;
    }
    surfaceInUse    = true;
    auto origSource = source;
    source.setRect(x, y, w, h);
    RECT           srcRect;
    D3DLOCKED_RECT lockRect;
    srcRect.top    = source.top();
    srcRect.bottom = source.bottom();
    srcRect.left   = source.left();
    srcRect.right  = source.right();

    if (monitors[m_monitor_index].mon_screenshots) {
        video_screenshot_monitor((uint32_t *) &(monitors[m_monitor_index].target_buffer->line[y][x]), 0, 0, 2048, m_monitor_index);
    }
    if (SUCCEEDED(d3d9surface->LockRect(&lockRect, &srcRect, 0))) {
        for (int y1 = 0; y1 < h; y1++) {
            video_copy(((uint8_t *) lockRect.pBits) + (y1 * lockRect.Pitch), &(monitors[m_monitor_index].target_buffer->line[y + y1][x]), w * 4);
        }
        video_blit_complete_monitor(m_monitor_index);
        d3d9surface->UnlockRect();
    } else
        video_blit_complete_monitor(m_monitor_index);
    if (origSource != source)
        onResize(this->width() * devicePixelRatioF(), this->height() * devicePixelRatioF());
    surfaceInUse = false;
    QTimer::singleShot(0, this, [this] { this->update(); });
}<|MERGE_RESOLUTION|>--- conflicted
+++ resolved
@@ -30,14 +30,11 @@
 
     this->setSizePolicy(QSizePolicy::Expanding, QSizePolicy::Expanding);
     this->m_monitor_index = monitor_index;
-<<<<<<< HEAD
     this->setAcceptDrops(true);
-=======
 
     d3d9surface = nullptr;
     d3d9dev = nullptr;
     d3d9 = nullptr;
->>>>>>> 5ba2ad52
 }
 
 D3D9Renderer::~D3D9Renderer()
