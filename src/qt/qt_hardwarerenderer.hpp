--- conflicted
+++ resolved
@@ -49,21 +49,15 @@
     void resizeGL(int w, int h) override;
     void initializeGL() override;
     void paintGL() override;
-<<<<<<< HEAD
-    void paintOverGL() override;
-    std::vector<std::tuple<uint8_t*, std::atomic_flag*>> getBuffers() override;
-    HardwareRenderer(QWidget* parent = nullptr, RenderType rtype = RenderType::OpenGL)
-    : QOpenGLWindow(QOpenGLWindow::NoPartialUpdate, parent->windowHandle()), QOpenGLFunctions()
-=======
     void exposeEvent(QExposeEvent *event) override
     {
         onResize(size().width(), size().height());
     }
+    void paintOverGL() override;
     std::vector<std::tuple<uint8_t *, std::atomic_flag *>> getBuffers() override;
     HardwareRenderer(QWidget *parent = nullptr, RenderType rtype = RenderType::OpenGL)
         : QOpenGLWindow(QOpenGLWindow::NoPartialUpdate, parent->windowHandle())
         , QOpenGLFunctions()
->>>>>>> dde4c147
     {
         imagebufs[0] = std::unique_ptr<uint8_t>(new uint8_t[2048 * 2048 * 4]);
         imagebufs[1] = std::unique_ptr<uint8_t>(new uint8_t[2048 * 2048 * 4]);
