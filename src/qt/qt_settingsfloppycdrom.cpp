--- conflicted
+++ resolved
@@ -303,7 +303,6 @@
     ui->checkBoxTurboTimings->setChecked(current.siblingAtColumn(1).data() == tr("On"));
     ui->checkBoxCheckBPB->setChecked(current.siblingAtColumn(2).data() == tr("On"));
 
-<<<<<<< HEAD
     int prof = current.siblingAtColumn(3).data(Qt::UserRole).toInt();
 
 #ifndef DISABLE_FDD_AUDIO
@@ -363,9 +362,6 @@
 
     ui->comboBoxFloppyAudio->setCurrentIndex(currentProfileIndex);
 #else
-=======
-    int prof       = current.siblingAtColumn(3).data(Qt::UserRole).toInt();
->>>>>>> ec6168af
     int comboIndex = ui->comboBoxFloppyAudio->findData(prof);
     ui->comboBoxFloppyAudio->setCurrentIndex(comboIndex);
 #endif
