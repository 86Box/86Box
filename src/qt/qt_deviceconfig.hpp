#ifndef QT_DEVICECONFIG_HPP
#define QT_DEVICECONFIG_HPP

#include <QDialog>
#include <QWidget>

#include "qt_settings.hpp"

extern "C" {
struct _device_;
}

namespace Ui {
class DeviceConfig;
}

class Settings;

class DeviceConfig : public QDialog {
    Q_OBJECT

public:
    explicit DeviceConfig(QWidget *parent = nullptr);
    ~DeviceConfig() override;

<<<<<<< HEAD
    static void    ConfigureDevice(const _device_ *device, int instance = 0, QWidget *settings = nullptr, void* devicePriv = nullptr);
=======
    static void    ConfigureDevice(const _device_ *device, int instance = 0,
                                   Settings *settings = nullptr);
>>>>>>> 7664ca1b
    static QString DeviceName(const _device_ *device, const char *internalName, int bus);

private:
    Ui::DeviceConfig *ui;
    void   ProcessConfig(void *dc, const void *c, bool is_dep);
};

#endif // QT_DEVICECONFIG_HPP<|MERGE_RESOLUTION|>--- conflicted
+++ resolved
@@ -23,17 +23,13 @@
     explicit DeviceConfig(QWidget *parent = nullptr);
     ~DeviceConfig() override;
 
-<<<<<<< HEAD
-    static void    ConfigureDevice(const _device_ *device, int instance = 0, QWidget *settings = nullptr, void* devicePriv = nullptr);
-=======
     static void    ConfigureDevice(const _device_ *device, int instance = 0,
-                                   Settings *settings = nullptr);
->>>>>>> 7664ca1b
+                                   QWidget *settings = nullptr, void* devicePriv = nullptr);
     static QString DeviceName(const _device_ *device, const char *internalName, int bus);
 
 private:
     Ui::DeviceConfig *ui;
-    void   ProcessConfig(void *dc, const void *c, bool is_dep);
+    void   ProcessConfig(void *dc, const void *c, bool is_dep, bool is_runtime);
 };
 
 #endif // QT_DEVICECONFIG_HPP