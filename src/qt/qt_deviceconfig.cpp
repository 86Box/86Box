/*
 * 86Box    A hypervisor and IBM PC system emulator that specializes in
 *          running old operating systems and software designed for IBM
 *          PC systems and compatibles from 1981 through fairly recent
 *          system designs based on the PCI bus.
 *
 *          This file is part of the 86Box distribution.
 *
 *          Device configuration UI code.
 *
 *
 *
 * Authors: Joakim L. Gilje <jgilje@jgilje.net>
 *          Cacodemon345
 *
 *          Copyright 2021 Joakim L. Gilje
 *          Copyright 2022 Cacodemon345
 */
#include "qt_deviceconfig.hpp"
#include "ui_qt_deviceconfig.h"
#include "qt_settings.hpp"

#include <QDebug>
#include <QComboBox>
#include <QPushButton>
#include <QFormLayout>
#include <QSpinBox>
#include <QCheckBox>
#include <QFrame>
#include <QLineEdit>
#include <QLabel>
#include <QDir>
#include <QSettings>

extern "C" {
#include <86box/86box.h>
#include <86box/ini.h>
#include <86box/config.h>
#include <86box/device.h>
#include <86box/plat.h>
#include <86box/midi_rtmidi.h>
#include <86box/mem.h>
#include <86box/random.h>
#include <86box/rom.h>
}

#include "qt_filefield.hpp"
#include "qt_models_common.hpp"
#ifdef Q_OS_LINUX
#    include <sys/stat.h>
#    include <sys/sysmacros.h>
#endif
#ifdef Q_OS_WINDOWS
#include <windows.h>
#endif

extern void *device_priv[256];

DeviceConfig::DeviceConfig(QWidget *parent)
    : QDialog(parent)
    , ui(new Ui::DeviceConfig)
{
    ui->setupUi(this);
}

DeviceConfig::~DeviceConfig()
{
    delete ui;
}

static QStringList
EnumerateSerialDevices()
{
    QStringList serialDevices;
    QStringList ttyEntries;
    QByteArray  devstr(1024, 0);
#ifdef Q_OS_LINUX
    QDir class_dir("/sys/class/tty/");
    QDir dev_dir("/dev/");
    ttyEntries = class_dir.entryList(QDir::Dirs | QDir::NoDotAndDotDot | QDir::System, QDir::SortFlag::Name);
    for (int i = 0; i < ttyEntries.size(); i++) {
        if (class_dir.exists(ttyEntries[i] + "/device/driver/") && dev_dir.exists(ttyEntries[i])
            && QFileInfo(dev_dir.canonicalPath() + '/' + ttyEntries[i]).isReadable()
            && QFileInfo(dev_dir.canonicalPath() + '/' + ttyEntries[i]).isWritable()) {
            serialDevices.push_back("/dev/" + ttyEntries[i]);
        }
    }
#endif
#ifdef Q_OS_WINDOWS
    for (int i = 1; i < 256; i++) {
        devstr[0] = 0;
        snprintf(devstr.data(), 1024, R"(\\.\COM%d)", i);
        const auto handle = CreateFileA(devstr.data(),
                                               GENERIC_READ | GENERIC_WRITE, 0,
                                               nullptr, OPEN_EXISTING,
                                               0, nullptr);
        const auto dwError = GetLastError();
        if ((handle != INVALID_HANDLE_VALUE) || (dwError == ERROR_ACCESS_DENIED) ||
            (dwError == ERROR_GEN_FAILURE) || (dwError == ERROR_SHARING_VIOLATION) ||
            (dwError == ERROR_SEM_TIMEOUT)) {
            if (handle != INVALID_HANDLE_VALUE) CloseHandle(handle);
            serialDevices.push_back(QString(devstr));
        }
    }
#endif
#ifdef Q_OS_MACOS
    QDir dev_dir("/dev/");
    dev_dir.setNameFilters({ "tty.*", "cu.*" });
    QDir::Filters serial_dev_flags = QDir::Files | QDir::NoSymLinks | QDir::Readable | QDir::Writable | QDir::NoDotAndDotDot | QDir::System;
    for (const auto &device : dev_dir.entryInfoList(serial_dev_flags, QDir::SortFlag::Name)) {
        serialDevices.push_back(device.canonicalFilePath());
    }
#endif
    return serialDevices;
}

void
<<<<<<< HEAD
DeviceConfig::ConfigureDevice(const _device_ *device, int instance, QWidget *settings, void* devicePriv)
{
    DeviceConfig dc(settings);
    dc.setWindowTitle(QString("%1 Device Configuration").arg(device->name));
    int p;
    int q;
    device_context_t device_context;
    device_set_context(&device_context, device, instance);
    if (devicePriv)
        startblit();
=======
DeviceConfig::ProcessConfig(void *dc, const void *c, const bool is_dep)
{
    auto *        device_context = static_cast<device_context_t *>(dc);
    const auto *  config         = static_cast<const _device_config_ *>(c);
    const QString blank          = "";
    int           p;
    int           q;

    if (config == NULL)
        return;
>>>>>>> 7664ca1b

    while (config->type != -1) {
<<<<<<< HEAD
        if (devicePriv && !(config->type & CONFIG_RUNTIME))
            continue;
        switch (config->type & CONFIG_TYPE_MASK) {
=======
        const int config_type       = config->type & CONFIG_TYPE_MASK;

        /* Ignore options of the wrong class. */
        if (!!(config->type & CONFIG_DEP) != is_dep)
            continue;

        /* If this is a BIOS-dependent option and it's BIOS, ignore it. */
        if (!!(config->type & CONFIG_DEP) && (config_type == CONFIG_BIOS))
            continue;

        const int config_major_type = (config_type >> CONFIG_SHIFT) << CONFIG_SHIFT;

        int value = 0;
        auto selected = blank;

        switch (config_major_type) {
            default:
                break;
            case CONFIG_TYPE_INT:
                value = config_get_int(device_context->name, const_cast<char *>(config->name),
                                       config->default_int);
                break;
            case CONFIG_TYPE_HEX16:
                value = config_get_hex16(device_context->name, const_cast<char *>(config->name),
                                         config->default_int);
                break;
            case CONFIG_TYPE_HEX20:
                value = config_get_hex20(device_context->name, const_cast<char *>(config->name),
                                         config->default_int);
                break;
            case CONFIG_TYPE_STRING:
                selected = config_get_string(device_context->name, const_cast<char *>(config->name),
                                             const_cast<char *>(config->default_string));
                break;
        }

        switch (config->type) {
            default:
                break;
>>>>>>> 7664ca1b
            case CONFIG_BINARY:
            {
                auto *cbox  = new QCheckBox();
                cbox->setObjectName(config->name);
                cbox->setChecked(value > 0);
                this->ui->formLayout->addRow(config->description, cbox);
                break;
            }
#ifdef USE_RTMIDI
            case CONFIG_MIDI_OUT:
            {
                auto *cbox = new QComboBox();
                cbox->setObjectName(config->name);
                cbox->setMaxVisibleItems(30);
                auto *model        = cbox->model();
                int   currentIndex = -1;
                for (int i = 0; i < rtmidi_out_get_num_devs(); i++) {
                    char midiName[512] = { 0 };
                    rtmidi_out_get_dev_name(i, midiName);

                    Models::AddEntry(model, midiName, i);
                    if (i == value)
                        currentIndex = i;
                }
                this->ui->formLayout->addRow(config->description, cbox);
                cbox->setCurrentIndex(currentIndex);
                break;
            }
            case CONFIG_MIDI_IN:
            {
                auto *cbox = new QComboBox();
                cbox->setObjectName(config->name);
                cbox->setMaxVisibleItems(30);
                auto *model        = cbox->model();
                int   currentIndex = -1;
                for (int i = 0; i < rtmidi_in_get_num_devs(); i++) {
                    char midiName[512] = { 0 };
                    rtmidi_in_get_dev_name(i, midiName);

                    Models::AddEntry(model, midiName, i);
                    if (i == value)
                        currentIndex = i;
                }
                this->ui->formLayout->addRow(config->description, cbox);
                cbox->setCurrentIndex(currentIndex);
                break;
            }
#endif
            case CONFIG_INT:
            case CONFIG_SELECTION:
            case CONFIG_HEX16:
            case CONFIG_HEX20:
            {
                auto *cbox = new QComboBox();
                cbox->setObjectName(config->name);
                cbox->setMaxVisibleItems(30);
                auto *model        = cbox->model();
                int   currentIndex = -1;

                for (auto *sel = config->selection; (sel != nullptr) && (sel->description != nullptr) &&
                                                    (strlen(sel->description) > 0); ++sel) {
                    int row = Models::AddEntry(model, sel->description, sel->value);

                    if (sel->value == value)
                        currentIndex = row;
                }
                this->ui->formLayout->addRow(config->description, cbox);
                cbox->setCurrentIndex(currentIndex);
                break;
            }
            case CONFIG_BIOS:
            {
                auto *cbox = new QComboBox();
                cbox->setObjectName(config->name);
                cbox->setMaxVisibleItems(30);
                auto *model        = cbox->model();
                int   currentIndex = -1;

                q = 0;
                for (auto *bios = config->bios; (bios != nullptr) && (bios->name != nullptr) &&
                                                (strlen(bios->name) > 0); ++bios) {
                    p = 0;
                    for (int d = 0; d < bios->files_no; d++)
                        p += !!rom_present(const_cast<char *>(bios->files[d]));
                    if (p == bios->files_no) {
                        const int row = Models::AddEntry(model, bios->name, q);
                        if (!strcmp(selected.toUtf8().constData(), bios->internal_name))
                            currentIndex = row;
                    }
                    q++;
                }
                this->ui->formLayout->addRow(config->description, cbox);
                cbox->setCurrentIndex(currentIndex);
                break;
            }
            case CONFIG_SPINNER:
            {
                auto *spinBox = new QSpinBox();
                spinBox->setObjectName(config->name);
                spinBox->setMaximum(config->spinner.max);
                spinBox->setMinimum(config->spinner.min);
                if (config->spinner.step > 0)
                    spinBox->setSingleStep(config->spinner.step);
                spinBox->setValue(value);
                this->ui->formLayout->addRow(config->description, spinBox);
                break;
            }
            case CONFIG_FNAME:
            {
                auto *fileField = new FileField();
                fileField->setObjectName(config->name);
                fileField->setFileName(selected);
                fileField->setFilter(QString(config->file_filter).left(static_cast<int>(strcspn(config->file_filter,
                                                                                                "|"))));
                this->ui->formLayout->addRow(config->description, fileField);
                break;
            }
            case CONFIG_STRING:
            {
                const auto lineEdit = new QLineEdit;
                lineEdit->setObjectName(config->name);
                lineEdit->setCursor(Qt::IBeamCursor);
                lineEdit->setText(selected);
                this->ui->formLayout->addRow(config->description, lineEdit);
                break;
            }
            case CONFIG_SERPORT:
            {
                auto *cbox = new QComboBox();
                cbox->setObjectName(config->name);
                cbox->setMaxVisibleItems(30);
                auto *model         = cbox->model();
                int   currentIndex  = 0;
                auto  serialDevices = EnumerateSerialDevices();

                Models::AddEntry(model, "None", -1);
                for (int i = 0; i < serialDevices.size(); i++) {
                    const int row = Models::AddEntry(model, serialDevices[i], i);
                    if (selected == serialDevices[i])
                        currentIndex = row;
                }

                this->ui->formLayout->addRow(config->description, cbox);
                cbox->setCurrentIndex(currentIndex);
                break;
            }
            case CONFIG_MAC:
            {
                // QHBoxLayout for the line edit widget and the generate button
                const auto hboxLayout     = new QHBoxLayout();
                const auto generateButton = new QPushButton(tr("Generate"));
                const auto lineEdit       = new QLineEdit;
                // Allow the line edit to expand and fill available space
                lineEdit->setSizePolicy(QSizePolicy::MinimumExpanding,QSizePolicy::Preferred);
                lineEdit->setInputMask("HH:HH:HH;0");
                lineEdit->setObjectName(config->name);
                // Display the current or generated MAC in uppercase
                // When stored it will be converted to lowercase
                if (config_get_mac(device_context->name, config->name,
                                   config->default_int) & 0xFF000000) {
                    lineEdit->setText(QString::asprintf("%02X:%02X:%02X", random_generate(),
                                      random_generate(), random_generate()));
                } else {
                    auto current_mac = QString(config_get_string(device_context->name, config->name,
                                               const_cast<char *>(config->default_string)));
                    lineEdit->setText(current_mac.toUpper());
                }
                // Action for the generate button
                connect(generateButton, &QPushButton::clicked, [lineEdit] {
                    lineEdit->setText(QString::asprintf("%02X:%02X:%02X", random_generate(),
                                      random_generate(), random_generate()));
                });
                hboxLayout->addWidget(lineEdit);
                hboxLayout->addWidget(generateButton);
                this->ui->formLayout->addRow(config->description, hboxLayout);
                break;
            }
        }
        ++config;
    }
<<<<<<< HEAD
    if (devicePriv)
        endblit();

    dc.setFixedSize(dc.minimumSizeHint());
    int res = dc.exec();
    if (res == QDialog::Accepted) {
        if (devicePriv)
            startblit();
        config = device->config;
        while (config->type != -1) {
            if (devicePriv && !(config->type & CONFIG_RUNTIME))
                continue;
            switch (config->type & CONFIG_TYPE_MASK) {
=======
}

void
DeviceConfig::ConfigureDevice(const _device_ *device, int instance, Settings *settings)
{
    DeviceConfig dc(settings);
    dc.setWindowTitle(QString("%1 Device Configuration").arg(device->name));

    device_context_t device_context;
    device_set_context(&device_context, device, instance);

    const auto device_label       = new QLabel(device->name);
    device_label->setAlignment(Qt::AlignCenter);
    dc.ui->formLayout->addRow(device_label);
    const auto line               = new QFrame;
    line->setFrameShape(QFrame::HLine);
    line->setFrameShadow(QFrame::Sunken);
    dc.ui->formLayout->addRow(line);
    const _device_config_ *config = device->config;

    dc.ProcessConfig(&device_context, config, false);

    dc.setFixedSize(dc.minimumSizeHint());

    if (dc.exec() == QDialog::Accepted) {
        if (config == NULL)
            return;

        config = device->config;
        while (config->type != -1) {
            switch (config->type) {
                default:
                    break;
>>>>>>> 7664ca1b
                case CONFIG_BINARY:
                    {
                        const auto *cbox = dc.findChild<QCheckBox *>(config->name);
                        config_set_int(device_context.name, const_cast<char *>(config->name), cbox->isChecked() ? 1 : 0);
                        break;
                    }
                case CONFIG_MIDI_OUT:
                case CONFIG_MIDI_IN:
                case CONFIG_SELECTION:
                    {
                        auto *cbox = dc.findChild<QComboBox *>(config->name);
                        config_set_int(device_context.name, const_cast<char *>(config->name), cbox->currentData().toInt());
                        break;
                    }
                case CONFIG_BIOS:
                    {
                        auto *cbox = dc.findChild<QComboBox *>(config->name);
                        int   idx  = cbox->currentData().toInt();
                        config_set_string(device_context.name, const_cast<char *>(config->name), const_cast<char *>(config->bios[idx].internal_name));
                        break;
                    }
                case CONFIG_SERPORT:
                    {
                        auto *cbox = dc.findChild<QComboBox *>(config->name);
                        auto  path = cbox->currentText().toUtf8();
                        if (path == "None")
                            path = "";
                        config_set_string(device_context.name, const_cast<char *>(config->name), path);
                        break;
                    }
                case CONFIG_STRING:
                    {
                        auto *lineEdit = dc.findChild<QLineEdit *>(config->name);
                        config_set_string(device_context.name, const_cast<char *>(config->name), lineEdit->text().toUtf8());
                        break;
                    }
                case CONFIG_HEX16:
                    {
                        auto *cbox = dc.findChild<QComboBox *>(config->name);
                        config_set_hex16(device_context.name, const_cast<char *>(config->name), cbox->currentData().toInt());
                        break;
                    }
                case CONFIG_HEX20:
                    {
                        auto *cbox = dc.findChild<QComboBox *>(config->name);
                        config_set_hex20(device_context.name, const_cast<char *>(config->name), cbox->currentData().toInt());
                        break;
                    }
                case CONFIG_FNAME:
                    {
                        auto *fbox     = dc.findChild<FileField *>(config->name);
                        auto  fileName = fbox->fileName().toUtf8();
                        config_set_string(device_context.name, const_cast<char *>(config->name), fileName.data());
                        break;
                    }
                case CONFIG_SPINNER:
                    {
                        auto *spinBox = dc.findChild<QSpinBox *>(config->name);
                        config_set_int(device_context.name, const_cast<char *>(config->name), spinBox->value());
                        break;
                    }
                case CONFIG_MAC:
                    {
                        const auto *lineEdit = dc.findChild<QLineEdit *>(config->name);
                        // Store the mac address as lowercase
                        auto macText = lineEdit->displayText().toLower();
                        config_set_string(device_context.name, config->name, macText.toUtf8().constData());
                        break;
                    }
            }
            config++;
        }

        /* The :: prefix is there to access global functions instead of local ones named identically. */
        if (devicePriv) {
            ::device_context(device);
            device->reload_config(devicePriv);
            ::device_context_restore();
            endblit();
        }
    }
}

QString
DeviceConfig::DeviceName(const _device_ *device, const char *internalName, const int bus)
{
    if (QStringLiteral("none") == internalName)
        return tr("None");
    else if (QStringLiteral("internal") == internalName)
        return tr("Internal controller");
    else if (device == nullptr)
        return "";
    else {
        char temp[512];
        device_get_name(device, bus, temp);
        return tr(temp, nullptr, 512);
    }
}<|MERGE_RESOLUTION|>--- conflicted
+++ resolved
@@ -115,19 +115,7 @@
 }
 
 void
-<<<<<<< HEAD
-DeviceConfig::ConfigureDevice(const _device_ *device, int instance, QWidget *settings, void* devicePriv)
-{
-    DeviceConfig dc(settings);
-    dc.setWindowTitle(QString("%1 Device Configuration").arg(device->name));
-    int p;
-    int q;
-    device_context_t device_context;
-    device_set_context(&device_context, device, instance);
-    if (devicePriv)
-        startblit();
-=======
-DeviceConfig::ProcessConfig(void *dc, const void *c, const bool is_dep)
+DeviceConfig::ProcessConfig(void *dc, const void *c, const bool is_dep, const bool is_runtime)
 {
     auto *        device_context = static_cast<device_context_t *>(dc);
     const auto *  config         = static_cast<const _device_config_ *>(c);
@@ -137,14 +125,8 @@
 
     if (config == NULL)
         return;
->>>>>>> 7664ca1b
 
     while (config->type != -1) {
-<<<<<<< HEAD
-        if (devicePriv && !(config->type & CONFIG_RUNTIME))
-            continue;
-        switch (config->type & CONFIG_TYPE_MASK) {
-=======
         const int config_type       = config->type & CONFIG_TYPE_MASK;
 
         /* Ignore options of the wrong class. */
@@ -155,6 +137,10 @@
         if (!!(config->type & CONFIG_DEP) && (config_type == CONFIG_BIOS))
             continue;
 
+        /* If this is not a runtime option and this is invoked at runtime, ignore it. */
+        if (is_runtime && !(config->type & CONFIG_RUNTIME))
+            continue;
+
         const int config_major_type = (config_type >> CONFIG_SHIFT) << CONFIG_SHIFT;
 
         int value = 0;
@@ -181,10 +167,9 @@
                 break;
         }
 
-        switch (config->type) {
+        switch (config->type & CONFIG_TYPE_MASK) {
             default:
                 break;
->>>>>>> 7664ca1b
             case CONFIG_BINARY:
             {
                 auto *cbox  = new QCheckBox();
@@ -365,31 +350,18 @@
         }
         ++config;
     }
-<<<<<<< HEAD
-    if (devicePriv)
-        endblit();
-
-    dc.setFixedSize(dc.minimumSizeHint());
-    int res = dc.exec();
-    if (res == QDialog::Accepted) {
-        if (devicePriv)
-            startblit();
-        config = device->config;
-        while (config->type != -1) {
-            if (devicePriv && !(config->type & CONFIG_RUNTIME))
-                continue;
-            switch (config->type & CONFIG_TYPE_MASK) {
-=======
 }
 
 void
-DeviceConfig::ConfigureDevice(const _device_ *device, int instance, Settings *settings)
+DeviceConfig::ConfigureDevice(const _device_ *device, int instance, QWidget *settings = nullptr, void* devicePriv = nullptr)
 {
     DeviceConfig dc(settings);
     dc.setWindowTitle(QString("%1 Device Configuration").arg(device->name));
 
     device_context_t device_context;
     device_set_context(&device_context, device, instance);
+    if (devicePriv)
+        startblit();
 
     const auto device_label       = new QLabel(device->name);
     device_label->setAlignment(Qt::AlignCenter);
@@ -400,20 +372,25 @@
     dc.ui->formLayout->addRow(line);
     const _device_config_ *config = device->config;
 
-    dc.ProcessConfig(&device_context, config, false);
+    dc.ProcessConfig(&device_context, config, false, !!devicePriv);
+
+    if (devicePriv)
+        endblit();
 
     dc.setFixedSize(dc.minimumSizeHint());
 
     if (dc.exec() == QDialog::Accepted) {
         if (config == NULL)
             return;
+
+        if (devicePriv)
+            startblit();
 
         config = device->config;
         while (config->type != -1) {
             switch (config->type) {
                 default:
                     break;
->>>>>>> 7664ca1b
                 case CONFIG_BINARY:
                     {
                         const auto *cbox = dc.findChild<QCheckBox *>(config->name);
@@ -489,7 +466,7 @@
 
         /* The :: prefix is there to access global functions instead of local ones named identically. */
         if (devicePriv) {
-            ::device_context(device);
+            ::device_context_inst(device, instance);
             device->reload_config(devicePriv);
             ::device_context_restore();
             endblit();
