#include <stdint.h>
#include <stdio.h>
#include <stdlib.h>
#include <string.h>
#include <wchar.h>

#include <86box/86box.h>
#include <86box/device.h>
#include <86box/dma.h>
#include <86box/filters.h>
#include <86box/gameport.h>
#include <86box/io.h>
#include <86box/midi.h>
#include <86box/timer.h>
#include <86box/nvr.h>
#include <86box/pic.h>
#include <86box/sound.h>
#include <86box/snd_opl.h>
#include <86box/snd_ym7128.h>
#include <86box/plat_unused.h>

typedef struct adgold_t {
    int adgold_irq_status;
    int irq;
    int dma;

    uint8_t adgold_eeprom[0x1a];

    uint8_t adgold_status;
    int     adgold_38x_state;
    int     adgold_38x_addr;
    uint8_t adgold_38x_regs[0x1a];

    int     adgold_mma_addr;
    uint8_t adgold_mma_regs[2][0xe];

    int     adgold_mma_enable[2];
    uint8_t adgold_mma_fifo[2][256];
    int     adgold_mma_fifo_start[2];
    int     adgold_mma_fifo_end[2];
    uint8_t adgold_mma_status;

    int16_t adgold_mma_out[2];
    int     adgold_mma_intpos[2];

    pc_timer_t adgold_mma_timer_count;

    uint8_t adgold_midi_ctrl;
    uint8_t midi_queue[16];
    int     midi_r;
    int     midi_w;
    int     uart_in;
    int     uart_out;
    int     sysex;

    struct {
        int timer0_latch;
        int timer0_count;
        int timerbase_latch;
        int timerbase_count;
        int timer1_latch;
        int timer1_count;
        int timer2_latch;
        int timer2_count;
        int timer2_read;

        int voice_count[2];
        int voice_latch[2];
    } adgold_mma;

    fm_drv_t opl;
    ym7128_t ym7128;

    int fm_vol_l;
    int fm_vol_r;
    int samp_vol_l;
    int samp_vol_r;
    int aux_vol_l;
    int aux_vol_r;
    int vol_l;
    int vol_r;
    int treble;
    int bass;

    int16_t samp_buffer[SOUNDBUFLEN * 2];
    int16_t opl_buffer[MUSICBUFLEN * 2];
    int16_t mma_buffer[2][SOUNDBUFLEN];

    int pos;

    int gameport_enabled;

    int surround_enabled;
} adgold_t;

static int attenuation[0x40];
static int bass_attenuation[0x10] = {
    (int) (1.995 * 16384), /*12 dB - filter output is at +6 dB so we use 6 dB here*/
    (int) (1.995 * 16384),
    (int) (1.995 * 16384),
    (int) (1.413 * 16384), /*9 dB*/
    (int) (1 * 16384),     /*6 dB*/
    (int) (0.708 * 16384), /*3 dB*/
    (int) (0 * 16384),     /*0 dB*/
    (int) (0.708 * 16384), /*3 dB*/
    (int) (1 * 16384),     /*6 dB*/
    (int) (1.413 * 16384), /*9 dB*/
    (int) (1.995 * 16384), /*12 dB*/
    (int) (2.819 * 16384), /*15 dB*/
    (int) (2.819 * 16384),
    (int) (2.819 * 16384),
    (int) (2.819 * 16384),
    (int) (2.819 * 16384)
};

static int bass_cut[6] = {
    (int) (0.126 * 16384), /*-12 dB*/
    (int) (0.126 * 16384), /*-12 dB*/
    (int) (0.126 * 16384), /*-12 dB*/
    (int) (0.178 * 16384), /*-9 dB*/
    (int) (0.251 * 16384), /*-6 dB*/
    (int) (0.354 * 16384)  /*-3 dB - filter output is at +6 dB*/
};

static int treble_attenuation[0x10] = {
    (int) (1.995 * 16384), /*12 dB - filter output is at +6 dB so we use 6 dB here*/
    (int) (1.995 * 16384),
    (int) (1.995 * 16384),
    (int) (1.413 * 16384), /*9 dB*/
    (int) (1 * 16384),     /*6 dB*/
    (int) (0.708 * 16384), /*3 dB*/
    (int) (0 * 16384),     /*0 dB*/
    (int) (0.708 * 16384), /*3 dB*/
    (int) (1 * 16384),     /*6 dB*/
    (int) (1.413 * 16384), /*9 dB*/
    (int) (1.995 * 16384), /*12 dB*/
    (int) (1.995 * 16384),
    (int) (1.995 * 16384),
    (int) (1.995 * 16384),
    (int) (1.995 * 16384),
    (int) (1.995 * 16384)
};

static int treble_cut[6] = {
    (int) (0.126 * 16384), /*-12 dB*/
    (int) (0.126 * 16384), /*-12 dB*/
    (int) (0.126 * 16384), /*-12 dB*/
    (int) (0.178 * 16384), /*-9 dB*/
    (int) (0.251 * 16384), /*-6 dB*/
    (int) (0.354 * 16384)  /*-3 dB - filter output is at +6 dB*/
};

void adgold_timer_poll(void *priv);
void adgold_update(adgold_t *adgold);

void
adgold_update_irq_status(adgold_t *adgold)
{
    uint8_t temp = 0xf;

    if (!(adgold->adgold_mma_regs[0][8] & 0x10) && (adgold->adgold_mma_status & 0x10)) /*Timer 0*/
        temp &= ~2;
    if (!(adgold->adgold_mma_regs[0][8] & 0x20) && (adgold->adgold_mma_status & 0x20)) /*Timer 1*/
        temp &= ~2;
    if (!(adgold->adgold_mma_regs[0][8] & 0x40) && (adgold->adgold_mma_status & 0x40)) /*Timer 2*/
        temp &= ~2;
    if (!(adgold->adgold_mma_regs[0][0xd] & 0x01) && (adgold->adgold_mma_status & 0x04))
        temp &= ~2;
    if (!(adgold->adgold_mma_regs[0][0xd] & 0x04) && (adgold->adgold_mma_status & 0x08))
        temp &= ~2;
    if (!(adgold->adgold_mma_regs[0][0xd] & 0x10) && (adgold->adgold_mma_status & 0x80))
        temp &= ~2;
    if ((adgold->adgold_mma_status & 0x01) && !(adgold->adgold_mma_regs[0][0xc] & 2))
        temp &= ~2;
    if ((adgold->adgold_mma_status & 0x02) && !(adgold->adgold_mma_regs[1][0xc] & 2))
        temp &= ~2;
    adgold->adgold_status = temp;

    if ((adgold->adgold_status ^ 0xf) && !adgold->adgold_irq_status) {
        picint(1 << adgold->irq);
    }

    adgold->adgold_irq_status = adgold->adgold_status ^ 0xf;
}

int
adgold_getsamp_dma(adgold_t *adgold, int channel)
{
    int temp;
    dma_set_drq(adgold->dma, 1);

    if ((adgold->adgold_mma_regs[channel][0xc] & 0x60) && (((adgold->adgold_mma_fifo_end[channel] - adgold->adgold_mma_fifo_start[channel]) & 255) >= 127))
        return 2;

    temp = dma_channel_read(adgold->dma);
    if (temp == DMA_NODATA) {
        return 1;
    }
    adgold->adgold_mma_fifo[channel][adgold->adgold_mma_fifo_end[channel]] = temp;
    adgold->adgold_mma_fifo_end[channel]                                   = (adgold->adgold_mma_fifo_end[channel] + 1) & 255;
    if (adgold->adgold_mma_regs[channel][0xc] & 0x60) {
        temp                                                                   = dma_channel_read(adgold->dma);
        adgold->adgold_mma_fifo[channel][adgold->adgold_mma_fifo_end[channel]] = temp;
        adgold->adgold_mma_fifo_end[channel]                                   = (adgold->adgold_mma_fifo_end[channel] + 1) & 255;
    }
    if (((adgold->adgold_mma_fifo_end[channel] - adgold->adgold_mma_fifo_start[channel]) & 255) >= adgold->adgold_mma_intpos[channel]) {
        adgold->adgold_mma_status &= ~(0x01 << channel);
        adgold_update_irq_status(adgold);
        dma_set_drq(adgold->dma, 0);
    }

    return 0;
}

void
adgold_write(uint16_t addr, uint8_t val, void *priv)
{
    adgold_t *adgold = (adgold_t *) priv;
    switch (addr & 7) {
        case 0:
        case 1:
            adgold->opl.write(addr, val, adgold->opl.priv);
            break;

        case 2:
            if (val == 0xff) {
                adgold->adgold_38x_state = 1;
                return;
            }
            if (val == 0xfe) {
                adgold->adgold_38x_state = 0;
                return;
            }
            if (adgold->adgold_38x_state) /*Write to control chip*/
                adgold->adgold_38x_addr = val;
            else
                adgold->opl.write(addr, val, adgold->opl.priv);
            break;
        case 3:
            if (adgold->adgold_38x_state) {
                if (adgold->adgold_38x_addr >= 0x19)
                    break;
                switch (adgold->adgold_38x_addr) {
                    case 0x00: /*Control/ID*/
                        if (val & 1)
                            memcpy(adgold->adgold_38x_regs, adgold->adgold_eeprom, 0x1a);
                        if (val & 2)
                            memcpy(adgold->adgold_eeprom, adgold->adgold_38x_regs, 0x1a);
                        break;

                    case 0x04: /*Final output volume left*/
                        adgold->adgold_38x_regs[0x04] = val;
                        adgold->vol_l                 = attenuation[val & 0x3f];
                        break;
                    case 0x05: /*Final output volume right*/
                        adgold->adgold_38x_regs[0x05] = val;
                        adgold->vol_r                 = attenuation[val & 0x3f];
                        break;
                    case 0x06: /*Bass*/
                        adgold->adgold_38x_regs[0x06] = val;
                        adgold->bass                  = val & 0xf;
                        break;
                    case 0x07: /*Treble*/
                        adgold->adgold_38x_regs[0x07] = val;
                        adgold->treble                = val & 0xf;
                        break;

                    case 0x09: /*FM volume left*/
                        adgold->adgold_38x_regs[0x09] = val;
                        adgold->fm_vol_l              = (int) (int8_t) (val - 128);
                        break;
                    case 0x0a: /*FM volume right*/
                        adgold->adgold_38x_regs[0x0a] = val;
                        adgold->fm_vol_r              = (int) (int8_t) (val - 128);
                        break;
                    case 0x0b: /*Sample volume left*/
                        adgold->adgold_38x_regs[0x0b] = val;
                        adgold->samp_vol_l            = (int) (int8_t) (val - 128);
                        break;
                    case 0x0c: /*Sample volume right*/
                        adgold->adgold_38x_regs[0x0c] = val;
                        adgold->samp_vol_r            = (int) (int8_t) (val - 128);
                        break;
                    case 0x0d: /*Aux volume left*/
                        adgold->adgold_38x_regs[0x0d] = val;
                        adgold->aux_vol_l             = (int) (int8_t) (val - 128);
                        break;
                    case 0x0e: /*Aux volume right*/
                        adgold->adgold_38x_regs[0x0e] = val;
                        adgold->aux_vol_r             = (int) (int8_t) (val - 128);
                        break;

                    case 0x18: /*Surround*/
                        adgold->adgold_38x_regs[0x18] = val;
                        if (adgold->surround_enabled)
                            ym7128_write(&adgold->ym7128, val);
                        break;

                    default:
                        adgold->adgold_38x_regs[adgold->adgold_38x_addr] = val;
                        break;
                }
            } else
                adgold->opl.write(addr, val, adgold->opl.priv);
            break;
        case 4:
        case 6:
            adgold->adgold_mma_addr = val;
            break;
        case 5:
            if (adgold->adgold_mma_addr >= 0xf)
                break;
            switch (adgold->adgold_mma_addr) {
                case 0x2:
                    adgold->adgold_mma.timer0_latch = (adgold->adgold_mma.timer0_latch & 0xff00) | val;
                    break;
                case 0x3:
                    adgold->adgold_mma.timer0_latch = (adgold->adgold_mma.timer0_latch & 0xff) | (val << 8);
                    break;
                case 0x4:
                    adgold->adgold_mma.timerbase_latch = (adgold->adgold_mma.timerbase_latch & 0xf00) | val;
                    break;
                case 0x5:
                    adgold->adgold_mma.timerbase_latch = (adgold->adgold_mma.timerbase_latch & 0xff) | ((val & 0xf) << 8);
                    adgold->adgold_mma.timer1_latch    = val >> 4;
                    break;
                case 0x6:
                    adgold->adgold_mma.timer2_latch = (adgold->adgold_mma.timer2_latch & 0xff00) | val;
                    break;
                case 0x7:
                    adgold->adgold_mma.timer2_latch = (adgold->adgold_mma.timer2_latch & 0xff) | (val << 8);
                    break;

                case 0x8:
                    if ((val & 1) && !(adgold->adgold_mma_regs[0][8] & 1)) /*Reload timer 0*/
                        adgold->adgold_mma.timer0_count = adgold->adgold_mma.timer0_latch;

                    if ((val & 2) && !(adgold->adgold_mma_regs[0][8] & 2)) /*Reload timer 1*/
                        adgold->adgold_mma.timer1_count = adgold->adgold_mma.timer1_latch;

                    if ((val & 4) && !(adgold->adgold_mma_regs[0][8] & 4)) /*Reload timer 2*/
                        adgold->adgold_mma.timer2_count = adgold->adgold_mma.timer2_latch;

                    if ((val & 8) && !(adgold->adgold_mma_regs[0][8] & 8)) /*Reload base timer*/
                        adgold->adgold_mma.timerbase_count = adgold->adgold_mma.timerbase_latch;
                    break;

                case 0x9:
                    switch (val & 0x18) {
                        case 0x00:
                            adgold->adgold_mma.voice_latch[0] = 12;
                            break; /*44100 Hz*/
                        case 0x08:
                            adgold->adgold_mma.voice_latch[0] = 24;
                            break; /*22050 Hz*/
                        case 0x10:
                            adgold->adgold_mma.voice_latch[0] = 48;
                            break; /*11025 Hz*/
                        case 0x18:
                            adgold->adgold_mma.voice_latch[0] = 72;
                            break; /* 7350 Hz*/

                        default:
                            break;
                    }
                    if (val & 0x80) {
                        adgold->adgold_mma_enable[0]   = 0;
                        adgold->adgold_mma_fifo_end[0] = adgold->adgold_mma_fifo_start[0] = 0;
                        adgold->adgold_mma_status &= ~0x01;
                        adgold_update_irq_status(adgold);
                        dma_set_drq(adgold->dma, 0);
                    }
                    if (val & 0x01) /*Start playback*/
                    {
                        if (!(adgold->adgold_mma_regs[0][0x9] & 1))
                            adgold->adgold_mma.voice_count[0] = adgold->adgold_mma.voice_latch[0];

                        if (adgold->adgold_mma_regs[0][0xc] & 1) {
                            if (adgold->adgold_mma_regs[0][0xc] & 0x80) {
                                adgold->adgold_mma_enable[1]      = 1;
                                adgold->adgold_mma.voice_count[1] = adgold->adgold_mma.voice_latch[1];

                                while (((adgold->adgold_mma_fifo_end[0] - adgold->adgold_mma_fifo_start[0]) & 255) < 128) {
                                    if (adgold_getsamp_dma(adgold, 0)) {
                                        adgold->adgold_mma_fifo_end[0] = 0;
                                        adgold->adgold_mma_fifo_start[0] = 0;
                                        break;
                                    }
                                    if (adgold_getsamp_dma(adgold, 1)) {
                                        adgold->adgold_mma_fifo_end[1] = 0;
                                        adgold->adgold_mma_fifo_start[1] = 0;
                                        break;
                                    }
                                }
                                if (((adgold->adgold_mma_fifo_end[0] - adgold->adgold_mma_fifo_start[0]) & 255) >= adgold->adgold_mma_intpos[0]) {
                                    adgold->adgold_mma_status &= ~0x01;
                                    adgold_update_irq_status(adgold);
                                    dma_set_drq(adgold->dma, 0);
                                }
                                if (((adgold->adgold_mma_fifo_end[1] - adgold->adgold_mma_fifo_start[1]) & 255) >= adgold->adgold_mma_intpos[1]) {
                                    adgold->adgold_mma_status &= ~0x02;
                                    adgold_update_irq_status(adgold);
                                    dma_set_drq(adgold->dma, 0);
                                }
                            } else {
                                while (((adgold->adgold_mma_fifo_end[0] - adgold->adgold_mma_fifo_start[0]) & 255) < 128) {
                                    if (adgold_getsamp_dma(adgold, 0)) {
                                        adgold->adgold_mma_fifo_end[0] = 0;
                                        adgold->adgold_mma_fifo_start[0] = 0;
                                        break;
                                    }
                                }
                                if (((adgold->adgold_mma_fifo_end[0] - adgold->adgold_mma_fifo_start[0]) & 255) >= adgold->adgold_mma_intpos[0]) {
                                    adgold->adgold_mma_status &= ~0x01;
                                    adgold_update_irq_status(adgold);
                                    dma_set_drq(adgold->dma, 0);
                                }
                            }
                        }
                    }
                    adgold->adgold_mma_enable[0] = val & 0x01;
                    break;

                case 0xb:
                    if (((adgold->adgold_mma_fifo_end[0] - adgold->adgold_mma_fifo_start[0]) & 255) < 128) {
                        adgold->adgold_mma_fifo[0][adgold->adgold_mma_fifo_end[0]] = val;
                        adgold->adgold_mma_fifo_end[0]                             = (adgold->adgold_mma_fifo_end[0] + 1) & 255;
                        if (((adgold->adgold_mma_fifo_end[0] - adgold->adgold_mma_fifo_start[0]) & 255) >= adgold->adgold_mma_intpos[0]) {
                            adgold->adgold_mma_status &= ~0x01;
                            adgold_update_irq_status(adgold);
                            dma_set_drq(adgold->dma, 0);
                        }
                    }
                    break;

                case 0xc:
                    adgold->adgold_mma_intpos[0] = (7 - ((val >> 2) & 7)) * 8;
                    break;

                case 0xd:
                    adgold->adgold_midi_ctrl = val & 0x3f;

                    if ((adgold->adgold_midi_ctrl & 0x0f) != 0x0f) {
                        if ((adgold->adgold_midi_ctrl & 0x0f) == 0x00) {
                            adgold->uart_out = 0;
                            adgold->uart_in  = 0;
                            adgold->midi_w   = 0;
                            adgold->midi_r   = 0;
                            adgold->adgold_mma_status &= ~0x8c;
                        } else {
                            if (adgold->adgold_midi_ctrl & 0x01)
                                adgold->uart_in = 1;
                            if (adgold->adgold_midi_ctrl & 0x04)
                                adgold->uart_out = 1;
                            if (adgold->adgold_midi_ctrl & 0x02) {
                                adgold->uart_in = 0;
                                adgold->midi_w  = 0;
                                adgold->midi_r  = 0;
                            }
                            if (adgold->adgold_midi_ctrl & 0x08)
                                adgold->uart_out = 0;
                            adgold->adgold_mma_status &= ~0x80;
                        }
                    } else
                        adgold->adgold_mma_status &= ~0x8c;

                    adgold_update_irq_status(adgold);
                    break;

                case 0xe:
                    if (adgold->uart_out) {
                        midi_raw_out_byte(val);

                        adgold->adgold_mma_status &= ~0x08;
                        adgold_update_irq_status(adgold);
                    }
                    break;

                default:
                    break;
            }
            adgold->adgold_mma_regs[0][adgold->adgold_mma_addr] = val;
            break;
        case 7:
            if (adgold->adgold_mma_addr >= 0xe)
                break;
            switch (adgold->adgold_mma_addr) {
                case 0x9:
                    adgold_update(adgold);
                    switch (val & 0x18) {
                        case 0x00:
                            adgold->adgold_mma.voice_latch[1] = 12;
                            break; /*44100 Hz*/
                        case 0x08:
                            adgold->adgold_mma.voice_latch[1] = 24;
                            break; /*22050 Hz*/
                        case 0x10:
                            adgold->adgold_mma.voice_latch[1] = 48;
                            break; /*11025 Hz*/
                        case 0x18:
                            adgold->adgold_mma.voice_latch[1] = 72;
                            break; /* 7350 Hz*/

                        default:
                            break;
                    }
                    if (val & 0x80) {
                        adgold->adgold_mma_enable[1]   = 0;
                        adgold->adgold_mma_fifo_end[1] = adgold->adgold_mma_fifo_start[1] = 0;
                        adgold->adgold_mma_status &= ~0x02;
                        adgold_update_irq_status(adgold);
                        dma_set_drq(adgold->dma, 0);
                    }
                    if (val & 0x01) /*Start playback*/
                    {
                        if (!(adgold->adgold_mma_regs[1][0x9] & 1))
                            adgold->adgold_mma.voice_count[1] = adgold->adgold_mma.voice_latch[1];

                        if (adgold->adgold_mma_regs[1][0xc] & 1) {
                            while (((adgold->adgold_mma_fifo_end[1] - adgold->adgold_mma_fifo_start[1]) & 255) < 128) {
                                if (adgold_getsamp_dma(adgold, 1)) {
                                    adgold->adgold_mma_fifo_end[1] = 0;
                                    adgold->adgold_mma_fifo_start[1] = 0;
                                    break;
                                }
                            }
                        }
                    }
                    adgold->adgold_mma_enable[1] = val & 0x01;
                    break;

                case 0xb:
                    if (((adgold->adgold_mma_fifo_end[1] - adgold->adgold_mma_fifo_start[1]) & 255) < 128) {
                        adgold->adgold_mma_fifo[1][adgold->adgold_mma_fifo_end[1]] = val;
                        adgold->adgold_mma_fifo_end[1]                             = (adgold->adgold_mma_fifo_end[1] + 1) & 255;
                        if (((adgold->adgold_mma_fifo_end[1] - adgold->adgold_mma_fifo_start[1]) & 255) >= adgold->adgold_mma_intpos[1]) {
                            adgold->adgold_mma_status &= ~0x02;
                            adgold_update_irq_status(adgold);
                            dma_set_drq(adgold->dma, 0);
                        }
                    }
                    break;

                case 0xc:
                    adgold->adgold_mma_intpos[1] = (7 - ((val >> 2) & 7)) * 8;
                    break;

                default:
                    break;
            }
            adgold->adgold_mma_regs[1][adgold->adgold_mma_addr] = val;
            break;

        default:
            break;
    }
}

uint8_t
adgold_read(uint16_t addr, void *priv)
{
    adgold_t *adgold = (adgold_t *) priv;
    uint8_t   temp   = 0;

    switch (addr & 7) {
        case 0:
        case 1:
            temp = adgold->opl.read(addr, adgold->opl.priv);
            break;

        case 2:
            if (adgold->adgold_38x_state) /*Read from control chip*/
                temp = adgold->adgold_status;
            else
                temp = adgold->opl.read(addr, adgold->opl.priv);
            break;

        case 3:
            if (adgold->adgold_38x_state) {
                if (adgold->adgold_38x_addr >= 0x19)
                    temp = 0xff;
                switch (adgold->adgold_38x_addr) {
                    case 0x00: /*Control/ID*/
                        if (adgold->surround_enabled)
                            temp = 0x51; /*8-bit ISA, surround module, no telephone/CD-ROM*/
                        else
                            temp = 0x71; /*8-bit ISA, no telephone/surround/CD-ROM*/
                        break;

                    default:
                        temp = adgold->adgold_38x_regs[adgold->adgold_38x_addr];
                        break;
                }
            } else
                temp = adgold->opl.read(addr, adgold->opl.priv);
            break;

        case 4:
        case 6:
            temp = adgold->adgold_mma_status;
            adgold->adgold_mma_status &= ~0xf3; /*JUKEGOLD expects timer status flags to auto-clear*/
            adgold_update_irq_status(adgold);
            picintc(1 << adgold->irq);
            break;
        case 5:
            if (adgold->adgold_mma_addr >= 0xf)
                temp = 0xff;
            switch (adgold->adgold_mma_addr) {
                case 6: /*Timer 2 low*/
                    adgold->adgold_mma.timer2_read = adgold->adgold_mma.timer2_count;
                    adgold->adgold_mma_status |= 0x40;
                    temp = adgold->adgold_mma.timer2_read & 0xff;
                    break;
                case 7: /*Timer 2 high*/
                    temp = adgold->adgold_mma.timer2_read >> 8;
                    break;

                case 0xe:
                    temp = 0;
                    if (adgold->uart_in) {
                        temp = adgold->midi_queue[adgold->midi_r];
                        if (adgold->midi_r != adgold->midi_w) {
                            adgold->midi_r++;
                            adgold->midi_r &= 0x0f;
                        }
                        adgold->adgold_mma_status &= ~0x04;
                        adgold_update_irq_status(adgold);
                    }
                    break;

                default:
                    temp = adgold->adgold_mma_regs[0][adgold->adgold_mma_addr];
                    break;
            }
            break;
        case 7:
            if (adgold->adgold_mma_addr >= 0xf)
                temp = 0xff;
            else
                temp = adgold->adgold_mma_regs[1][adgold->adgold_mma_addr];
            break;

        default:
            break;
    }
    return temp;
}

void
adgold_update(adgold_t *adgold)
{
    for (; adgold->pos < sound_pos_global; adgold->pos++) {
        adgold->mma_buffer[0][adgold->pos] = adgold->mma_buffer[1][adgold->pos] = 0;

        if (adgold->adgold_mma_regs[0][9] & 0x20)
            adgold->mma_buffer[0][adgold->pos] += adgold->adgold_mma_out[0] / 2;
        if (adgold->adgold_mma_regs[0][9] & 0x40)
            adgold->mma_buffer[1][adgold->pos] += adgold->adgold_mma_out[0] / 2;

        if (adgold->adgold_mma_regs[1][9] & 0x20)
            adgold->mma_buffer[0][adgold->pos] += adgold->adgold_mma_out[1] / 2;
        if (adgold->adgold_mma_regs[1][9] & 0x40)
            adgold->mma_buffer[1][adgold->pos] += adgold->adgold_mma_out[1] / 2;
    }
}

void
adgold_mma_poll(adgold_t *adgold, int channel)
{
    int16_t dat;

    adgold_update(adgold);

    if (adgold->adgold_mma_fifo_start[channel] != adgold->adgold_mma_fifo_end[channel]) {
        switch (adgold->adgold_mma_regs[channel][0xc] & 0x60) {
            case 0x00: /*8-bit*/
                dat                                    = adgold->adgold_mma_fifo[channel][adgold->adgold_mma_fifo_start[channel]] * 256;
                adgold->adgold_mma_out[channel]        = dat;
                adgold->adgold_mma_fifo_start[channel] = (adgold->adgold_mma_fifo_start[channel] + 1) & 255;
                break;

            case 0x40: /*12-bit sensible format*/
                if (((adgold->adgold_mma_fifo_end[channel] - adgold->adgold_mma_fifo_start[channel]) & 255) < 2)
                    return;

                dat                                    = adgold->adgold_mma_fifo[channel][adgold->adgold_mma_fifo_start[channel]] & 0xf0;
                adgold->adgold_mma_fifo_start[channel] = (adgold->adgold_mma_fifo_start[channel] + 1) & 255;
                dat |= (adgold->adgold_mma_fifo[channel][adgold->adgold_mma_fifo_start[channel]] << 8);
                adgold->adgold_mma_fifo_start[channel] = (adgold->adgold_mma_fifo_start[channel] + 1) & 255;
                adgold->adgold_mma_out[channel]        = dat;
                break;

            default:
                break;
        }

        if (adgold->adgold_mma_regs[channel][0xc] & 1) {
            if (adgold_getsamp_dma(adgold, channel)) {
                adgold->adgold_mma_fifo_end[channel] = 0;
                adgold->adgold_mma_fifo_start[channel] = 0;
                return;
            }
        }
        if (((adgold->adgold_mma_fifo_end[channel] - adgold->adgold_mma_fifo_start[channel]) & 255) < adgold->adgold_mma_intpos[channel] && !(adgold->adgold_mma_status & 0x01)) {
            adgold->adgold_mma_status |= (1 << channel);
            adgold_update_irq_status(adgold);
        }
    }
    if (adgold->adgold_mma_fifo_start[channel] == adgold->adgold_mma_fifo_end[channel]) {
        adgold->adgold_mma_enable[channel] = 0;
    }
}

void
adgold_timer_poll(void *priv)
{
    adgold_t *adgold = (adgold_t *) priv;

    /*A small timer period will result in hangs.*/
    timer_advance_u64(&adgold->adgold_mma_timer_count, (uint64_t) ((double) TIMER_USEC * 1.88964));

    if (adgold->adgold_midi_ctrl & 0x3f) {
        if ((adgold->adgold_midi_ctrl & 0x3f) != 0x3f) {
            if (adgold->uart_out)
                adgold->adgold_mma_status |= 0x08;
            if (adgold->adgold_midi_ctrl & 0x10)
                adgold->adgold_mma_status |= 0x80;
        }
        adgold_update_irq_status(adgold);
    }

    if (adgold->adgold_mma_regs[0][8] & 0x01) /*Timer 0*/
    {
        adgold->adgold_mma.timer0_count--;
        if (!adgold->adgold_mma.timer0_count) {
            adgold->adgold_mma.timer0_count = adgold->adgold_mma.timer0_latch;
            adgold->adgold_mma_status |= 0x10;
            adgold_update_irq_status(adgold);
        }
    }
    if (adgold->adgold_mma_regs[0][8] & 0x08) /*Base timer*/
    {
        adgold->adgold_mma.timerbase_count--;
        if (!adgold->adgold_mma.timerbase_count) {
            adgold->adgold_mma.timerbase_count = adgold->adgold_mma.timerbase_latch;
            if (adgold->adgold_mma_regs[0][8] & 0x02) /*Timer 1*/
            {
                adgold->adgold_mma.timer1_count--;
                if (!adgold->adgold_mma.timer1_count) {
                    adgold->adgold_mma.timer1_count = adgold->adgold_mma.timer1_latch;
                    adgold->adgold_mma_status |= 0x20;
                    adgold_update_irq_status(adgold);
                }
            }
            if (adgold->adgold_mma_regs[0][8] & 0x04) /*Timer 2*/
            {
                adgold->adgold_mma.timer2_count--;
                if (!adgold->adgold_mma.timer2_count) {
                    adgold->adgold_mma.timer2_count = adgold->adgold_mma.timer2_latch;
                    adgold->adgold_mma_status |= 0x40;
                    adgold_update_irq_status(adgold);
                }
            }
        }
    }

    if (adgold->adgold_mma_enable[0]) {
        adgold->adgold_mma.voice_count[0]--;
        if (!adgold->adgold_mma.voice_count[0]) {
            adgold->adgold_mma.voice_count[0] = adgold->adgold_mma.voice_latch[0];
            adgold_mma_poll(adgold, 0);
        }
    }
    if (adgold->adgold_mma_enable[1]) {
        adgold->adgold_mma.voice_count[1]--;
        if (!adgold->adgold_mma.voice_count[1]) {
            adgold->adgold_mma.voice_count[1] = adgold->adgold_mma.voice_latch[1];
            adgold_mma_poll(adgold, 1);
        }
    }
}

static void
adgold_get_buffer(int32_t *buffer, int len, void *priv)
{
    adgold_t *adgold        = (adgold_t *) priv;
    int c;

    adgold_update(adgold);

    for (c = 0; c < len * 2; c += 2) {
<<<<<<< HEAD
        adgold->opl_buffer[c] = ((adgold->mma_buffer[0][c >> 1] * adgold->samp_vol_l) >> 7) / 4;
        adgold->opl_buffer[c + 1] = ((adgold->mma_buffer[1][c >> 1] * adgold->samp_vol_r) >> 7) / 4;
    }

    if (adgold->surround_enabled)
        ym7128_apply(&adgold->ym7128, adgold->opl_buffer, len);
=======
        adgold->samp_buffer[c] = ((adgold->mma_buffer[0][c >> 1] * adgold->samp_vol_l) >> 7) / 4;
        adgold->samp_buffer[c + 1] = ((adgold->mma_buffer[1][c >> 1] * adgold->samp_vol_r) >> 7) / 4;
    }

    if (adgold->surround_enabled)
        ym7128_apply(&adgold->ym7128, adgold->samp_buffer, 0, len);
>>>>>>> 087a0056

    switch (adgold->adgold_38x_regs[0x8] & 6) {
        case 0:
            for (c = 0; c < len * 2; c++)
<<<<<<< HEAD
                adgold->opl_buffer[c] = 0;
            break;
        case 2: /*Left channel only*/
            for (c = 0; c < len * 2; c += 2)
                adgold->opl_buffer[c + 1] = adgold->opl_buffer[c];
            break;
        case 4: /*Right channel only*/
            for (c = 0; c < len * 2; c += 2)
                adgold->opl_buffer[c] = adgold->opl_buffer[c + 1];
=======
                adgold->samp_buffer[c] = 0;
            break;
        case 2: /*Left channel only*/
            for (c = 0; c < len * 2; c += 2)
                adgold->samp_buffer[c + 1] = adgold->samp_buffer[c];
            break;
        case 4: /*Right channel only*/
            for (c = 0; c < len * 2; c += 2)
                adgold->samp_buffer[c] = adgold->samp_buffer[c + 1];
>>>>>>> 087a0056
            break;
        case 6: /*Left and right channels*/
            break;

        default:
            break;
    }

    switch (adgold->adgold_38x_regs[0x8] & 0x18) {
        case 0x00: /*Forced mono*/
            for (c = 0; c < len * 2; c += 2)
<<<<<<< HEAD
                adgold->opl_buffer[c] = adgold->opl_buffer[c + 1] = ((int32_t) adgold->opl_buffer[c] + (int32_t) adgold->opl_buffer[c + 1]) / 2;
=======
                adgold->samp_buffer[c] = adgold->samp_buffer[c + 1] = ((int32_t) adgold->samp_buffer[c] + (int32_t) adgold->samp_buffer[c + 1]) / 2;
>>>>>>> 087a0056
            break;
        case 0x08: /*Linear stereo*/
            break;
        case 0x10: /*Pseudo stereo*/
            /*Filter left channel, leave right channel unchanged*/
            /*Filter cutoff is largely a guess*/
            for (c = 0; c < len * 2; c += 2)
<<<<<<< HEAD
                adgold->opl_buffer[c] += adgold_pseudo_stereo_iir(0, adgold->opl_buffer[c]);
=======
                adgold->samp_buffer[c] += adgold_pseudo_stereo_iir(0, adgold->samp_buffer[c]);
>>>>>>> 087a0056
            break;
        case 0x18: /*Spatial stereo*/
            /*Quite probably wrong, I only have the diagram in the TDA8425 datasheet
              and a very vague understanding of how op-amps work to go on*/
            for (c = 0; c < len * 2; c += 2) {
<<<<<<< HEAD
                int16_t l = adgold->opl_buffer[c];
                int16_t r = adgold->opl_buffer[c + 1];

                adgold->opl_buffer[c] += (r / 3) + ((l * 2) / 3);
                adgold->opl_buffer[c + 1] += (l / 3) + ((r * 2) / 3);
=======
                int16_t l = adgold->samp_buffer[c];
                int16_t r = adgold->samp_buffer[c + 1];

                adgold->samp_buffer[c] += (r / 3) + ((l * 2) / 3);
                adgold->samp_buffer[c + 1] += (l / 3) + ((r * 2) / 3);
>>>>>>> 087a0056
            }
            break;

        default:
            break;
    }

    for (c = 0; c < len * 2; c += 2) {
        int32_t temp;
        int32_t lowpass;
        int32_t highpass;

        /*Output is deliberately halved to avoid clipping*/
<<<<<<< HEAD
        temp     = ((int32_t) adgold->opl_buffer[c] * adgold->vol_l) >> 18;
=======
        temp     = ((int32_t) adgold->samp_buffer[c] * adgold->vol_l) >> 17;
>>>>>>> 087a0056
        lowpass  = adgold_lowpass_iir(0, 0, temp);
        highpass = adgold_highpass_iir(0, 0, temp);
        if (adgold->bass > 6)
            temp += (lowpass * bass_attenuation[adgold->bass]) >> 14;
        else if (adgold->bass < 6)
            temp = highpass + ((temp * bass_cut[adgold->bass]) >> 14);
        if (adgold->treble > 6)
            temp += (highpass * treble_attenuation[adgold->treble]) >> 14;
        else if (adgold->treble < 6)
            temp = lowpass + ((temp * treble_cut[adgold->treble]) >> 14);
        if (temp < -32768)
            temp = -32768;
        if (temp > 32767)
            temp = 32767;
        buffer[c] += temp;

<<<<<<< HEAD
        temp     = ((int32_t) adgold->opl_buffer[c + 1] * adgold->vol_r) >> 18;
=======
        temp     = ((int32_t) adgold->samp_buffer[c + 1] * adgold->vol_r) >> 17;
>>>>>>> 087a0056
        lowpass  = adgold_lowpass_iir(0, 1, temp);
        highpass = adgold_highpass_iir(0, 1, temp);
        if (adgold->bass > 6)
            temp += (lowpass * bass_attenuation[adgold->bass]) >> 14;
        else if (adgold->bass < 6)
            temp = highpass + ((temp * bass_cut[adgold->bass]) >> 14);
        if (adgold->treble > 6)
            temp += (highpass * treble_attenuation[adgold->treble]) >> 14;
        else if (adgold->treble < 6)
            temp = lowpass + ((temp * treble_cut[adgold->treble]) >> 14);
        if (temp < -32768)
            temp = -32768;
        if (temp > 32767)
            temp = 32767;
        buffer[c + 1] += temp;
    }

    adgold->pos = 0;
}

static void
adgold_get_music_buffer(int32_t *buffer, int len, void *priv)
{
    adgold_t *adgold        = (adgold_t *) priv;
    int c;

    const int32_t *opl_buf = adgold->opl.update(adgold->opl.priv);

    for (c = 0; c < len * 2; c += 2) {
        adgold->opl_buffer[c] = ((opl_buf[c] * adgold->fm_vol_l) >> 7) / 2;
        adgold->opl_buffer[c + 1] = ((opl_buf[c + 1] * adgold->fm_vol_r) >> 7) / 2;
    }

    if (adgold->surround_enabled)
<<<<<<< HEAD
        ym7128_apply(&adgold->ym7128, adgold->opl_buffer, len);
=======
        ym7128_apply(&adgold->ym7128, adgold->opl_buffer, 1, len);
>>>>>>> 087a0056

    switch (adgold->adgold_38x_regs[0x8] & 6) {
        case 0:
            for (c = 0; c < len * 2; c++)
                adgold->opl_buffer[c] = 0;
            break;
        case 2: /*Left channel only*/
            for (c = 0; c < len * 2; c += 2)
                adgold->opl_buffer[c + 1] = adgold->opl_buffer[c];
            break;
        case 4: /*Right channel only*/
            for (c = 0; c < len * 2; c += 2)
                adgold->opl_buffer[c] = adgold->opl_buffer[c + 1];
            break;
        case 6: /*Left and right channels*/
            break;

        default:
            break;
    }

    switch (adgold->adgold_38x_regs[0x8] & 0x18) {
        case 0x00: /*Forced mono*/
            for (c = 0; c < len * 2; c += 2)
                adgold->opl_buffer[c] = adgold->opl_buffer[c + 1] = ((int32_t) adgold->opl_buffer[c] + (int32_t) adgold->opl_buffer[c + 1]) / 2;
            break;
        case 0x08: /*Linear stereo*/
            break;
        case 0x10: /*Pseudo stereo*/
            /*Filter left channel, leave right channel unchanged*/
            /*Filter cutoff is largely a guess*/
            for (c = 0; c < len * 2; c += 2)
                adgold->opl_buffer[c] += adgold_pseudo_stereo_iir(1, adgold->opl_buffer[c]);
            break;
        case 0x18: /*Spatial stereo*/
            /*Quite probably wrong, I only have the diagram in the TDA8425 datasheet
              and a very vague understanding of how op-amps work to go on*/
            for (c = 0; c < len * 2; c += 2) {
                int16_t l = adgold->opl_buffer[c];
                int16_t r = adgold->opl_buffer[c + 1];

                adgold->opl_buffer[c] += (r / 3) + ((l * 2) / 3);
                adgold->opl_buffer[c + 1] += (l / 3) + ((r * 2) / 3);
            }
            break;

        default:
            break;
    }

    for (c = 0; c < len * 2; c += 2) {
        int32_t temp;
        int32_t lowpass;
        int32_t highpass;

        /*Output is deliberately halved to avoid clipping*/
<<<<<<< HEAD
        temp     = ((int32_t) adgold->opl_buffer[c] * adgold->vol_l) >> 18;
=======
        temp     = ((int32_t) adgold->opl_buffer[c] * adgold->vol_l) >> 17;
>>>>>>> 087a0056
        lowpass  = adgold_lowpass_iir(1, 0, temp);
        highpass = adgold_highpass_iir(1, 0, temp);
        if (adgold->bass > 6)
            temp += (lowpass * bass_attenuation[adgold->bass]) >> 14;
        else if (adgold->bass < 6)
            temp = highpass + ((temp * bass_cut[adgold->bass]) >> 14);
        if (adgold->treble > 6)
            temp += (highpass * treble_attenuation[adgold->treble]) >> 14;
        else if (adgold->treble < 6)
            temp = lowpass + ((temp * treble_cut[adgold->treble]) >> 14);
        if (temp < -32768)
            temp = -32768;
        if (temp > 32767)
            temp = 32767;
        buffer[c] += temp;

<<<<<<< HEAD
        temp     = ((int32_t) adgold->opl_buffer[c + 1] * adgold->vol_r) >> 18;
=======
        temp     = ((int32_t) adgold->opl_buffer[c + 1] * adgold->vol_r) >> 17;
>>>>>>> 087a0056
        lowpass  = adgold_lowpass_iir(1, 1, temp);
        highpass = adgold_highpass_iir(1, 1, temp);
        if (adgold->bass > 6)
            temp += (lowpass * bass_attenuation[adgold->bass]) >> 14;
        else if (adgold->bass < 6)
            temp = highpass + ((temp * bass_cut[adgold->bass]) >> 14);
        if (adgold->treble > 6)
            temp += (highpass * treble_attenuation[adgold->treble]) >> 14;
        else if (adgold->treble < 6)
            temp = lowpass + ((temp * treble_cut[adgold->treble]) >> 14);
        if (temp < -32768)
            temp = -32768;
        if (temp > 32767)
            temp = 32767;
        buffer[c + 1] += temp;
    }

    adgold->opl.reset_buffer(adgold->opl.priv);
}

static void
adgold_filter_cd_audio(int channel, double *buffer, void *priv)
{
    const adgold_t *adgold = (adgold_t *) priv;
    double          c;
    int             aux = channel ? adgold->aux_vol_r : adgold->aux_vol_l;
    int             vol = channel ? adgold->vol_r : adgold->vol_l;

    c       = ((((*buffer) * aux) / 4096.0) * vol) / 4096.0;
    *buffer = c;
}

static void
adgold_input_msg(void *priv, uint8_t *msg, uint32_t len)
{
    adgold_t *adgold = (adgold_t *) priv;

    if (adgold->sysex)
        return;

    if (adgold->uart_in) {
        adgold->adgold_mma_status |= 0x04;

        for (uint32_t i = 0; i < len; i++) {
            adgold->midi_queue[adgold->midi_w++] = msg[i];
            adgold->midi_w &= 0x0f;
        }

        adgold_update_irq_status(adgold);
    }
}

static int
adgold_input_sysex(void *priv, uint8_t *buffer, uint32_t len, int abort)
{
    adgold_t *adgold = (adgold_t *) priv;

    if (abort) {
        adgold->sysex = 0;
        return 0;
    }
    adgold->sysex = 1;
    for (uint32_t i = 0; i < len; i++) {
        if (adgold->midi_r == adgold->midi_w)
            return (len - i);
        adgold->midi_queue[adgold->midi_w++] = buffer[i];
        adgold->midi_w &= 0x0f;
    }
    adgold->sysex = 0;
    return 0;
}

void *
adgold_init(UNUSED(const device_t *info))
{
    FILE     *fp;
    int       c;
    double    out;
    adgold_t *adgold = calloc(1, sizeof(adgold_t));

    adgold->dma              = device_get_config_int("dma");
    adgold->irq              = device_get_config_int("irq");
    adgold->surround_enabled = device_get_config_int("surround");
    adgold->gameport_enabled = device_get_config_int("gameport");

    fm_driver_get(FM_YMF262, &adgold->opl);
    if (adgold->surround_enabled)
        ym7128_init(&adgold->ym7128);

    out = 65536.0; /*Main volume control ranges from +6 dB to -64 dB in 2 dB steps, then remaining settings are -80 dB (effectively 0)*/
    for (c = 0x3f; c >= 0x1c; c--) {
        attenuation[c] = (int) out;
        out /= 1.25963; /*2 dB steps*/
    }
    for (; c >= 0; c--)
        attenuation[c] = 0;

    adgold->adgold_eeprom[0x00] = 0x00;
    adgold->adgold_eeprom[0x01] = 0x00;
    adgold->adgold_eeprom[0x02] = 0x7f;
    adgold->adgold_eeprom[0x03] = 0x7f;
    adgold->adgold_eeprom[0x04] = 0xf8; /* vol_l */
    adgold->adgold_eeprom[0x05] = 0xf8; /* vol_r */
    adgold->adgold_eeprom[0x06] = 0xf6; /* bass */
    adgold->adgold_eeprom[0x07] = 0xf6; /* treble */
    adgold->adgold_eeprom[0x08] = 0xce;
    adgold->adgold_eeprom[0x09] = 0xff; /* fm_vol_l */
    adgold->adgold_eeprom[0x0a] = 0xff; /* fm_vol_r */
    adgold->adgold_eeprom[0x0b] = 0xff; /* samp_vol_l */
    adgold->adgold_eeprom[0x0c] = 0xff; /* samp_vol_r */
    adgold->adgold_eeprom[0x0d] = 0xff; /* aux_vol_l */
    adgold->adgold_eeprom[0x0e] = 0xff; /* aux_vol_r */
    adgold->adgold_eeprom[0x0f] = 0xff;
    adgold->adgold_eeprom[0x10] = 0xff;
    adgold->adgold_eeprom[0x11] = 0x20;
    adgold->adgold_eeprom[0x12] = 0x00;
    adgold->adgold_eeprom[0x13] = 0x00;
    adgold->adgold_eeprom[0x14] = 0x00;
    adgold->adgold_eeprom[0x15] = 0x388 / 8; /*Present at 388-38f*/
    adgold->adgold_eeprom[0x16] = 0x00;
    adgold->adgold_eeprom[0x17] = 0x68;
    adgold->adgold_eeprom[0x18] = 0x00; /* Surround */
    adgold->adgold_eeprom[0x19] = 0x00;

    fp = nvr_fopen("adgold.bin", "rb");
    if (fp) {
        if (fread(adgold->adgold_eeprom, 1, 0x1a, fp) != 0x1a)
            fatal("adgold_init(): Error reading data\n");
        fclose(fp);
    }

    adgold->adgold_status   = 0xf;
    adgold->adgold_38x_addr = 0;
    switch (adgold->irq) {
        case 3:
            adgold->adgold_eeprom[0x13] |= 0x00;
            break;
        case 4:
            adgold->adgold_eeprom[0x13] |= 0x01;
            break;
        case 5:
            adgold->adgold_eeprom[0x13] |= 0x02;
            break;
        case 7:
            adgold->adgold_eeprom[0x13] |= 0x03;
            break;

        default:
            break;
    }
    adgold->adgold_eeprom[0x13] |= (adgold->dma << 3);
    adgold->adgold_eeprom[0x14] |= (adgold->dma << 4);
    memcpy(adgold->adgold_38x_regs, adgold->adgold_eeprom, 0x19);
    adgold->vol_l      = attenuation[adgold->adgold_eeprom[0x04] & 0x3f];
    adgold->vol_r      = attenuation[adgold->adgold_eeprom[0x05] & 0x3f];
    adgold->bass       = adgold->adgold_eeprom[0x06] & 0xf;
    adgold->treble     = adgold->adgold_eeprom[0x07] & 0xf;
    adgold->fm_vol_l   = (int) (int8_t) (adgold->adgold_eeprom[0x09] - 128);
    adgold->fm_vol_r   = (int) (int8_t) (adgold->adgold_eeprom[0x0a] - 128);
    adgold->samp_vol_l = (int) (int8_t) (adgold->adgold_eeprom[0x0b] - 128);
    adgold->samp_vol_r = (int) (int8_t) (adgold->adgold_eeprom[0x0c] - 128);
    adgold->aux_vol_l  = (int) (int8_t) (adgold->adgold_eeprom[0x0d] - 128);
    adgold->aux_vol_r  = (int) (int8_t) (adgold->adgold_eeprom[0x0e] - 128);

    adgold->adgold_mma_enable[0]     = 0;
    adgold->adgold_mma_fifo_start[0] = adgold->adgold_mma_fifo_end[0] = 0;

    /*388/389 are handled by adlib_init*/
    io_sethandler(0x0388, 0x0008, adgold_read, NULL, NULL, adgold_write, NULL, NULL, adgold);

    if (adgold->gameport_enabled)
        gameport_remap(gameport_add(&gameport_201_device), 0x201);

    timer_add(&adgold->adgold_mma_timer_count, adgold_timer_poll, adgold, 1);

    sound_add_handler(adgold_get_buffer, adgold);
    music_add_handler(adgold_get_music_buffer, adgold);

    sound_set_cd_audio_filter(adgold_filter_cd_audio, adgold);

    if (device_get_config_int("receive_input"))
        midi_in_handler(1, adgold_input_msg, adgold_input_sysex, adgold);

    return adgold;
}

void
adgold_close(void *priv)
{
    FILE     *fp;
    adgold_t *adgold = (adgold_t *) priv;

    fp = nvr_fopen("adgold.bin", "wb");
    if (fp) {
        fwrite(adgold->adgold_eeprom, 0x1a, 1, fp);
        fclose(fp);
    }

    free(adgold);
}

static const device_config_t adgold_config[] = {
  // clang-format off
    {
        .name           = "irq",
        .description    = "IRQ",
        .type           = CONFIG_SELECTION,
        .default_string = NULL,
        .default_int    = 7,
        .file_filter    = NULL,
        .spinner        = { 0 },
        .selection      = {
            { .description = "IRQ 3", .value = 3 },
            { .description = "IRQ 4", .value = 4 },
            { .description = "IRQ 5", .value = 5 },
            { .description = "IRQ 7", .value = 7 },
            { .description = ""                  }
        },
        .bios           = { { 0 } }
    },
    {
        .name           = "dma",
        .description    = "Low DMA",
        .type           = CONFIG_SELECTION,
        .default_string = NULL,
        .default_int    = 1,
        .file_filter    = NULL,
        .spinner        = { 0 },
        .selection      = {
            { .description = "DMA 1", .value = 1 },
            { .description = "DMA 3", .value = 3 },
            { .description = ""                  }
        },
        .bios           = { { 0 } }
    },
    {
        .name           = "gameport",
        .description    = "Enable Game port",
        .type           = CONFIG_BINARY,
        .default_string = NULL,
        .default_int    = 1,
        .file_filter    = NULL,
        .spinner        = { 0 },
        .selection      = { { 0 } },
        .bios           = { { 0 } }
    },
    {
        .name           = "surround",
        .description    = "Surround module",
        .type           = CONFIG_BINARY,
        .default_string = NULL,
        .default_int    = 1,
        .file_filter    = NULL,
        .spinner        = { 0 },
        .selection      = { { 0 } },
        .bios           = { { 0 } }
    },
    {
        .name           = "receive_input",
        .description    = "Receive MIDI input",
        .type           = CONFIG_BINARY,
        .default_string = NULL,
        .default_int    = 1,
        .file_filter    = NULL,
        .spinner        = { 0 },
        .selection      = { { 0 } },
        .bios           = { { 0 } }
    },
    { .name = "", .description = "", .type = CONFIG_END }
  // clang-format on
};

const device_t adgold_device = {
    .name          = "AdLib Gold",
    .internal_name = "adlibgold",
    .flags         = DEVICE_ISA,
    .local         = 0,
    .init          = adgold_init,
    .close         = adgold_close,
    .reset         = NULL,
    .available     = NULL,
    .speed_changed = NULL,
    .force_redraw  = NULL,
    .config        = adgold_config
};<|MERGE_RESOLUTION|>--- conflicted
+++ resolved
@@ -789,36 +789,16 @@
     adgold_update(adgold);
 
     for (c = 0; c < len * 2; c += 2) {
-<<<<<<< HEAD
-        adgold->opl_buffer[c] = ((adgold->mma_buffer[0][c >> 1] * adgold->samp_vol_l) >> 7) / 4;
-        adgold->opl_buffer[c + 1] = ((adgold->mma_buffer[1][c >> 1] * adgold->samp_vol_r) >> 7) / 4;
-    }
-
-    if (adgold->surround_enabled)
-        ym7128_apply(&adgold->ym7128, adgold->opl_buffer, len);
-=======
         adgold->samp_buffer[c] = ((adgold->mma_buffer[0][c >> 1] * adgold->samp_vol_l) >> 7) / 4;
         adgold->samp_buffer[c + 1] = ((adgold->mma_buffer[1][c >> 1] * adgold->samp_vol_r) >> 7) / 4;
     }
 
     if (adgold->surround_enabled)
         ym7128_apply(&adgold->ym7128, adgold->samp_buffer, 0, len);
->>>>>>> 087a0056
 
     switch (adgold->adgold_38x_regs[0x8] & 6) {
         case 0:
             for (c = 0; c < len * 2; c++)
-<<<<<<< HEAD
-                adgold->opl_buffer[c] = 0;
-            break;
-        case 2: /*Left channel only*/
-            for (c = 0; c < len * 2; c += 2)
-                adgold->opl_buffer[c + 1] = adgold->opl_buffer[c];
-            break;
-        case 4: /*Right channel only*/
-            for (c = 0; c < len * 2; c += 2)
-                adgold->opl_buffer[c] = adgold->opl_buffer[c + 1];
-=======
                 adgold->samp_buffer[c] = 0;
             break;
         case 2: /*Left channel only*/
@@ -828,7 +808,6 @@
         case 4: /*Right channel only*/
             for (c = 0; c < len * 2; c += 2)
                 adgold->samp_buffer[c] = adgold->samp_buffer[c + 1];
->>>>>>> 087a0056
             break;
         case 6: /*Left and right channels*/
             break;
@@ -840,11 +819,7 @@
     switch (adgold->adgold_38x_regs[0x8] & 0x18) {
         case 0x00: /*Forced mono*/
             for (c = 0; c < len * 2; c += 2)
-<<<<<<< HEAD
-                adgold->opl_buffer[c] = adgold->opl_buffer[c + 1] = ((int32_t) adgold->opl_buffer[c] + (int32_t) adgold->opl_buffer[c + 1]) / 2;
-=======
                 adgold->samp_buffer[c] = adgold->samp_buffer[c + 1] = ((int32_t) adgold->samp_buffer[c] + (int32_t) adgold->samp_buffer[c + 1]) / 2;
->>>>>>> 087a0056
             break;
         case 0x08: /*Linear stereo*/
             break;
@@ -852,29 +827,17 @@
             /*Filter left channel, leave right channel unchanged*/
             /*Filter cutoff is largely a guess*/
             for (c = 0; c < len * 2; c += 2)
-<<<<<<< HEAD
-                adgold->opl_buffer[c] += adgold_pseudo_stereo_iir(0, adgold->opl_buffer[c]);
-=======
                 adgold->samp_buffer[c] += adgold_pseudo_stereo_iir(0, adgold->samp_buffer[c]);
->>>>>>> 087a0056
             break;
         case 0x18: /*Spatial stereo*/
             /*Quite probably wrong, I only have the diagram in the TDA8425 datasheet
               and a very vague understanding of how op-amps work to go on*/
             for (c = 0; c < len * 2; c += 2) {
-<<<<<<< HEAD
-                int16_t l = adgold->opl_buffer[c];
-                int16_t r = adgold->opl_buffer[c + 1];
-
-                adgold->opl_buffer[c] += (r / 3) + ((l * 2) / 3);
-                adgold->opl_buffer[c + 1] += (l / 3) + ((r * 2) / 3);
-=======
                 int16_t l = adgold->samp_buffer[c];
                 int16_t r = adgold->samp_buffer[c + 1];
 
                 adgold->samp_buffer[c] += (r / 3) + ((l * 2) / 3);
                 adgold->samp_buffer[c + 1] += (l / 3) + ((r * 2) / 3);
->>>>>>> 087a0056
             }
             break;
 
@@ -888,11 +851,7 @@
         int32_t highpass;
 
         /*Output is deliberately halved to avoid clipping*/
-<<<<<<< HEAD
-        temp     = ((int32_t) adgold->opl_buffer[c] * adgold->vol_l) >> 18;
-=======
         temp     = ((int32_t) adgold->samp_buffer[c] * adgold->vol_l) >> 17;
->>>>>>> 087a0056
         lowpass  = adgold_lowpass_iir(0, 0, temp);
         highpass = adgold_highpass_iir(0, 0, temp);
         if (adgold->bass > 6)
@@ -909,11 +868,7 @@
             temp = 32767;
         buffer[c] += temp;
 
-<<<<<<< HEAD
-        temp     = ((int32_t) adgold->opl_buffer[c + 1] * adgold->vol_r) >> 18;
-=======
         temp     = ((int32_t) adgold->samp_buffer[c + 1] * adgold->vol_r) >> 17;
->>>>>>> 087a0056
         lowpass  = adgold_lowpass_iir(0, 1, temp);
         highpass = adgold_highpass_iir(0, 1, temp);
         if (adgold->bass > 6)
@@ -948,11 +903,7 @@
     }
 
     if (adgold->surround_enabled)
-<<<<<<< HEAD
-        ym7128_apply(&adgold->ym7128, adgold->opl_buffer, len);
-=======
         ym7128_apply(&adgold->ym7128, adgold->opl_buffer, 1, len);
->>>>>>> 087a0056
 
     switch (adgold->adgold_38x_regs[0x8] & 6) {
         case 0:
@@ -1009,11 +960,7 @@
         int32_t highpass;
 
         /*Output is deliberately halved to avoid clipping*/
-<<<<<<< HEAD
-        temp     = ((int32_t) adgold->opl_buffer[c] * adgold->vol_l) >> 18;
-=======
         temp     = ((int32_t) adgold->opl_buffer[c] * adgold->vol_l) >> 17;
->>>>>>> 087a0056
         lowpass  = adgold_lowpass_iir(1, 0, temp);
         highpass = adgold_highpass_iir(1, 0, temp);
         if (adgold->bass > 6)
@@ -1030,11 +977,7 @@
             temp = 32767;
         buffer[c] += temp;
 
-<<<<<<< HEAD
-        temp     = ((int32_t) adgold->opl_buffer[c + 1] * adgold->vol_r) >> 18;
-=======
         temp     = ((int32_t) adgold->opl_buffer[c + 1] * adgold->vol_r) >> 17;
->>>>>>> 087a0056
         lowpass  = adgold_lowpass_iir(1, 1, temp);
         highpass = adgold_highpass_iir(1, 1, temp);
         if (adgold->bass > 6)
