/*
 * 86Box     A hypervisor and IBM PC system emulator that specializes in
 *           running old operating systems and software designed for IBM
 *           PC systems and compatibles from 1981 through fairly recent
 *           system designs based on the PCI bus.
 *
 *           This file is part of the 86Box distribution.
 *
 *           Interface to the OpenAL sound processing library.
 *
 *
 *
 * Authors:  Sarah Walker, <https://pcem-emulator.co.uk/>
 *           Miran Grca, <mgrca8@gmail.com>
 *
 *           Copyright 2008-2019 Sarah Walker.
 *           Copyright 2016-2019 Miran Grca.
 */
#include <math.h>
#include <stdint.h>
#include <stdio.h>
#include <stdlib.h>
#include <string.h>
#undef AL_API
#undef ALC_API
#define AL_LIBTYPE_STATIC
#define ALC_LIBTYPE_STATIC

#include "AL/al.h"
#include "AL/alc.h"
#include "AL/alext.h"
#include <86box/86box.h>
#include <86box/midi.h>
#include <86box/sound.h>
#include <86box/plat_unused.h>

#define FREQ   SOUND_FREQ
#define BUFLEN SOUNDBUFLEN

#define I_NORMAL 0
#define I_MUSIC  1
#define I_WT     2
#define I_CD     3
#define I_MIDI   4

ALuint        buffers[4];       /* front and back buffers */
ALuint        buffers_music[4]; /* front and back buffers */
ALuint        buffers_wt[4];    /* front and back buffers */
ALuint        buffers_cd[4];    /* front and back buffers */
ALuint        buffers_fdd[4];   /* front and back buffers */
ALuint        buffers_midi[4];  /* front and back buffers */
static ALuint source[6];        /* audio source - CHANGED FROM 5 TO 6 */

static int         midi_freq     = 44100;
static int         midi_buf_size = 4410;
static int         initialized   = 0;
static int         sources       = 2;
static ALCcontext *Context;
static ALCdevice  *Device;

void
al_set_midi(const int freq, const int buf_size)
{
    midi_freq     = freq;
    midi_buf_size = buf_size;
}

ALvoid
alutInit(UNUSED(ALint *argc), UNUSED(ALbyte **argv))
{
    /* Open device */
    Device = alcOpenDevice((ALCchar *) "");
    if (Device != NULL) {
        /* Create context(s) */
        Context = alcCreateContext(Device, NULL);
        if (Context != NULL) {
            /* Set active context */
            alcMakeContextCurrent(Context);
        }
    }
}

ALvoid
alutExit(ALvoid)
{
    if (Context != NULL) {
        /* Disable context */
        alcMakeContextCurrent(NULL);

        /* Release context(s) */
        alcDestroyContext(Context);

        if (Device != NULL) {
            /* Close device */
            alcCloseDevice(Device);
        }
    }
}

void
closeal(void)
{
    if (!initialized)
        return;

    alSourceStopv(sources, source);
    alDeleteSources(sources, source);

    if (sources >= 6)
        alDeleteBuffers(4, buffers_midi);
    alDeleteBuffers(4, buffers_fdd);
    alDeleteBuffers(4, buffers_cd);
    alDeleteBuffers(4, buffers_music);
    alDeleteBuffers(4, buffers);

    alutExit();

    initialized = 0;
}

void
inital(void)
{
    float   *buf             = NULL;
    float   *music_buf       = NULL;
    float   *wt_buf          = NULL;
    float   *cd_buf          = NULL;
    float   *midi_buf        = NULL;
    float   *fdd_buf         = NULL;
    int16_t *buf_int16       = NULL;
    int16_t *music_buf_int16 = NULL;
    int16_t *wt_buf_int16    = NULL;
    int16_t *cd_buf_int16    = NULL;
    int16_t *midi_buf_int16  = NULL;
    int16_t *fdd_buf_int16   = NULL;

    int init_midi = 0;

    if (initialized)
        return;

    alutInit(0, 0);
    atexit(closeal);

    const char *mdn = midi_out_device_get_internal_name(midi_output_device_current);
    if ((strcmp(mdn, "none") != 0) && (strcmp(mdn, SYSTEM_MIDI_INTERNAL_NAME) != 0))
        init_midi = 1; /* If the device is neither none, nor system MIDI, initialize the
                          MIDI buffer and source, otherwise, do not. */

    sources = 5 + !!init_midi;
    if (sound_is_float) {
        buf       = (float *) calloc((BUFLEN << 1), sizeof(float));
        music_buf = (float *) calloc((MUSICBUFLEN << 1), sizeof(float));
        wt_buf    = (float *) calloc((WTBUFLEN << 1), sizeof(float));
        cd_buf    = (float *) calloc((CD_BUFLEN << 1), sizeof(float));
        fdd_buf   = (float *) calloc((BUFLEN << 1), sizeof(float));
        if (init_midi)
            midi_buf = (float *) calloc(midi_buf_size, sizeof(float));
    } else {
        buf_int16       = (int16_t *) calloc((BUFLEN << 1), sizeof(int16_t));
        music_buf_int16 = (int16_t *) calloc((MUSICBUFLEN << 1), sizeof(int16_t));
        wt_buf_int16    = (int16_t *) calloc((WTBUFLEN << 1), sizeof(int16_t));
        cd_buf_int16    = (int16_t *) calloc((CD_BUFLEN << 1), sizeof(int16_t));
        fdd_buf_int16   = (int16_t *) calloc((BUFLEN << 1), sizeof(int16_t));
        if (init_midi)
            midi_buf_int16 = (int16_t *) calloc(midi_buf_size, sizeof(int16_t));
    }

    alGenBuffers(4, buffers);
    alGenBuffers(4, buffers_cd);
    alGenBuffers(4, buffers_fdd);
    alGenBuffers(4, buffers_music);
    alGenBuffers(4, buffers_wt);
    if (init_midi)
        alGenBuffers(4, buffers_midi);

<<<<<<< HEAD
    // Create sources: 0=main, 1=music, 2=wt, 3=cd, 4=fdd, 5=midi(optional)
    alGenSources(sources, source);

    // Initialize all sources
    for (int i = 0; i < sources; i++) {
        alSource3f(source[i], AL_POSITION, 0.0f, 0.0f, 0.0f);
        alSource3f(source[i], AL_VELOCITY, 0.0f, 0.0f, 0.0f);
        alSource3f(source[i], AL_DIRECTION, 0.0f, 0.0f, 0.0f);
        alSourcef(source[i], AL_ROLLOFF_FACTOR, 0.0f);
        alSourcei(source[i], AL_SOURCE_RELATIVE, AL_TRUE);
=======
    if (init_midi)
        alGenSources(5, source);
    else
        alGenSources(4, source);

    alSource3f(source[I_NORMAL], AL_POSITION, 0.0f, 0.0f, 0.0f);
    alSource3f(source[I_NORMAL], AL_VELOCITY, 0.0f, 0.0f, 0.0f);
    alSource3f(source[I_NORMAL], AL_DIRECTION, 0.0f, 0.0f, 0.0f);
    alSourcef(source[I_NORMAL], AL_ROLLOFF_FACTOR, 0.0f);
    alSourcei(source[I_NORMAL], AL_SOURCE_RELATIVE, AL_TRUE);

    alSource3f(source[I_MUSIC], AL_POSITION, 0.0f, 0.0f, 0.0f);
    alSource3f(source[I_MUSIC], AL_VELOCITY, 0.0f, 0.0f, 0.0f);
    alSource3f(source[I_MUSIC], AL_DIRECTION, 0.0f, 0.0f, 0.0f);
    alSourcef(source[I_MUSIC], AL_ROLLOFF_FACTOR, 0.0f);
    alSourcei(source[I_MUSIC], AL_SOURCE_RELATIVE, AL_TRUE);

    alSource3f(source[I_WT], AL_POSITION, 0.0f, 0.0f, 0.0f);
    alSource3f(source[I_WT], AL_VELOCITY, 0.0f, 0.0f, 0.0f);
    alSource3f(source[I_WT], AL_DIRECTION, 0.0f, 0.0f, 0.0f);
    alSourcef(source[I_WT], AL_ROLLOFF_FACTOR, 0.0f);
    alSourcei(source[I_WT], AL_SOURCE_RELATIVE, AL_TRUE);

    alSource3f(source[I_CD], AL_POSITION, 0.0f, 0.0f, 0.0f);
    alSource3f(source[I_CD], AL_VELOCITY, 0.0f, 0.0f, 0.0f);
    alSource3f(source[I_CD], AL_DIRECTION, 0.0f, 0.0f, 0.0f);
    alSourcef(source[I_CD], AL_ROLLOFF_FACTOR, 0.0f);
    alSourcei(source[I_CD], AL_SOURCE_RELATIVE, AL_TRUE);

    if (init_midi) {
        alSource3f(source[I_MIDI], AL_POSITION, 0.0f, 0.0f, 0.0f);
        alSource3f(source[I_MIDI], AL_VELOCITY, 0.0f, 0.0f, 0.0f);
        alSource3f(source[I_MIDI], AL_DIRECTION, 0.0f, 0.0f, 0.0f);
        alSourcef(source[I_MIDI], AL_ROLLOFF_FACTOR, 0.0f);
        alSourcei(source[I_MIDI], AL_SOURCE_RELATIVE, AL_TRUE);
>>>>>>> b490e2fe
    }

    if (sound_is_float) {
        memset(buf, 0, BUFLEN * 2 * sizeof(float));
        memset(cd_buf, 0, CD_BUFLEN * 2 * sizeof(float));
        memset(music_buf, 0, MUSICBUFLEN * 2 * sizeof(float));
        memset(wt_buf, 0, WTBUFLEN * 2 * sizeof(float));
        memset(fdd_buf, 0, BUFLEN * 2 * sizeof(float));
        if (init_midi)
            memset(midi_buf, 0, midi_buf_size * sizeof(float));
    } else {
        memset(buf_int16, 0, BUFLEN * 2 * sizeof(int16_t));
        memset(cd_buf_int16, 0, CD_BUFLEN * 2 * sizeof(int16_t));
        memset(music_buf_int16, 0, MUSICBUFLEN * 2 * sizeof(int16_t));
        memset(wt_buf_int16, 0, WTBUFLEN * 2 * sizeof(int16_t));
        memset(fdd_buf_int16, 0, BUFLEN * 2 * sizeof(int16_t));
        if (init_midi)
            memset(midi_buf_int16, 0, midi_buf_size * sizeof(int16_t));
    }

    for (uint8_t c = 0; c < 4; c++) {
        if (sound_is_float) {
            alBufferData(buffers[c], AL_FORMAT_STEREO_FLOAT32, buf, BUFLEN * 2 * sizeof(float), FREQ);
            alBufferData(buffers_music[c], AL_FORMAT_STEREO_FLOAT32, music_buf, MUSICBUFLEN * 2 * sizeof(float), MUSIC_FREQ);
            alBufferData(buffers_wt[c], AL_FORMAT_STEREO_FLOAT32, wt_buf, WTBUFLEN * 2 * sizeof(float), WT_FREQ);
            alBufferData(buffers_cd[c], AL_FORMAT_STEREO_FLOAT32, cd_buf, CD_BUFLEN * 2 * sizeof(float), CD_FREQ);
            alBufferData(buffers_fdd[c], AL_FORMAT_STEREO_FLOAT32, fdd_buf, BUFLEN * 2 * sizeof(float), FREQ);
            if (init_midi)
                alBufferData(buffers_midi[c], AL_FORMAT_STEREO_FLOAT32, midi_buf, midi_buf_size * (int) sizeof(float), midi_freq);
        } else {
            alBufferData(buffers[c], AL_FORMAT_STEREO16, buf_int16, BUFLEN * 2 * sizeof(int16_t), FREQ);
            alBufferData(buffers_music[c], AL_FORMAT_STEREO16, music_buf_int16, MUSICBUFLEN * 2 * sizeof(int16_t), MUSIC_FREQ);
            alBufferData(buffers_wt[c], AL_FORMAT_STEREO16, wt_buf_int16, WTBUFLEN * 2 * sizeof(int16_t), WT_FREQ);
            alBufferData(buffers_cd[c], AL_FORMAT_STEREO16, cd_buf_int16, CD_BUFLEN * 2 * sizeof(int16_t), CD_FREQ);
            alBufferData(buffers_fdd[c], AL_FORMAT_STEREO16, fdd_buf_int16, BUFLEN * 2 * sizeof(int16_t), FREQ);
            if (init_midi)
                alBufferData(buffers_midi[c], AL_FORMAT_STEREO16, midi_buf_int16, midi_buf_size * (int) sizeof(int16_t), midi_freq);
        }
    }

<<<<<<< HEAD
    alSourceQueueBuffers(source[0], 4, buffers);
    alSourceQueueBuffers(source[1], 4, buffers_music);
    alSourceQueueBuffers(source[2], 4, buffers_wt);
    alSourceQueueBuffers(source[3], 4, buffers_cd);
    alSourceQueueBuffers(source[4], 4, buffers_fdd);
    if (init_midi)
        alSourceQueueBuffers(source[5], 4, buffers_midi);

    alSourcePlay(source[0]);
    alSourcePlay(source[1]);
    alSourcePlay(source[2]);
    alSourcePlay(source[3]);
    alSourcePlay(source[4]);
    if (init_midi)
        alSourcePlay(source[5]);
=======
    alSourceQueueBuffers(source[I_NORMAL], 4, buffers);
    alSourceQueueBuffers(source[I_MUSIC], 4, buffers_music);
    alSourceQueueBuffers(source[I_WT], 4, buffers_wt);
    alSourceQueueBuffers(source[I_CD], 4, buffers_cd);
    if (init_midi)
        alSourceQueueBuffers(source[I_MIDI], 4, buffers_midi);
    alSourcePlay(source[I_NORMAL]);
    alSourcePlay(source[I_MUSIC]);
    alSourcePlay(source[I_WT]);
    alSourcePlay(source[I_CD]);
    if (init_midi)
        alSourcePlay(source[I_MIDI]);
>>>>>>> b490e2fe

    if (sound_is_float) {
        if (init_midi)
            free(midi_buf);
        free(cd_buf);
        free(wt_buf);
        free(music_buf);
        free(buf);
        free(fdd_buf);
    } else {
        if (init_midi)
            free(midi_buf_int16);
        free(cd_buf_int16);
        free(wt_buf_int16);
        free(music_buf_int16);
        free(buf_int16);
        free(fdd_buf_int16);
    }

    initialized = 1;
}

void
givealbuffer_common(const void *buf, const uint8_t src, const int size, const int freq)
{
    int    processed;
    int    state;
    ALuint buffer;

    if (!initialized)
        return;

    alGetSourcei(source[src], AL_SOURCE_STATE, &state);

    if (state == 0x1014) {
        alSourcePlay(source[src]);
    }

    alGetSourcei(source[src], AL_BUFFERS_PROCESSED, &processed);
    if (processed >= 1) {
        const double gain = sound_muted ? 0.0 : pow(10.0, (double) sound_gain / 20.0);
        alListenerf(AL_GAIN, (float) gain);

        alSourceUnqueueBuffers(source[src], 1, &buffer);

        if (sound_is_float)
            alBufferData(buffer, AL_FORMAT_STEREO_FLOAT32, buf, size * (int) sizeof(float), freq);
        else
            alBufferData(buffer, AL_FORMAT_STEREO16, buf, size * (int) sizeof(int16_t), freq);

        alSourceQueueBuffers(source[src], 1, &buffer);
    }
}

void
givealbuffer(const void *buf)
{
    givealbuffer_common(buf, 0, BUFLEN << 1, FREQ);
}

void
givealbuffer_music(const void *buf)
{
    givealbuffer_common(buf, 1, MUSICBUFLEN << 1, MUSIC_FREQ);
}

void
givealbuffer_wt(const void *buf)
{
    givealbuffer_common(buf, 2, WTBUFLEN << 1, WT_FREQ);
}

void
givealbuffer_cd(const void *buf)
{
    givealbuffer_common(buf, 3, CD_BUFLEN << 1, CD_FREQ);
}

void
givealbuffer_midi(const void *buf, const uint32_t size)
{
    givealbuffer_common(buf, 5, (int) size, midi_freq);
}

void
givealbuffer_fdd(const void *buf, const uint32_t size)
{
    givealbuffer_common(buf, 4, (int) size, FREQ);
}<|MERGE_RESOLUTION|>--- conflicted
+++ resolved
@@ -41,7 +41,8 @@
 #define I_MUSIC  1
 #define I_WT     2
 #define I_CD     3
-#define I_MIDI   4
+#define I_FDD    4
+#define I_MIDI   5
 
 ALuint        buffers[4];       /* front and back buffers */
 ALuint        buffers_music[4]; /* front and back buffers */
@@ -174,18 +175,9 @@
     if (init_midi)
         alGenBuffers(4, buffers_midi);
 
-<<<<<<< HEAD
     // Create sources: 0=main, 1=music, 2=wt, 3=cd, 4=fdd, 5=midi(optional)
     alGenSources(sources, source);
 
-    // Initialize all sources
-    for (int i = 0; i < sources; i++) {
-        alSource3f(source[i], AL_POSITION, 0.0f, 0.0f, 0.0f);
-        alSource3f(source[i], AL_VELOCITY, 0.0f, 0.0f, 0.0f);
-        alSource3f(source[i], AL_DIRECTION, 0.0f, 0.0f, 0.0f);
-        alSourcef(source[i], AL_ROLLOFF_FACTOR, 0.0f);
-        alSourcei(source[i], AL_SOURCE_RELATIVE, AL_TRUE);
-=======
     if (init_midi)
         alGenSources(5, source);
     else
@@ -215,13 +207,18 @@
     alSourcef(source[I_CD], AL_ROLLOFF_FACTOR, 0.0f);
     alSourcei(source[I_CD], AL_SOURCE_RELATIVE, AL_TRUE);
 
+    alSource3f(source[I_FDD], AL_POSITION, 0.0f, 0.0f, 0.0f);
+    alSource3f(source[I_FDD], AL_VELOCITY, 0.0f, 0.0f, 0.0f);
+    alSource3f(source[I_FDD], AL_DIRECTION, 0.0f, 0.0f, 0.0f);
+    alSourcef(source[I_FDD], AL_ROLLOFF_FACTOR, 0.0f);
+    alSourcei(source[I_FDD], AL_SOURCE_RELATIVE, AL_TRUE);
+  
     if (init_midi) {
         alSource3f(source[I_MIDI], AL_POSITION, 0.0f, 0.0f, 0.0f);
         alSource3f(source[I_MIDI], AL_VELOCITY, 0.0f, 0.0f, 0.0f);
         alSource3f(source[I_MIDI], AL_DIRECTION, 0.0f, 0.0f, 0.0f);
         alSourcef(source[I_MIDI], AL_ROLLOFF_FACTOR, 0.0f);
         alSourcei(source[I_MIDI], AL_SOURCE_RELATIVE, AL_TRUE);
->>>>>>> b490e2fe
     }
 
     if (sound_is_float) {
@@ -262,7 +259,6 @@
         }
     }
 
-<<<<<<< HEAD
     alSourceQueueBuffers(source[0], 4, buffers);
     alSourceQueueBuffers(source[1], 4, buffers_music);
     alSourceQueueBuffers(source[2], 4, buffers_wt);
@@ -278,20 +274,20 @@
     alSourcePlay(source[4]);
     if (init_midi)
         alSourcePlay(source[5]);
-=======
     alSourceQueueBuffers(source[I_NORMAL], 4, buffers);
     alSourceQueueBuffers(source[I_MUSIC], 4, buffers_music);
     alSourceQueueBuffers(source[I_WT], 4, buffers_wt);
     alSourceQueueBuffers(source[I_CD], 4, buffers_cd);
+    alSourceQueueBuffers(source[I_FDD], 4, buffers_fdd);
     if (init_midi)
         alSourceQueueBuffers(source[I_MIDI], 4, buffers_midi);
     alSourcePlay(source[I_NORMAL]);
     alSourcePlay(source[I_MUSIC]);
     alSourcePlay(source[I_WT]);
     alSourcePlay(source[I_CD]);
+    alSourcePlay(source[I_FDD]);
     if (init_midi)
         alSourcePlay(source[I_MIDI]);
->>>>>>> b490e2fe
 
     if (sound_is_float) {
         if (init_midi)
