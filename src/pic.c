--- conflicted
+++ resolved
@@ -520,16 +520,12 @@
 {
     int i;
 
-<<<<<<< HEAD
-    for (i = 0x0024; i < 0x0040; i+=4) {
-=======
     for (i = 0x0024; i < 0x0040; i += 4) {
 	io_sethandler(i, 0x0002, pic_read, NULL, NULL, pic_write, NULL, NULL, &pic);
 	io_sethandler(i + 0x0080, 0x0002, pic_read, NULL, NULL, pic_write, NULL, NULL, &pic2);
     }
 
     for (i = 0x1120; i < 0x1140; i += 4) {
->>>>>>> 97650909
 	io_sethandler(i, 0x0002, pic_read, NULL, NULL, pic_write, NULL, NULL, &pic);
 	io_sethandler(i + 0x0080, 0x0002, pic_read, NULL, NULL, pic_write, NULL, NULL, &pic2);
     }
