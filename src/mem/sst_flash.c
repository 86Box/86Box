/*
 * 86Box    A hypervisor and IBM PC system emulator that specializes in
 *          running old operating systems and software designed for IBM
 *          PC systems and compatibles from 1981 through fairly recent
 *          system designs based on the PCI bus.
 *
 *          This file is part of the 86Box distribution.
 *
 *          Implementation of an SST flash chip.
 *
 *
 *
 * Authors: Sarah Walker, <https://pcem-emulator.co.uk/>
 *          Miran Grca, <mgrca8@gmail.com>
 *          Melissa Goad, <mszoopers@protonmail.com>
 *          Jasmine Iwanek, <jriwanek@gmail.com>
 *
 *          Copyright 2008-2020 Sarah Walker.
 *          Copyright 2016-2020 Miran Grca.
<<<<<<< HEAD
 *          Copyright 2020 Melissa Goad.
 *          Copyright 2022 Jasmine Iwanek.
=======
 *          Copyright 2020      Melissa Goad.
 *          Copyright 2022-2023 Jasmine Iwanek.
>>>>>>> 77673bd0
 */
#include <stdio.h>
#include <stdint.h>
#include <string.h>
#include <stdlib.h>
#include <wchar.h>
#include <86box/86box.h>
#include <86box/device.h>
#include <86box/mem.h>
#include <86box/machine.h>
#include <86box/timer.h>
#include <86box/nvr.h>
#include <86box/plat.h>
#include <86box/m_xt_xi8088.h>

typedef struct sst_t {
    uint8_t manufacturer, id, has_bbp, is_39,
        page_bytes, sdp, bbp_first_8k, bbp_last_8k;

    int command_state, id_mode,
        dirty;

    uint32_t size, mask,
        page_mask, page_base,
        last_addr;

    uint8_t page_buffer[128],
        page_dirty[128];
    uint8_t *array;

    mem_mapping_t mapping[8], mapping_h[8];

    pc_timer_t page_write_timer;
} sst_t;

static char flash_path[1024];

#define SST_CHIP_ERASE      0x10 /* Both 29 and 39, 6th cycle */
#define SST_SDP_DISABLE     0x20 /* Only 29, Software data protect disable and write - treat as write */
#define SST_SECTOR_ERASE    0x30 /* Only 39, 6th cycle */
#define W_BOOT_BLOCK_PROT   0x40 /* Only W29C020 */
#define SST_SET_ID_MODE_ALT 0x60 /* Only 29, 6th cycle */
#define SST_ERASE           0x80 /* Both 29 and 39 */
                                 /* With data 60h on 6th cycle, it's alt. ID */
#define SST_SET_ID_MODE   0x90   /* Both 29 and 39 */
#define SST_BYTE_PROGRAM  0xa0   /* Both 29 and 39 */
#define SST_CLEAR_ID_MODE 0xf0   /* Both 29 and 39 */
                                 /* 1st cycle variant only on 39 */

#define SST           0xbf /* SST Manufacturer's ID */

#define SST29EE512    0x5d00
#define SST29LE_VE512 0x3d00
#define SST29EE010    0x0700
#define SST29LE_VE010 0x0800
#define SST29EE020    0x1000
#define SST29LE_VE020 0x1200

#define SST39SF512    0xb400
#define SST39SF010    0xb500
#define SST39SF020    0xb600
#define SST39SF040    0xb700

#define SST39LF512    0xd400
#define SST39LF010    0xd500
#define SST39LF020    0xd600
#define SST39LF040    0xd700
#define SST39LF080    0xd800
#define SST39LF016    0xd900

/*
// 16 wide
#define SST39WF400      0x272f
#define SST39WF400B     0x272e
#define SST39WF800      0x273f
#define SST39WF800B     0x273e
#define SST39WF1601     0xbf274b
#define SST39WF1602     0xbf274a

#define SST39LF100      0x2788
#define SST39LF200      0x2789
#define SST39LF400      0x2780
#define SST39LF800      0x2781
#define SST39LF160      0x2782
*/

#define SST49LF002  0x5700
#define SST49LF020  0x6100
#define SST49LF020A 0x5200
#define SST49LF003  0x1b00
#define SST49LF004  0x6000
#define SST49LF004C 0x5400
#define SST49LF040  0x5100
#define SST49LF008  0x5a00
#define SST49LF008C 0x5900
#define SST49LF080  0x5b00
#define SST49LF030  0x1c00
#define SST49LF160  0x4c00
#define SST49LF016  0x5c00

#define WINBOND     0xda /* Winbond Manufacturer's ID */
#define W29C512     0xc800
#define W29C010     0xc100
#define W29C020     0x4500
#define W29C040     0x4600

#define SIZE_512K   0x010000
#define SIZE_1M     0x020000
#define SIZE_2M     0x040000
#define SIZE_3M     0x060000
#define SIZE_4M     0x080000
#define SIZE_8M     0x100000
#define SIZE_16M    0x200000

static void
sst_sector_erase(sst_t *dev, uint32_t addr)
{
    uint32_t base = addr & (dev->mask & ~0xfff);

    if ((base < 0x2000) && (dev->bbp_first_8k & 0x01))
        return;
    else if ((base >= (dev->size - 0x2000)) && (dev->bbp_last_8k & 0x01))
        return;

    memset(&dev->array[base], 0xff, 4096);
    dev->dirty = 1;
}

static void
sst_new_command(sst_t *dev, uint32_t addr, uint8_t val)
{
    uint32_t base = 0x00000, size = dev->size;

    if (dev->command_state == 5)
        switch (val) {
            case SST_CHIP_ERASE:
                if (dev->bbp_first_8k & 0x01) {
                    base += 0x2000;
                    size -= 0x2000;
                }

                if (dev->bbp_last_8k & 0x01)
                    size -= 0x2000;

                memset(&(dev->array[base]), 0xff, size);
                dev->command_state = 0;
                break;

            case SST_SDP_DISABLE:
                if (!dev->is_39)
                    dev->sdp = 0;
                dev->command_state = 0;
                break;

            case SST_SECTOR_ERASE:
                if (dev->is_39)
                    sst_sector_erase(dev, addr);
                dev->command_state = 0;
                break;

            case SST_SET_ID_MODE_ALT:
                dev->id_mode       = 1;
                dev->command_state = 0;
                break;

            default:
                dev->command_state = 0;
                break;
        }
    else
        switch (val) {
            case SST_ERASE:
                dev->command_state = 3;
                break;

            case SST_SET_ID_MODE:
                dev->id_mode       = 1;
                dev->command_state = 0;
                break;

            case SST_BYTE_PROGRAM:
                if (!dev->is_39) {
                    dev->sdp = 1;
                    memset(dev->page_buffer, 0xff, 128);
                    memset(dev->page_dirty, 0x00, 128);
                    dev->page_bytes = 0;
                    dev->last_addr  = 0xffffffff;
                    timer_on_auto(&dev->page_write_timer, 210.0);
                }
                dev->command_state = 6;
                break;

            case W_BOOT_BLOCK_PROT:
                dev->command_state = dev->has_bbp ? 8 : 0;
                break;

            case SST_CLEAR_ID_MODE:
                dev->id_mode       = 0;
                dev->command_state = 0;
                break;

            default:
                dev->command_state = 0;
                break;
        }
}

static void
sst_page_write(void *priv)
{
    sst_t *dev = (sst_t *) priv;
    int    i;

    if (dev->last_addr != 0xffffffff) {
        dev->page_base = dev->last_addr & dev->page_mask;
        for (i = 0; i < 128; i++) {
            if (dev->page_dirty[i]) {
                if (((dev->page_base + i) < 0x2000) && (dev->bbp_first_8k & 0x01))
                    continue;
                else if (((dev->page_base + i) >= (dev->size - 0x2000)) && (dev->bbp_last_8k & 0x01))
                    continue;

                dev->array[dev->page_base + i] = dev->page_buffer[i];
                dev->dirty |= 1;
            }
        }
    }
    dev->page_bytes    = 0;
    dev->command_state = 0;
    timer_disable(&dev->page_write_timer);
}

static uint8_t
sst_read_id(uint32_t addr, void *p)
{
    sst_t  *dev = (sst_t *) p;
    uint8_t ret = 0x00;

    if ((addr & 0xffff) == 0)
        ret = dev->manufacturer;
    else if ((addr & 0xffff) == 1)
        ret = dev->id;
#ifdef UNKNOWN_FLASH
    else if ((addr & 0xffff) == 0x100)
        ret = 0x1c;
    else if ((addr & 0xffff) == 0x101)
        ret = 0x92;
#endif
    else if (dev->has_bbp) {
        if (addr == 0x00002)
            ret = dev->bbp_first_8k;
        else if (addr == 0x3fff2)
            ret = dev->bbp_last_8k;
    }

    return ret;
}

static void
sst_buf_write(sst_t *dev, uint32_t addr, uint8_t val)
{
    dev->page_buffer[addr & 0x0000007f] = val;
    dev->page_dirty[addr & 0x0000007f]  = 1;
    dev->page_bytes++;
    dev->last_addr = addr;
    if (dev->page_bytes >= 128) {
        sst_page_write(dev);
    } else
        timer_on_auto(&dev->page_write_timer, 210.0);
}

static void
sst_write(uint32_t addr, uint8_t val, void *p)
{
    sst_t *dev = (sst_t *) p;

    switch (dev->command_state) {
        case 0:
        case 3:
            /* 1st and 4th Bus Write Cycle */
            if ((val == 0xf0) && dev->is_39 && (dev->command_state == 0)) {
                if (dev->id_mode)
                    dev->id_mode = 0;
                dev->command_state = 0;
            } else if (((addr & 0x7fff) == 0x5555) && (val == 0xaa))
                dev->command_state++;
            else {
                if (!dev->is_39 && !dev->sdp && (dev->command_state == 0)) {
                    /* 29 series, software data protection off, start loading the page. */
                    memset(dev->page_buffer, 0xff, 128);
                    memset(dev->page_dirty, 0x00, 128);
                    dev->page_bytes    = 0;
                    dev->command_state = 7;
                    sst_buf_write(dev, addr, val);
                } else
                    dev->command_state = 0;
            }
            break;
        case 1:
        case 4:
            /* 2nd and 5th Bus Write Cycle */
            if (((addr & 0x7fff) == 0x2aaa) && (val == 0x55))
                dev->command_state++;
            else
                dev->command_state = 0;
            break;
        case 2:
        case 5:
            /* 3rd and 6th Bus Write Cycle */
            if ((dev->command_state == 5) && (val == SST_SECTOR_ERASE)) {
                /* Sector erase - can be on any address. */
                sst_new_command(dev, addr, val);
            } else if ((addr & 0x7fff) == 0x5555)
                sst_new_command(dev, addr, val);
            else
                dev->command_state = 0;
            break;
        case 6:
            /* Page Load Cycle (29) / Data Write Cycle (39SF) */
            if (dev->is_39) {
                dev->command_state = 0;

                dev->array[addr & dev->mask] = val;
                dev->dirty                   = 1;
            } else {
                dev->command_state++;
                sst_buf_write(dev, addr, val);
            }
            break;
        case 7:
            if (!dev->is_39)
                sst_buf_write(dev, addr, val);
            break;
        case 8:
            if ((addr == 0x00000) && (val == 0x00))
                dev->bbp_first_8k = 0xff;
            else if ((addr == 0x3ffff) && (val == 0xff))
                dev->bbp_last_8k = 0xff;
            dev->command_state = 0;
            break;
    }
}

static uint8_t
sst_read(uint32_t addr, void *p)
{
    sst_t  *dev = (sst_t *) p;
    uint8_t ret = 0xff;

    addr &= 0x000fffff;

    if (dev->id_mode)
        ret = sst_read_id(addr, p);
    else {
        if ((addr >= biosaddr) && (addr <= (biosaddr + biosmask)))
            ret = dev->array[addr - biosaddr];
    }

    return ret;
}

static uint16_t
sst_readw(uint32_t addr, void *p)
{
    sst_t   *dev = (sst_t *) p;
    uint16_t ret = 0xffff;

    addr &= 0x000fffff;

    if (dev->id_mode)
        ret = sst_read(addr, p) | (sst_read(addr + 1, p) << 8);
    else {
        if ((addr >= biosaddr) && (addr <= (biosaddr + biosmask)))
            ret = *(uint16_t *) &dev->array[addr - biosaddr];
    }

    return ret;
}

static uint32_t
sst_readl(uint32_t addr, void *p)
{
    sst_t   *dev = (sst_t *) p;
    uint32_t ret = 0xffffffff;

    addr &= 0x000fffff;

    if (dev->id_mode)
        ret = sst_readw(addr, p) | (sst_readw(addr + 2, p) << 16);
    else {
        if ((addr >= biosaddr) && (addr <= (biosaddr + biosmask)))
            ret = *(uint32_t *) &dev->array[addr - biosaddr];
    }

    return ret;
}

static void
sst_add_mappings(sst_t *dev)
{
    int      i = 0, count;
    uint32_t base, fbase;
    uint32_t root_base;

    count     = dev->size >> 16;
    root_base = 0x100000 - dev->size;

    for (i = 0; i < count; i++) {
        base  = root_base + (i << 16);
        fbase = base & biosmask;

        memcpy(&dev->array[fbase], &rom[base & biosmask], 0x10000);

        if (base >= 0xe0000) {
            mem_mapping_add(&(dev->mapping[i]), base, 0x10000,
                            sst_read, sst_readw, sst_readl,
                            sst_write, NULL, NULL,
                            dev->array + fbase, MEM_MAPPING_EXTERNAL | MEM_MAPPING_ROM | MEM_MAPPING_ROMCS, (void *) dev);
        }
        if (is6117) {
            mem_mapping_add(&(dev->mapping_h[i]), (base | 0x3f00000), 0x10000,
                            sst_read, sst_readw, sst_readl,
                            sst_write, NULL, NULL,
                            dev->array + fbase, MEM_MAPPING_EXTERNAL | MEM_MAPPING_ROM | MEM_MAPPING_ROMCS, (void *) dev);
        } else {
            mem_mapping_add(&(dev->mapping_h[i]), (base | (cpu_16bitbus ? 0xf00000 : 0xfff00000)), 0x10000,
                            sst_read, sst_readw, sst_readl,
                            sst_write, NULL, NULL,
                            dev->array + fbase, MEM_MAPPING_EXTERNAL | MEM_MAPPING_ROM | MEM_MAPPING_ROMCS, (void *) dev);
        }
    }
}

static void *
sst_init(const device_t *info)
{
    FILE  *f;
    sst_t *dev = malloc(sizeof(sst_t));
    memset(dev, 0, sizeof(sst_t));

    sprintf(flash_path, "%s.bin", machine_get_internal_name_ex(machine));

    mem_mapping_disable(&bios_mapping);
    mem_mapping_disable(&bios_high_mapping);

    dev->array = (uint8_t *) malloc(biosmask + 1);
    memset(dev->array, 0xff, biosmask + 1);

    dev->manufacturer = info->local & 0xff;
    dev->id           = (info->local >> 8) & 0xff;
    dev->has_bbp      = (dev->manufacturer == WINBOND) && ((info->local & 0xff00) >= W29C020);
    dev->is_39        = (dev->manufacturer == SST) && ((info->local & 0xff00) >= SST39SF512);

    dev->size = info->local & 0xffff0000;
    if ((dev->size == 0x20000) && (strstr(machine_get_internal_name_ex(machine), "xi8088")) && !xi8088_bios_128kb())
        dev->size = 0x10000;

    dev->mask         = dev->size - 1;
    dev->page_mask    = dev->mask & 0xffffff80; /* Filter out A0-A6. */
    dev->sdp          = 1;
    dev->bbp_first_8k = dev->bbp_last_8k = 0xfe;

    sst_add_mappings(dev);

    f = nvr_fopen(flash_path, "rb");
    if (f) {
        if (fread(&(dev->array[0x00000]), 1, dev->size, f) != dev->size)
            pclog("Less than %i bytes read from the SST Flash ROM file\n", dev->size);
        fclose(f);
    } else
        dev->dirty = 1; /* It is by definition dirty on creation. */

    if (!dev->is_39)
        timer_add(&dev->page_write_timer, sst_page_write, dev, 0);

    return dev;
}

static void
sst_close(void *p)
{
    FILE  *f;
    sst_t *dev = (sst_t *) p;

    if (dev->dirty) {
        f = nvr_fopen(flash_path, "wb");
        if (f != NULL) {
            fwrite(&(dev->array[0x00000]), dev->size, 1, f);
            fclose(f);
        }
    }

    free(dev->array);
    dev->array = NULL;

    free(dev);
}

const device_t sst_flash_29ee010_device = {
    .name          = "SST 29EE010 Flash BIOS",
    .internal_name = "sst_flash_29ee010",
    .flags         = 0,
    .local         = SST | SST29EE010 | SIZE_1M,
    .init          = sst_init,
    .close         = sst_close,
    .reset         = NULL,
    { .available = NULL },
    .speed_changed = NULL,
    .force_redraw  = NULL,
    .config        = NULL
};

const device_t sst_flash_29ee020_device = {
    .name          = "SST 29EE020 Flash BIOS",
    .internal_name = "sst_flash_29ee020",
    .flags         = 0,
    .local         = SST | SST29EE020 | SIZE_2M,
    .init          = sst_init,
    .close         = sst_close,
    .reset         = NULL,
    { .available = NULL },
    .speed_changed = NULL,
    .force_redraw  = NULL,
    .config        = NULL
};

const device_t winbond_flash_w29c512_device = {
    .name          = "Winbond W29C512 Flash BIOS",
    .internal_name = "winbond_flash_w29c512",
    .flags         = 0,
    .local         = WINBOND | W29C010 | SIZE_512K,
    .init          = sst_init,
    .close         = sst_close,
    .reset         = NULL,
    { .available = NULL },
    .speed_changed = NULL,
    .force_redraw  = NULL,
    .config        = NULL
};

const device_t winbond_flash_w29c010_device = {
    .name          = "Winbond W29C010 Flash BIOS",
    .internal_name = "winbond_flash_w29c010",
    .flags         = 0,
    .local         = WINBOND | W29C010 | SIZE_1M,
    .init          = sst_init,
    .close         = sst_close,
    .reset         = NULL,
    { .available = NULL },
    .speed_changed = NULL,
    .force_redraw  = NULL,
    .config        = NULL
};

const device_t winbond_flash_w29c020_device = {
    .name          = "Winbond W29C020 Flash BIOS",
    .internal_name = "winbond_flash_w29c020",
    .flags         = 0,
    .local         = WINBOND | W29C020 | SIZE_2M,
    .init          = sst_init,
    .close         = sst_close,
    .reset         = NULL,
    { .available = NULL },
    .speed_changed = NULL,
    .force_redraw  = NULL,
    .config        = NULL
};

const device_t winbond_flash_w29c040_device = {
    .name          = "Winbond W29C040 Flash BIOS",
    .internal_name = "winbond_flash_w29c040",
    .flags         = 0,
    .local         = WINBOND | W29C040 | SIZE_4M,
    .init          = sst_init,
    .close         = sst_close,
    .reset         = NULL,
    { .available = NULL },
    .speed_changed = NULL,
    .force_redraw  = NULL,
    .config        = NULL
};

const device_t sst_flash_39sf512_device = {
    .name          = "SST 39SF512 Flash BIOS",
    .internal_name = "sst_flash_39sf512",
    .flags         = 0,
    .local         = SST | SST39SF512 | SIZE_512K,
    .init          = sst_init,
    .close         = sst_close,
    .reset         = NULL,
    { .available = NULL },
    .speed_changed = NULL,
    .force_redraw  = NULL,
    .config        = NULL
};

const device_t sst_flash_39sf010_device = {
    .name          = "SST 39SF010 Flash BIOS",
    .internal_name = "sst_flash_39sf010",
    .flags         = 0,
    .local         = SST | SST39SF010 | SIZE_1M,
    .init          = sst_init,
    .close         = sst_close,
    .reset         = NULL,
    { .available = NULL },
    .speed_changed = NULL,
    .force_redraw  = NULL,
    .config        = NULL
};

const device_t sst_flash_39sf020_device = {
    .name          = "SST 39SF020 Flash BIOS",
    .internal_name = "sst_flash_39sf020",
    .flags         = 0,
    .local         = SST | SST39SF020 | SIZE_2M,
    .init          = sst_init,
    .close         = sst_close,
    .reset         = NULL,
    { .available = NULL },
    .speed_changed = NULL,
    .force_redraw  = NULL,
    .config        = NULL
};

const device_t sst_flash_39sf040_device = {
    .name          = "SST 39SF040 Flash BIOS",
    .internal_name = "sst_flash_39sf040",
    .flags         = 0,
    .local         = SST | SST39SF040 | SIZE_4M,
    .init          = sst_init,
    .close         = sst_close,
    .reset         = NULL,
    { .available = NULL },
    .speed_changed = NULL,
    .force_redraw  = NULL,
    .config        = NULL
};

const device_t sst_flash_39lf512_device = {
    .name          = "SST 39LF512 Flash BIOS",
    .internal_name = "sst_flash_39lf512",
    .flags         = 0,
    .local         = SST | SST39LF512 | SIZE_512K,
    .init          = sst_init,
    .close         = sst_close,
    .reset         = NULL,
    { .available = NULL },
    .speed_changed = NULL,
    .force_redraw  = NULL,
    .config        = NULL
};

const device_t sst_flash_39lf010_device = {
    .name          = "SST 39LF010 Flash BIOS",
    .internal_name = "sst_flash_39lf010",
    .flags         = 0,
    .local         = SST | SST39LF010 | SIZE_1M,
    .init          = sst_init,
    .close         = sst_close,
    .reset         = NULL,
    { .available = NULL },
    .speed_changed = NULL,
    .force_redraw  = NULL,
    .config        = NULL
};

const device_t sst_flash_39lf020_device = {
    .name          = "SST 39LF020 Flash BIOS",
    .internal_name = "sst_flash_39lf020",
    .flags         = 0,
    .local         = SST | SST39LF020 | SIZE_2M,
    .init          = sst_init,
    .close         = sst_close,
    .reset         = NULL,
    { .available = NULL },
    .speed_changed = NULL,
    .force_redraw  = NULL,
    .config        = NULL
};

const device_t sst_flash_39lf040_device = {
    .name          = "SST 39LF040 Flash BIOS",
    .internal_name = "sst_flash_39lf040",
    .flags         = 0,
    .local         = SST | SST39LF040 | SIZE_4M,
    .init          = sst_init,
    .close         = sst_close,
    .reset         = NULL,
    { .available = NULL },
    .speed_changed = NULL,
    .force_redraw  = NULL,
    .config        = NULL
};

const device_t sst_flash_39lf080_device = {
    .name          = "SST 39LF080 Flash BIOS",
    .internal_name = "sst_flash_39lf080",
    .flags         = 0,
    .local         = SST | SST39LF080 | SIZE_8M,
    .init          = sst_init,
    .close         = sst_close,
    .reset         = NULL,
    { .available = NULL },
    .speed_changed = NULL,
    .force_redraw  = NULL,
    .config        = NULL
};

const device_t sst_flash_39lf016_device = {
    .name          = "SST 39LF016 Flash BIOS",
    .internal_name = "sst_flash_39lf016",
    .flags         = 0,
    .local         = SST | SST39LF016 | SIZE_16M,
    .init          = sst_init,
    .close         = sst_close,
    .reset         = NULL,
    { .available = NULL },
    .speed_changed = NULL,
    .force_redraw  = NULL,
    .config        = NULL
};

/*
 * Firmware Hubs. The FWH signals are not implemented yet. Firmware Hubs do write cycles
 * to read/write on the flash. SST Flashes still do traditional flashing via PP Mode. Our
 * BIOS firmwares don't seem to utilize FWH R/W thus the FWH ports remain unknown for an
 * implementation. We just contain the ID's so the BIOS can do ESCD & DMI writes with no
 * worries.
 */

const device_t sst_flash_49lf002_device = {
    .name          = "SST 49LF002 Firmware Hub",
    .internal_name = "sst_flash_49lf002",
    .flags         = 0,
    .local         = SST | SST49LF002 | SIZE_2M,
    .init          = sst_init,
    .close         = sst_close,
    .reset         = NULL,
    { .available = NULL },
    .speed_changed = NULL,
    .force_redraw  = NULL,
    .config        = NULL
};

const device_t sst_flash_49lf020_device = {
    .name          = "SST 49LF020 Firmware Hub",
    .internal_name = "sst_flash_49lf0020",
    .flags         = 0,
    .local         = SST | SST49LF020 | SIZE_2M,
    .init          = sst_init,
    .close         = sst_close,
    .reset         = NULL,
    { .available = NULL },
    .speed_changed = NULL,
    .force_redraw  = NULL,
    .config        = NULL
};

const device_t sst_flash_49lf020a_device = {
    .name          = "SST 49LF020A Firmware Hub",
    .internal_name = "sst_flash_49lf0020a",
    .flags         = 0,
    .local         = SST | SST49LF020A | SIZE_2M,
    .init          = sst_init,
    .close         = sst_close,
    .reset         = NULL,
    { .available = NULL },
    .speed_changed = NULL,
    .force_redraw  = NULL,
    .config        = NULL
};

const device_t sst_flash_49lf003_device = {
    .name          = "SST 49LF003 Firmware Hub",
    .internal_name = "sst_flash_49lf003",
    .flags         = 0,
    .local         = SST | SST49LF003 | SIZE_3M,
    .init          = sst_init,
    .close         = sst_close,
    .reset         = NULL,
    { .available = NULL },
    .speed_changed = NULL,
    .force_redraw  = NULL,
    .config        = NULL
};

const device_t sst_flash_49lf030_device = {
    .name          = "SST 49LF030 Firmware Hub",
    .internal_name = "sst_flash_49lf030",
    .flags         = 0,
    .local         = SST | SST49LF030 | SIZE_3M,
    .init          = sst_init,
    .close         = sst_close,
    .reset         = NULL,
    { .available = NULL },
    .speed_changed = NULL,
    .force_redraw  = NULL,
    .config        = NULL
};

const device_t sst_flash_49lf004_device = {
    .name          = "SST 49LF004 Firmware Hub",
    .internal_name = "sst_flash_49lf004",
    .flags         = 0,
    .local         = SST | SST49LF004 | SIZE_4M,
    .init          = sst_init,
    .close         = sst_close,
    .reset         = NULL,
    { .available = NULL },
    .speed_changed = NULL,
    .force_redraw  = NULL,
    .config        = NULL
};

const device_t sst_flash_49lf004c_device = {
    .name          = "SST 49LF004C Firmware Hub",
    .internal_name = "sst_flash_49lf004c",
    .flags         = 0,
    .local         = SST | SST49LF004C | SIZE_4M,
    .init          = sst_init,
    .close         = sst_close,
    .reset         = NULL,
    { .available = NULL },
    .speed_changed = NULL,
    .force_redraw  = NULL,
    .config        = NULL
};

const device_t sst_flash_49lf040_device = {
    .name          = "SST 49LF040 Firmware Hub",
    .internal_name = "sst_flash_49lf040",
    .flags         = 0,
    .local         = SST | SST49LF040 | SIZE_4M,
    .init          = sst_init,
    .close         = sst_close,
    .reset         = NULL,
    { .available = NULL },
    .speed_changed = NULL,
    .force_redraw  = NULL,
    .config        = NULL
};

const device_t sst_flash_49lf008_device = {
    .name          = "SST 49LF008 Firmware Hub",
    .internal_name = "sst_flash_49lf008",
    .flags         = 0,
    .local         = SST | SST49LF008 | SIZE_8M,
    .init          = sst_init,
    .close         = sst_close,
    .reset         = NULL,
    { .available = NULL },
    .speed_changed = NULL,
    .force_redraw  = NULL,
    .config        = NULL
};

const device_t sst_flash_49lf008c_device = {
    .name          = "SST 49LF008C Firmware Hub",
    .internal_name = "sst_flash_49lf008c",
    .flags         = 0,
    .local         = SST | SST49LF008C | SIZE_8M,
    .init          = sst_init,
    .close         = sst_close,
    .reset         = NULL,
    { .available = NULL },
    .speed_changed = NULL,
    .force_redraw  = NULL,
    .config        = NULL
};

const device_t sst_flash_49lf080_device = {
    .name          = "SST 49LF080 Firmware Hub",
    .internal_name = "sst_flash_49lf080",
    .flags         = 0,
    .local         = SST | SST49LF080 | SIZE_8M,
    .init          = sst_init,
    .close         = sst_close,
    .reset         = NULL,
    { .available = NULL },
    .speed_changed = NULL,
    .force_redraw  = NULL,
    .config        = NULL
};

const device_t sst_flash_49lf016_device = {
    .name          = "SST 49LF016 Firmware Hub",
    .internal_name = "sst_flash_49lf016",
    .flags         = 0,
    .local         = SST | SST49LF016 | SIZE_16M,
    .init          = sst_init,
    .close         = sst_close,
    .reset         = NULL,
    { .available = NULL },
    .speed_changed = NULL,
    .force_redraw  = NULL,
    .config        = NULL
};

const device_t sst_flash_49lf160_device = {

    .name          = "SST 49LF160 Firmware Hub",
    .internal_name = "sst_flash_49lf160",
    .flags         = 0,
    .local         = SST | SST49LF160 | SIZE_16M,
    .init          = sst_init,
    .close         = sst_close,
    .reset         = NULL,
    { .available = NULL },
    .speed_changed = NULL,
    .force_redraw  = NULL,
    .config        = NULL
};<|MERGE_RESOLUTION|>--- conflicted
+++ resolved
@@ -17,13 +17,8 @@
  *
  *          Copyright 2008-2020 Sarah Walker.
  *          Copyright 2016-2020 Miran Grca.
-<<<<<<< HEAD
- *          Copyright 2020 Melissa Goad.
- *          Copyright 2022 Jasmine Iwanek.
-=======
  *          Copyright 2020      Melissa Goad.
  *          Copyright 2022-2023 Jasmine Iwanek.
->>>>>>> 77673bd0
  */
 #include <stdio.h>
 #include <stdint.h>
