--- conflicted
+++ resolved
@@ -180,28 +180,10 @@
     uint16_t     min_module_size, rows[SPD_MAX_SLOTS], asym;
     spd_edo_t   *edo_data;
     spd_sdram_t *sdram_data;
-    spd_ddr_t *ddr_data;
+    spd_ddr_t   *ddr_data;
 
     /* Determine the minimum module size for this RAM type. */
     switch (ram_type) {
-<<<<<<< HEAD
-	case SPD_TYPE_FPM:
-	case SPD_TYPE_EDO:
-		min_module_size = SPD_MIN_SIZE_EDO;
-		break;
-
-	case SPD_TYPE_SDRAM:
-		min_module_size = SPD_MIN_SIZE_SDRAM;
-		break;
-
-    case SPD_TYPE_DDR:
-        min_module_size = SPD_MIN_SIZE_DDR;
-        break;
-
-	default:
-		spd_log("SPD: unknown RAM type %02X\n", ram_type);
-		return;
-=======
         case SPD_TYPE_FPM:
         case SPD_TYPE_EDO:
             min_module_size = SPD_MIN_SIZE_EDO;
@@ -211,10 +193,13 @@
             min_module_size = SPD_MIN_SIZE_SDRAM;
             break;
 
+        case SPD_TYPE_DDR:
+            min_module_size = SPD_MIN_SIZE_DDR;
+            break;
+
         default:
             spd_log("SPD: unknown RAM type %02X\n", ram_type);
             return;
->>>>>>> b2fb6dbe
     }
 
     /* Count how many slots are enabled. */
@@ -231,179 +216,6 @@
     /* Register SPD devices and populate their data according to the rows. */
     row = 0;
     for (slot = 0; (slot < SPD_MAX_SLOTS) && rows[row]; slot++) {
-<<<<<<< HEAD
-	if (!(slot_mask & (1 << slot)))
-		continue; /* slot disabled */
-
-	spd_modules[slot] = (spd_t *) malloc(sizeof(spd_t));
-	memset(spd_modules[slot], 0, sizeof(spd_t));
-	spd_modules[slot]->slot = slot;
-	spd_modules[slot]->size = rows[row];
-
-	/* Determine the second row size, from which the first row size can be obtained. */
-	asym = rows[row] - (1 << log2i(rows[row])); /* separate the powers of 2 */
-	if (!asym) /* is the module asymmetric? */
-		asym = rows[row] >> 1; /* symmetric, therefore divide by 2 */
-
-	spd_modules[slot]->row1 = rows[row] - asym;
-	spd_modules[slot]->row2 = asym;
-
-	spd_log("SPD: Registering slot %d = row %d = %d MB (%d/%d)\n", slot, row, rows[row], spd_modules[slot]->row1, spd_modules[slot]->row2);
-
-	switch (ram_type) {
-		case SPD_TYPE_FPM:
-		case SPD_TYPE_EDO:
-			edo_data = &spd_modules[slot]->edo_data;
-
-			/* EDO SPD is specified by JEDEC and present in some modules, but
-			   most utilities cannot interpret it correctly. SIV32 at least gets
-			   the module capacities right, so it was used as a reference here. */
-			edo_data->bytes_used = 0x80;
-			edo_data->spd_size = 0x08;
-			edo_data->mem_type = ram_type;
-			edo_data->row_bits = SPD_ROLLUP(7 + log2i(spd_modules[slot]->row1)); /* first row */
-			edo_data->col_bits = 9;
-			if (spd_modules[slot]->row1 != spd_modules[slot]->row2) { /* the upper 4 bits of row_bits/col_bits should be 0 on a symmetric module */
-				edo_data->row_bits |= SPD_ROLLUP(7 + log2i(spd_modules[slot]->row2)) << 4; /* second row, if different from first */
-				edo_data->col_bits |= 9 << 4; /* same as first row, but just in case */
-			}
-			edo_data->banks = 2;
-			edo_data->data_width_lsb = 64;
-			edo_data->signal_level = SPD_SIGNAL_LVTTL;
-			edo_data->trac = 50;
-			edo_data->tcac = 13;
-			edo_data->refresh_rate = SPD_REFRESH_NORMAL;
-			edo_data->dram_width = 8;
-
-			edo_data->spd_rev = 0x12;
-			for (i = spd_write_part_no(edo_data->part_no, (ram_type == SPD_TYPE_FPM) ? "FPM" : "EDO", rows[row]);
-			     i < sizeof(edo_data->part_no); i++)
-				edo_data->part_no[i] = ' '; /* part number should be space-padded */
-			edo_data->rev_code[0] = BCD8(EMU_VERSION_MAJ);
-			edo_data->rev_code[1] = BCD8(EMU_VERSION_MIN);
-			edo_data->mfg_year = 20;
-			edo_data->mfg_week = 17;
-
-			for (i = 0; i < 63; i++)
-				edo_data->checksum += spd_modules[slot]->data[i];
-			for (i = 0; i < 129; i++)
-				edo_data->checksum2 += spd_modules[slot]->data[i];
-			break;
-
-		case SPD_TYPE_SDRAM:
-			sdram_data = &spd_modules[slot]->sdram_data;
-
-			sdram_data->bytes_used = 0x80;
-			sdram_data->spd_size = 0x08;
-			sdram_data->mem_type = ram_type;
-			sdram_data->row_bits = SPD_ROLLUP(6 + log2i(spd_modules[slot]->row1)); /* first row */
-			sdram_data->col_bits = 9;
-			if (spd_modules[slot]->row1 != spd_modules[slot]->row2) { /* the upper 4 bits of row_bits/col_bits should be 0 on a symmetric module */
-				sdram_data->row_bits |= SPD_ROLLUP(6 + log2i(spd_modules[slot]->row2)) << 4; /* second row, if different from first */
-				sdram_data->col_bits |= 9 << 4; /* same as first row, but just in case */
-			}
-			sdram_data->rows = 2;
-			sdram_data->data_width_lsb = 64;
-			sdram_data->signal_level = SPD_SIGNAL_LVTTL;
-			sdram_data->tclk = 0x75; /* 7.5 ns = 133.3 MHz */
-			sdram_data->tac = 0x10;
-			sdram_data->refresh_rate = SPD_SDR_REFRESH_SELF | SPD_REFRESH_NORMAL;
-			sdram_data->sdram_width = 8;
-			sdram_data->tccd = 1;
-			sdram_data->burst = SPD_SDR_BURST_PAGE | 1 | 2 | 4 | 8;
-			sdram_data->banks = 4;
-			sdram_data->cas = 0x1c; /* CAS 5/4/3 supported */
-			sdram_data->cslat = sdram_data->we = 0x7f;
-			sdram_data->dev_attr = SPD_SDR_ATTR_EARLY_RAS | SPD_SDR_ATTR_AUTO_PC | SPD_SDR_ATTR_PC_ALL | SPD_SDR_ATTR_W1R_BURST;
-			sdram_data->tclk2 = 0xA0; /* 10 ns = 100 MHz */
-			sdram_data->tclk3 = 0xF0; /* 15 ns = 66.7 MHz */
-			sdram_data->tac2 = sdram_data->tac3 = 0x10;
-			sdram_data->trp = sdram_data->trrd = sdram_data->trcd = sdram_data->tras = 1;
-			if (spd_modules[slot]->row1 != spd_modules[slot]->row2) {
-				/* Utilities interpret bank_density a bit differently on asymmetric modules. */
-				sdram_data->bank_density  = 1 << (log2i(spd_modules[slot]->row1 >> 1) - 2); /* first row */
-				sdram_data->bank_density |= 1 << (log2i(spd_modules[slot]->row2 >> 1) - 2); /* second row */
-			} else {
-				sdram_data->bank_density  = 1 << (log2i(spd_modules[slot]->row1 >> 1) - 1); /* symmetric module = only one bit is set */
-			}
-			sdram_data->ca_setup = sdram_data->data_setup = 0x15;
-			sdram_data->ca_hold = sdram_data->data_hold = 0x08;
-
-			sdram_data->spd_rev = 0x12;
-			for (i = spd_write_part_no(sdram_data->part_no, "SDR", rows[row]);
-			     i < sizeof(sdram_data->part_no); i++)
-				sdram_data->part_no[i] = ' '; /* part number should be space-padded */
-			sdram_data->rev_code[0] = BCD8(EMU_VERSION_MAJ);
-			sdram_data->rev_code[1] = BCD8(EMU_VERSION_MIN);
-			sdram_data->mfg_year = 20;
-			sdram_data->mfg_week = 13;
-
-			sdram_data->freq = 100;
-			sdram_data->features = 0xFF;
-
-			for (i = 0; i < 63; i++)
-				sdram_data->checksum += spd_modules[slot]->data[i];
-			for (i = 0; i < 129; i++)
-				sdram_data->checksum2 += spd_modules[slot]->data[i];
-			break;
-
-        case SPD_TYPE_DDR:
-            ddr_data = &spd_modules[slot]->ddr_data;
-
-            ddr_data->bytes_used = 0x80;
-            ddr_data->spd_size = 0x08;
-            ddr_data->mem_type = ram_type;
-            ddr_data->row_bits = SPD_ROLLUP(6 + log2i(spd_modules[slot]->row1)); /* first row */
-            ddr_data->col_bits = 9;
-            if (spd_modules[slot]->row1 != spd_modules[slot]->row2) { /* the upper 4 bits of row_bits/col_bits should be 0 on a symmetric module */
-                ddr_data->row_bits |= SPD_ROLLUP(6 + log2i(spd_modules[slot]->row2)) << 4; /* second row, if different from first */
-                ddr_data->col_bits |= 9 << 4; /* same as first row, but just in case */
-            }
-            ddr_data->rows = 2;
-            ddr_data->data_width_lsb = 64;
-            ddr_data->signal_level = SPD_SIGNAL_LVTTL;
-            ddr_data->tclk = 0x75; /* 7.5 ns = 133.3 MHz */
-            ddr_data->tac = 0x10;
-            ddr_data->refresh_rate = SPD_SDR_REFRESH_SELF | SPD_REFRESH_NORMAL;
-            ddr_data->sdram_width = 8;
-            ddr_data->tccd = 1;
-            ddr_data->burst = SPD_SDR_BURST_PAGE | 1 | 2 | 4 | 8;
-            ddr_data->banks = 4;
-            ddr_data->cas = 0x7f; /* CAS Latency */
-            ddr_data->cslat = ddr_data->we = 0x7f;
-            ddr_data->dev_attr = SPD_SDR_ATTR_EARLY_RAS | SPD_SDR_ATTR_AUTO_PC | SPD_SDR_ATTR_PC_ALL | SPD_SDR_ATTR_W1R_BURST;
-            ddr_data->tclk2 = 0xA0; /* 10 ns = 100 MHz */
-            ddr_data->tclk3 = 0xF0; /* 15 ns = 66.7 MHz */
-            ddr_data->tac2 = ddr_data->tac3 = 0x10;
-            ddr_data->trp = ddr_data->trrd = ddr_data->trcd = ddr_data->tras = 1;
-            if (spd_modules[slot]->row1 != spd_modules[slot]->row2) {
-                /* Utilities interpret bank_density a bit differently on asymmetric modules. */
-                ddr_data->bank_density  = 1 << (log2i(spd_modules[slot]->row1 >> 1) - 2); /* first row */
-                ddr_data->bank_density |= 1 << (log2i(spd_modules[slot]->row2 >> 1) - 2); /* second row */
-            } else {
-                ddr_data->bank_density  = 1 << (log2i(spd_modules[slot]->row1 >> 1) - 1); /* symmetric module = only one bit is set */
-            }
-            ddr_data->ca_setup = ddr_data->data_setup = 0x15;
-            ddr_data->ca_hold = ddr_data->data_hold = 0x08;
-
-            ddr_data->spd_rev = 0x10;
-            for (i = spd_write_part_no(ddr_data->part_no, "DDR", rows[row]);
-                 i < sizeof(ddr_data->part_no); i++)
-                 ddr_data->part_no[i] = ' '; /* part number should be space-padded */
-            ddr_data->rev_code[0] = BCD8(EMU_VERSION_MAJ);
-            ddr_data->rev_code[1] = BCD8(EMU_VERSION_MIN);
-            ddr_data->mfg_year = 20;
-            ddr_data->mfg_week = 13;
-
-            for (i = 0; i < 63; i++)
-                ddr_data->checksum += spd_modules[slot]->data[i];
-            for (i = 0; i < 129; i++)
-                ddr_data->checksum2 += spd_modules[slot]->data[i];
-            break;
-	}
-
-	row++;
-=======
         if (!(slot_mask & (1 << slot)))
             continue; /* slot disabled */
 
@@ -518,10 +330,63 @@
                 for (i = 0; i < 129; i++)
                     sdram_data->checksum2 += spd_modules[slot]->data[i];
                 break;
+
+            case SPD_TYPE_DDR:
+                ddr_data = &spd_modules[slot]->ddr_data;
+
+                ddr_data->bytes_used = 0x80;
+                ddr_data->spd_size   = 0x08;
+                ddr_data->mem_type   = ram_type;
+                ddr_data->row_bits   = SPD_ROLLUP(6 + log2i(spd_modules[slot]->row1)); /* first row */
+                ddr_data->col_bits   = 9;
+                if (spd_modules[slot]->row1 != spd_modules[slot]->row2) {                      /* the upper 4 bits of row_bits/col_bits should be 0 on a symmetric module */
+                    ddr_data->row_bits |= SPD_ROLLUP(6 + log2i(spd_modules[slot]->row2)) << 4; /* second row, if different from first */
+                    ddr_data->col_bits |= 9 << 4;                                              /* same as first row, but just in case */
+                }
+                ddr_data->rows           = 2;
+                ddr_data->data_width_lsb = 64;
+                ddr_data->signal_level   = SPD_SIGNAL_LVTTL;
+                ddr_data->tclk           = 0x75; /* 7.5 ns = 133.3 MHz */
+                ddr_data->tac            = 0x10;
+                ddr_data->refresh_rate   = SPD_SDR_REFRESH_SELF | SPD_REFRESH_NORMAL;
+                ddr_data->sdram_width    = 8;
+                ddr_data->tccd           = 1;
+                ddr_data->burst          = SPD_SDR_BURST_PAGE | 1 | 2 | 4 | 8;
+                ddr_data->banks          = 4;
+                ddr_data->cas            = 0x7f; /* CAS Latency */
+                ddr_data->cslat = ddr_data->we = 0x7f;
+                ddr_data->dev_attr             = SPD_SDR_ATTR_EARLY_RAS | SPD_SDR_ATTR_AUTO_PC | SPD_SDR_ATTR_PC_ALL | SPD_SDR_ATTR_W1R_BURST;
+                ddr_data->tclk2                = 0xA0; /* 10 ns = 100 MHz */
+                ddr_data->tclk3                = 0xF0; /* 15 ns = 66.7 MHz */
+                ddr_data->tac2 = ddr_data->tac3 = 0x10;
+                ddr_data->trp = ddr_data->trrd = ddr_data->trcd = ddr_data->tras = 1;
+                if (spd_modules[slot]->row1 != spd_modules[slot]->row2) {
+                    /* Utilities interpret bank_density a bit differently on asymmetric modules. */
+                    ddr_data->bank_density = 1 << (log2i(spd_modules[slot]->row1 >> 1) - 2);  /* first row */
+                    ddr_data->bank_density |= 1 << (log2i(spd_modules[slot]->row2 >> 1) - 2); /* second row */
+                } else {
+                    ddr_data->bank_density = 1 << (log2i(spd_modules[slot]->row1 >> 1) - 1); /* symmetric module = only one bit is set */
+                }
+                ddr_data->ca_setup = ddr_data->data_setup = 0x15;
+                ddr_data->ca_hold = ddr_data->data_hold = 0x08;
+
+                ddr_data->spd_rev = 0x10;
+                for (i = spd_write_part_no(ddr_data->part_no, "DDR", rows[row]);
+                     i < sizeof(ddr_data->part_no); i++)
+                    ddr_data->part_no[i] = ' '; /* part number should be space-padded */
+                ddr_data->rev_code[0] = BCD8(EMU_VERSION_MAJ);
+                ddr_data->rev_code[1] = BCD8(EMU_VERSION_MIN);
+                ddr_data->mfg_year    = 20;
+                ddr_data->mfg_week    = 13;
+
+                for (i = 0; i < 63; i++)
+                    ddr_data->checksum += spd_modules[slot]->data[i];
+                for (i = 0; i < 129; i++)
+                    ddr_data->checksum2 += spd_modules[slot]->data[i];
+                break;
         }
 
         row++;
->>>>>>> b2fb6dbe
     }
 
     device_add(&spd_device);
@@ -756,16 +621,15 @@
     }
 }
 
-<<<<<<< HEAD
 void
 spd_write_drbs_intel_815ep(uint8_t *regs)
 {
     /* All Intel MCH based boards demand SPD so we ignore completely the non-SPD calculations */
-    int size;
-    int reg_apply;
+    int      size;
+    int      reg_apply;
     uint16_t rows[SPD_MAX_SLOTS];
 
-    if(!spd_present)
+    if (!spd_present)
         spd_populate(rows, 3, mem_size << 10, 32, 512, 0);
 
     /* Clear previous configurations */
@@ -777,66 +641,62 @@
         spd_log("Intel 815EP SPD: Registering Slot %d with size %dMB.\n", slot, size);
 
         /* Calculate Size. Nullify if the size is illegal. */
-        switch(size)
-        {
+        switch (size) {
             default:
                 reg_apply = 0;
                 spd_log("Intel 815EP SPD: Illegal Size on Slot %d. Size not divisible by 32.\n", slot);
-            break;
+                break;
 
             case 32:
                 reg_apply = 1;
-            break;
+                break;
 
             case 48:
                 reg_apply = 3;
-            break;
+                break;
 
             case 64:
                 reg_apply = 4;
-            break;
+                break;
 
             case 96:
                 reg_apply = 6;
-            break;
+                break;
 
             case 128:
                 reg_apply = 7;
-            break;
+                break;
 
             case 192:
                 reg_apply = 11;
-            break;
+                break;
 
             case 256:
                 reg_apply = 12;
-            break;
+                break;
 
             case 512:
                 reg_apply = 15;
-            break;
+                break;
         }
 
         /* Write on the representative register */
-        switch(slot)
-        {
+        switch (slot) {
             case 0:
                 regs[0x52] |= reg_apply;
-            break;
+                break;
 
             case 1:
                 regs[0x52] |= reg_apply << 4;
-            break;
+                break;
 
             case 2:
                 regs[0x54] |= reg_apply;
-            break;
-        }
-    }
-}
-
-=======
->>>>>>> b2fb6dbe
+                break;
+        }
+    }
+}
+
 static const device_t spd_device = {
     .name          = "Serial Presence Detect ROMs",
     .internal_name = "spd",
