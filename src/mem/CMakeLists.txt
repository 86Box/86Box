--- conflicted
+++ resolved
@@ -13,10 +13,5 @@
 #          Copyright 2020-2021 David Hrdlička.
 #
 
-<<<<<<< HEAD
 add_library(mem OBJECT 815ep_spd_hack.c catalyst_flash.c i2c_eeprom.c intel_flash.c mem.c rom.c
-    smram.c spd.c sst_flash.c)
-=======
-add_library(mem OBJECT catalyst_flash.c i2c_eeprom.c intel_flash.c mem.c rom.c
-    row.c smram.c spd.c sst_flash.c)
->>>>>>> 5ba2ad52
+    row.c smram.c spd.c sst_flash.c)