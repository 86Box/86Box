/*
 * 86Box    A hypervisor and IBM PC system emulator that specializes in
 *          running old operating systems and software designed for IBM
 *          PC systems and compatibles from 1981 through fairly recent
 *          system designs based on the PCI bus.
 *
 *          This file is part of the 86Box distribution.
 *
 *          NS8250/16450/16550 UART emulation.
 *
 *          Now passes all the AMIDIAG tests.
 *
 *
 *
 * Authors: Sarah Walker, <http://pcem-emulator.co.uk/>
 *          Miran Grca, <mgrca8@gmail.com>
 *          Fred N. van Kempen, <decwiz@yahoo.com>
 *
 *          Copyright 2008-2020 Sarah Walker.
 *          Copyright 2016-2020 Miran Grca.
 *          Copyright 2017-2020 Fred N. van Kempen.
 */
#include <stdarg.h>
#include <stdio.h>
#include <stdint.h>
#include <stdlib.h>
#include <string.h>
#include <wchar.h>
#define HAVE_STDARG_H
#include <86box/86box.h>
#include <86box/device.h>
#include <86box/timer.h>
#include <86box/machine.h>
#include <86box/io.h>
#include <86box/pic.h>
#include <86box/mem.h>
#include <86box/rom.h>
#include <86box/serial.h>
#include <86box/mouse.h>

serial_port_t com_ports[SERIAL_MAX];

enum {
    SERIAL_INT_LSR      = 1,
    SERIAL_INT_RECEIVE  = 2,
    SERIAL_INT_TRANSMIT = 4,
    SERIAL_INT_MSR      = 8,
    SERIAL_INT_TIMEOUT  = 16
};

static int             next_inst = 0;
static serial_device_t serial_devices[SERIAL_MAX];

<<<<<<< HEAD
#define ENABLE_SERIAL_CONSOLE 1
=======
// #define ENABLE_SERIAL_CONSOLE 1
>>>>>>> 38b9d4e9

#ifdef ENABLE_SERIAL_LOG
int serial_do_log = ENABLE_SERIAL_LOG;

static void
serial_log(const char *fmt, ...)
{
    va_list ap;

    if (serial_do_log) {
        va_start(ap, fmt);
        pclog_ex(fmt, ap);
        va_end(ap);
    }
}
#else
#    define serial_log(fmt, ...)
#endif

void
serial_reset_port(serial_t *dev)
{
    dev->lsr = 0x60; /* Mark that both THR/FIFO and TXSR are empty. */
    dev->iir = dev->ier = dev->lcr = dev->fcr = 0;
    dev->fifo_enabled                         = 0;
    dev->xmit_fifo_pos = dev->rcvr_fifo_pos = 0;
    dev->rcvr_fifo_full                     = 0;
    dev->baud_cycles                        = 0;
    memset(dev->xmit_fifo, 0, 16);
    memset(dev->rcvr_fifo, 0, 14);
}

void
serial_transmit_period(serial_t *dev)
{
    double ddlab;

    ddlab = (double) dev->dlab;

    /* Bit period based on DLAB. */
    dev->transmit_period = (16000000.0 * ddlab) / dev->clock_src;
}

void
serial_update_ints(serial_t *dev)
{
    int stat = 0;

    dev->iir = 1;

    if ((dev->ier & 4) && (dev->int_status & SERIAL_INT_LSR)) {
        /* Line status interrupt */
        stat     = 1;
        dev->iir = 6;
    } else if ((dev->ier & 1) && (dev->int_status & SERIAL_INT_TIMEOUT)) {
        /* Received data available */
        stat     = 1;
        dev->iir = 0x0c;
    } else if ((dev->ier & 1) && (dev->int_status & SERIAL_INT_RECEIVE)) {
        /* Received data available */
        stat     = 1;
        dev->iir = 4;
    } else if ((dev->ier & 2) && (dev->int_status & SERIAL_INT_TRANSMIT)) {
        /* Transmit data empty */
        stat     = 1;
        dev->iir = 2;
    } else if ((dev->ier & 8) && (dev->int_status & SERIAL_INT_MSR)) {
        /* Modem status interrupt */
        stat     = 1;
        dev->iir = 0;
    }

    if (stat && (dev->irq != 0xff) && ((dev->mctrl & 8) || (dev->type == SERIAL_8250_PCJR))) {
        if (dev->type >= SERIAL_16450)
            picintlevel(1 << dev->irq);
        else
            picint(1 << dev->irq);
    } else
        picintc(1 << dev->irq);
}

static void
serial_clear_timeout(serial_t *dev)
{
    /* Disable timeout timer and clear timeout condition. */
    timer_disable(&dev->timeout_timer);
    dev->int_status &= ~SERIAL_INT_TIMEOUT;
    serial_update_ints(dev);
}

static void
write_fifo(serial_t *dev, uint8_t dat)
{
    serial_log("write_fifo(%08X, %02X, %i, %i)\n", dev, dat, (dev->type >= SERIAL_16550) && dev->fifo_enabled, dev->rcvr_fifo_pos & 0x0f);

    if ((dev->type >= SERIAL_16550) && dev->fifo_enabled) {
        /* FIFO mode. */
        timer_disable(&dev->timeout_timer);
        /* Indicate overrun. */
        if (dev->rcvr_fifo_full)
            dev->lsr |= 0x02;
        else
            dev->rcvr_fifo[dev->rcvr_fifo_pos] = dat;
        dev->lsr &= 0xfe;
        dev->int_status &= ~SERIAL_INT_RECEIVE;
        if (dev->rcvr_fifo_pos == (dev->rcvr_fifo_len - 1)) {
            dev->lsr |= 0x01;
            dev->int_status |= SERIAL_INT_RECEIVE;
        }
        if (dev->rcvr_fifo_pos < 15)
            dev->rcvr_fifo_pos++;
        else
            dev->rcvr_fifo_full = 1;
        serial_update_ints(dev);
        timer_on_auto(&dev->timeout_timer, 4.0 * dev->bits * dev->transmit_period);
    } else {
        /* Non-FIFO mode. */
        /* Indicate overrun. */
        if (dev->lsr & 0x01)
            dev->lsr |= 0x02;
        dev->dat = dat;
        dev->lsr |= 0x01;
        dev->int_status |= SERIAL_INT_RECEIVE;
        serial_update_ints(dev);
    }
}

void
serial_write_fifo(serial_t *dev, uint8_t dat)
{
    serial_log("serial_write_fifo(%08X, %02X, %i, %i)\n", dev, dat, (dev->type >= SERIAL_16550) && dev->fifo_enabled, dev->rcvr_fifo_pos & 0x0f);

    if (!(dev->mctrl & 0x10))
        write_fifo(dev, dat);
}

void
serial_transmit(serial_t *dev, uint8_t val)
{
    if (dev->mctrl & 0x10)
        write_fifo(dev, val);
    else if (dev->sd->dev_write)
        dev->sd->dev_write(dev, dev->sd->priv, val);
#ifdef ENABLE_SERIAL_CONSOLE
    if ((val >= ' ' && val <= '~') || val == '\r' || val == '\n') {
        fputc(val, stdout);
        if (val == '\n')
            fflush(stdout);
    } else {
        fprintf(stdout, "[%02X]", val);
    }
#endif
}

static void
serial_move_to_txsr(serial_t *dev)
{
    int i = 0;

    if (dev->fifo_enabled) {
        dev->txsr = dev->xmit_fifo[0];
        if (dev->xmit_fifo_pos > 0) {
            /* Move the entire fifo forward by one byte. */
            for (i = 1; i < 16; i++)
                dev->xmit_fifo[i - 1] = dev->xmit_fifo[i];
            /* Decrease FIFO position. */
            dev->xmit_fifo_pos--;
        }
    } else {
        dev->txsr = dev->thr;
        dev->thr  = 0;
    }

    dev->lsr &= ~0x40;
    serial_log("serial_move_to_txsr(): FIFO %sabled, FIFO pos = %i\n", dev->fifo_enabled ? "en" : "dis", dev->xmit_fifo_pos & 0x0f);

    if (!dev->fifo_enabled || (dev->xmit_fifo_pos == 0x0)) {
        /* Update interrupts to signal THRE and that TXSR is no longer empty. */
        dev->lsr |= 0x20;
        dev->int_status |= SERIAL_INT_TRANSMIT;
        serial_update_ints(dev);
    }
    if (dev->transmit_enabled & 2)
        dev->baud_cycles++;
    else
        dev->baud_cycles = 0; /* If not moving while transmitting, reset BAUDOUT cycle count. */
    if (!dev->fifo_enabled || (dev->xmit_fifo_pos == 0x0))
        dev->transmit_enabled &= ~1; /* Stop moving. */
    dev->transmit_enabled |= 2;      /* Start transmitting. */
}

static void
serial_process_txsr(serial_t *dev)
{
    serial_log("serial_process_txsr(): FIFO %sabled\n", dev->fifo_enabled ? "en" : "dis");
    serial_transmit(dev, dev->txsr);
    dev->txsr = 0;
    /* Reset BAUDOUT cycle count. */
    dev->baud_cycles = 0;
    /* If FIFO is enabled and there are bytes left to transmit,
       continue with the FIFO, otherwise stop. */
    if (dev->fifo_enabled && (dev->xmit_fifo_pos != 0x0))
        dev->transmit_enabled |= 1;
    else {
        /* Both FIFO/THR and TXSR are empty. */
        /* If bit 5 is set, also set bit 6 to mark both THR and shift register as empty. */
        if (dev->lsr & 0x20)
            dev->lsr |= 0x40;
        dev->transmit_enabled &= ~2;
    }
    dev->int_status &= ~SERIAL_INT_TRANSMIT;
    serial_update_ints(dev);
}

/* Transmit_enable flags:
        Bit 0 = Do move if set;
        Bit 1 = Do transmit if set. */
static void
serial_transmit_timer(void *priv)
{
    serial_t *dev   = (serial_t *) priv;
    int       delay = 8; /* STOP to THRE delay is 8 BAUDOUT cycles. */

    if (dev->transmit_enabled & 3) {
        if ((dev->transmit_enabled & 1) && (dev->transmit_enabled & 2))
            delay = dev->data_bits; /* Delay by less if already transmitting. */

        dev->baud_cycles++;

        /* We have processed (total bits) BAUDOUT cycles, transmit the byte. */
        if ((dev->baud_cycles == dev->bits) && (dev->transmit_enabled & 2))
            serial_process_txsr(dev);

        /* We have processed (data bits) BAUDOUT cycles. */
        if ((dev->baud_cycles == delay) && (dev->transmit_enabled & 1))
            serial_move_to_txsr(dev);

        if (dev->transmit_enabled & 3)
            timer_on_auto(&dev->transmit_timer, dev->transmit_period);
    } else {
        dev->baud_cycles = 0;
        return;
    }
}

static void
serial_timeout_timer(void *priv)
{
    serial_t *dev = (serial_t *) priv;

#ifdef ENABLE_SERIAL_LOG
    serial_log("serial_timeout_timer()\n");
#endif

    dev->lsr |= 0x01;
    dev->int_status |= SERIAL_INT_TIMEOUT;
    serial_update_ints(dev);
}

static void
serial_update_speed(serial_t *dev)
{
    if (dev->transmit_enabled & 3)
        timer_on_auto(&dev->transmit_timer, dev->transmit_period);

    if (timer_is_enabled(&dev->timeout_timer))
        timer_on_auto(&dev->timeout_timer, 4.0 * dev->bits * dev->transmit_period);
}

static void
serial_reset_fifo(serial_t *dev)
{
    dev->lsr        = (dev->lsr & 0xfe) | 0x60;
    dev->int_status = (dev->int_status & ~SERIAL_INT_RECEIVE) | SERIAL_INT_TRANSMIT;
    serial_update_ints(dev);
    dev->xmit_fifo_pos = dev->rcvr_fifo_pos = 0;
    dev->rcvr_fifo_full                     = 0;
}

void
serial_set_clock_src(serial_t *dev, double clock_src)
{
    dev->clock_src = clock_src;

    serial_transmit_period(dev);
    serial_update_speed(dev);
}

void
serial_write(uint16_t addr, uint8_t val, void *p)
{
    serial_t *dev = (serial_t *) p;
    uint8_t   new_msr, old;

    serial_log("UART: Write %02X to port %02X\n", val, addr);

    cycles -= ISA_CYCLES(8);

    switch (addr & 7) {
        case 0:
            if (dev->lcr & 0x80) {
                dev->dlab = (dev->dlab & 0xff00) | val;
                serial_transmit_period(dev);
                serial_update_speed(dev);
                return;
            }

            /* Indicate FIFO/THR is no longer empty. */
            dev->lsr &= 0x9f;
            dev->int_status &= ~SERIAL_INT_TRANSMIT;
            serial_update_ints(dev);

            if ((dev->type >= SERIAL_16550) && dev->fifo_enabled && (dev->xmit_fifo_pos < 16)) {
                /* FIFO mode, begin transmitting. */
                timer_on_auto(&dev->transmit_timer, dev->transmit_period);
                dev->transmit_enabled |= 1; /* Start moving. */
                dev->xmit_fifo[dev->xmit_fifo_pos++] = val;
            } else {
                /* Non-FIFO mode, begin transmitting. */
                timer_on_auto(&dev->transmit_timer, dev->transmit_period);
                dev->transmit_enabled |= 1; /* Start moving. */
                dev->thr = val;
            }
            break;
        case 1:
            if (dev->lcr & 0x80) {
                dev->dlab = (dev->dlab & 0x00ff) | (val << 8);
                serial_transmit_period(dev);
                serial_update_speed(dev);
                return;
            }
            if ((val & 2) && (dev->lsr & 0x20))
                dev->int_status |= SERIAL_INT_TRANSMIT;
            dev->ier = val & 0xf;
            serial_update_ints(dev);
            break;
        case 2:
            if (dev->type >= SERIAL_16550) {
                if ((val ^ dev->fcr) & 0x01)
                    serial_reset_fifo(dev);
                dev->fcr          = val & 0xf9;
                dev->fifo_enabled = val & 0x01;
                if (!dev->fifo_enabled) {
                    memset(dev->rcvr_fifo, 0, 14);
                    memset(dev->xmit_fifo, 0, 16);
                    dev->xmit_fifo_pos = dev->rcvr_fifo_pos = 0;
                    dev->rcvr_fifo_full                     = 0;
                    dev->rcvr_fifo_len                      = 1;
                    break;
                }
                if (val & 0x02) {
                    memset(dev->rcvr_fifo, 0, 14);
                    dev->rcvr_fifo_pos  = 0;
                    dev->rcvr_fifo_full = 0;
                }
                if (val & 0x04) {
                    memset(dev->xmit_fifo, 0, 16);
                    dev->xmit_fifo_pos = 0;
                }
                switch ((val >> 6) & 0x03) {
                    case 0:
                        dev->rcvr_fifo_len = 1;
                        break;
                    case 1:
                        dev->rcvr_fifo_len = 4;
                        break;
                    case 2:
                        dev->rcvr_fifo_len = 8;
                        break;
                    case 3:
                        dev->rcvr_fifo_len = 14;
                        break;
                }
                serial_log("FIFO now %sabled, receive FIFO length = %i\n", dev->fifo_enabled ? "en" : "dis", dev->rcvr_fifo_len);
            }
            break;
        case 3:
            old      = dev->lcr;
            dev->lcr = val;
            if ((old ^ val) & 0x0f) {
                /* Data bits + start bit. */
                dev->bits = ((dev->lcr & 0x03) + 5) + 1;
                /* Stop bits. */
                dev->bits++; /* First stop bit. */
                if (dev->lcr & 0x04)
                    dev->bits++; /* Second stop bit. */
                /* Parity bit. */
                if (dev->lcr & 0x08)
                    dev->bits++;

                serial_transmit_period(dev);
                serial_update_speed(dev);
            }
            break;
        case 4:
            if ((val & 2) && !(dev->mctrl & 2)) {
                if (dev->sd->rcr_callback)
                    dev->sd->rcr_callback(dev, dev->sd->priv);
            }
            if (!(val & 8) && (dev->mctrl & 8))
                picintc(1 << dev->irq);
            if ((val ^ dev->mctrl) & 0x10)
                serial_reset_fifo(dev);
            dev->mctrl = val;
            if (val & 0x10) {
                new_msr = (val & 0x0c) << 4;
                new_msr |= (val & 0x02) ? 0x10 : 0;
                new_msr |= (val & 0x01) ? 0x20 : 0;

                if ((dev->msr ^ new_msr) & 0x10)
                    new_msr |= 0x01;
                if ((dev->msr ^ new_msr) & 0x20)
                    new_msr |= 0x02;
                if ((dev->msr ^ new_msr) & 0x80)
                    new_msr |= 0x08;
                if ((dev->msr & 0x40) && !(new_msr & 0x40))
                    new_msr |= 0x04;

                dev->msr = new_msr;

                dev->xmit_fifo_pos = dev->rcvr_fifo_pos = 0;
                dev->rcvr_fifo_full                     = 0;
            }
            break;
        case 5:
            dev->lsr = (dev->lsr & 0xe0) | (val & 0x1f);
            if (dev->lsr & 0x01)
                dev->int_status |= SERIAL_INT_RECEIVE;
            if (dev->lsr & 0x1e)
                dev->int_status |= SERIAL_INT_LSR;
            if (dev->lsr & 0x20)
                dev->int_status |= SERIAL_INT_TRANSMIT;
            serial_update_ints(dev);
            break;
        case 6:
            dev->msr = val;
            if (dev->msr & 0x0f)
                dev->int_status |= SERIAL_INT_MSR;
            serial_update_ints(dev);
            break;
        case 7:
            if (dev->type >= SERIAL_16450)
                dev->scratch = val;
            break;
    }
}

uint8_t
serial_read(uint16_t addr, void *p)
{
    serial_t *dev = (serial_t *) p;
    uint8_t   i, ret = 0;

    cycles -= ISA_CYCLES(8);

    switch (addr & 7) {
        case 0:
            if (dev->lcr & 0x80) {
                ret = dev->dlab & 0xff;
                break;
            }

            if ((dev->type >= SERIAL_16550) && dev->fifo_enabled) {
                /* FIFO mode. */

                serial_clear_timeout(dev);

                ret                 = dev->rcvr_fifo[0];
                dev->rcvr_fifo_full = 0;
                if (dev->rcvr_fifo_pos > 0) {
                    for (i = 1; i < 16; i++)
                        dev->rcvr_fifo[i - 1] = dev->rcvr_fifo[i];
                    serial_log("FIFO position %i: read %02X, next %02X\n", dev->rcvr_fifo_pos, ret, dev->rcvr_fifo[0]);
                    dev->rcvr_fifo_pos--;
                    /* At least one byte remains to be read, start the timeout
                       timer so that a timeout is indicated in case of no read. */
                    timer_on_auto(&dev->timeout_timer, 4.0 * dev->bits * dev->transmit_period);
                } else {
                    dev->lsr &= 0xfe;
                    dev->int_status &= ~SERIAL_INT_RECEIVE;
                    serial_update_ints(dev);
                }
            } else {
                ret = dev->dat;
                dev->lsr &= 0xfe;
                dev->int_status &= ~SERIAL_INT_RECEIVE;
                serial_update_ints(dev);
            }
            serial_log("Read data: %02X\n", ret);
            break;
        case 1:
            if (dev->lcr & 0x80)
                ret = (dev->dlab >> 8) & 0xff;
            else
                ret = dev->ier;
            break;
        case 2:
            ret = dev->iir;
            if ((ret & 0xe) == 2) {
                dev->int_status &= ~SERIAL_INT_TRANSMIT;
                serial_update_ints(dev);
            }
            if (dev->fcr & 1)
                ret |= 0xc0;
            break;
        case 3:
            ret = dev->lcr;
            break;
        case 4:
            ret = dev->mctrl;
            break;
        case 5:
            ret = dev->lsr;
            if (dev->lsr & 0x1f)
                dev->lsr &= ~0x1e;
            dev->int_status &= ~SERIAL_INT_LSR;
            serial_update_ints(dev);
            break;
        case 6:
            ret = dev->msr;
            dev->msr &= ~0x0f;
            dev->int_status &= ~SERIAL_INT_MSR;
            serial_update_ints(dev);
            break;
        case 7:
            ret = dev->scratch;
            break;
    }

    serial_log("UART: Read %02X from port %02X\n", ret, addr);
    return ret;
}

void
serial_remove(serial_t *dev)
{
    if (dev == NULL)
        return;

    if (!com_ports[dev->inst].enabled)
        return;

    if (!dev->base_address)
        return;

    serial_log("Removing serial port %i at %04X...\n", dev->inst, dev->base_address);

    io_removehandler(dev->base_address, 0x0008,
                     serial_read, NULL, NULL, serial_write, NULL, NULL, dev);
    dev->base_address = 0x0000;
}

void
serial_setup(serial_t *dev, uint16_t addr, uint8_t irq)
{
    serial_log("Adding serial port %i at %04X...\n", dev->inst, addr);

    if (dev == NULL)
        return;

    if (!com_ports[dev->inst].enabled)
        return;
    if (dev->base_address != 0x0000)
        serial_remove(dev);
    dev->base_address = addr;
    if (addr != 0x0000)
        io_sethandler(addr, 0x0008, serial_read, NULL, NULL, serial_write, NULL, NULL, dev);
    dev->irq = irq;
}

serial_t *
serial_attach(int port,
              void (*rcr_callback)(struct serial_s *serial, void *p),
              void (*dev_write)(struct serial_s *serial, void *p, uint8_t data),
              void *priv)
{
    serial_device_t *sd = &serial_devices[port];

    sd->rcr_callback = rcr_callback;
    sd->dev_write    = dev_write;
    sd->priv         = priv;

    return sd->serial;
}

static void
serial_speed_changed(void *priv)
{
    serial_t *dev = (serial_t *) priv;

    serial_update_speed(dev);
}

static void
serial_close(void *priv)
{
    serial_t *dev = (serial_t *) priv;

    next_inst--;

    free(dev);
}

static void *
serial_init(const device_t *info)
{
    serial_t *dev = (serial_t *) malloc(sizeof(serial_t));
    memset(dev, 0, sizeof(serial_t));

    dev->inst = next_inst;

    if (com_ports[next_inst].enabled) {
        serial_log("Adding serial port %i...\n", next_inst);
        dev->type = info->local;
        memset(&(serial_devices[next_inst]), 0, sizeof(serial_device_t));
        dev->sd         = &(serial_devices[next_inst]);
        dev->sd->serial = dev;
        serial_reset_port(dev);
        if (next_inst == 3)
            serial_setup(dev, COM4_ADDR, COM4_IRQ);
        else if (next_inst == 2)
            serial_setup(dev, COM3_ADDR, COM3_IRQ);
        else if ((next_inst == 1) || (info->flags & DEVICE_PCJR))
            serial_setup(dev, COM2_ADDR, COM2_IRQ);
        else if (next_inst == 0)
            serial_setup(dev, COM1_ADDR, COM1_IRQ);

        /* Default to 1200,N,7. */
        dev->dlab      = 96;
        dev->fcr       = 0x06;
        dev->clock_src = 1843200.0;
        serial_transmit_period(dev);
        timer_add(&dev->transmit_timer, serial_transmit_timer, dev, 0);
        timer_add(&dev->timeout_timer, serial_timeout_timer, dev, 0);
    }

    next_inst++;

    return dev;
}

void
serial_set_next_inst(int ni)
{
    next_inst = ni;
}

void
serial_standalone_init(void)
{
    for (; next_inst < SERIAL_MAX;)
        device_add_inst(&ns8250_device, next_inst + 1);
};

const device_t ns8250_device = {
    .name          = "National Semiconductor 8250(-compatible) UART",
    .internal_name = "ns8250",
    .flags         = 0,
    .local         = SERIAL_8250,
    .init          = serial_init,
    .close         = serial_close,
    .reset         = NULL,
    { .available = NULL },
    .speed_changed = serial_speed_changed,
    .force_redraw  = NULL,
    .config        = NULL
};

const device_t ns8250_pcjr_device = {
    .name          = "National Semiconductor 8250(-compatible) UART for PCjr",
    .internal_name = "ns8250_pcjr",
    .flags         = DEVICE_PCJR,
    .local         = SERIAL_8250_PCJR,
    .init          = serial_init,
    .close         = serial_close,
    .reset         = NULL,
    { .available = NULL },
    .speed_changed = serial_speed_changed,
    .force_redraw  = NULL,
    .config        = NULL
};

const device_t ns16450_device = {
    .name          = "National Semiconductor NS16450(-compatible) UART",
    .internal_name = "ns16450",
    .flags         = 0,
    .local         = SERIAL_16450,
    .init          = serial_init,
    .close         = serial_close,
    .reset         = NULL,
    { .available = NULL },
    .speed_changed = serial_speed_changed,
    .force_redraw  = NULL,
    .config        = NULL
};

const device_t ns16550_device = {
    .name          = "National Semiconductor NS16550(-compatible) UART",
    .internal_name = "ns16550",
    .flags         = 0,
    .local         = SERIAL_16550,
    .init          = serial_init,
    .close         = serial_close,
    .reset         = NULL,
    { .available = NULL },
    .speed_changed = serial_speed_changed,
    .force_redraw  = NULL,
    .config        = NULL
};

const device_t ns16650_device = {
    .name          = "Startech Semiconductor 16650(-compatible) UART",
    .internal_name = "ns16650",
    .flags         = 0,
    .local         = SERIAL_16650,
    .init          = serial_init,
    .close         = serial_close,
    .reset         = NULL,
    { .available = NULL },
    .speed_changed = serial_speed_changed,
    .force_redraw  = NULL,
    .config        = NULL
};

const device_t ns16750_device = {
    .name          = "Texas Instruments 16750(-compatible) UART",
    .internal_name = "ns16750",
    .flags         = 0,
    .local         = SERIAL_16750,
    .init          = serial_init,
    .close         = serial_close,
    .reset         = NULL,
    { .available = NULL },
    .speed_changed = serial_speed_changed,
    .force_redraw  = NULL,
    .config        = NULL
};

const device_t ns16850_device = {
    .name          = "Exar Corporation NS16850(-compatible) UART",
    .internal_name = "ns16850",
    .flags         = 0,
    .local         = SERIAL_16850,
    .init          = serial_init,
    .close         = serial_close,
    .reset         = NULL,
    { .available = NULL },
    .speed_changed = serial_speed_changed,
    .force_redraw  = NULL,
    .config        = NULL
};

const device_t ns16950_device = {
    .name          = "Oxford Semiconductor NS16950(-compatible) UART",
    .internal_name = "ns16950",
    .flags         = 0,
    .local         = SERIAL_16950,
    .init          = serial_init,
    .close         = serial_close,
    .reset         = NULL,
    { .available = NULL },
    .speed_changed = serial_speed_changed,
    .force_redraw  = NULL,
    .config        = NULL
};<|MERGE_RESOLUTION|>--- conflicted
+++ resolved
@@ -51,11 +51,7 @@
 static int             next_inst = 0;
 static serial_device_t serial_devices[SERIAL_MAX];
 
-<<<<<<< HEAD
-#define ENABLE_SERIAL_CONSOLE 1
-=======
 // #define ENABLE_SERIAL_CONSOLE 1
->>>>>>> 38b9d4e9
 
 #ifdef ENABLE_SERIAL_LOG
 int serial_do_log = ENABLE_SERIAL_LOG;
