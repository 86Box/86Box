--- conflicted
+++ resolved
@@ -83,27 +83,6 @@
 
 static mouse_t mouse_devices[] = {
     // clang-format off
-<<<<<<< HEAD
-    { &mouse_none_device              },
-    { &mouse_internal_device          },
-    { &mouse_logibus_device           },
-    { &mouse_msinport_device          },
-#ifdef USE_GENIBUS
-    { &mouse_genibus_device           },
-#endif
-    { &mouse_mssystems_device         },
-    { &mouse_mssystems_bus_device     },
-    { &mouse_msserial_device          },
-    { &mouse_ltserial_device          },
-    { &mouse_ps2_device               },
-    { &mouse_upc_standalone_device    },
-#ifdef USE_WACOM
-    { &mouse_wacom_device             },
-    { &mouse_wacom_artpad_device      },
-#endif
-    { &mouse_mtouch_device            },
-    { NULL                            }
-=======
     { &mouse_none_device               },
     { &mouse_internal_device           },
     { &mouse_logibus_device            },
@@ -111,19 +90,20 @@
 #ifdef USE_GENIBUS
     { &mouse_genibus_device            },
 #endif
+
     { &mouse_mssystems_device          },
     { &mouse_mssystems_bus_device      },
     { &mouse_msserial_device           },
     { &mouse_msserial_ballpoint_device },
     { &mouse_ltserial_device           },
     { &mouse_ps2_device                },
+    { &mouse_upc_standalone_device     }
 #ifdef USE_WACOM
     { &mouse_wacom_device              },
     { &mouse_wacom_artpad_device       },
 #endif
     { &mouse_mtouch_device             },
     { NULL                             }
->>>>>>> 600d6020
     // clang-format on
 };
 
