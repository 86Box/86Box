/*
 * 86Box	A hypervisor and IBM PC system emulator that specializes in
 *		running old operating systems and software designed for IBM
 *		PC systems and compatibles from 1981 through fairly recent
 *		system designs based on the PCI bus.
 *
 *		This file is part of the 86Box distribution.
 *
 *		Implementation of the XT-style keyboard.
 *
 *
 *
 * Authors:	Sarah Walker, <http://pcem-emulator.co.uk/>
 *		Miran Grca, <mgrca8@gmail.com>
 *		Fred N. van Kempen, <decwiz@yahoo.com>
 *      EngiNerd, <webmaster.crrc@yahoo.it>
 *
 *		Copyright 2008-2019 Sarah Walker.
 *		Copyright 2016-2019 Miran Grca.
 *		Copyright 2017-2019 Fred N. van kempen.
 *      Copyright 2020 EngiNerd.
 */
#include <stdio.h>
#include <stdint.h>
#include <stdlib.h>
#include <string.h>
#include <wchar.h>
#include <86box/86box.h>
#include <86box/device.h>
#include <86box/timer.h>
#include <86box/fdd.h>
#include <86box/machine.h>
#include <86box/m_xt_t1000.h>
#include <86box/io.h>
#include <86box/pic.h>
#include <86box/pit.h>
#include <86box/ppi.h>
#include <86box/mem.h>
#include <86box/rom.h>
#include <86box/sound.h>
#include <86box/snd_speaker.h>
#include <86box/video.h>
#include <86box/keyboard.h>


#define STAT_PARITY     0x80
#define STAT_RTIMEOUT   0x40
#define STAT_TTIMEOUT   0x20
#define STAT_LOCK       0x10
#define STAT_CD         0x08
#define STAT_SYSFLAG    0x04
#define STAT_IFULL      0x02
#define STAT_OFULL      0x01


typedef struct {
    int want_irq;        
    int blocked;
    int tandy;

    uint8_t pa, pb, pd;
    uint8_t key_waiting;
    uint8_t type;

    pc_timer_t send_delay_timer;
} xtkbd_t;


/*XT keyboard has no escape scancodes, and no scancodes beyond 53*/
const scancode scancode_xt[512] = {
    { {0},       {0}       }, { {0x01, 0}, {0x81, 0} },
    { {0x02, 0}, {0x82, 0} }, { {0x03, 0}, {0x83, 0} },
    { {0x04, 0}, {0x84, 0} }, { {0x05, 0}, {0x85, 0} },
    { {0x06, 0}, {0x86, 0} }, { {0x07, 0}, {0x87, 0} },
    { {0x08, 0}, {0x88, 0} }, { {0x09, 0}, {0x89, 0} },
    { {0x0a, 0}, {0x8a, 0} }, { {0x0b, 0}, {0x8b, 0} },
    { {0x0c, 0}, {0x8c, 0} }, { {0x0d, 0}, {0x8d, 0} },
    { {0x0e, 0}, {0x8e, 0} }, { {0x0f, 0}, {0x8f, 0} },
    { {0x10, 0}, {0x90, 0} }, { {0x11, 0}, {0x91, 0} },
    { {0x12, 0}, {0x92, 0} }, { {0x13, 0}, {0x93, 0} },
    { {0x14, 0}, {0x94, 0} }, { {0x15, 0}, {0x95, 0} },
    { {0x16, 0}, {0x96, 0} }, { {0x17, 0}, {0x97, 0} },
    { {0x18, 0}, {0x98, 0} }, { {0x19, 0}, {0x99, 0} },
    { {0x1a, 0}, {0x9a, 0} }, { {0x1b, 0}, {0x9b, 0} },
    { {0x1c, 0}, {0x9c, 0} }, { {0x1d, 0}, {0x9d, 0} },
    { {0x1e, 0}, {0x9e, 0} }, { {0x1f, 0}, {0x9f, 0} },
    { {0x20, 0}, {0xa0, 0} }, { {0x21, 0}, {0xa1, 0} },
    { {0x22, 0}, {0xa2, 0} }, { {0x23, 0}, {0xa3, 0} },
    { {0x24, 0}, {0xa4, 0} }, { {0x25, 0}, {0xa5, 0} },
    { {0x26, 0}, {0xa6, 0} }, { {0x27, 0}, {0xa7, 0} },
    { {0x28, 0}, {0xa8, 0} }, { {0x29, 0}, {0xa9, 0} },
    { {0x2a, 0}, {0xaa, 0} }, { {0x2b, 0}, {0xab, 0} },
    { {0x2c, 0}, {0xac, 0} }, { {0x2d, 0}, {0xad, 0} },
    { {0x2e, 0}, {0xae, 0} }, { {0x2f, 0}, {0xaf, 0} },
    { {0x30, 0}, {0xb0, 0} }, { {0x31, 0}, {0xb1, 0} },
    { {0x32, 0}, {0xb2, 0} }, { {0x33, 0}, {0xb3, 0} },
    { {0x34, 0}, {0xb4, 0} }, { {0x35, 0}, {0xb5, 0} },
    { {0x36, 0}, {0xb6, 0} }, { {0x37, 0}, {0xb7, 0} },
    { {0x38, 0}, {0xb8, 0} }, { {0x39, 0}, {0xb9, 0} },
    { {0x3a, 0}, {0xba, 0} }, { {0x3b, 0}, {0xbb, 0} },
    { {0x3c, 0}, {0xbc, 0} }, { {0x3d, 0}, {0xbd, 0} },
    { {0x3e, 0}, {0xbe, 0} }, { {0x3f, 0}, {0xbf, 0} },
    { {0x40, 0}, {0xc0, 0} }, { {0x41, 0}, {0xc1, 0} },
    { {0x42, 0}, {0xc2, 0} }, { {0x43, 0}, {0xc3, 0} },
    { {0x44, 0}, {0xc4, 0} }, { {0x45, 0}, {0xc5, 0} },
    { {0x46, 0}, {0xc6, 0} }, { {0x47, 0}, {0xc7, 0} },
    { {0x48, 0}, {0xc8, 0} }, { {0x49, 0}, {0xc9, 0} },
    { {0x4a, 0}, {0xca, 0} }, { {0x4b, 0}, {0xcb, 0} },
    { {0x4c, 0}, {0xcc, 0} }, { {0x4d, 0}, {0xcd, 0} },
    { {0x4e, 0}, {0xce, 0} }, { {0x4f, 0}, {0xcf, 0} },
    { {0x50, 0}, {0xd0, 0} }, { {0x51, 0}, {0xd1, 0} },
    { {0x52, 0}, {0xd2, 0} }, { {0x53, 0}, {0xd3, 0} },
    { {0},             {0} }, { {0},             {0} },
    { {0},             {0} }, { {0},             {0} },	/*054*/
    { {0},             {0} }, { {0},             {0} },
    { {0},             {0} }, { {0},             {0} },	/*058*/
    { {0},             {0} }, { {0},             {0} },
    { {0},             {0} }, { {0},             {0} },	/*05c*/
    { {0},             {0} }, { {0},             {0} },
    { {0},             {0} }, { {0},             {0} },	/*060*/
    { {0},             {0} }, { {0},             {0} },
    { {0},             {0} }, { {0},             {0} },	/*064*/
    { {0},             {0} }, { {0},             {0} },
    { {0},             {0} }, { {0},             {0} },	/*068*/
    { {0},             {0} }, { {0},             {0} },
    { {0},             {0} }, { {0},             {0} },	/*06c*/
    { {0},             {0} }, { {0},             {0} },
    { {0},             {0} }, { {0},             {0} },	/*070*/
    { {0},             {0} }, { {0},             {0} },
    { {0},             {0} }, { {0},             {0} },	/*074*/
    { {0},             {0} }, { {0},             {0} },
    { {0},             {0} }, { {0},             {0} },	/*078*/
    { {0},             {0} }, { {0},             {0} },
    { {0},             {0} }, { {0},             {0} },	/*07c*/
    { {0},             {0} }, { {0},             {0} },
    { {0},             {0} }, { {0},             {0} },	/*080*/
    { {0},             {0} }, { {0},             {0} },
    { {0},             {0} }, { {0},             {0} },	/*084*/
    { {0},             {0} }, { {0},             {0} },
    { {0},             {0} }, { {0},             {0} },	/*088*/
    { {0},             {0} }, { {0},             {0} },
    { {0},             {0} }, { {0},             {0} },	/*08c*/
    { {0},             {0} }, { {0},             {0} },
    { {0},             {0} }, { {0},             {0} },	/*090*/
    { {0},             {0} }, { {0},             {0} },
    { {0},             {0} }, { {0},             {0} },	/*094*/
    { {0},             {0} }, { {0},             {0} },
    { {0},             {0} }, { {0},             {0} },	/*098*/
    { {0},             {0} }, { {0},             {0} },
    { {0},             {0} }, { {0},             {0} },	/*09c*/
    { {0},             {0} }, { {0},             {0} },
    { {0},             {0} }, { {0},             {0} },	/*0a0*/
    { {0},             {0} }, { {0},             {0} },
    { {0},             {0} }, { {0},             {0} },	/*0a4*/
    { {0},             {0} }, { {0},             {0} },
    { {0},             {0} }, { {0},             {0} },	/*0a8*/
    { {0},             {0} }, { {0},             {0} },
    { {0},             {0} }, { {0},             {0} },	/*0ac*/
    { {0},             {0} }, { {0},             {0} },
    { {0},             {0} }, { {0},             {0} },	/*0b0*/
    { {0},             {0} }, { {0},             {0} },
    { {0},             {0} }, { {0},             {0} },	/*0b4*/
    { {0},             {0} }, { {0},             {0} },
    { {0},             {0} }, { {0},             {0} },	/*0b8*/
    { {0},             {0} }, { {0},             {0} },
    { {0},             {0} }, { {0},             {0} },	/*0bc*/
    { {0},             {0} }, { {0},             {0} },
    { {0},             {0} }, { {0},             {0} },	/*0c0*/
    { {0},             {0} }, { {0},             {0} },
    { {0},             {0} }, { {0},             {0} },	/*0c4*/
    { {0},             {0} }, { {0},             {0} },
    { {0},             {0} }, { {0},             {0} },	/*0c8*/
    { {0},             {0} }, { {0},             {0} },
    { {0},             {0} }, { {0},             {0} },	/*0cc*/
    { {0},             {0} }, { {0},             {0} },
    { {0},             {0} }, { {0},             {0} },	/*0d0*/
    { {0},             {0} }, { {0},             {0} },
    { {0},             {0} }, { {0},             {0} },	/*0d4*/
    { {0},             {0} }, { {0},             {0} },
    { {0},             {0} }, { {0},             {0} },	/*0d8*/
    { {0},             {0} }, { {0},             {0} },
    { {0},             {0} }, { {0},             {0} },	/*0dc*/
    { {0},             {0} }, { {0},             {0} },
    { {0},             {0} }, { {0},             {0} },	/*0e0*/
    { {0},             {0} }, { {0},             {0} },
    { {0},             {0} }, { {0},             {0} },	/*0e4*/
    { {0},             {0} }, { {0},             {0} },
    { {0},             {0} }, { {0},             {0} },	/*0e8*/
    { {0},             {0} }, { {0},             {0} },
    { {0},             {0} }, { {0},             {0} },	/*0ec*/
    { {0},             {0} }, { {0},             {0} },
    { {0},             {0} }, { {0},             {0} },	/*0f0*/
    { {0},             {0} }, { {0},             {0} },
    { {0},             {0} }, { {0},             {0} },	/*0f4*/
    { {0},             {0} }, { {0},             {0} },
    { {0},             {0} }, { {0},             {0} },	/*0f8*/
    { {0},             {0} }, { {0},             {0} },
    { {0},             {0} }, { {0},             {0} },	/*0fc*/
    { {0},             {0} }, { {0},             {0} },
    { {0},             {0} }, { {0},             {0} },	/*100*/
    { {0},             {0} }, { {0},             {0} },
    { {0},             {0} }, { {0},             {0} },	/*104*/
    { {0},             {0} }, { {0},             {0} },
    { {0},             {0} }, { {0},             {0} },	/*108*/
    { {0},             {0} }, { {0},             {0} },
    { {0},             {0} }, { {0},             {0} },	/*10c*/
    { {0},             {0} }, { {0},             {0} },
    { {0},             {0} }, { {0},             {0} },	/*110*/
    { {0},             {0} }, { {0},             {0} },
    { {0},             {0} }, { {0},             {0} },	/*114*/
    { {0},             {0} }, { {0},             {0} },
    { {0},             {0} }, { {0},             {0} },	/*118*/
    { {0x1c, 0}, {0x9c, 0} }, { {0x1d, 0}, {0x9d, 0} },
    { {0},             {0} }, { {0},             {0} },	/*11c*/
    { {0},             {0} }, { {0},             {0} },
    { {0},             {0} }, { {0},             {0} },	/*120*/
    { {0},             {0} }, { {0},             {0} },
    { {0},             {0} }, { {0},             {0} },	/*124*/
    { {0},             {0} }, { {0},             {0} },
    { {0},             {0} }, { {0},             {0} },	/*128*/
    { {0},             {0} }, { {0},             {0} },
    { {0},             {0} }, { {0},             {0} },	/*12c*/
    { {0},             {0} }, { {0},             {0} },
    { {0},             {0} }, { {0},             {0} },	/*130*/
    { {0},             {0} }, { {0x35, 0}, {0xb5, 0} },
    { {0},             {0} }, { {0x37, 0}, {0xb7, 0} },	/*134*/
    { {0x38, 0}, {0xb8, 0} }, { {0},             {0} },
    { {0},             {0} }, { {0},             {0} },	/*138*/
    { {0},             {0} }, { {0},             {0} },
    { {0},             {0} }, { {0},             {0} },	/*13c*/
    { {0},             {0} }, { {0},             {0} },
    { {0},             {0} }, { {0},             {0} },	/*140*/
    { {0},             {0} }, { {0},             {0} },
    { {0x46, 0}, {0xc6, 0} }, { {0x47, 0}, {0xc7, 0} },	/*144*/
    { {0x48, 0}, {0xc8, 0} }, { {0x49, 0}, {0xc9, 0} },
    { {0},             {0} }, { {0x4b, 0}, {0xcb, 0} },	/*148*/
    { {0},             {0} }, { {0x4d, 0}, {0xcd, 0} },
    { {0},             {0} }, { {0x4f, 0}, {0xcf, 0} },	/*14c*/
    { {0x50, 0}, {0xd0, 0} }, { {0x51, 0}, {0xd1, 0} },
    { {0x52, 0}, {0xd2, 0} }, { {0x53, 0}, {0xd3, 0} },	/*150*/
    { {0},             {0} }, { {0},             {0} },
    { {0},             {0} }, { {0},             {0} },	/*154*/
    { {0},             {0} }, { {0},             {0} },
    { {0},             {0} }, { {0},             {0} },	/*158*/
    { {0},             {0} }, { {0},             {0} },
    { {0},             {0} }, { {0},             {0} },	/*15c*/
    { {0},             {0} }, { {0},             {0} },
    { {0},             {0} }, { {0},             {0} },	/*160*/
    { {0},             {0} }, { {0},             {0} },
    { {0},             {0} }, { {0},             {0} },	/*164*/
    { {0},             {0} }, { {0},             {0} },
    { {0},             {0} }, { {0},             {0} },	/*168*/
    { {0},             {0} }, { {0},             {0} },
    { {0},             {0} }, { {0},             {0} },	/*16c*/
    { {0},             {0} }, { {0},             {0} },
    { {0},             {0} }, { {0},             {0} },	/*170*/
    { {0},             {0} }, { {0},             {0} },
    { {0},             {0} }, { {0},             {0} },	/*174*/
    { {0},             {0} }, { {0},             {0} },
    { {0},             {0} }, { {0},             {0} },	/*148*/
    { {0},             {0} }, { {0},             {0} },
    { {0},             {0} }, { {0},             {0} },	/*17c*/
    { {0},             {0} }, { {0},             {0} },
    { {0},             {0} }, { {0},             {0} },	/*180*/
    { {0},             {0} }, { {0},             {0} },
    { {0},             {0} }, { {0},             {0} },	/*184*/
    { {0},             {0} }, { {0},             {0} },
    { {0},             {0} }, { {0},             {0} },	/*88*/
    { {0},             {0} }, { {0},             {0} },
    { {0},             {0} }, { {0},             {0} },	/*18c*/
    { {0},             {0} }, { {0},             {0} },
    { {0},             {0} }, { {0},             {0} },	/*190*/
    { {0},             {0} }, { {0},             {0} },
    { {0},             {0} }, { {0},             {0} },	/*194*/
    { {0},             {0} }, { {0},             {0} },
    { {0},             {0} }, { {0},             {0} },	/*198*/
    { {0},             {0} }, { {0},             {0} },
    { {0},             {0} }, { {0},             {0} },	/*19c*/
    { {0},             {0} }, { {0},             {0} },
    { {0},             {0} }, { {0},             {0} },	/*1a0*/
    { {0},             {0} }, { {0},             {0} },
    { {0},             {0} }, { {0},             {0} },	/*1a4*/
    { {0},             {0} }, { {0},             {0} },
    { {0},             {0} }, { {0},             {0} },	/*1a8*/
    { {0},             {0} }, { {0},             {0} },
    { {0},             {0} }, { {0},             {0} },	/*1ac*/
    { {0},             {0} }, { {0},             {0} },
    { {0},             {0} }, { {0},             {0} },	/*1b0*/
    { {0},             {0} }, { {0},             {0} },
    { {0},             {0} }, { {0},             {0} },	/*1b4*/
    { {0},             {0} }, { {0},             {0} },
    { {0},             {0} }, { {0},             {0} },	/*1b8*/
    { {0},             {0} }, { {0},             {0} },
    { {0},             {0} }, { {0},             {0} },	/*1bc*/
    { {0},             {0} }, { {0},             {0} },
    { {0},             {0} }, { {0},             {0} },	/*1c0*/
    { {0},             {0} }, { {0},             {0} },
    { {0},             {0} }, { {0},             {0} },	/*1c4*/
    { {0},             {0} }, { {0},             {0} },
    { {0},             {0} }, { {0},             {0} },	/*1c8*/
    { {0},             {0} }, { {0},             {0} },
    { {0},             {0} }, { {0},             {0} },	/*1cc*/
    { {0},             {0} }, { {0},             {0} },
    { {0},             {0} }, { {0},             {0} },	/*1d0*/
    { {0},             {0} }, { {0},             {0} },
    { {0},             {0} }, { {0},             {0} },	/*1d4*/
    { {0},             {0} }, { {0},             {0} },
    { {0},             {0} }, { {0},             {0} },	/*1d8*/
    { {0},             {0} }, { {0},             {0} },
    { {0},             {0} }, { {0},             {0} },	/*1dc*/
    { {0},             {0} }, { {0},             {0} },
    { {0},             {0} }, { {0},             {0} },	/*1e0*/
    { {0},             {0} }, { {0},             {0} },
    { {0},             {0} }, { {0},             {0} },	/*1e4*/
    { {0},             {0} }, { {0},             {0} },
    { {0},             {0} }, { {0},             {0} },	/*1e8*/
    { {0},             {0} }, { {0},             {0} },
    { {0},             {0} }, { {0},             {0} },	/*1ec*/
    { {0},             {0} }, { {0},             {0} },
    { {0},             {0} }, { {0},             {0} },	/*1f0*/
    { {0},             {0} }, { {0},             {0} },
    { {0},             {0} }, { {0},             {0} },	/*1f4*/
    { {0},             {0} }, { {0},             {0} },
    { {0},             {0} }, { {0},             {0} },	/*1f8*/
    { {0},             {0} }, { {0},             {0} },
    { {0},             {0} }, { {0},             {0} }	/*1fc*/
};


static uint8_t	key_queue[16];
static int	key_queue_start = 0,
		key_queue_end = 0;
static int	is_tandy = 0, is_t1x00 = 0,
		is_amstrad = 0;


#ifdef ENABLE_KEYBOARD_XT_LOG
int keyboard_xt_do_log = ENABLE_KEYBOARD_XT_LOG;


static void
kbd_log(const char *fmt, ...)
{
    va_list ap;

    if (keyboard_xt_do_log) {
	va_start(ap, fmt);
	pclog_ex(fmt, ap);
	va_end(ap);
    }
}
#else
#define kbd_log(fmt, ...)
#endif

static uint8_t
get_fdd_switch_settings(){
    
    int i, fdd_count = 0;
    
    for (i = 0; i < FDD_NUM; i++) {
                if (fdd_get_flags(i))
                    fdd_count++;
    }

    if (!fdd_count)
        return 0x00;
    else
        return ((fdd_count - 1) << 6) | 0x01;    

}

static uint8_t
get_videomode_switch_settings(){
    
    if (video_is_mda())
        return 0x30;
    else if (video_is_cga())
        return 0x20;	/* 0x10 would be 40x25 */
    else
        return 0x00;    

}

static void
kbd_poll(void *priv)
{
    xtkbd_t *kbd = (xtkbd_t *)priv;

    timer_advance_u64(&kbd->send_delay_timer, 1000 * TIMER_USEC);

    if (!(kbd->pb & 0x40) && (kbd->type != 5))
	return;

    if (kbd->want_irq) {
	kbd->want_irq = 0;
	kbd->pa = kbd->key_waiting;
	kbd->blocked = 1;
	picint(2);
#ifdef ENABLE_KEYBOARD_XT_LOG
	kbd_log("keyboard_xt : take IRQ\n");
#endif
    }

    if (key_queue_start != key_queue_end && !kbd->blocked) {
	kbd->key_waiting = key_queue[key_queue_start];
	kbd_log("XTkbd: reading %02X from the key queue at %i\n",
		kbd->key_waiting, key_queue_start);
	key_queue_start = (key_queue_start + 1) & 0x0f;
	kbd->want_irq = 1;
    }
}


static void
kbd_adddata(uint16_t val)
{
    /* Test for T1000 'Fn' key (Right Alt / Right Ctrl) */
    if (is_t1x00) {
 	if (keyboard_recv(0xb8) || keyboard_recv(0x9d)) {	/* 'Fn' pressed */
		t1000_syskey(0x00, 0x04, 0x00);	/* Set 'Fn' indicator */
		switch (val) {
			case 0x45: /* Num Lock => toggle numpad */
				t1000_syskey(0x00, 0x00, 0x10); break;
			case 0x47: /* Home => internal display */
				t1000_syskey(0x40, 0x00, 0x00); break;
			case 0x49: /* PgDn => turbo on */
				t1000_syskey(0x80, 0x00, 0x00); break;
			case 0x4D: /* Right => toggle LCD font */
				t1000_syskey(0x00, 0x00, 0x20); break;
			case 0x4F: /* End => external display */
				t1000_syskey(0x00, 0x40, 0x00); break;
			case 0x51: /* PgDn => turbo off */
				t1000_syskey(0x00, 0x80, 0x00); break;
			case 0x54: /* SysRQ => toggle window */
				t1000_syskey(0x00, 0x00, 0x08); break;
		}
	} else
		t1000_syskey(0x04, 0x00, 0x00);	/* Reset 'Fn' indicator */
    }

    key_queue[key_queue_end] = val;
    kbd_log("XTkbd: %02X added to key queue at %i\n",
	    val, key_queue_end);
    key_queue_end = (key_queue_end + 1) & 0x0f;
}


void
kbd_adddata_process(uint16_t val, void (*adddata)(uint16_t val))
{
    uint8_t num_lock = 0, shift_states = 0;

    if (!adddata)
	return;

    if (is_tandy) {
	adddata(val);
	return;
    }

    keyboard_get_states(NULL, &num_lock, NULL);
    shift_states = keyboard_get_shift() & STATE_LSHIFT;

    if (is_amstrad)
	num_lock = !num_lock;

    /* If NumLock is on, invert the left shift state so we can always check for
       the the same way flag being set (and with NumLock on that then means it
       is actually *NOT* set). */
    if (num_lock)
	shift_states ^= STATE_LSHIFT;

    switch(val) {
	case FAKE_LSHIFT_ON:
		/* If NumLock is on, fake shifts are sent when shift is *NOT* presed,
		   if NumLock is off, fake shifts are sent when shift is pressed. */
		if (shift_states) {
			/* Send fake shift. */
			adddata(num_lock ? 0x2a : 0xaa);
		}
		break;
	case FAKE_LSHIFT_OFF:
		if (shift_states) {
			/* Send fake shift. */
			adddata(num_lock ? 0xaa : 0x2a);
		}
		break;
	default:
		adddata(val);
		break;
    }
}


static void
kbd_adddata_ex(uint16_t val)
{
    kbd_adddata_process(val, kbd_adddata);
}


static void
kbd_write(uint16_t port, uint8_t val, void *priv)
{
    xtkbd_t *kbd = (xtkbd_t *)priv;

    switch (port) {
	case 0x61:
		if (!(kbd->pb & 0x40) && (val & 0x40)) {
			key_queue_start = key_queue_end = 0;
			kbd->want_irq = 0;
			kbd->blocked = 0;
			kbd_adddata(0xaa);
		}
		kbd->pb = val;
		ppi.pb = val;

		speaker_update();
		if ((kbd->type <= 1) && !(kbd->pb & 0x08))
			speaker_gated = speaker_enable = 1;
		else {
			speaker_gated = val & 1;
			speaker_enable = val & 2;
		}
		if (speaker_enable) 
			was_speaker_enable = 1;
		pit_ctr_set_gate(&pit->counters[2], val & 1);

		if (val & 0x80) {
			kbd->pa = 0;
			kbd->blocked = 0;
			picintc(2);
		}

#ifdef ENABLE_KEYBOARD_XT_LOG
		if (kbd->type <= 1)
			kbd_log("Cassette motor is %s\n", !(val & 0x08) ? "ON" : "OFF");
#endif
		break;
#ifdef ENABLE_KEYBOARD_XT_LOG
	case 0x62:
		if (kbd->type <= 1)
			kbd_log("Cassette IN is %i\n", !!(val & 0x10));
		break;
#endif
    }
}


static uint8_t
kbd_read(uint16_t port, void *priv)
{
    xtkbd_t *kbd = (xtkbd_t *)priv;
    uint8_t ret = 0xff;
    

    switch (port) {
	case 0x60:
		if ((kbd->type <= 1) && (kbd->pb & 0x80))
			ret = (kbd->pd & ~0x02) | (hasfpu ? 0x02 : 0x00);
		else if (((kbd->type == 2) || (kbd->type == 3)) && (kbd->pb & 0x80))
			ret = 0xff;	/* According to Ruud on the PCem forum, this is supposed to return 0xFF on the XT. */
		else if ((kbd->type == 9) && (kbd->pb & 0x80)) {
            /* Zenith Data Systems Z-151
             * SW1 switch settings:
             * bits 6-7: floppy drive number
             * bits 4-5: video mode
             * bit 2-3: base memory size
             * bit 1: fpu enable
             * bit 0: fdc enable
             */
            ret = get_fdd_switch_settings();

            ret |= get_videomode_switch_settings();
        
            /* base memory size should always be 64k */
            ret |= 0x0c;

            if (hasfpu)
                ret |= 0x02;

        } else
            ret = kbd->pa;
        break;

	case 0x61:
		ret = kbd->pb;
		break;

	case 0x62:
		if (kbd->type == 0)
			ret = 0x00;
        else if (kbd->type == 1) {
			if (kbd->pb & 0x04)
				ret = ((mem_size-64) / 32) & 0x0f;
			else
				ret = ((mem_size-64) / 32) >> 4;
<<<<<<< HEAD
		} 
        else if (kbd->type == 8 || kbd->type == 9) {
            /* Olivetti M19 or Zenith Data Systems Z-151*/
            if (kbd->pb & 0x04)
				ret = kbd->pd & 0xbf;
                //return 0x00;
            else 
                ret = kbd->pd >> 4;
                //return 0x00;
        } 
        else {
=======
		}  else if (kbd->type == 8) {
			/* Olivetti M19 */
			if (kbd->pb & 0x04)
				ret = kbd->pd;
			else 
				ret = kbd->pd >> 4;
		} else {
>>>>>>> 66e2b9bc
			if (kbd->pb & 0x08)
				ret = kbd->pd >> 4;
			else {
				/* LaserXT = Always 512k RAM;
				   LaserXT/3 = Bit 0: set = 512k, clear = 256k. */
#if defined(DEV_BRANCH) && defined(USE_LASERXT)
				if (kbd->type == 6)
					ret = ((mem_size == 512) ? 0x0d : 0x0c) | (hasfpu ? 0x02 : 0x00);
				else
#endif
					ret = (kbd->pd & 0x0d) | (hasfpu ? 0x02 : 0x00);
			}
		}
		ret |= (ppispeakon ? 0x20 : 0);

		/* This is needed to avoid error 131 (cassette error).
		   This is serial read: bit 5 = clock, bit 4 = data, cassette header is 256 x 0xff. */
		if (kbd->type <= 1)
			ret |= (ppispeakon ? 0x10 : 0);

		if (kbd->type == 5)
			ret |= (tandy1k_eeprom_read() ? 0x10 : 0);
		break;

	case 0x63:
		if ((kbd->type == 2) || (kbd->type == 3) || (kbd->type == 4) || (kbd->type == 6))
			ret = kbd->pd;
        
		break;
    }

    return(ret);
}


static void
kbd_reset(void *priv)
{
    xtkbd_t *kbd = (xtkbd_t *)priv;

    kbd->want_irq = 0;
    kbd->blocked = 0;
    kbd->pa = 0x00;
    kbd->pb = 0x00;

    keyboard_scan = 1;

    key_queue_start = 0,
    key_queue_end = 0;
}


void
keyboard_set_is_amstrad(int ams)
{
    is_amstrad = ams;
}


static void *
kbd_init(const device_t *info)
{
    xtkbd_t *kbd;

    kbd = (xtkbd_t *)malloc(sizeof(xtkbd_t));
    memset(kbd, 0x00, sizeof(xtkbd_t));

    io_sethandler(0x0060, 4,
		  kbd_read, NULL, NULL, kbd_write, NULL, NULL, kbd);
    keyboard_send = kbd_adddata_ex;
    kbd_reset(kbd);
    kbd->type = info->local;

    key_queue_start = key_queue_end = 0;

    video_reset(gfxcard);

    if (kbd->type <= 3 || kbd-> type == 8) {
        
        /* DIP switch readout: bit set = OFF, clear = ON. */
        if (kbd->type != 8)
            /* Switches 7, 8 - floppy drives. */
            kbd->pd = get_fdd_switch_settings();
        else 
            /* Olivetti M19
             * Jumpers J1, J2 - monitor type. 
             * 01 - mono (high-res)
             * 10 - color (low-res, disables 640x400x2 mode)
             * 00 - autoswitching
             */
            kbd->pd |= 0x00;
        
        kbd->pd |= get_videomode_switch_settings();
        
        /* Switches 3, 4 - memory size. */
        // Note to Compaq/Toshiba keyboard maintainers: type 4 and 6 will never be activated in this block
        // Should the top if be closed right after setting floppy drive count?
        if ((kbd->type == 3) || (kbd->type == 4) || (kbd->type == 6)) {
            switch (mem_size) {
                case 256:
                    kbd->pd |= 0x00;
                    break;
                case 512:
                    kbd->pd |= 0x04;
                    break;
                case 576:
                    kbd->pd |= 0x08;
                    break;
                case 640:
                default:
                    kbd->pd |= 0x0c;
                    break;
            }
        } else if (kbd->type >= 1) {
            switch (mem_size) {
                case 64:
                    kbd->pd |= 0x00;
                    break;
                case 128:
                    kbd->pd |= 0x04;
                    break;
                case 192:
                    kbd->pd |= 0x08;
                    break;
                case 256:
                default:
                    kbd->pd |= 0x0c;
                    break;
            }
        } else {
            switch (mem_size) {
                case 16:
                    kbd->pd |= 0x00;
                    break;
                case 32:
                    kbd->pd |= 0x04;
                    break;
                case 48:
                    kbd->pd |= 0x08;
                    break;
                case 64:
                default:
                    kbd->pd |= 0x0c;
                    break;
            }
        }

        /* Switch 2 - 8087 FPU. */
        if (hasfpu)
            kbd->pd |= 0x02;

        /* Switch 1 - always off. */
        kbd->pd |= 0x01;
    } else if (kbd-> type == 9) {
        /* Zenith Data Systems Z-151
         * SW2 switch settings:
         * bit 7: monitor frequency
         * bits 5-6: autoboot (00-11 resident monitor, 10 hdd, 01 fdd)
         * bits 0-4: installed memory
         */
        kbd->pd = 0x20;
        switch (mem_size) {
            case 128:
                kbd->pd |= 0x02;
                break;
            case 192:
                kbd->pd |= 0x04;
                break;
            case 256:
                kbd->pd |= 0x02|0x04;
                break;
            case 320:
                kbd->pd |= 0x08;
                break;
            case 384:
                kbd->pd |= 0x02|0x08;
                break;
            case 448:
                kbd->pd |= 0x04|0x08;
                break;
            case 512:
                kbd->pd |= 0x02|0x04|0x08;
                break;
            case 576:
                kbd->pd |= 0x10;
                break;
            case 640:
            default:
                kbd->pd |= 0x02|0x10;
                break;
        }
    }

    timer_add(&kbd->send_delay_timer, kbd_poll, kbd, 1);

    keyboard_set_table(scancode_xt);

    is_tandy = (kbd->type == 5);
    is_t1x00 = (kbd->type == 6);

    is_amstrad = 0;

    return(kbd);
}


static void
kbd_close(void *priv)
{
    xtkbd_t *kbd = (xtkbd_t *)priv;

    /* Stop the timer. */
    timer_disable(&kbd->send_delay_timer);

    /* Disable scanning. */
    keyboard_scan = 0;

    keyboard_send = NULL;

    io_removehandler(0x0060, 4,
		     kbd_read, NULL, NULL, kbd_write, NULL, NULL, kbd);

    free(kbd);
}


const device_t keyboard_pc_device = {
    "IBM PC Keyboard (1981)",
    0,
    0,
    kbd_init,
    kbd_close,
    kbd_reset,
    { NULL }, NULL, NULL
};

const device_t keyboard_pc82_device = {
    "IBM PC Keyboard (1982)",
    0,
    1,
    kbd_init,
    kbd_close,
    kbd_reset,
    { NULL }, NULL, NULL
};

const device_t keyboard_xt_device = {
    "XT (1982) Keyboard",
    0,
    2,
    kbd_init,
    kbd_close,
    kbd_reset,
    { NULL }, NULL, NULL
};

const device_t keyboard_xt86_device = {
    "XT (1986) Keyboard",
    0,
    3,
    kbd_init,
    kbd_close,
    kbd_reset,
    { NULL }, NULL, NULL
};

const device_t keyboard_xt_compaq_device = {
    "Compaq Portable Keyboard",
    0,
    4,
    kbd_init,
    kbd_close,
    kbd_reset,
    { NULL }, NULL, NULL
};

const device_t keyboard_tandy_device = {
    "Tandy 1000 Keyboard",
    0,
    5,
    kbd_init,
    kbd_close,
    kbd_reset,
    { NULL }, NULL, NULL
};

const device_t keyboard_xt_t1x00_device = {
    "Toshiba T1x00 Keyboard",
    0,
    6,
    kbd_init,
    kbd_close,
    kbd_reset,
    { NULL }, NULL, NULL
};

#if defined(DEV_BRANCH) && defined(USE_LASERXT)
const device_t keyboard_xt_lxt3_device = {
    "VTech Laser XT3 Keyboard",
    0,
    7,
    kbd_init,
    kbd_close,
    kbd_reset,
    { NULL }, NULL, NULL
};
#endif

const device_t keyboard_xt_olivetti_device = {
    "Olivetti XT Keyboard",
    0,
    8,
    kbd_init,
    kbd_close,
    kbd_reset,
    { NULL }, NULL, NULL
};

const device_t keyboard_xt_zenith_device = {
    "Zenith XT Keyboard",
    0,
    9,
    kbd_init,
    kbd_close,
    kbd_reset,
    { NULL }, NULL, NULL
};<|MERGE_RESOLUTION|>--- conflicted
+++ resolved
@@ -596,27 +596,15 @@
 				ret = ((mem_size-64) / 32) & 0x0f;
 			else
 				ret = ((mem_size-64) / 32) >> 4;
-<<<<<<< HEAD
 		} 
         else if (kbd->type == 8 || kbd->type == 9) {
             /* Olivetti M19 or Zenith Data Systems Z-151*/
             if (kbd->pb & 0x04)
 				ret = kbd->pd & 0xbf;
-                //return 0x00;
             else 
                 ret = kbd->pd >> 4;
-                //return 0x00;
         } 
         else {
-=======
-		}  else if (kbd->type == 8) {
-			/* Olivetti M19 */
-			if (kbd->pb & 0x04)
-				ret = kbd->pd;
-			else 
-				ret = kbd->pd >> 4;
-		} else {
->>>>>>> 66e2b9bc
 			if (kbd->pb & 0x08)
 				ret = kbd->pd >> 4;
 			else {
