--- conflicted
+++ resolved
@@ -135,11 +135,7 @@
 }
 
 static void *
-<<<<<<< HEAD
-device_add_common(const device_t *d, const device_t *cd, void *p, void* params, int inst)
-=======
 device_add_common(const device_t *d, const device_t *cd, void *p, void *params, int inst)
->>>>>>> 1484a70e
 {
     void *priv = NULL;
     int   c;
@@ -207,11 +203,7 @@
 }
 
 void *
-<<<<<<< HEAD
-device_add_parameters(const device_t *d, void* params)
-=======
 device_add_parameters(const device_t *d, void *params)
->>>>>>> 1484a70e
 {
     return device_add_common(d, d, NULL, params, 0);
 }
@@ -224,11 +216,7 @@
 }
 
 void
-<<<<<<< HEAD
-device_add_ex_parameters(const device_t *d, void* priv, void *params)
-=======
 device_add_ex_parameters(const device_t *d, void *priv, void *params)
->>>>>>> 1484a70e
 {
     device_add_common(d, d, priv, params, 0);
 }
@@ -305,11 +293,7 @@
 }
 
 void
-<<<<<<< HEAD
-device_cadd_inst_ex_parameters(const device_t *d, const device_t *cd, void *priv, int inst, void* params)
-=======
 device_cadd_inst_ex_parameters(const device_t *d, const device_t *cd, void *priv, int inst, void *params)
->>>>>>> 1484a70e
 {
     device_add_common(d, cd, priv, params, inst);
 }
