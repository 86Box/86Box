--- conflicted
+++ resolved
@@ -58,13 +58,6 @@
 	target_sources(ui PRIVATE glad.c win_opengl.c win_opengl_glslp.c)
 endif()
 
-<<<<<<< HEAD
-if(NOT PTHREAD)
-	target_sources(plat PRIVATE win_thread.c)
-endif()
-
 target_link_libraries(86Box uicommon)
-=======
->>>>>>> 73cac001
 target_link_libraries(86Box advapi32 comctl32 comdlg32 gdi32 shell32 iphlpapi
 	dxguid imm32 hid setupapi uxtheme version winmm psapi)