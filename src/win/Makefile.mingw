--- conflicted
+++ resolved
@@ -744,12 +744,8 @@
           vid_vga.o \
           vid_ati_eeprom.o \
           vid_ati18800.o vid_ati28800.o \
-<<<<<<< HEAD
           vid_ati_mach8.o \
-=======
-	  vid_ati_mach8.o \
           vid_ati68875_ramdac.o \
->>>>>>> f2305077
           vid_ati_mach64.o vid_ati68860_ramdac.o \
           vid_bt48x_ramdac.o \
           vid_av9194.o vid_icd2061.o vid_ics2494.o vid_ics2595.o \
