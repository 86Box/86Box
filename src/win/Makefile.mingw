#
# 86Box		A hypervisor and IBM PC system emulator that specializes in
#		running old operating systems and software designed for IBM
#		PC systems and compatibles from 1981 through fairly recent
#		system designs based on the PCI bus.
#
#		This file is part of the 86Box distribution.
#
#		Makefile for Win32 (MinGW32) environment.
#
# Authors:	Miran Grca, <mgrca8@gmail.com>
#               Fred N. van Kempen, <decwiz@yahoo.com>
#

# Various compile-time options.
ifndef STUFF
STUFF		:=
endif

# Add feature selections here.
ifndef EXTRAS
EXTRAS		:=
endif

ifndef DEV_BUILD
DEV_BUILD	:= n
endif

ifeq ($(DEV_BUILD), y)
 ifndef DEBUG
  DEBUG		:= y
 endif
 ifndef DEV_BRANCH
  DEV_BRANCH	:= y
 endif
 ifndef AMD_K5
  AMD_K5	:= y
 endif
 ifndef CYRIX_6X86
  CYRIX_6X86	:= y
 endif
 ifndef GUSMAX
  GUSMAX	:= y
 endif
 ifndef LASERXT
  LASERXT	:= y
 endif
 ifndef MGA
  MGA		:= y
 endif
 ifndef NO_SIO
  NO_SIO	:= y
 endif
 ifndef OPEN_AT
  OPEN_AT	:= y
 endif
 ifndef OPENGL
  OPENGL	:= y
 endif
 ifndef PAS16
  PAS16		:= n
 endif
 ifndef SIO_DETECT
  SIO_DETECT	:= y
 endif
 ifndef VGAWONDER
  VGAWONDER	:= y
 endif
 ifndef VNC
  VNC		:= y
 endif
 ifndef XL24
  XL24		:= y
 endif
 ifndef OLIVETTI
  OLIVETTI	:= y
 endif
 ifndef NEW_KBC
  NEW_KBC	:= n
 endif
else
 ifndef DEBUG
  DEBUG		:= n
 endif
 ifndef DEV_BRANCH
  DEV_BRANCH	:= n
 endif
 ifndef AMD_K5
  AMD_K5	:= n
 endif
 ifndef CYRIX_6X86
  CYRIX_6X86	:= n
 endif
 ifndef GUSMAX
  GUSMAX	:= n
 endif
 ifndef LASERXT
  LASERXT	:= n
 endif
 ifndef MGA
  MGA		:= n
 endif
 ifndef NO_SIO
  NO_SIO	:= n
 endif
 ifndef OPEN_AT
  OPEN_AT	:= n
 endif
 ifndef OPENGL
  OPENGL	:= n
 endif
 ifndef PAS16
  PAS16		:= n
 endif
 ifndef SIO_DETECT
  SIO_DETECT	:= n
 endif
 ifndef VGAWONDER
  VGAWONDER	:= n
 endif
 ifndef VNC
  VNC		:= n
 endif
 ifndef XL24
  XL24		:= n
 endif
 ifndef OLIVETTI
  OLIVETTI	:= n
 endif
 ifndef NEW_KBC
  NEW_KBC	:= n
 endif
endif

# Defaults for several build options (possibly defined in a chained file.)
ifndef AUTODEP
AUTODEP		:= n
endif
ifndef OPTIM
OPTIM		:= n
endif
ifndef RELEASE
RELEASE		:= n
endif
ifndef X64
X64		:= n
endif
ifndef ARM
ARM := n
endif
ifndef ARM64
ARM64 := n
endif
ifndef WX
WX		:= n
endif
ifndef DINPUT
 DINPUT		:= n
endif
ifndef OPENAL
OPENAL		:= y
endif
ifndef FLUIDSYNTH
FLUIDSYNTH	:= y
endif
ifndef MUNT
MUNT		:= y
endif
ifndef NEW_DYNAREC
 NEW_DYNAREC	:= n
endif
ifndef DYNAREC
 DYNAREC	:= y
endif
ifeq ($(DYNAREC), y)
 ifeq ($(ARM), y)
  ifeq ($(NEW_DYNAREC), n)
   DYNAREC	:= n
  endif
 endif
 ifeq ($(ARM64), y)
  ifeq ($(NEW_DYNAREC), n)
   DYNAREC	:= n
  endif
 endif
endif
ifndef DISCORD
 DISCORD	:= y
endif


# Path to the dynamic recompiler code.
ifeq ($(NEW_DYNAREC), y)
 CODEGEN	:= codegen_new
else
 CODEGEN	:= codegen
endif


# Name of the executable.
ifndef PROG
 ifneq ($(WX), n)
  PROG		:= Wx86Box
 else
  PROG		:= 86Box
 endif
endif

# WxWidgets basic info. Extract using the config program.
ifneq ($(WX), n)
 EXPATH		+= wx
 WX_CONFIG	:= wx-config.exe
 ifeq ($(WX), y)
  WX_PATH	:= C:/MinGW32/WxWidgets
  WX_FLAGS	:= -I$(WX_PATH)/lib/wx/include/msw-unicode-3.0 \
		   -I$(WX_PATH)/include/wx-3.0 \
		   -D__WXMSW__ -DWX_PRECOMP -D_FILE_OFFSET_BITS=64 -pthread
#		   -lwx_mswu_gl-3.0 -lwxtiff-3.0 -llzma
  WX_LIBS	:= -mwindows -mthreads -L$(WX_PATH)/lib \
		   -lwx_mswu-3.0.dll \
		   -lrpcrt4 -loleaut32 -lole32 -luuid \
		   -lwinspool -lwinmm -lshell32 -lcomctl32 \
		   -lcomdlg32 -ladvapi32 -lwsock32 -lgdi32
 endif
 ifeq ($(WX), static)
  WX_PATH	:= C:/MinGW32/WxWidgets
  WX_FLAGS	:= -I$(WX_PATH)/lib/wx/include/msw-unicode-3.0 \
		   -I$(WX_PATH)/include/wx-3.0 \
		   -D__WXMSW__ -DWX_PRECOMP -D_FILE_OFFSET_BITS=64 -pthread
#		   -lwx_mswu_gl-3.0 -lwxtiff-3.0 -llzma
  WX_LIBS	:= -mwindows -mthreads -L$(WX_PATH)/lib \
		   -lwx_mswu-3.0 -lwxscintilla-3.0 \
		   -lwxjpeg-3.0 -lwxpng-3.0 -lwxzlib-3.0 \
		   -lwxregexu-3.0 -lwxexpat-3.0 \
		   -lrpcrt4 -loleaut32 -lole32 -luuid \
		   -lwinspool -lwinmm -lshell32 -lcomctl32 \
		   -lcomdlg32 -ladvapi32 -lwsock32 -lgdi32
 endif
endif


#########################################################################
#		Nothing should need changing from here on..		#
#########################################################################
VPATH		:= $(EXPATH) . $(CODEGEN) minitrace cpu \
		   cdrom chipset device disk disk/minivhd floppy \
		   game machine mem printer \
		   sio sound \
		    sound/munt sound/munt/c_interface sound/munt/sha1 \
		    sound/munt/srchelper sound/munt/srchelper/srctools/src \
		    sound/resid-fp \
		   scsi video network network/slirp win ui
ifeq ($(X64), y)
TOOL_PREFIX     := x86_64-w64-mingw32-
else
TOOL_PREFIX     := i686-w64-mingw32-
endif
WINDRES		:= windres
STRIP		:= strip
ifeq ($(ARM64), y)
WINDRES		:= aarch64-w64-mingw32-windres
STRIP		:= aarch64-w64-mingw32-strip
endif
ifeq ($(ARM), y)
WINDRES		:= armv7-w64-mingw32-windres
STRIP		:= armv7-w64-mingw32-strip
endif
ifeq ($(CLANG), y)
CPP             := clang++
CC              := clang
ifeq ($(ARM64), y)
CPP		:= aarch64-w64-mingw32-clang++
CC		:= aarch64-w64-mingw32-clang
endif
ifeq ($(ARM), y)
CPP		:= armv7-w64-mingw32-clang++
CC		:= armv7-w64-mingw32-clang
endif
else
CPP             := ${TOOL_PREFIX}g++
CC              := ${TOOL_PREFIX}gcc
ifeq ($(ARM64), y)
CPP		:= aarch64-w64-mingw32-g++
CC		:= aarch64-w64-mingw32-gcc
endif
ifeq ($(ARM), y)
CPP		:= armv7-w64-mingw32-g++
CC		:= armv7-w64-mingw32-gcc
endif
endif
DEPS		= -MMD -MF $*.d -c $<
DEPFILE		:= win/.depends

# Set up the correct toolchain flags.
OPTS		:= $(EXTRAS) $(STUFF)
OPTS		+= -Iinclude -Iinclude_make \
		   -iquote $(CODEGEN) -iquote cpu
ifdef EXFLAGS
OPTS		+= $(EXFLAGS)
endif
ifdef EXINC
OPTS		+= -I$(EXINC)
endif
ifeq ($(OPTIM), y)
 DFLAGS	:= -march=native
else
 ifeq ($(X64), y)
  DFLAGS	:=
 else
  DFLAGS	:= -march=i686
 endif
endif
ifeq ($(DEBUG), y)
 DFLAGS		+= -ggdb -DDEBUG -DUSE_ACYCS
 AOPTIM		:=
 ifndef COPTIM
  COPTIM	:= -Og
 endif
else
 DFLAGS		+= -g0
 ifeq ($(OPTIM), y)
  AOPTIM	:= -mtune=native
  ifndef COPTIM
   COPTIM	:= -O3 -ffp-contract=fast -flto
  endif
 else
  ifndef COPTIM
   COPTIM	:= -O3
  endif
 endif
endif
AFLAGS		:= -msse2 -mfpmath=sse
ifeq ($(ARM), y)
 DFLAGS		:= -march=armv7-a
 AOPTIM		:=
 AFLAGS		:= -mfloat-abi=hard
endif
ifeq ($(ARM64), y)
 DFLAGS		:= -march=armv8-a
 AOPTIM		:=
 AFLAGS		:= -mfloat-abi=hard
endif
RFLAGS		:= --input-format=rc -O coff -Iinclude -Iinclude_make
ifeq ($(RELEASE), y)
OPTS		+= -DRELEASE_BUILD
RFLAGS		+= -DRELEASE_BUILD
endif
ifeq ($(VRAMDUMP), y)
OPTS		+= -DENABLE_VRAM_DUMP
RFLAGS		+= -DENABLE_VRAM_DUMP
endif


# Optional modules.
ifeq ($(DYNAREC), y)
OPTS		+= -DUSE_DYNAREC
RFLAGS		+= -DUSE_DYNAREC

 ifeq ($(NEW_DYNAREC), y)
  OPTS		+= -DUSE_NEW_DYNAREC
  RFLAGS	+= -DUSE_NEW_DYNAREC

  ifeq ($(X64), y)
   PLATCG	:= codegen_backend_x86-64.o codegen_backend_x86-64_ops.o codegen_backend_x86-64_ops_sse.o \
		    codegen_backend_x86-64_uops.o
  else ifeq ($(ARM64), y)
   PLATCG	:= codegen_backend_arm64.o codegen_backend_arm64_ops.o codegen_backend_arm64_uops.o \
		    codegen_backend_arm64_imm.o
  else ifeq ($(ARM), y)
   PLATCG	:= codegen_backend_arm.o codegen_backend_arm_ops.o codegen_backend_arm_uops.o
  else
   PLATCG	:= codegen_backend_x86.o codegen_backend_x86_ops.o codegen_backend_x86_ops_fpu.o \
		    codegen_backend_x86_ops_sse.o codegen_backend_x86_uops.o
  endif

  DYNARECOBJ	:= codegen.o codegen_accumulate.o codegen_allocator.o codegen_block.o codegen_ir.o codegen_ops.o \
		    codegen_ops_3dnow.o codegen_ops_branch.o codegen_ops_arith.o codegen_ops_fpu_arith.o \
		    codegen_ops_fpu_constant.o codegen_ops_fpu_loadstore.o codegen_ops_fpu_misc.o codegen_ops_helpers.o \
		    codegen_ops_jump.o codegen_ops_logic.o codegen_ops_misc.o codegen_ops_mmx_arith.o codegen_ops_mmx_cmp.o \
		    codegen_ops_mmx_loadstore.o codegen_ops_mmx_logic.o codegen_ops_mmx_pack.o codegen_ops_mmx_shift.o \
		    codegen_ops_mov.o codegen_ops_shift.o codegen_ops_stack.o codegen_reg.o $(PLATCG)
 else
  ifeq ($(X64), y)
   PLATCG	:= codegen_x86-64.o codegen_accumulate_x86-64.o
  else
   PLATCG	:= codegen_x86.o codegen_accumulate_x86.o
  endif

  DYNARECOBJ	:= codegen.o \
		    codegen_ops.o $(PLATCG)
 endif

  CGTOBJ	:= codegen_timing_486.o \
		    codegen_timing_686.o codegen_timing_common.o codegen_timing_k6.o codegen_timing_pentium.o \
		    codegen_timing_p6.o codegen_timing_winchip.o codegen_timing_winchip2.o
else
 ifeq ($(NEW_DYNAREC), y)
  OPTS		+= -DUSE_NEW_DYNAREC
  RFLAGS	+= -DUSE_NEW_DYNAREC
 endif
endif

ifeq ($(WX), y)
 OPTS		+= -DUSE_WX $(WX_FLAGS)
 LIBS		+= $(WX_LIBS)
 UIOBJ		:= wx_main.o wx_ui.o wx_stbar.o wx_render.o
else
<<<<<<< HEAD
 UIOBJ		:= win_ui.o imgui_ui.o imgui_settings_window.o win_stbar.o \
		   win_sdl.o imgui_tables.o imgui_widgets.o imgui.o \
		   imgui_sdl.o imgui_impl_sdl.o imgui_demo.o imgui_draw.o \
=======
 UIOBJ		:= win_ui.o win_icon.o win_stbar.o \
		   win_sdl.o \
>>>>>>> 065366b3
		   win_dialog.o win_about.o \
		   win_settings.o win_devconf.o win_snd_gain.o win_specify_dim.o win_progsett.o \
		   win_new_floppy.o win_jsconf.o win_media_menu.o
endif

ifeq ($(OPENAL), y)
OPTS		+= -DUSE_OPENAL
endif
ifeq ($(FLUIDSYNTH), y)
OPTS		+= -DUSE_FLUIDSYNTH
FSYNTHOBJ	:= midi_fluidsynth.o
endif

ifeq ($(MUNT), y)
OPTS		+= -DUSE_MUNT
MUNTOBJ		:= midi_mt32.o \
		    Analog.o BReverbModel.o File.o FileStream.o LA32Ramp.o \
		    LA32FloatWaveGenerator.o LA32WaveGenerator.o \
		    MidiStreamParser.o Part.o Partial.o PartialManager.o \
		    Poly.o ROMInfo.o SampleRateConverter.o \
		    FIRResampler.o IIR2xResampler.o LinearResampler.o ResamplerModel.o \
		    SincResampler.o InternalResampler.o \
		    Synth.o Tables.o TVA.o TVF.o TVP.o sha1.o c_interface.o
endif

ifeq ($(VNC), y)
OPTS		+= -DUSE_VNC
RFLAGS		+= -DUSE_VNC
 ifneq ($(VNC_PATH), )
  OPTS		+= -I$(VNC_PATH)\INCLUDE
  VNCLIB	:= -L$(VNC_PATH)\LIB
 endif
VNCLIB		+=  -lvncserver
VNCOBJ		:= vnc.o vnc_keymap.o
endif

ifeq ($(DISCORD), y)
OPTS		+= -DUSE_DISCORD
RFLAGS		+= -DUSE_DISCORD
DISCORDOBJ	:= win_discord.o
endif

ifeq ($(MINITRACE), y)
OPTS		+= -DMTR_ENABLED
RFLAGS		+= -DMTR_ENABLED
MINITRACEOBJ	:= minitrace.o
endif

# Options for the DEV branch.
ifeq ($(DEV_BRANCH), y)
OPTS		+= -DDEV_BRANCH
RFLAGS		+= -DDEV_BRANCH
DEVBROBJ	:=

ifeq ($(AMD_K5), y)
OPTS		+= -DUSE_AMD_K5
endif

ifeq ($(CYRIX_6X86), y)
OPTS		+= -DUSE_CYRIX_6X86
endif

ifeq ($(GUSMAX), y)
OPTS		+= -DUSE_GUSMAX
endif

ifeq ($(LASERXT), y)
OPTS		+= -DUSE_LASERXT
DEVBROBJ	+= m_xt_laserxt.o
endif

ifeq ($(MGA), y)
OPTS		+= -DUSE_MGA
DEVBROBJ	+= vid_mga.o
endif

ifeq ($(NO_SIO), y)
OPTS		+= -DNO_SIO
endif

ifeq ($(OPEN_AT), y)
OPTS		+= -DUSE_OPEN_AT
endif

ifeq ($(OPENGL), y)
OPTS		+= -DUSE_OPENGL
RFLAGS		+= -DUSE_OPENGL
DEVBROBJ	+= win_opengl.o win_opengl_glslp.o glad.o
endif

ifeq ($(PAS16), y)
OPTS		+= -DUSE_PAS16
DEVBROBJ	+= snd_pas16.o
endif

ifeq ($(SIO_DETECT), y)
OPTS		+= -DUSE_SIO_DETECT
DEVBROBJ	+= sio_detect.o
endif

ifeq ($(VGAWONDER), y)
OPTS		+= -DUSE_VGAWONDER
endif

ifeq ($(XL24), y)
OPTS		+= -DUSE_XL24
endif

ifeq ($(OLIVETTI), y)
OPTS		+= -DUSE_OLIVETTI
DEVBROBJ	+= olivetti_eva.o
endif


endif


# Final versions of the toolchain flags.
CFLAGS		:= $(WX_FLAGS) $(OPTS) $(DFLAGS) $(COPTIM) $(AOPTIM) \
		   $(AFLAGS) -fomit-frame-pointer -mstackrealign -Wall \
		   -fno-strict-aliasing

# Add freetyp2 references through pkgconfig
CFLAGS          := $(CFLAGS)  `pkg-config --cflags freetype2`

CXXFLAGS	:= $(CFLAGS) -std=c++17


#########################################################################
#		Create the (final) list of objects to build.		#
#########################################################################
MAINOBJ		:= 86box.o config.o log.o random.o timer.o io.o acpi.o apm.o dma.o ddma.o \
		   nmi.o pic.o pit.o port_6x.o port_92.o ppi.o pci.o mca.o \
		   usb.o device.o nvr.o nvr_at.o nvr_ps2.o \
		   $(VNCOBJ)

MEMOBJ		:= catalyst_flash.o i2c_eeprom.o intel_flash.o mem.o rom.o smram.o spd.o sst_flash.o

CPUOBJ		:= $(DYNARECOBJ) \
		    $(CGTOBJ) \
		    cpu.o cpu_table.o fpu.o x86.o \
		    808x.o 386.o 386_common.o 386_dynarec.o 386_dynarec_ops.o \
		    x86seg.o x87.o x87_timings.o

CHIPSETOBJ	:= 82c100.o acc2168.o \
		    contaq_82c59x.o \
		    cs4031.o cs8230.o \
		    ali1429.o ali1489.o ali1531.o ali1541.o ali1543.o ali1621.o ali6117.o \
		    gc100.o headland.o \
		    ims8848.o intel_82335.o intel_420ex.o intel_4x0.o intel_i450kx.o intel_sio.o intel_piix.o \
		    ioapic.o \
		    neat.o \
		    opti283.o opti291.o opti391.o opti495.o opti822.o opti895.o opti5x7.o \
		    scamp.o scat.o \
		    stpc.o \
		    wd76c10.o vl82c480.o \
		    umc_8886.o umc_hb4.o \
		    via_vt82c49x.o via_vt82c505.o via_apollo.o via_pipc.o \
		    sis_85c310.o sis_85c4xx.o sis_85c496.o sis_85c50x.o sis_5511.o sis_5571.o

MCHOBJ		:= machine.o machine_table.o \
		    m_xt.o m_xt_compaq.o \
			m_xt_philips.o \
		    m_xt_t1000.o m_xt_t1000_vid.o \
		    m_xt_xi8088.o m_xt_zenith.o \
		    m_pcjr.o \
		    m_amstrad.o m_europc.o \
		    m_xt_olivetti.o m_tandy.o m_v86p.o \
		    m_at.o m_at_commodore.o \
		    m_at_t3100e.o m_at_t3100e_vid.o \
		    m_ps1.o m_ps1_hdc.o \
		    m_ps2_isa.o m_ps2_mca.o \
		    m_at_compaq.o \
		    m_at_286_386sx.o m_at_386dx_486.o \
		    m_at_socket4.o m_at_socket5.o m_at_socket7_3v.o m_at_socket7.o m_at_sockets7.o \
		    m_at_socket8.o m_at_slot1.o m_at_slot2.o m_at_socket370.o \
			m_at_misc.o

ifeq ($(NEW_KBC), y)
DEVOBJ		:= bugger.o cartridge.o cassette.o hasp.o hwm.o hwm_lm75.o hwm_lm78.o hwm_gl518sm.o hwm_vt82c686.o \
			ibm_5161.o isamem.o isartc.o lpt.o pci_bridge.o postcard.o serial.o \
			clock_ics9xxx.o isapnp.o \
		    i2c.o i2c_gpio.o smbus_ali7101.o smbus_piix4.o \
		   keyboard.o \
		    keyboard_xt.o kbc_at.o kbd_at.o \
		   mouse.o \
			mouse_bus.o \
		    mouse_serial.o mouse_ps2.o \
			phoenix_486_jumper.o
else
DEVOBJ		:= bugger.o cartridge.o cassette.o hasp.o hwm.o hwm_lm75.o hwm_lm78.o hwm_gl518sm.o hwm_vt82c686.o \
			ibm_5161.o isamem.o isartc.o lpt.o pci_bridge.o postcard.o serial.o \
			clock_ics9xxx.o isapnp.o \
		    i2c.o i2c_gpio.o smbus_ali7101.o smbus_piix4.o \
		   keyboard.o \
		    keyboard_xt.o keyboard_at.o \
		   mouse.o \
			mouse_bus.o \
		    mouse_serial.o mouse_ps2.o \
			phoenix_486_jumper.o
endif

SIOOBJ		:= sio_acc3221.o \
		    sio_f82c710.o sio_82091aa.o sio_fdc37c6xx.o \
		    sio_fdc37c67x.o sio_fdc37c669.o sio_fdc37c93x.o sio_fdc37m60x.o \
			sio_it8661f.o \
		    sio_pc87306.o sio_pc87307.o sio_pc87309.o sio_pc87310.o sio_pc87311.o sio_pc87332.o \
			sio_prime3b.o sio_prime3c.o \
		    sio_w83787f.o \
		    sio_w83877f.o sio_w83977f.o \
		    sio_um8669f.o \
		    sio_vt82c686.o

FDDOBJ		:= fdd.o fdc.o fdc_magitronic.o fdc_pii15xb.o \
		   fdi2raw.o \
		   fdd_common.o fdd_86f.o \
		   fdd_fdi.o fdd_imd.o fdd_img.o fdd_json.o \
		   fdd_mfm.o fdd_td0.o

GAMEOBJ		:= gameport.o \
		    joystick_standard.o joystick_ch_flightstick_pro.o \
		    joystick_sw_pad.o joystick_tm_fcs.o

HDDOBJ		:= hdd.o \
		    hdd_image.o hdd_table.o \
		   hdc.o \
		    hdc_st506_xt.o hdc_st506_at.o \
		    hdc_xta.o \
		    hdc_esdi_at.o hdc_esdi_mca.o \
		    hdc_xtide.o hdc_ide.o \
		    hdc_ide_opti611.o \
		    hdc_ide_cmd640.o hdc_ide_cmd646.o \
		    hdc_ide_sff8038i.o

MINIVHDOBJ  := cwalk.o libxml2_encoding.o minivhd_convert.o \
		    minivhd_create.o minivhd_io.o minivhd_manage.o \
            minivhd_struct_rw.o minivhd_util.o

CDROMOBJ	:= cdrom.o \
		    cdrom_image_backend.o cdrom_image.o

ZIPOBJ		:= zip.o

MOOBJ		:= mo.o

SCSIOBJ		:= scsi.o scsi_device.o \
		    scsi_cdrom.o scsi_disk.o \
		    scsi_x54x.o \
		    scsi_aha154x.o scsi_buslogic.o \
		    scsi_ncr5380.o scsi_ncr53c8xx.o \
		    scsi_pcscsi.o scsi_spock.o

NETOBJ		:= network.o \
		    net_pcap.o \
		    net_slirp.o tinyglib.o \
		     arp_table.o bootp.o cksum.o dnssearch.o if.o ip_icmp.o ip_input.o \
		     ip_output.o mbuf.o misc.o sbuf.o slirp.o socket.o tcp_input.o \
		     tcp_output.o tcp_subr.o tcp_timer.o udp.o util.o version.o \
		    net_dp8390.o \
		    net_3c503.o net_ne2000.o \
		    net_pcnet.o net_wd8003.o \
		    net_plip.o

PRINTOBJ	:= png.o prt_cpmap.o \
		    prt_escp.o prt_text.o prt_ps.o

SNDOBJ		:= sound.o \
		    openal.o \
		    snd_opl.o snd_opl_nuked.o \
		    snd_resid.o \
		     convolve.o convolve-sse.o envelope.o extfilt.o \
		     filter.o pot.o sid.o voice.o wave6581__ST.o \
		     wave6581_P_T.o wave6581_PS_.o wave6581_PST.o \
		     wave8580__ST.o wave8580_P_T.o wave8580_PS_.o \
		     wave8580_PST.o wave.o \
		    midi.o midi_system.o \
		    snd_speaker.o \
		    snd_pssj.o \
		    snd_lpt_dac.o snd_lpt_dss.o \
		    snd_adlib.o snd_adlibgold.o snd_ad1848.o snd_audiopci.o \
		    snd_ac97_codec.o snd_ac97_via.o \
		    snd_azt2316a.o snd_cs423x.o \
		    snd_cms.o \
		    snd_gus.o \
		    snd_sb.o snd_sb_dsp.o \
		    snd_emu8k.o snd_mpu401.o \
		    snd_sn76489.o snd_ssi2001.o \
		    snd_wss.o \
		    snd_ym7128.o

VIDOBJ		:= agpgart.o video.o \
		    vid_table.o \
		    vid_cga.o vid_cga_comp.o \
		    vid_compaq_cga.o \
		    vid_mda.o \
		    vid_hercules.o vid_herculesplus.o vid_incolor.o \
		    vid_colorplus.o \
		    vid_genius.o \
		    vid_pgc.o vid_im1024.o \
		    vid_sigma.o \
		    vid_wy700.o \
		    vid_ega.o vid_ega_render.o \
		    vid_svga.o vid_svga_render.o \
		    vid_ddc.o \
		    vid_vga.o \
		    vid_ati_eeprom.o \
		    vid_ati18800.o vid_ati28800.o \
		    vid_ati_mach64.o vid_ati68860_ramdac.o \
		    vid_bt48x_ramdac.o \
		    vid_av9194.o vid_icd2061.o vid_ics2494.o vid_ics2595.o \
		    vid_cl54xx.o \
		    vid_et4000.o vid_sc1148x_ramdac.o \
		    vid_sc1502x_ramdac.o \
		    vid_et4000w32.o vid_stg_ramdac.o \
		    vid_ht216.o \
		    vid_oak_oti.o \
		    vid_paradise.o \
			vid_rtg310x.o \
		    vid_ti_cf62011.o \
		    vid_f82c425.o \
		    vid_tvga.o \
		    vid_tgui9440.o vid_tkd8001_ramdac.o \
		    vid_att20c49x_ramdac.o \
			vid_att2xc498_ramdac.o \
		    vid_s3.o vid_s3_virge.o \
		    vid_ibm_rgb528_ramdac.o vid_sdac_ramdac.o \
			vid_ogc.o \
			vid_nga.o \
			vid_tvp3026_ramdac.o

VOODOOOBJ	:= vid_voodoo.o vid_voodoo_banshee.o \
		    vid_voodoo_banshee_blitter.o \
		    vid_voodoo_blitter.o \
		    vid_voodoo_display.o vid_voodoo_fb.o \
		    vid_voodoo_fifo.o vid_voodoo_reg.o \
		    vid_voodoo_render.o vid_voodoo_setup.o \
		    vid_voodoo_texture.o

PLATOBJ		:= win.o \
		    win_dynld.o win_thread.o \
		    win_cdrom.o win_keyboard.o \
		    win_crashdump.o win_midi.o \
		    win_mouse.o

ifeq ($(DINPUT), y)
 PLATOBJ	+= win_joystick.o
else
 PLATOBJ	+= win_joystick_rawinput.o
endif

OBJ		:= $(MAINOBJ) $(CPUOBJ) $(CHIPSETOBJ) $(MCHOBJ) $(DEVOBJ) $(MEMOBJ) \
		   $(FDDOBJ) $(GAMEOBJ) $(CDROMOBJ) $(ZIPOBJ) $(MOOBJ) $(HDDOBJ) $(MINIVHDOBJ) \
		   $(NETOBJ) $(PRINTOBJ) $(SCSIOBJ) $(SIOOBJ) $(SNDOBJ) $(VIDOBJ) $(VOODOOOBJ) \
		   $(PLATOBJ) $(UIOBJ) $(FSYNTHOBJ) $(MUNTOBJ) $(DEVBROBJ) \
		   $(DISCORDOBJ) $(MINITRACEOBJ)
ifdef EXOBJ
OBJ		+= $(EXOBJ)
endif

LIBS		:= -mwindows -lcomctl32 \
		   -lopenal -lole32

ifeq ($(VNC), y)
LIBS		+= $(VNCLIB) -lws2_32
endif
ifneq ($(WX), n)
LIBS		+= $(WX_LIBS) -lm
endif
LIBS		+= -lpng -lz -lwsock32 -lshell32 -liphlpapi -lpsapi -lSDL2 -limm32 -lhid -lsetupapi -loleaut32 -luxtheme -lversion -lwinmm -static -lstdc++
ifneq ($(X64), y)
ifneq ($(ARM64), y)
LIBS		+= -Wl,--large-address-aware
endif
endif
ifeq ($(ARM64), y)
LIBS		+= -lgcc
endif
ifeq ($(DINPUT), y)
 LIBS    += -ldinput8
endif

LIBS    += -static

# Build module rules.
ifeq ($(AUTODEP), y)
%.o:		%.c
		@echo $<
		@$(CC) $(CFLAGS) $(DEPS) -c $<

%.o:		%.cc
		@echo $<
		@$(CPP) $(CXXFLAGS) $(DEPS) -c $<

%.o:		%.cpp
		@echo $<
		@$(CPP) $(CXXFLAGS) $(DEPS) -c $<
else
%.o:		%.c
		@echo $<
		@$(CC) $(CFLAGS) -c $<

%.o:		%.cc
		@echo $<
		@$(CPP) $(CXXFLAGS) -c $<

%.o:		%.cpp
		@echo $<
		@$(CPP) $(CXXFLAGS) -c $<

%.d:		%.c $(wildcard $*.d)
		@echo $<
		@$(CC) $(CFLAGS) $(DEPS) -E $< >/dev/null

%.d:		%.cc $(wildcard $*.d)
		@echo $<
		@$(CPP) $(CXXFLAGS) $(DEPS) -E $< >/dev/null

%.d:		%.cpp $(wildcard $*.d)
		@echo $<
		@$(CPP) $(CXXFLAGS) $(DEPS) -E $< >/dev/null
endif

# Suppress false positive warnings in vid_voodoo_codegen_x86[-64].h
# that cause ~3000 lines to be output into the logs each time.
ifneq ($(CLANG), y)
 $(VOODOOOBJ): CFLAGS += -Wstringop-overflow=0
endif

all:		$(PROG).exe


86Box.res:	86Box.rc
		@echo Processing $<
		@$(WINDRES) $(RFLAGS) $(EXTRAS) -i $< -o 86Box.res

$(PROG).exe:	$(OBJ) 86Box.res
		@echo Linking $(PROG).exe ..
		@$(CC) $(LDFLAGS) -o $(PROG).exe $(OBJ) 86Box.res $(LIBS) -pipe
ifneq ($(DEBUG), y)
		@$(STRIP) $(PROG).exe
endif

pcap_if.res:	pcap_if.rc
		@echo Processing $<
		@$(WINDRES) $(RFLAGS) -i $< -o pcap_if.res

pcap_if.exe:	pcap_if.o win_dynld.o pcap_if.res
		@echo Linking pcap_if.exe ..
		@$(CC) $(LDFLAGS) -o pcap_if.exe pcap_if.o win_dynld.o pcap_if.res
ifneq ($(DEBUG), y)
		@$(STRIP) pcap_if.exe
endif

hello.exe:	hello.o
		$(CXX) $(LDFLAGS) -o hello.exe hello.o $(WXLIBS) $(LIBS)
ifneq ($(DEBUG), y)
		@$(STRIP) hello.exe
endif


clean:
		@echo Cleaning objects..
		@-rm -f *.o 2>/dev/null
		@-rm -f *.res 2>/dev/null

clobber:	clean
		@echo Cleaning executables..
		@-rm -f *.d 2>/dev/null
		@-rm -f *.exe 2>/dev/null
#		@-rm -f $(DEPFILE) 2>/dev/null

ifneq ($(AUTODEP), y)
depclean:
		@-rm -f $(DEPFILE) 2>/dev/null
		@echo Creating dependencies..
		@echo # Run "make depends" to re-create this file. >$(DEPFILE)

depends:	DEPOBJ=$(OBJ:%.o=%.d)
depends:	depclean $(OBJ:%.o=%.d)
		@-cat $(DEPOBJ) >>$(DEPFILE)
		@-rm -f $(DEPOBJ)

$(DEPFILE):
endif


# Module dependencies.
ifeq ($(AUTODEP), y)
#-include $(OBJ:%.o=%.d)  (better, but sloooowwwww)
-include *.d
else
include $(wildcard $(DEPFILE))
endif


# End of Makefile.mingw.<|MERGE_RESOLUTION|>--- conflicted
+++ resolved
@@ -405,14 +405,9 @@
  LIBS		+= $(WX_LIBS)
  UIOBJ		:= wx_main.o wx_ui.o wx_stbar.o wx_render.o
 else
-<<<<<<< HEAD
- UIOBJ		:= win_ui.o imgui_ui.o imgui_settings_window.o win_stbar.o \
+ UIOBJ		:= win_ui.o win_icon.o imgui_ui.o imgui_settings_window.o win_stbar.o \
 		   win_sdl.o imgui_tables.o imgui_widgets.o imgui.o \
 		   imgui_sdl.o imgui_impl_sdl.o imgui_demo.o imgui_draw.o \
-=======
- UIOBJ		:= win_ui.o win_icon.o win_stbar.o \
-		   win_sdl.o \
->>>>>>> 065366b3
 		   win_dialog.o win_about.o \
 		   win_settings.o win_devconf.o win_snd_gain.o win_specify_dim.o win_progsett.o \
 		   win_new_floppy.o win_jsconf.o win_media_menu.o
