--- conflicted
+++ resolved
@@ -238,7 +238,6 @@
     video_blit_complete();
 }
 
-<<<<<<< HEAD
 void ui_window_title_real();
 
 void
@@ -261,11 +260,6 @@
     {
         r_dst.w *= ((float)winx / (float) r_dst.w);
         r_dst.h *= ((float)winy / (float) r_dst.h);
-=======
-    if (!sdl_enabled || (x < 0) || (y < 0) || (w <= 0) || (h <= 0) || (w > 2048) || (h > 2048) || (buffer32 == NULL) || (sdl_render == NULL) || (sdl_tex == NULL)) {
-	video_blit_complete();
-	return;
->>>>>>> 03ed12a9
     }
     r_dst.y += menubarheight;
     if (!hide_status_bar) r_dst.h -= (menubarheight * 2);
@@ -283,7 +277,7 @@
 {
     SDL_Rect r_src;
 
-    if (!sdl_enabled || (w <= 0) || (h <= 0) || (w > 2048) || (h > 2048) || (buffer32 == NULL) || (sdl_render == NULL) || (sdl_tex == NULL)) {
+    if (!sdl_enabled || (x < 0) || (y < 0) || (w <= 0) || (h <= 0) || (w > 2048) || (h > 2048) || (buffer32 == NULL) || (sdl_render == NULL) || (sdl_tex == NULL)) {
     r_src.x = x;
     r_src.y = y;
     r_src.w = w;
