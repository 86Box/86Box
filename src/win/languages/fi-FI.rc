--- conflicted
+++ resolved
@@ -101,11 +101,7 @@
         MENUITEM "&Kokoonpano...",                                      IDM_CONFIG
         MENUITEM "&Päivitä tilapalkin kuvakkeita",                      IDM_UPDATE_ICONS
         MENUITEM SEPARATOR
-<<<<<<< HEAD
-        MENUITEM "&Sovellusasetukset...",                               IDM_VID_PROG_SETT
-=======
-        MENUITEM "&Ohjelman asetukset...",                              IDM_PREFERENCES
->>>>>>> a1df1c23
+        MENUITEM "&Sovellusasetukset...",                               IDM_PREFERENCES
 # ifdef USE_DISCORD
         MENUITEM SEPARATOR
         MENUITEM "Käytä &Discord integraatiota",                        IDM_DISCORD
@@ -277,11 +273,7 @@
 // Dialog
 //
 
-<<<<<<< HEAD
-#define STR_PROG_SETT       "Sovellusasetukset"
-=======
-#define STR_PREFERENCES     "Ohjelman asetukset"
->>>>>>> a1df1c23
+#define STR_PREFERENCES     "Sovellusasetukset"
 #define STR_SND_GAIN        "Äänen tulotaso"
 #define STR_NEW_FLOPPY      "Uusi levykuva"
 #define STR_CONFIG          "Tietokoneen kokoonpano"
