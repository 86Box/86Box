--- conflicted
+++ resolved
@@ -104,11 +104,7 @@
         MENUITEM "&Konfigurálás...",                IDM_CONFIG
         MENUITEM "Állapotsori ikonok &frissítése",	IDM_UPDATE_ICONS
         MENUITEM SEPARATOR
-<<<<<<< HEAD
-        MENUITEM "&Beállítások...",    IDM_VID_PROG_SETT
-=======
-        MENUITEM "Program&beállítások...",    IDM_PREFERENCES
->>>>>>> a1df1c23
+        MENUITEM "&Beállítások...",    IDM_PREFERENCES
 # ifdef USE_DISCORD
         MENUITEM SEPARATOR
         MENUITEM "&Discord integráció engedélyezése", IDM_DISCORD
@@ -280,11 +276,7 @@
 // Dialog
 //
 
-<<<<<<< HEAD
-#define STR_PROG_SETT		"86Box beállítások"
-=======
-#define STR_PREFERENCES		"Programbeállítások"
->>>>>>> a1df1c23
+#define STR_PREFERENCES		"86Box beállítások"
 #define STR_SND_GAIN		"Hangerőszabályzó"
 #define STR_NEW_FLOPPY		"Új képfájl létrehozása"
 #define STR_CONFIG		"Számítógép konfiguráció"
