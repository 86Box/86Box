--- conflicted
+++ resolved
@@ -263,17 +263,8 @@
     while(1) {
 	if (icon_ids[i] == 0)
 		break;
-<<<<<<< HEAD
-	BITMAPINFOHEADER hdr;
-#if defined(__amd64__) || defined(__aarch64__)
-	hiconItem = LoadIcon(hinstance, (LPCWSTR) ((uint64_t) icon_ids[i]));
-#else
-	hiconItem = LoadIcon(hinstance, (LPCWSTR) ((uint32_t) icon_ids[i]));
-#endif
-=======
 
 	hiconItem = hIcon[icon_ids[i]];
->>>>>>> 065366b3
 	ImageList_AddIcon(hSmall, hiconItem);
 
 	i++;
