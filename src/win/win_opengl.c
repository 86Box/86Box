<<<<<<< HEAD
/*
 * 86Box	A hypervisor and IBM PC system emulator that specializes in
 *		running old operating systems and software designed for IBM
 *		PC systems and compatibles from 1981 through fairly recent
 *		system designs based on the PCI bus.
 *
 *		This file is part of the 86Box distribution.
 *
 *		Rendering module for OpenGL
 * 
 * TODO:	More shader features
 *			- scaling
 *			- multipass
 *			- previous frames 
 *		(UI) options
 *		More error handling
 * 
 * Authors:	Teemu Korhonen
 * 
 *		Copyright 2021 Teemu Korhonen
 * 
 * This program is free software; you can redistribute it and/or
 * modify it under the terms of the GNU General Public License
 * as published by the Free Software Foundation; either version 2
 * of the License, or (at your option) any later version.
 *
 * This program is distributed in the hope that it will be useful,
 * but WITHOUT ANY WARRANTY; without even the implied warranty of
 * MERCHANTABILITY or FITNESS FOR A PARTICULAR PURPOSE.  See the
 * GNU General Public License for more details.
 *
 * You should have received a copy of the GNU General Public License
 * along with this program; if not, write to the Free Software
 * Foundation, Inc., 51 Franklin Street, Fifth Floor, Boston, MA  02110-1301, USA.
 */
#define UNICODE
#include <Windows.h>
#include <process.h>
#include <SDL2/SDL.h>
#include <SDL2/SDL_syswm.h>
#include <glad/glad.h>

#include <stdlib.h>
#include <stdint.h>
#include <string.h>

#if !defined(_MSC_VER) || defined(__clang__)
#include <stdatomic.h>
#else
typedef LONG atomic_flag;
#define atomic_flag_clear(OBJ) InterlockedExchange(OBJ, 0)
#define atomic_flag_test_and_set(OBJ) InterlockedExchange(OBJ, 1)
#endif

#include <86box/86box.h>
#include <86box/plat.h>
#include <86box/video.h>
#include <86box/win.h>
#include <86box/win_opengl.h>
#include <86box/win_opengl_glslp.h>

static const int INIT_WIDTH = 640;
static const int INIT_HEIGHT = 400;
static const int BUFFERPIXELS = 4460544;	/* Same size as render_buffer, pow(2048+64,2). */
static const int BUFFERBYTES = 17842176;	/* Pixel is 4 bytes. */
static const int BUFFERCOUNT = 3;		/* How many buffers to use for pixel transfer (2-3 is commonly recommended). */
static const int ROW_LENGTH = 2112;		/* Source buffer row lenght (including padding) */

/**
 * @brief A dedicated OpenGL thread.
 * OpenGL context's don't handle multiple threads well.
*/
static thread_t* thread = NULL;

/**
 * @brief A window usable with an OpenGL context
*/
static SDL_Window* window = NULL;

/**
 * @brief SDL window handle
*/
static HWND window_hwnd = NULL;

/**
 * @brief Parent window handle (hwndRender from win_ui)
*/
static HWND parent = NULL;

/**
 * @brief Events listened in OpenGL thread.
*/
static union
{
	struct
	{
		HANDLE closing;
		HANDLE resize;
		HANDLE reload;
		HANDLE blit_waiting;
	};
	HANDLE asArray[4];
} sync_objects = { 0 };

/**
 * @brief Blit event parameters.
*/
typedef struct
{
	int w, h;
	void* buffer;			/* Buffer for pixel transfer, allocated by gpu driver. */
	volatile atomic_flag in_use;	/* Is buffer currently in use. */
	GLsync sync;			/* Fence sync object used by opengl thread to track pixel transfer completion. */
} blit_info_t;

/**
 * @brief Array of blit_infos, one for each buffer.
*/
static blit_info_t* blit_info = NULL;

/**
 * @brief Buffer index of next write operation.
*/
static int write_pos = 0;

/**
 * @brief Resize event parameters.
*/
static struct
{
	int width, height, fullscreen, scaling_mode;
	mutex_t* mutex;
} resize_info = { 0 };

/**
 * @brief Renderer options
*/
static struct
{
	int vsync;		/* Vertical sync; 0 = off, 1 = on */
	int frametime;		/* Frametime in microseconds, or -1 to sync with blitter */
	char shaderfile[512];	/* Shader file path. Match the length of openfilestring in win_dialog.c */
	int shaderfile_changed; /* Has shader file path changed. To prevent unnecessary shader recompilation. */
	int filter;		/* 0 = Nearest, 1 = Linear */
	int filter_changed;	/* Has filter changed. */
	mutex_t* mutex;
} options = { 0 };

/**
 * @brief Identifiers to OpenGL objects and uniforms.
 */
typedef struct
{
	GLuint vertexArrayID;
	GLuint vertexBufferID;
	GLuint textureID;
	GLuint unpackBufferID;
	GLuint shader_progID;

	/* Uniforms */

	GLint input_size;
	GLint output_size;
	GLint texture_size;
	GLint frame_count;
} gl_identifiers;

/**
 * @brief Set or unset OpenGL context window as a child window.
 * 
 * Modifies the window style and sets the parent window.
 * WS_EX_NOACTIVATE keeps the window from stealing input focus.
 */
static void set_parent_binding(int enable)
{
	long style = GetWindowLong(window_hwnd, GWL_STYLE);
	long ex_style = GetWindowLong(window_hwnd, GWL_EXSTYLE);

	if (enable)
	{
		style |= WS_CHILD;
		ex_style |= WS_EX_NOACTIVATE;
	}
	else
	{
		style &= ~WS_CHILD;
		ex_style &= ~WS_EX_NOACTIVATE;
	}

	SetWindowLong(window_hwnd, GWL_STYLE, style);
	SetWindowLong(window_hwnd, GWL_EXSTYLE, ex_style);

	SetParent(window_hwnd, enable ? parent : NULL);
}

/**
 * @brief Windows message handler for our window.
 * @param message
 * @param wParam
 * @param lParam 
 * @param fullscreen
*/
static void handle_window_messages(UINT message, WPARAM wParam, LPARAM lParam, int fullscreen)
{
	switch (message)
	{
	case WM_LBUTTONUP:
	case WM_LBUTTONDOWN:
	case WM_MBUTTONUP:
	case WM_MBUTTONDOWN:
	case WM_RBUTTONUP:
	case WM_RBUTTONDOWN:
		if (!fullscreen)
		{
			/* Bring main window to front. */
			SetForegroundWindow(GetAncestor(parent, GA_ROOT));

			/* Mouse events that enter and exit capture. */
			PostMessage(parent, message, wParam, lParam);
		}
		break;
	case WM_KEYDOWN:
	case WM_KEYUP:
	case WM_SYSKEYDOWN:
	case WM_SYSKEYUP:
		if (fullscreen)
		{
			PostMessage(parent, message, wParam, lParam);
		}
		break;
	case WM_INPUT:
		if (fullscreen)
		{
			/* Raw input handler from win_ui.c : input_proc */

			UINT size = 0;
			PRAWINPUT raw = NULL;

			/* Here we read the raw input data */
			GetRawInputData((HRAWINPUT)(LPARAM)lParam, RID_INPUT, NULL, &size, sizeof(RAWINPUTHEADER));
			raw = (PRAWINPUT)malloc(size);
			if (GetRawInputData((HRAWINPUT)(LPARAM)lParam, RID_INPUT, raw, &size, sizeof(RAWINPUTHEADER)) == size) {
				switch (raw->header.dwType)
				{
				case RIM_TYPEKEYBOARD:
					keyboard_handle(raw);
					break;
				case RIM_TYPEMOUSE:
					win_mouse_handle(raw);
					break;
				case RIM_TYPEHID:
					win_joystick_handle(raw);
					break;
				}
			}
			free(raw);
		}
		break;
	}
}

/**
 * @brief (Re-)apply shaders to OpenGL context.
 * @param gl Identifiers from initialize
*/
static void apply_shaders(gl_identifiers* gl)
{
	GLuint old_shader_ID = 0;

	if (gl->shader_progID != 0)
		old_shader_ID = gl->shader_progID;

	if (strlen(options.shaderfile) > 0)
		gl->shader_progID = load_custom_shaders(options.shaderfile);
	else
		gl->shader_progID = 0;

	if (gl->shader_progID == 0)
		gl->shader_progID = load_default_shaders();

	glUseProgram(gl->shader_progID);

	/* Delete old shader if one exists (changing shader) */
	if (old_shader_ID != 0)
		glDeleteProgram(old_shader_ID);

	GLint vertex_coord = glGetAttribLocation(gl->shader_progID, "VertexCoord");
	if (vertex_coord != -1)
	{
		glEnableVertexAttribArray(vertex_coord);
		glVertexAttribPointer(vertex_coord, 2, GL_FLOAT, GL_FALSE, 8 * sizeof(GLfloat), 0);
	}

	GLint tex_coord = glGetAttribLocation(gl->shader_progID, "TexCoord");
	if (tex_coord != -1)
	{
		glEnableVertexAttribArray(tex_coord);
		glVertexAttribPointer(tex_coord, 2, GL_FLOAT, GL_FALSE, 8 * sizeof(GLfloat), (void*)(2 * sizeof(GLfloat)));
	}

	GLint color = glGetAttribLocation(gl->shader_progID, "Color");
	if (color != -1)
	{
		glEnableVertexAttribArray(color);
		glVertexAttribPointer(color, 4, GL_FLOAT, GL_FALSE, 8 * sizeof(GLfloat), (void*)(4 * sizeof(GLfloat)));
	}

	GLint mvp_matrix = glGetUniformLocation(gl->shader_progID, "MVPMatrix");
	if (mvp_matrix != -1)
	{
		static const GLfloat mvp[] = {
			1.f, 0.f, 0.f, 0.f,
			0.f, 1.f, 0.f, 0.f,
			0.f, 0.f, 1.f, 0.f,
			0.f, 0.f, 0.f, 1.f
		};
		glUniformMatrix4fv(mvp_matrix, 1, GL_FALSE, mvp);
	}

	GLint frame_direction = glGetUniformLocation(gl->shader_progID, "FrameDirection");
	if (frame_direction != -1)
		glUniform1i(frame_direction, 1); /* always forward */

	gl->input_size = glGetUniformLocation(gl->shader_progID, "InputSize");
	gl->output_size = glGetUniformLocation(gl->shader_progID, "OutputSize");
	gl->texture_size = glGetUniformLocation(gl->shader_progID, "TextureSize");
	gl->frame_count = glGetUniformLocation(gl->shader_progID, "FrameCount");
}

/**
 * @brief Initialize OpenGL context
 * @return Identifiers
*/
static int initialize_glcontext(gl_identifiers* gl)
{
	/* Vertex, texture 2d coordinates and color (white) making a quad as triangle strip */
	static const GLfloat surface[] = {
		-1.f, 1.f, 0.f, 0.f, 1.f, 1.f, 1.f, 1.f,
		1.f, 1.f, 1.f, 0.f, 1.f, 1.f, 1.f, 1.f,
		-1.f, -1.f, 0.f, 1.f, 1.f, 1.f, 1.f, 1.f,
		1.f, -1.f, 1.f, 1.f, 1.f, 1.f, 1.f, 1.f
	};

	glGenVertexArrays(1, &gl->vertexArrayID);

	glBindVertexArray(gl->vertexArrayID);

	glGenBuffers(1, &gl->vertexBufferID);
	glBindBuffer(GL_ARRAY_BUFFER, gl->vertexBufferID);
	glBufferData(GL_ARRAY_BUFFER, sizeof(surface), surface, GL_STATIC_DRAW);

	glGenTextures(1, &gl->textureID);
	glBindTexture(GL_TEXTURE_2D, gl->textureID);

	static const GLfloat border_color[] = { 0.f, 0.f, 0.f, 1.f };
	glTexParameterfv(GL_TEXTURE_2D, GL_TEXTURE_BORDER_COLOR, border_color);
	glTexParameteri(GL_TEXTURE_2D, GL_TEXTURE_WRAP_S, GL_CLAMP_TO_BORDER);
	glTexParameteri(GL_TEXTURE_2D, GL_TEXTURE_WRAP_T, GL_CLAMP_TO_BORDER);
	glTexParameteri(GL_TEXTURE_2D, GL_TEXTURE_MIN_FILTER, options.filter ? GL_LINEAR : GL_NEAREST);
	glTexParameteri(GL_TEXTURE_2D, GL_TEXTURE_MAG_FILTER, options.filter ? GL_LINEAR : GL_NEAREST);

	glTexImage2D(GL_TEXTURE_2D, 0, GL_RGBA8, INIT_WIDTH, INIT_HEIGHT, 0, GL_BGRA, GL_UNSIGNED_INT_8_8_8_8_REV, NULL);

	glGenBuffers(1, &gl->unpackBufferID);
	glBindBuffer(GL_PIXEL_UNPACK_BUFFER, gl->unpackBufferID);

	void* buf_ptr = NULL;

	if (GLAD_GL_ARB_buffer_storage)
	{
		/* Create persistent buffer for pixel transfer. */
		glBufferStorage(GL_PIXEL_UNPACK_BUFFER, BUFFERBYTES * BUFFERCOUNT, NULL, GL_MAP_WRITE_BIT | GL_MAP_PERSISTENT_BIT | GL_MAP_COHERENT_BIT);

		buf_ptr = glMapBufferRange(GL_PIXEL_UNPACK_BUFFER, 0, BUFFERBYTES * BUFFERCOUNT, GL_MAP_WRITE_BIT | GL_MAP_PERSISTENT_BIT | GL_MAP_COHERENT_BIT);		
	}
	else
	{
		/* Fallback; create our own buffer. */
		buf_ptr = malloc(BUFFERBYTES * BUFFERCOUNT);

		glBufferData(GL_PIXEL_UNPACK_BUFFER, BUFFERBYTES * BUFFERCOUNT, NULL, GL_STREAM_DRAW);
	}

	if (buf_ptr == NULL)
		return 0; /* Most likely out of memory. */

	/* Split the buffer area for each blit_info and set them available for use. */
	for (int i = 0; i < BUFFERCOUNT; i++)
	{
		blit_info[i].buffer = (byte*)buf_ptr + BUFFERBYTES * i;
		atomic_flag_clear(&blit_info[i].in_use);
	}

	glClearColor(0.f, 0.f, 0.f, 1.f);

	apply_shaders(gl);

	return 1;
}

/**
 * @brief Clean up OpenGL context 
 * @param gl Identifiers from initialize 
*/
static void finalize_glcontext(gl_identifiers* gl)
{
	if (GLAD_GL_ARB_buffer_storage)
		glUnmapBuffer(GL_PIXEL_UNPACK_BUFFER);
	else
		free(blit_info[0].buffer);

	glDeleteProgram(gl->shader_progID);
	glDeleteBuffers(1, &gl->unpackBufferID);
	glDeleteTextures(1, &gl->textureID);
	glDeleteBuffers(1, &gl->vertexBufferID);
	glDeleteVertexArrays(1, &gl->vertexArrayID);
}

/**
 * @brief Renders a frame and swaps the buffer
 * @param gl Identifiers from initialize
*/
static void render_and_swap(gl_identifiers* gl)
{
	static int frame_counter = 0;

	glClear(GL_COLOR_BUFFER_BIT);
	glDrawArrays(GL_TRIANGLE_STRIP, 0, 4);

	SDL_GL_SwapWindow(window);

	if (gl->frame_count != -1)
		glUniform1i(gl->frame_count, frame_counter = (frame_counter + 1) & 1023);
}

/**
 * @brief Handle failure in OpenGL thread.
 * Keeps the thread sleeping until closing.
*/
static void opengl_fail()
{
	if (window != NULL)
	{
		SDL_DestroyWindow(window);
		window = NULL;
	}

	/* TODO: Notify user. */

	WaitForSingleObject(sync_objects.closing, INFINITE);

	_endthread();
}

static void __stdcall opengl_debugmsg_callback(GLenum source, GLenum type, GLuint id, GLenum severity, GLsizei length, const GLchar* message, const void* userParam)
{
	pclog("OpenGL: %s\n", message);
}

/**
 * @brief Main OpenGL thread proc.
 * 
 * OpenGL context should be accessed only from this single thread.
 * Events are used to synchronize communication.
*/
static void opengl_main(void* param)
{
	/* Initialize COM library for this thread before SDL does so. */
	CoInitializeEx(NULL, COINIT_MULTITHREADED);

	SDL_InitSubSystem(SDL_INIT_VIDEO);

	SDL_SetHint(SDL_HINT_MOUSE_FOCUS_CLICKTHROUGH, "1"); /* Is this actually doing anything...? */

	SDL_GL_SetAttribute(SDL_GL_CONTEXT_MAJOR_VERSION, 3);
	SDL_GL_SetAttribute(SDL_GL_CONTEXT_MINOR_VERSION, 3);
	SDL_GL_SetAttribute(SDL_GL_CONTEXT_PROFILE_MASK, SDL_GL_CONTEXT_PROFILE_CORE);
	
	if (GLAD_GL_ARB_debug_output)
		SDL_GL_SetAttribute(SDL_GL_CONTEXT_FLAGS, SDL_GL_CONTEXT_DEBUG_FLAG | SDL_GL_CONTEXT_FORWARD_COMPATIBLE_FLAG);
	else
		SDL_GL_SetAttribute(SDL_GL_CONTEXT_FLAGS, SDL_GL_CONTEXT_FORWARD_COMPATIBLE_FLAG);

	window = SDL_CreateWindow("86Box OpenGL Renderer", 0, 0, resize_info.width, resize_info.height, SDL_WINDOW_OPENGL | SDL_WINDOW_BORDERLESS);

	if (window == NULL)
	{
		pclog("OpenGL: failed to create OpenGL window.\n");
		opengl_fail();
	}

	/* Keep track of certain parameters, only changed in this thread to avoid race conditions */
	int fullscreen = resize_info.fullscreen, video_width = INIT_WIDTH, video_height = INIT_HEIGHT,
		output_width = resize_info.width, output_height = resize_info.height, frametime = options.frametime;

	SDL_SysWMinfo wmi = { 0 };
	SDL_VERSION(&wmi.version);
	SDL_GetWindowWMInfo(window, &wmi);

	if (wmi.subsystem != SDL_SYSWM_WINDOWS)
	{
		pclog("OpenGL: subsystem is not SDL_SYSWM_WINDOWS.\n");
		opengl_fail();
	}
	
	window_hwnd = wmi.info.win.window;

	if (!fullscreen)
		set_parent_binding(1);
	else
		SDL_SetWindowFullscreen(window, SDL_WINDOW_FULLSCREEN_DESKTOP);

	SDL_GLContext context = SDL_GL_CreateContext(window);

	if (context == NULL)
	{
		pclog("OpenGL: failed to create OpenGL context.\n");
		opengl_fail();
	}

	SDL_GL_SetSwapInterval(options.vsync);

	if (!gladLoadGLLoader(SDL_GL_GetProcAddress))
	{
		pclog("OpenGL: failed to set OpenGL loader.\n");
		SDL_GL_DeleteContext(context);
		opengl_fail();
	}
	
	if (GLAD_GL_ARB_debug_output)
	{
		glEnable(GL_DEBUG_OUTPUT_SYNCHRONOUS_ARB);
		glDebugMessageControlARB(GL_DONT_CARE, GL_DEBUG_TYPE_PERFORMANCE_ARB, GL_DONT_CARE, 0, 0, GL_FALSE);
		glDebugMessageCallbackARB(opengl_debugmsg_callback, NULL);
	}

	pclog("OpenGL vendor: %s\n", glGetString(GL_VENDOR));
	pclog("OpenGL renderer: %s\n", glGetString(GL_RENDERER));
	pclog("OpenGL version: %s\n", glGetString(GL_VERSION));
	pclog("OpenGL shader language version: %s\n", glGetString(GL_SHADING_LANGUAGE_VERSION));

	gl_identifiers gl = { 0 };
	
	if (!initialize_glcontext(&gl))
	{
		pclog("OpenGL: failed to initialize.\n");
		finalize_glcontext(&gl);
		SDL_GL_DeleteContext(context);
		opengl_fail();
	}

	if (gl.frame_count != -1)
		glUniform1i(gl.frame_count, 0);
	if (gl.output_size != -1)
		glUniform2f(gl.output_size, output_width, output_height);

	uint32_t last_swap = plat_get_micro_ticks() - frametime;

	int read_pos = 0; /* Buffer index of next read operation. */

	/* Render loop */
	int closing = 0;
	while (!closing)
	{
		/* Rendering is done right after handling an event. */
		if (frametime < 0)
			render_and_swap(&gl);

		DWORD wait_result = WAIT_TIMEOUT;

		do
		{
			/* Rendering is timed by frame capping. */
			if (frametime >= 0)
			{
				uint32_t ticks = plat_get_micro_ticks();

				uint32_t elapsed = ticks - last_swap;
				
				if (elapsed + 1000 > frametime)
				{
					/* Spin the remaining time (< 1ms) to next frame */
					while (elapsed < frametime)
					{
						Sleep(0); /* Yield processor time */
						ticks = plat_get_micro_ticks();
						elapsed = ticks - last_swap;
					}

					render_and_swap(&gl);
					last_swap = ticks;
				}
			}

			/* Check if commands that use buffers have been completed. */
			for (int i = 0; i < BUFFERCOUNT; i++)
			{
				if (blit_info[i].sync != NULL && glClientWaitSync(blit_info[i].sync, GL_SYNC_FLUSH_COMMANDS_BIT, 0) != GL_TIMEOUT_EXPIRED)
				{
					glDeleteSync(blit_info[i].sync);
					blit_info[i].sync = NULL;
					atomic_flag_clear(&blit_info[i].in_use);
				}
			}

			/* Handle window messages */
			MSG msg;
			if (PeekMessage(&msg, NULL, 0, 0, PM_REMOVE))
			{
				if (msg.hwnd == window_hwnd)
					handle_window_messages(msg.message, msg.wParam, msg.lParam, fullscreen);
				TranslateMessage(&msg);
				DispatchMessage(&msg);
			}

			/* Wait for synchronized events for 1ms before going back to window events */
			wait_result = WaitForMultipleObjects(sizeof(sync_objects) / sizeof(HANDLE), sync_objects.asArray, FALSE, 1);

		} while (wait_result == WAIT_TIMEOUT);

		HANDLE sync_event = sync_objects.asArray[wait_result - WAIT_OBJECT_0];

		if (sync_event == sync_objects.closing)
		{
			closing = 1;
		}
		else if (sync_event == sync_objects.blit_waiting)
		{
			blit_info_t* info = &blit_info[read_pos];

			if (video_width != info->w || video_height != info->h)
			{
				video_width = info->w;
				video_height = info->h;

				/* Resize the texture */
				glBindBuffer(GL_PIXEL_UNPACK_BUFFER, 0);
				glTexImage2D(GL_TEXTURE_2D, 0, GL_RGBA8, video_width, video_height, 0, GL_BGRA, GL_UNSIGNED_INT_8_8_8_8_REV, NULL);
				glBindBuffer(GL_PIXEL_UNPACK_BUFFER, gl.unpackBufferID);

				if (fullscreen)
					SetEvent(sync_objects.resize);
			}

			if (!GLAD_GL_ARB_buffer_storage)
			{
				/* Fallback method, copy data to pixel buffer. */
				glBufferSubData(GL_PIXEL_UNPACK_BUFFER, BUFFERBYTES * read_pos, info->h * ROW_LENGTH * sizeof(uint32_t), info->buffer);
			}

			/* Update texture from pixel buffer. */
			glPixelStorei(GL_UNPACK_SKIP_PIXELS, BUFFERPIXELS * read_pos);
			glPixelStorei(GL_UNPACK_ROW_LENGTH, ROW_LENGTH);
			glTexSubImage2D(GL_TEXTURE_2D, 0, 0, 0, info->w, info->h, GL_BGRA, GL_UNSIGNED_INT_8_8_8_8_REV, NULL);

			/* Add fence to track when above gl commands are complete. */
			info->sync = glFenceSync(GL_SYNC_GPU_COMMANDS_COMPLETE, 0);

			read_pos = (read_pos + 1) % BUFFERCOUNT;

			/* Update uniforms */
			if (gl.input_size != -1)
				glUniform2f(gl.input_size, video_width, video_height);
			if (gl.texture_size != -1)
				glUniform2f(gl.texture_size, video_width, video_height);
		}
		else if (sync_event == sync_objects.resize)
		{
			thread_wait_mutex(resize_info.mutex);

			if (fullscreen != resize_info.fullscreen)
			{
				fullscreen = resize_info.fullscreen;

				set_parent_binding(!fullscreen);

				SDL_SetWindowFullscreen(window, fullscreen ? SDL_WINDOW_FULLSCREEN_DESKTOP : 0);

				if (fullscreen)
				{
					SetForegroundWindow(window_hwnd);
					SetFocus(window_hwnd);
				}
			}

			if (fullscreen)
			{
				int width, height, pad_x = 0, pad_y = 0, px_size = 1;
				float ratio = 0;
				const float ratio43 = 4.f / 3.f;
				
				SDL_GetWindowSize(window, &width, &height);

				if (video_width > 0 && video_height > 0)
				{
					switch (resize_info.scaling_mode)
					{
					case FULLSCR_SCALE_INT:
						px_size = max(min(width / video_width, height / video_height), 1);

						pad_x = width - (video_width * px_size);
						pad_y = height - (video_height * px_size);
						break;

					case FULLSCR_SCALE_KEEPRATIO:
						ratio = (float)video_width / (float)video_height;
					case FULLSCR_SCALE_43:
						if (ratio == 0)
							ratio = ratio43;
						if (ratio < ((float)width / (float)height))
							pad_x = width - (int)roundf((float)height * ratio);
						else
							pad_y = height - (int)roundf((float)width / ratio);
						break;

					case FULLSCR_SCALE_FULL:
					default:
						break;
					}
				}

				output_width = width - pad_x;
				output_height = height - pad_y;

				glViewport(pad_x / 2, pad_y / 2, output_width, output_height);

				if (gl.output_size != -1)
					glUniform2f(gl.output_size, output_width, output_height);
			}
			else
			{
				SDL_SetWindowSize(window, resize_info.width, resize_info.height);

				/* SWP_NOZORDER is needed for child window and SDL doesn't enable it. */
				SetWindowPos(window_hwnd, parent, 0, 0, resize_info.width, resize_info.height, SWP_NOZORDER | SWP_NOCOPYBITS | SWP_NOMOVE | SWP_NOACTIVATE);

				output_width = resize_info.width;
				output_height = resize_info.height;

				glViewport(0, 0, resize_info.width, resize_info.height);

				if (gl.output_size != -1)
					glUniform2f(gl.output_size, resize_info.width, resize_info.height);
			}

			thread_release_mutex(resize_info.mutex);
		}
		else if (sync_event == sync_objects.reload)
		{
			thread_wait_mutex(options.mutex);

			frametime = options.frametime;

			SDL_GL_SetSwapInterval(options.vsync);

			if (options.shaderfile_changed)
			{
				/* Change shader program. */
				apply_shaders(&gl);

				/* Uniforms need to be updated after proram change. */
				if (gl.input_size != -1)
					glUniform2f(gl.input_size, video_width, video_height);
				if (gl.output_size != -1)
					glUniform2f(gl.output_size, output_width, output_height);
				if (gl.texture_size != -1)
					glUniform2f(gl.texture_size, video_width, video_height);
				if (gl.frame_count != -1)
					glUniform1i(gl.frame_count, 0);

				options.shaderfile_changed = 0;
			}

			if (options.filter_changed)
			{
				glTexParameteri(GL_TEXTURE_2D, GL_TEXTURE_MIN_FILTER, options.filter ? GL_LINEAR : GL_NEAREST);
				glTexParameteri(GL_TEXTURE_2D, GL_TEXTURE_MAG_FILTER, options.filter ? GL_LINEAR : GL_NEAREST);

				options.filter_changed = 0;
			}

			thread_release_mutex(options.mutex);
		}

		/* Keep cursor hidden in full screen and mouse capture */
		int show_cursor = !(fullscreen || !!mouse_capture);
		if (SDL_ShowCursor(-1) != show_cursor)
				SDL_ShowCursor(show_cursor);
	}

	for (int i = 0; i < BUFFERCOUNT; i++)
	{
		if (blit_info[i].sync != NULL)
			glDeleteSync(blit_info[i].sync);
	}

	finalize_glcontext(&gl);

	SDL_GL_DeleteContext(context);

	set_parent_binding(0);

	SDL_DestroyWindow(window);

	window = NULL;

	CoUninitialize();
}

static void opengl_blit(int x, int y, int w, int h)
{
	int yy;

	if ((h <= 0) || (buffer32 == NULL) || (thread == NULL) ||
		atomic_flag_test_and_set(&blit_info[write_pos].in_use))
	{
		video_blit_complete();
		return;
	}

	memcpy(blit_info[write_pos].buffer, &(buffer32->line[y][x]), h * ROW_LENGTH * sizeof(uint32_t));

	video_blit_complete();

	blit_info[write_pos].w = w;
	blit_info[write_pos].h = h;

	write_pos = (write_pos + 1) % BUFFERCOUNT;

	ReleaseSemaphore(sync_objects.blit_waiting, 1, NULL);
}

static int framerate_to_frametime(int framerate)
{
	if (framerate < 0)
		return -1;

	return (int)ceilf(1.e6f / (float)framerate);
}

int opengl_init(HWND hwnd)
{
	if (thread != NULL)
		return 0;

	for (int i = 0; i < sizeof(sync_objects) / sizeof(HANDLE); i++)
		sync_objects.asArray[i] = CreateEvent(NULL, FALSE, FALSE, NULL);

	sync_objects.closing = CreateEvent(NULL, FALSE, FALSE, NULL);
	sync_objects.resize = CreateEvent(NULL, FALSE, FALSE, NULL);
	sync_objects.reload = CreateEvent(NULL, FALSE, FALSE, NULL);
	sync_objects.blit_waiting = CreateSemaphore(NULL, 0, BUFFERCOUNT * 2, NULL);

	parent = hwnd;
	
	RECT parent_size;

	GetWindowRect(parent, &parent_size);

	resize_info.width = parent_size.right - parent_size.left;
	resize_info.height = parent_size.bottom - parent_size.top;
	resize_info.fullscreen = video_fullscreen & 1;
	resize_info.scaling_mode = video_fullscreen_scale;
	resize_info.mutex = thread_create_mutex();

	options.vsync = video_vsync;
	options.frametime = framerate_to_frametime(video_framerate);
	strcpy_s(options.shaderfile, sizeof(options.shaderfile), video_shader);
	options.shaderfile_changed = 0;
	options.filter = video_filter_method;
	options.filter_changed = 0;
	options.mutex = thread_create_mutex();

	blit_info = (blit_info_t*)malloc(BUFFERCOUNT * sizeof(blit_info_t));
	memset(blit_info, 0, BUFFERCOUNT * sizeof(blit_info_t));

	/* Buffers are not yet allocated, set them as in use. */
	for (int i = 0; i < BUFFERCOUNT; i++)
		atomic_flag_test_and_set(&blit_info[i].in_use);

	write_pos = 0;

	thread = thread_create(opengl_main, (void*)NULL);

	atexit(opengl_close);

	video_setblit(opengl_blit);

	return 1;
}

int opengl_pause(void)
{
	return 0;
}

void opengl_close(void)
{
	if (thread == NULL)
		return;

	SetEvent(sync_objects.closing);

	thread_wait(thread, -1);

	thread_close_mutex(resize_info.mutex);
	thread_close_mutex(options.mutex);

	thread = NULL;

	free(blit_info);

	for (int i = 0; i < sizeof(sync_objects) / sizeof(HANDLE); i++)
	{
		CloseHandle(sync_objects.asArray[i]);
		sync_objects.asArray[i] = (HANDLE)NULL;
	}

	parent = NULL;
}

void opengl_set_fs(int fs)
{
	if (thread == NULL)
		return;

	thread_wait_mutex(resize_info.mutex);
	
	resize_info.fullscreen = fs;
	resize_info.scaling_mode = video_fullscreen_scale;

	thread_release_mutex(resize_info.mutex);

	SetEvent(sync_objects.resize);
}

void opengl_resize(int w, int h)
{
	if (thread == NULL)
		return;

	thread_wait_mutex(resize_info.mutex);

	resize_info.width = w;
	resize_info.height = h;
	resize_info.scaling_mode = video_fullscreen_scale;

	thread_release_mutex(resize_info.mutex);

	SetEvent(sync_objects.resize);
}

void opengl_reload(void)
{
	if (thread == NULL)
		return;

	thread_wait_mutex(options.mutex);

	options.vsync = video_vsync;
	options.frametime = framerate_to_frametime(video_framerate);
	
	if (strcmp(video_shader, options.shaderfile) != 0)
	{
		strcpy_s(options.shaderfile, sizeof(options.shaderfile), video_shader);
		options.shaderfile_changed = 1;
	}

	if (video_filter_method != options.filter)
	{
		options.filter = video_filter_method;
		options.filter_changed = 1;
	}

	thread_release_mutex(options.mutex);

	SetEvent(sync_objects.reload);
=======
/*
 * 86Box	A hypervisor and IBM PC system emulator that specializes in
 *		running old operating systems and software designed for IBM
 *		PC systems and compatibles from 1981 through fairly recent
 *		system designs based on the PCI bus.
 *
 *		This file is part of the 86Box distribution.
 *
 *		Rendering module for OpenGL
 * 
 * TODO:	More shader features
 *			- scaling
 *			- multipass
 *			- previous frames 
 *		(UI) options
 *		More error handling
 * 
 * Authors:	Teemu Korhonen
 * 
 *		Copyright 2021 Teemu Korhonen
 * 
 * This program is free software; you can redistribute it and/or
 * modify it under the terms of the GNU General Public License
 * as published by the Free Software Foundation; either version 2
 * of the License, or (at your option) any later version.
 *
 * This program is distributed in the hope that it will be useful,
 * but WITHOUT ANY WARRANTY; without even the implied warranty of
 * MERCHANTABILITY or FITNESS FOR A PARTICULAR PURPOSE.  See the
 * GNU General Public License for more details.
 *
 * You should have received a copy of the GNU General Public License
 * along with this program; if not, write to the Free Software
 * Foundation, Inc., 51 Franklin Street, Fifth Floor, Boston, MA  02110-1301, USA.
 */
#define UNICODE
#include <Windows.h>
#include <process.h>
#include <SDL2/SDL.h>
#include <SDL2/SDL_syswm.h>
#include <glad/glad.h>

#include <stdlib.h>
#include <stdint.h>
#include <string.h>

#if !defined(_MSC_VER) || defined(__clang__)
#include <stdatomic.h>
#else
typedef LONG atomic_flag;
#define atomic_flag_clear(OBJ) InterlockedExchange(OBJ, 0)
#define atomic_flag_test_and_set(OBJ) InterlockedExchange(OBJ, 1)
#endif

#include <86box/86box.h>
#include <86box/plat.h>
#include <86box/video.h>
#include <86box/win.h>
#include <86box/win_opengl.h>
#include <86box/win_opengl_glslp.h>

static const int INIT_WIDTH = 640;
static const int INIT_HEIGHT = 400;
static const int BUFFERPIXELS = 4460544;	/* Same size as render_buffer, pow(2048+64,2). */
static const int BUFFERBYTES = 17842176;	/* Pixel is 4 bytes. */
static const int BUFFERCOUNT = 3;		/* How many buffers to use for pixel transfer (2-3 is commonly recommended). */
static const int ROW_LENGTH = 2112;		/* Source buffer row lenght (including padding) */

/**
 * @brief A dedicated OpenGL thread.
 * OpenGL context's don't handle multiple threads well.
*/
static thread_t* thread = NULL;

/**
 * @brief A window usable with an OpenGL context
*/
static SDL_Window* window = NULL;

/**
 * @brief SDL window handle
*/
static HWND window_hwnd = NULL;

/**
 * @brief Parent window handle (hwndRender from win_ui)
*/
static HWND parent = NULL;

/**
 * @brief Events listened in OpenGL thread.
*/
static union
{
	struct
	{
		HANDLE closing;
		HANDLE resize;
		HANDLE reload;
		HANDLE blit_waiting;
	};
	HANDLE asArray[4];
} sync_objects = { 0 };

/**
 * @brief Blit event parameters.
*/
typedef struct
{
	int w, h;
	void* buffer;			/* Buffer for pixel transfer, allocated by gpu driver. */
	volatile atomic_flag in_use;	/* Is buffer currently in use. */
	GLsync sync;			/* Fence sync object used by opengl thread to track pixel transfer completion. */
} blit_info_t;

/**
 * @brief Array of blit_infos, one for each buffer.
*/
static blit_info_t* blit_info = NULL;

/**
 * @brief Buffer index of next write operation.
*/
static int write_pos = 0;

/**
 * @brief Resize event parameters.
*/
static struct
{
	int width, height, fullscreen, scaling_mode;
	mutex_t* mutex;
} resize_info = { 0 };

/**
 * @brief Renderer options
*/
static struct
{
	int vsync;		/* Vertical sync; 0 = off, 1 = on */
	int frametime;		/* Frametime in microseconds, or -1 to sync with blitter */
	char shaderfile[512];	/* Shader file path. Match the length of openfilestring in win_dialog.c */
	int shaderfile_changed; /* Has shader file path changed. To prevent unnecessary shader recompilation. */
	int filter;		/* 0 = Nearest, 1 = Linear */
	int filter_changed;	/* Has filter changed. */
	mutex_t* mutex;
} options = { 0 };

/**
 * @brief Identifiers to OpenGL objects and uniforms.
 */
typedef struct
{
	GLuint vertexArrayID;
	GLuint vertexBufferID;
	GLuint textureID;
	GLuint unpackBufferID;
	GLuint shader_progID;

	/* Uniforms */

	GLint input_size;
	GLint output_size;
	GLint texture_size;
	GLint frame_count;
} gl_identifiers;

/**
 * @brief Set or unset OpenGL context window as a child window.
 * 
 * Modifies the window style and sets the parent window.
 * WS_EX_NOACTIVATE keeps the window from stealing input focus.
 */
static void set_parent_binding(int enable)
{
	long style = GetWindowLong(window_hwnd, GWL_STYLE);
	long ex_style = GetWindowLong(window_hwnd, GWL_EXSTYLE);

	if (enable)
	{
		style |= WS_CHILD;
		ex_style |= WS_EX_NOACTIVATE;
	}
	else
	{
		style &= ~WS_CHILD;
		ex_style &= ~WS_EX_NOACTIVATE;
	}

	SetWindowLong(window_hwnd, GWL_STYLE, style);
	SetWindowLong(window_hwnd, GWL_EXSTYLE, ex_style);

	SetParent(window_hwnd, enable ? parent : NULL);
}

/**
 * @brief Windows message handler for our window.
 * @param message
 * @param wParam
 * @param lParam 
 * @param fullscreen
*/
static void handle_window_messages(UINT message, WPARAM wParam, LPARAM lParam, int fullscreen)
{
	switch (message)
	{
	case WM_LBUTTONUP:
	case WM_LBUTTONDOWN:
	case WM_MBUTTONUP:
	case WM_MBUTTONDOWN:
	case WM_RBUTTONUP:
	case WM_RBUTTONDOWN:
		if (!fullscreen)
		{
			/* Bring main window to front. */
			SetForegroundWindow(GetAncestor(parent, GA_ROOT));

			/* Mouse events that enter and exit capture. */
			PostMessage(parent, message, wParam, lParam);
		}
		break;
	case WM_KEYDOWN:
	case WM_KEYUP:
	case WM_SYSKEYDOWN:
	case WM_SYSKEYUP:
		if (fullscreen)
		{
			PostMessage(parent, message, wParam, lParam);
		}
		break;
	case WM_INPUT:
		if (fullscreen)
		{
			/* Raw input handler from win_ui.c : input_proc */

			UINT size = 0;
			PRAWINPUT raw = NULL;

			/* Here we read the raw input data */
			GetRawInputData((HRAWINPUT)(LPARAM)lParam, RID_INPUT, NULL, &size, sizeof(RAWINPUTHEADER));
			raw = (PRAWINPUT)malloc(size);
			if (GetRawInputData((HRAWINPUT)(LPARAM)lParam, RID_INPUT, raw, &size, sizeof(RAWINPUTHEADER)) == size) {
				switch (raw->header.dwType)
				{
				case RIM_TYPEKEYBOARD:
					keyboard_handle(raw);
					break;
				case RIM_TYPEMOUSE:
					win_mouse_handle(raw);
					break;
				case RIM_TYPEHID:
					win_joystick_handle(raw);
					break;
				}
			}
			free(raw);
		}
		break;
	}
}

/**
 * @brief (Re-)apply shaders to OpenGL context.
 * @param gl Identifiers from initialize
*/
static void apply_shaders(gl_identifiers* gl)
{
	GLuint old_shader_ID = 0;

	if (gl->shader_progID != 0)
		old_shader_ID = gl->shader_progID;

	if (strlen(options.shaderfile) > 0)
		gl->shader_progID = load_custom_shaders(options.shaderfile);
	else
		gl->shader_progID = 0;

	if (gl->shader_progID == 0)
		gl->shader_progID = load_default_shaders();

	glUseProgram(gl->shader_progID);

	/* Delete old shader if one exists (changing shader) */
	if (old_shader_ID != 0)
		glDeleteProgram(old_shader_ID);

	GLint vertex_coord = glGetAttribLocation(gl->shader_progID, "VertexCoord");
	if (vertex_coord != -1)
	{
		glEnableVertexAttribArray(vertex_coord);
		glVertexAttribPointer(vertex_coord, 2, GL_FLOAT, GL_FALSE, 8 * sizeof(GLfloat), 0);
	}

	GLint tex_coord = glGetAttribLocation(gl->shader_progID, "TexCoord");
	if (tex_coord != -1)
	{
		glEnableVertexAttribArray(tex_coord);
		glVertexAttribPointer(tex_coord, 2, GL_FLOAT, GL_FALSE, 8 * sizeof(GLfloat), (void*)(2 * sizeof(GLfloat)));
	}

	GLint color = glGetAttribLocation(gl->shader_progID, "Color");
	if (color != -1)
	{
		glEnableVertexAttribArray(color);
		glVertexAttribPointer(color, 4, GL_FLOAT, GL_FALSE, 8 * sizeof(GLfloat), (void*)(4 * sizeof(GLfloat)));
	}

	GLint mvp_matrix = glGetUniformLocation(gl->shader_progID, "MVPMatrix");
	if (mvp_matrix != -1)
	{
		static const GLfloat mvp[] = {
			1.f, 0.f, 0.f, 0.f,
			0.f, 1.f, 0.f, 0.f,
			0.f, 0.f, 1.f, 0.f,
			0.f, 0.f, 0.f, 1.f
		};
		glUniformMatrix4fv(mvp_matrix, 1, GL_FALSE, mvp);
	}

	GLint frame_direction = glGetUniformLocation(gl->shader_progID, "FrameDirection");
	if (frame_direction != -1)
		glUniform1i(frame_direction, 1); /* always forward */

	gl->input_size = glGetUniformLocation(gl->shader_progID, "InputSize");
	gl->output_size = glGetUniformLocation(gl->shader_progID, "OutputSize");
	gl->texture_size = glGetUniformLocation(gl->shader_progID, "TextureSize");
	gl->frame_count = glGetUniformLocation(gl->shader_progID, "FrameCount");
}

/**
 * @brief Initialize OpenGL context
 * @return Identifiers
*/
static int initialize_glcontext(gl_identifiers* gl)
{
	/* Vertex, texture 2d coordinates and color (white) making a quad as triangle strip */
	static const GLfloat surface[] = {
		-1.f, 1.f, 0.f, 0.f, 1.f, 1.f, 1.f, 1.f,
		1.f, 1.f, 1.f, 0.f, 1.f, 1.f, 1.f, 1.f,
		-1.f, -1.f, 0.f, 1.f, 1.f, 1.f, 1.f, 1.f,
		1.f, -1.f, 1.f, 1.f, 1.f, 1.f, 1.f, 1.f
	};

	glGenVertexArrays(1, &gl->vertexArrayID);

	glBindVertexArray(gl->vertexArrayID);

	glGenBuffers(1, &gl->vertexBufferID);
	glBindBuffer(GL_ARRAY_BUFFER, gl->vertexBufferID);
	glBufferData(GL_ARRAY_BUFFER, sizeof(surface), surface, GL_STATIC_DRAW);

	glGenTextures(1, &gl->textureID);
	glBindTexture(GL_TEXTURE_2D, gl->textureID);

	static const GLfloat border_color[] = { 0.f, 0.f, 0.f, 1.f };
	glTexParameterfv(GL_TEXTURE_2D, GL_TEXTURE_BORDER_COLOR, border_color);
	glTexParameteri(GL_TEXTURE_2D, GL_TEXTURE_WRAP_S, GL_CLAMP_TO_BORDER);
	glTexParameteri(GL_TEXTURE_2D, GL_TEXTURE_WRAP_T, GL_CLAMP_TO_BORDER);
	glTexParameteri(GL_TEXTURE_2D, GL_TEXTURE_MIN_FILTER, options.filter ? GL_LINEAR : GL_NEAREST);
	glTexParameteri(GL_TEXTURE_2D, GL_TEXTURE_MAG_FILTER, options.filter ? GL_LINEAR : GL_NEAREST);

	glTexImage2D(GL_TEXTURE_2D, 0, GL_RGBA8, INIT_WIDTH, INIT_HEIGHT, 0, GL_BGRA, GL_UNSIGNED_INT_8_8_8_8_REV, NULL);

	glGenBuffers(1, &gl->unpackBufferID);
	glBindBuffer(GL_PIXEL_UNPACK_BUFFER, gl->unpackBufferID);

	void* buf_ptr = NULL;

	if (GLAD_GL_ARB_buffer_storage)
	{
		/* Create persistent buffer for pixel transfer. */
		glBufferStorage(GL_PIXEL_UNPACK_BUFFER, BUFFERBYTES * BUFFERCOUNT, NULL, GL_MAP_WRITE_BIT | GL_MAP_PERSISTENT_BIT | GL_MAP_COHERENT_BIT);

		buf_ptr = glMapBufferRange(GL_PIXEL_UNPACK_BUFFER, 0, BUFFERBYTES * BUFFERCOUNT, GL_MAP_WRITE_BIT | GL_MAP_PERSISTENT_BIT | GL_MAP_COHERENT_BIT);		
	}
	else
	{
		/* Fallback; create our own buffer. */
		buf_ptr = malloc(BUFFERBYTES * BUFFERCOUNT);

		glBufferData(GL_PIXEL_UNPACK_BUFFER, BUFFERBYTES * BUFFERCOUNT, NULL, GL_STREAM_DRAW);
	}

	if (buf_ptr == NULL)
		return 0; /* Most likely out of memory. */

	/* Split the buffer area for each blit_info and set them available for use. */
	for (int i = 0; i < BUFFERCOUNT; i++)
	{
		blit_info[i].buffer = (byte*)buf_ptr + BUFFERBYTES * i;
		atomic_flag_clear(&blit_info[i].in_use);
	}

	glClearColor(0.f, 0.f, 0.f, 1.f);

	apply_shaders(gl);

	return 1;
}

/**
 * @brief Clean up OpenGL context 
 * @param gl Identifiers from initialize 
*/
static void finalize_glcontext(gl_identifiers* gl)
{
	if (GLAD_GL_ARB_buffer_storage)
		glUnmapBuffer(GL_PIXEL_UNPACK_BUFFER);
	else
		free(blit_info[0].buffer);

	glDeleteProgram(gl->shader_progID);
	glDeleteBuffers(1, &gl->unpackBufferID);
	glDeleteTextures(1, &gl->textureID);
	glDeleteBuffers(1, &gl->vertexBufferID);
	glDeleteVertexArrays(1, &gl->vertexArrayID);
}

/**
 * @brief Renders a frame and swaps the buffer
 * @param gl Identifiers from initialize
*/
static void render_and_swap(gl_identifiers* gl)
{
	static int frame_counter = 0;

	glClear(GL_COLOR_BUFFER_BIT);
	glDrawArrays(GL_TRIANGLE_STRIP, 0, 4);

	SDL_GL_SwapWindow(window);

	if (gl->frame_count != -1)
		glUniform1i(gl->frame_count, frame_counter = (frame_counter + 1) & 1023);
}

/**
 * @brief Handle failure in OpenGL thread.
 * Keeps the thread sleeping until closing.
*/
static void opengl_fail()
{
	if (window != NULL)
	{
		SDL_DestroyWindow(window);
		window = NULL;
	}

	/* TODO: Notify user. */

	WaitForSingleObject(sync_objects.closing, INFINITE);

	_endthread();
}

static void __stdcall opengl_debugmsg_callback(GLenum source, GLenum type, GLuint id, GLenum severity, GLsizei length, const GLchar* message, const void* userParam)
{
	pclog("OpenGL: %s\n", message);
}

/**
 * @brief Main OpenGL thread proc.
 * 
 * OpenGL context should be accessed only from this single thread.
 * Events are used to synchronize communication.
*/
static void opengl_main(void* param)
{
	/* Initialize COM library for this thread before SDL does so. */
	CoInitializeEx(NULL, COINIT_MULTITHREADED);

	SDL_InitSubSystem(SDL_INIT_VIDEO);

	SDL_SetHint(SDL_HINT_MOUSE_FOCUS_CLICKTHROUGH, "1"); /* Is this actually doing anything...? */

	SDL_GL_SetAttribute(SDL_GL_CONTEXT_MAJOR_VERSION, 3);
	SDL_GL_SetAttribute(SDL_GL_CONTEXT_MINOR_VERSION, 3);
	SDL_GL_SetAttribute(SDL_GL_CONTEXT_PROFILE_MASK, SDL_GL_CONTEXT_PROFILE_CORE);
	
	if (GLAD_GL_ARB_debug_output)
		SDL_GL_SetAttribute(SDL_GL_CONTEXT_FLAGS, SDL_GL_CONTEXT_DEBUG_FLAG | SDL_GL_CONTEXT_FORWARD_COMPATIBLE_FLAG);
	else
		SDL_GL_SetAttribute(SDL_GL_CONTEXT_FLAGS, SDL_GL_CONTEXT_FORWARD_COMPATIBLE_FLAG);

	window = SDL_CreateWindow("86Box OpenGL Renderer", 0, 0, resize_info.width, resize_info.height, SDL_WINDOW_OPENGL | SDL_WINDOW_BORDERLESS);

	if (window == NULL)
	{
		pclog("OpenGL: failed to create OpenGL window.\n");
		opengl_fail();
	}

	/* Keep track of certain parameters, only changed in this thread to avoid race conditions */
	int fullscreen = resize_info.fullscreen, video_width = INIT_WIDTH, video_height = INIT_HEIGHT,
		output_width = resize_info.width, output_height = resize_info.height, frametime = options.frametime;

	SDL_SysWMinfo wmi = { 0 };
	SDL_VERSION(&wmi.version);
	SDL_GetWindowWMInfo(window, &wmi);

	if (wmi.subsystem != SDL_SYSWM_WINDOWS)
	{
		pclog("OpenGL: subsystem is not SDL_SYSWM_WINDOWS.\n");
		opengl_fail();
	}
	
	window_hwnd = wmi.info.win.window;

	if (!fullscreen)
		set_parent_binding(1);
	else
		SDL_SetWindowFullscreen(window, SDL_WINDOW_FULLSCREEN_DESKTOP);

	SDL_GLContext context = SDL_GL_CreateContext(window);

	if (context == NULL)
	{
		pclog("OpenGL: failed to create OpenGL context.\n");
		opengl_fail();
	}

	SDL_GL_SetSwapInterval(options.vsync);

	if (!gladLoadGLLoader(SDL_GL_GetProcAddress))
	{
		pclog("OpenGL: failed to set OpenGL loader.\n");
		SDL_GL_DeleteContext(context);
		opengl_fail();
	}
	
	if (GLAD_GL_ARB_debug_output)
	{
		glEnable(GL_DEBUG_OUTPUT_SYNCHRONOUS_ARB);
		glDebugMessageControlARB(GL_DONT_CARE, GL_DEBUG_TYPE_PERFORMANCE_ARB, GL_DONT_CARE, 0, 0, GL_FALSE);
		glDebugMessageCallbackARB(opengl_debugmsg_callback, NULL);
	}

	pclog("OpenGL vendor: %s\n", glGetString(GL_VENDOR));
	pclog("OpenGL renderer: %s\n", glGetString(GL_RENDERER));
	pclog("OpenGL version: %s\n", glGetString(GL_VERSION));
	pclog("OpenGL shader language version: %s\n", glGetString(GL_SHADING_LANGUAGE_VERSION));

	gl_identifiers gl = { 0 };
	
	if (!initialize_glcontext(&gl))
	{
		pclog("OpenGL: failed to initialize.\n");
		finalize_glcontext(&gl);
		SDL_GL_DeleteContext(context);
		opengl_fail();
	}

	if (gl.frame_count != -1)
		glUniform1i(gl.frame_count, 0);
	if (gl.output_size != -1)
		glUniform2f(gl.output_size, output_width, output_height);

	uint32_t last_swap = plat_get_micro_ticks() - frametime;

	int read_pos = 0; /* Buffer index of next read operation. */

	/* Render loop */
	int closing = 0;
	while (!closing)
	{
		/* Rendering is done right after handling an event. */
		if (frametime < 0)
			render_and_swap(&gl);

		DWORD wait_result = WAIT_TIMEOUT;

		do
		{
			/* Rendering is timed by frame capping. */
			if (frametime >= 0)
			{
				uint32_t ticks = plat_get_micro_ticks();

				uint32_t elapsed = ticks - last_swap;
				
				if (elapsed + 1000 > frametime)
				{
					/* Spin the remaining time (< 1ms) to next frame */
					while (elapsed < frametime)
					{
						Sleep(0); /* Yield processor time */
						ticks = plat_get_micro_ticks();
						elapsed = ticks - last_swap;
					}

					render_and_swap(&gl);
					last_swap = ticks;
				}
			}

			/* Check if commands that use buffers have been completed. */
			for (int i = 0; i < BUFFERCOUNT; i++)
			{
				if (blit_info[i].sync != NULL && glClientWaitSync(blit_info[i].sync, GL_SYNC_FLUSH_COMMANDS_BIT, 0) != GL_TIMEOUT_EXPIRED)
				{
					glDeleteSync(blit_info[i].sync);
					blit_info[i].sync = NULL;
					atomic_flag_clear(&blit_info[i].in_use);
				}
			}

			/* Handle window messages */
			MSG msg;
			if (PeekMessage(&msg, NULL, 0, 0, PM_REMOVE))
			{
				if (msg.hwnd == window_hwnd)
					handle_window_messages(msg.message, msg.wParam, msg.lParam, fullscreen);
				TranslateMessage(&msg);
				DispatchMessage(&msg);
			}

			/* Wait for synchronized events for 1ms before going back to window events */
			wait_result = WaitForMultipleObjects(sizeof(sync_objects) / sizeof(HANDLE), sync_objects.asArray, FALSE, 1);

		} while (wait_result == WAIT_TIMEOUT);

		HANDLE sync_event = sync_objects.asArray[wait_result - WAIT_OBJECT_0];

		if (sync_event == sync_objects.closing)
		{
			closing = 1;
		}
		else if (sync_event == sync_objects.blit_waiting)
		{
			blit_info_t* info = &blit_info[read_pos];

			if (video_width != info->w || video_height != info->h)
			{
				video_width = info->w;
				video_height = info->h;

				/* Resize the texture */
				glBindBuffer(GL_PIXEL_UNPACK_BUFFER, 0);
				glTexImage2D(GL_TEXTURE_2D, 0, GL_RGBA8, video_width, video_height, 0, GL_BGRA, GL_UNSIGNED_INT_8_8_8_8_REV, NULL);
				glBindBuffer(GL_PIXEL_UNPACK_BUFFER, gl.unpackBufferID);

				if (fullscreen)
					SetEvent(sync_objects.resize);
			}

			if (!GLAD_GL_ARB_buffer_storage)
			{
				/* Fallback method, copy data to pixel buffer. */
				glBufferSubData(GL_PIXEL_UNPACK_BUFFER, BUFFERBYTES * read_pos, info->h * ROW_LENGTH * sizeof(uint32_t), info->buffer);
			}

			/* Update texture from pixel buffer. */
			glPixelStorei(GL_UNPACK_SKIP_PIXELS, BUFFERPIXELS * read_pos);
			glPixelStorei(GL_UNPACK_ROW_LENGTH, ROW_LENGTH);
			glTexSubImage2D(GL_TEXTURE_2D, 0, 0, 0, info->w, info->h, GL_BGRA, GL_UNSIGNED_INT_8_8_8_8_REV, NULL);

			/* Add fence to track when above gl commands are complete. */
			info->sync = glFenceSync(GL_SYNC_GPU_COMMANDS_COMPLETE, 0);

			read_pos = (read_pos + 1) % BUFFERCOUNT;

			/* Update uniforms */
			if (gl.input_size != -1)
				glUniform2f(gl.input_size, video_width, video_height);
			if (gl.texture_size != -1)
				glUniform2f(gl.texture_size, video_width, video_height);
		}
		else if (sync_event == sync_objects.resize)
		{
			thread_wait_mutex(resize_info.mutex);

			if (fullscreen != resize_info.fullscreen)
			{
				fullscreen = resize_info.fullscreen;

				set_parent_binding(!fullscreen);

				SDL_SetWindowFullscreen(window, fullscreen ? SDL_WINDOW_FULLSCREEN_DESKTOP : 0);

				if (fullscreen)
				{
					SetForegroundWindow(window_hwnd);
					SetFocus(window_hwnd);
				}
			}

			if (fullscreen)
			{
				int width, height, pad_x = 0, pad_y = 0, px_size = 1;
				float ratio = 0;
				const float ratio43 = 4.f / 3.f;
				
				SDL_GetWindowSize(window, &width, &height);

				if (video_width > 0 && video_height > 0)
				{
					switch (resize_info.scaling_mode)
					{
					case FULLSCR_SCALE_INT:
						px_size = max(min(width / video_width, height / video_height), 1);

						pad_x = width - (video_width * px_size);
						pad_y = height - (video_height * px_size);
						break;

					case FULLSCR_SCALE_KEEPRATIO:
						ratio = (float)video_width / (float)video_height;
					case FULLSCR_SCALE_43:
						if (ratio == 0)
							ratio = ratio43;
						if (ratio < ((float)width / (float)height))
							pad_x = width - (int)roundf((float)height * ratio);
						else
							pad_y = height - (int)roundf((float)width / ratio);
						break;

					case FULLSCR_SCALE_FULL:
					default:
						break;
					}
				}

				output_width = width - pad_x;
				output_height = height - pad_y;

				glViewport(pad_x / 2, pad_y / 2, output_width, output_height);

				if (gl.output_size != -1)
					glUniform2f(gl.output_size, output_width, output_height);
			}
			else
			{
				SDL_SetWindowSize(window, resize_info.width, resize_info.height);

				/* SWP_NOZORDER is needed for child window and SDL doesn't enable it. */
				SetWindowPos(window_hwnd, parent, 0, 0, resize_info.width, resize_info.height, SWP_NOZORDER | SWP_NOCOPYBITS | SWP_NOMOVE | SWP_NOACTIVATE);

				output_width = resize_info.width;
				output_height = resize_info.height;

				glViewport(0, 0, resize_info.width, resize_info.height);

				if (gl.output_size != -1)
					glUniform2f(gl.output_size, resize_info.width, resize_info.height);
			}

			thread_release_mutex(resize_info.mutex);
		}
		else if (sync_event == sync_objects.reload)
		{
			thread_wait_mutex(options.mutex);

			frametime = options.frametime;

			SDL_GL_SetSwapInterval(options.vsync);

			if (options.shaderfile_changed)
			{
				/* Change shader program. */
				apply_shaders(&gl);

				/* Uniforms need to be updated after proram change. */
				if (gl.input_size != -1)
					glUniform2f(gl.input_size, video_width, video_height);
				if (gl.output_size != -1)
					glUniform2f(gl.output_size, output_width, output_height);
				if (gl.texture_size != -1)
					glUniform2f(gl.texture_size, video_width, video_height);
				if (gl.frame_count != -1)
					glUniform1i(gl.frame_count, 0);

				options.shaderfile_changed = 0;
			}

			if (options.filter_changed)
			{
				glTexParameteri(GL_TEXTURE_2D, GL_TEXTURE_MIN_FILTER, options.filter ? GL_LINEAR : GL_NEAREST);
				glTexParameteri(GL_TEXTURE_2D, GL_TEXTURE_MAG_FILTER, options.filter ? GL_LINEAR : GL_NEAREST);

				options.filter_changed = 0;
			}

			thread_release_mutex(options.mutex);
		}

		/* Keep cursor hidden in full screen and mouse capture */
		int show_cursor = !(fullscreen || !!mouse_capture);
		if (SDL_ShowCursor(-1) != show_cursor)
				SDL_ShowCursor(show_cursor);
	}

	for (int i = 0; i < BUFFERCOUNT; i++)
	{
		if (blit_info[i].sync != NULL)
			glDeleteSync(blit_info[i].sync);
	}

	finalize_glcontext(&gl);

	SDL_GL_DeleteContext(context);

	set_parent_binding(0);

	SDL_DestroyWindow(window);

	window = NULL;

	CoUninitialize();
}

static void opengl_blit(int x, int y, int w, int h)
{
	if ((x < 0) || (y < 0) || (w <= 0) || (h <= 0) || (w > 2048) || (h > 2048) || (buffer32 == NULL) || (thread == NULL) ||
		atomic_flag_test_and_set(&blit_info[write_pos].in_use))
	{
		video_blit_complete();
		return;
	}

	memcpy(blit_info[write_pos].buffer, &(buffer32->line[y][x]), h * ROW_LENGTH * sizeof(uint32_t));

	video_blit_complete();

	blit_info[write_pos].w = w;
	blit_info[write_pos].h = h;

	write_pos = (write_pos + 1) % BUFFERCOUNT;

	ReleaseSemaphore(sync_objects.blit_waiting, 1, NULL);
}

static int framerate_to_frametime(int framerate)
{
	if (framerate < 0)
		return -1;

	return (int)ceilf(1.e6f / (float)framerate);
}

int opengl_init(HWND hwnd)
{
	if (thread != NULL)
		return 0;

	for (int i = 0; i < sizeof(sync_objects) / sizeof(HANDLE); i++)
		sync_objects.asArray[i] = CreateEvent(NULL, FALSE, FALSE, NULL);

	sync_objects.closing = CreateEvent(NULL, FALSE, FALSE, NULL);
	sync_objects.resize = CreateEvent(NULL, FALSE, FALSE, NULL);
	sync_objects.reload = CreateEvent(NULL, FALSE, FALSE, NULL);
	sync_objects.blit_waiting = CreateSemaphore(NULL, 0, BUFFERCOUNT * 2, NULL);

	parent = hwnd;
	
	RECT parent_size;

	GetWindowRect(parent, &parent_size);

	resize_info.width = parent_size.right - parent_size.left;
	resize_info.height = parent_size.bottom - parent_size.top;
	resize_info.fullscreen = video_fullscreen & 1;
	resize_info.scaling_mode = video_fullscreen_scale;
	resize_info.mutex = thread_create_mutex();

	options.vsync = video_vsync;
	options.frametime = framerate_to_frametime(video_framerate);
	strcpy_s(options.shaderfile, sizeof(options.shaderfile), video_shader);
	options.shaderfile_changed = 0;
	options.filter = video_filter_method;
	options.filter_changed = 0;
	options.mutex = thread_create_mutex();

	blit_info = (blit_info_t*)malloc(BUFFERCOUNT * sizeof(blit_info_t));
	memset(blit_info, 0, BUFFERCOUNT * sizeof(blit_info_t));

	/* Buffers are not yet allocated, set them as in use. */
	for (int i = 0; i < BUFFERCOUNT; i++)
		atomic_flag_test_and_set(&blit_info[i].in_use);

	write_pos = 0;

	thread = thread_create(opengl_main, (void*)NULL);

	atexit(opengl_close);

	video_setblit(opengl_blit);

	return 1;
}

int opengl_pause(void)
{
	return 0;
}

void opengl_close(void)
{
	if (thread == NULL)
		return;

	SetEvent(sync_objects.closing);

	thread_wait(thread, -1);

	thread_close_mutex(resize_info.mutex);
	thread_close_mutex(options.mutex);

	thread = NULL;

	free(blit_info);

	for (int i = 0; i < sizeof(sync_objects) / sizeof(HANDLE); i++)
	{
		CloseHandle(sync_objects.asArray[i]);
		sync_objects.asArray[i] = (HANDLE)NULL;
	}

	parent = NULL;
}

void opengl_set_fs(int fs)
{
	if (thread == NULL)
		return;

	thread_wait_mutex(resize_info.mutex);
	
	resize_info.fullscreen = fs;
	resize_info.scaling_mode = video_fullscreen_scale;

	thread_release_mutex(resize_info.mutex);

	SetEvent(sync_objects.resize);
}

void opengl_resize(int w, int h)
{
	if (thread == NULL)
		return;

	thread_wait_mutex(resize_info.mutex);

	resize_info.width = w;
	resize_info.height = h;
	resize_info.scaling_mode = video_fullscreen_scale;

	thread_release_mutex(resize_info.mutex);

	SetEvent(sync_objects.resize);
}

void opengl_reload(void)
{
	if (thread == NULL)
		return;

	thread_wait_mutex(options.mutex);

	options.vsync = video_vsync;
	options.frametime = framerate_to_frametime(video_framerate);
	
	if (strcmp(video_shader, options.shaderfile) != 0)
	{
		strcpy_s(options.shaderfile, sizeof(options.shaderfile), video_shader);
		options.shaderfile_changed = 1;
	}

	if (video_filter_method != options.filter)
	{
		options.filter = video_filter_method;
		options.filter_changed = 1;
	}

	thread_release_mutex(options.mutex);

	SetEvent(sync_objects.reload);
>>>>>>> 03ed12a9
}<|MERGE_RESOLUTION|>--- conflicted
+++ resolved
@@ -1,4 +1,3 @@
-<<<<<<< HEAD
 /*
  * 86Box	A hypervisor and IBM PC system emulator that specializes in
  *		running old operating systems and software designed for IBM
@@ -810,9 +809,7 @@
 
 static void opengl_blit(int x, int y, int w, int h)
 {
-	int yy;
-
-	if ((h <= 0) || (buffer32 == NULL) || (thread == NULL) ||
+	if ((x < 0) || (y < 0) || (w <= 0) || (h <= 0) || (w > 2048) || (h > 2048) || (buffer32 == NULL) || (thread == NULL) ||
 		atomic_flag_test_and_set(&blit_info[write_pos].in_use))
 	{
 		video_blit_complete();
@@ -976,981 +973,4 @@
 	thread_release_mutex(options.mutex);
 
 	SetEvent(sync_objects.reload);
-=======
-/*
- * 86Box	A hypervisor and IBM PC system emulator that specializes in
- *		running old operating systems and software designed for IBM
- *		PC systems and compatibles from 1981 through fairly recent
- *		system designs based on the PCI bus.
- *
- *		This file is part of the 86Box distribution.
- *
- *		Rendering module for OpenGL
- * 
- * TODO:	More shader features
- *			- scaling
- *			- multipass
- *			- previous frames 
- *		(UI) options
- *		More error handling
- * 
- * Authors:	Teemu Korhonen
- * 
- *		Copyright 2021 Teemu Korhonen
- * 
- * This program is free software; you can redistribute it and/or
- * modify it under the terms of the GNU General Public License
- * as published by the Free Software Foundation; either version 2
- * of the License, or (at your option) any later version.
- *
- * This program is distributed in the hope that it will be useful,
- * but WITHOUT ANY WARRANTY; without even the implied warranty of
- * MERCHANTABILITY or FITNESS FOR A PARTICULAR PURPOSE.  See the
- * GNU General Public License for more details.
- *
- * You should have received a copy of the GNU General Public License
- * along with this program; if not, write to the Free Software
- * Foundation, Inc., 51 Franklin Street, Fifth Floor, Boston, MA  02110-1301, USA.
- */
-#define UNICODE
-#include <Windows.h>
-#include <process.h>
-#include <SDL2/SDL.h>
-#include <SDL2/SDL_syswm.h>
-#include <glad/glad.h>
-
-#include <stdlib.h>
-#include <stdint.h>
-#include <string.h>
-
-#if !defined(_MSC_VER) || defined(__clang__)
-#include <stdatomic.h>
-#else
-typedef LONG atomic_flag;
-#define atomic_flag_clear(OBJ) InterlockedExchange(OBJ, 0)
-#define atomic_flag_test_and_set(OBJ) InterlockedExchange(OBJ, 1)
-#endif
-
-#include <86box/86box.h>
-#include <86box/plat.h>
-#include <86box/video.h>
-#include <86box/win.h>
-#include <86box/win_opengl.h>
-#include <86box/win_opengl_glslp.h>
-
-static const int INIT_WIDTH = 640;
-static const int INIT_HEIGHT = 400;
-static const int BUFFERPIXELS = 4460544;	/* Same size as render_buffer, pow(2048+64,2). */
-static const int BUFFERBYTES = 17842176;	/* Pixel is 4 bytes. */
-static const int BUFFERCOUNT = 3;		/* How many buffers to use for pixel transfer (2-3 is commonly recommended). */
-static const int ROW_LENGTH = 2112;		/* Source buffer row lenght (including padding) */
-
-/**
- * @brief A dedicated OpenGL thread.
- * OpenGL context's don't handle multiple threads well.
-*/
-static thread_t* thread = NULL;
-
-/**
- * @brief A window usable with an OpenGL context
-*/
-static SDL_Window* window = NULL;
-
-/**
- * @brief SDL window handle
-*/
-static HWND window_hwnd = NULL;
-
-/**
- * @brief Parent window handle (hwndRender from win_ui)
-*/
-static HWND parent = NULL;
-
-/**
- * @brief Events listened in OpenGL thread.
-*/
-static union
-{
-	struct
-	{
-		HANDLE closing;
-		HANDLE resize;
-		HANDLE reload;
-		HANDLE blit_waiting;
-	};
-	HANDLE asArray[4];
-} sync_objects = { 0 };
-
-/**
- * @brief Blit event parameters.
-*/
-typedef struct
-{
-	int w, h;
-	void* buffer;			/* Buffer for pixel transfer, allocated by gpu driver. */
-	volatile atomic_flag in_use;	/* Is buffer currently in use. */
-	GLsync sync;			/* Fence sync object used by opengl thread to track pixel transfer completion. */
-} blit_info_t;
-
-/**
- * @brief Array of blit_infos, one for each buffer.
-*/
-static blit_info_t* blit_info = NULL;
-
-/**
- * @brief Buffer index of next write operation.
-*/
-static int write_pos = 0;
-
-/**
- * @brief Resize event parameters.
-*/
-static struct
-{
-	int width, height, fullscreen, scaling_mode;
-	mutex_t* mutex;
-} resize_info = { 0 };
-
-/**
- * @brief Renderer options
-*/
-static struct
-{
-	int vsync;		/* Vertical sync; 0 = off, 1 = on */
-	int frametime;		/* Frametime in microseconds, or -1 to sync with blitter */
-	char shaderfile[512];	/* Shader file path. Match the length of openfilestring in win_dialog.c */
-	int shaderfile_changed; /* Has shader file path changed. To prevent unnecessary shader recompilation. */
-	int filter;		/* 0 = Nearest, 1 = Linear */
-	int filter_changed;	/* Has filter changed. */
-	mutex_t* mutex;
-} options = { 0 };
-
-/**
- * @brief Identifiers to OpenGL objects and uniforms.
- */
-typedef struct
-{
-	GLuint vertexArrayID;
-	GLuint vertexBufferID;
-	GLuint textureID;
-	GLuint unpackBufferID;
-	GLuint shader_progID;
-
-	/* Uniforms */
-
-	GLint input_size;
-	GLint output_size;
-	GLint texture_size;
-	GLint frame_count;
-} gl_identifiers;
-
-/**
- * @brief Set or unset OpenGL context window as a child window.
- * 
- * Modifies the window style and sets the parent window.
- * WS_EX_NOACTIVATE keeps the window from stealing input focus.
- */
-static void set_parent_binding(int enable)
-{
-	long style = GetWindowLong(window_hwnd, GWL_STYLE);
-	long ex_style = GetWindowLong(window_hwnd, GWL_EXSTYLE);
-
-	if (enable)
-	{
-		style |= WS_CHILD;
-		ex_style |= WS_EX_NOACTIVATE;
-	}
-	else
-	{
-		style &= ~WS_CHILD;
-		ex_style &= ~WS_EX_NOACTIVATE;
-	}
-
-	SetWindowLong(window_hwnd, GWL_STYLE, style);
-	SetWindowLong(window_hwnd, GWL_EXSTYLE, ex_style);
-
-	SetParent(window_hwnd, enable ? parent : NULL);
-}
-
-/**
- * @brief Windows message handler for our window.
- * @param message
- * @param wParam
- * @param lParam 
- * @param fullscreen
-*/
-static void handle_window_messages(UINT message, WPARAM wParam, LPARAM lParam, int fullscreen)
-{
-	switch (message)
-	{
-	case WM_LBUTTONUP:
-	case WM_LBUTTONDOWN:
-	case WM_MBUTTONUP:
-	case WM_MBUTTONDOWN:
-	case WM_RBUTTONUP:
-	case WM_RBUTTONDOWN:
-		if (!fullscreen)
-		{
-			/* Bring main window to front. */
-			SetForegroundWindow(GetAncestor(parent, GA_ROOT));
-
-			/* Mouse events that enter and exit capture. */
-			PostMessage(parent, message, wParam, lParam);
-		}
-		break;
-	case WM_KEYDOWN:
-	case WM_KEYUP:
-	case WM_SYSKEYDOWN:
-	case WM_SYSKEYUP:
-		if (fullscreen)
-		{
-			PostMessage(parent, message, wParam, lParam);
-		}
-		break;
-	case WM_INPUT:
-		if (fullscreen)
-		{
-			/* Raw input handler from win_ui.c : input_proc */
-
-			UINT size = 0;
-			PRAWINPUT raw = NULL;
-
-			/* Here we read the raw input data */
-			GetRawInputData((HRAWINPUT)(LPARAM)lParam, RID_INPUT, NULL, &size, sizeof(RAWINPUTHEADER));
-			raw = (PRAWINPUT)malloc(size);
-			if (GetRawInputData((HRAWINPUT)(LPARAM)lParam, RID_INPUT, raw, &size, sizeof(RAWINPUTHEADER)) == size) {
-				switch (raw->header.dwType)
-				{
-				case RIM_TYPEKEYBOARD:
-					keyboard_handle(raw);
-					break;
-				case RIM_TYPEMOUSE:
-					win_mouse_handle(raw);
-					break;
-				case RIM_TYPEHID:
-					win_joystick_handle(raw);
-					break;
-				}
-			}
-			free(raw);
-		}
-		break;
-	}
-}
-
-/**
- * @brief (Re-)apply shaders to OpenGL context.
- * @param gl Identifiers from initialize
-*/
-static void apply_shaders(gl_identifiers* gl)
-{
-	GLuint old_shader_ID = 0;
-
-	if (gl->shader_progID != 0)
-		old_shader_ID = gl->shader_progID;
-
-	if (strlen(options.shaderfile) > 0)
-		gl->shader_progID = load_custom_shaders(options.shaderfile);
-	else
-		gl->shader_progID = 0;
-
-	if (gl->shader_progID == 0)
-		gl->shader_progID = load_default_shaders();
-
-	glUseProgram(gl->shader_progID);
-
-	/* Delete old shader if one exists (changing shader) */
-	if (old_shader_ID != 0)
-		glDeleteProgram(old_shader_ID);
-
-	GLint vertex_coord = glGetAttribLocation(gl->shader_progID, "VertexCoord");
-	if (vertex_coord != -1)
-	{
-		glEnableVertexAttribArray(vertex_coord);
-		glVertexAttribPointer(vertex_coord, 2, GL_FLOAT, GL_FALSE, 8 * sizeof(GLfloat), 0);
-	}
-
-	GLint tex_coord = glGetAttribLocation(gl->shader_progID, "TexCoord");
-	if (tex_coord != -1)
-	{
-		glEnableVertexAttribArray(tex_coord);
-		glVertexAttribPointer(tex_coord, 2, GL_FLOAT, GL_FALSE, 8 * sizeof(GLfloat), (void*)(2 * sizeof(GLfloat)));
-	}
-
-	GLint color = glGetAttribLocation(gl->shader_progID, "Color");
-	if (color != -1)
-	{
-		glEnableVertexAttribArray(color);
-		glVertexAttribPointer(color, 4, GL_FLOAT, GL_FALSE, 8 * sizeof(GLfloat), (void*)(4 * sizeof(GLfloat)));
-	}
-
-	GLint mvp_matrix = glGetUniformLocation(gl->shader_progID, "MVPMatrix");
-	if (mvp_matrix != -1)
-	{
-		static const GLfloat mvp[] = {
-			1.f, 0.f, 0.f, 0.f,
-			0.f, 1.f, 0.f, 0.f,
-			0.f, 0.f, 1.f, 0.f,
-			0.f, 0.f, 0.f, 1.f
-		};
-		glUniformMatrix4fv(mvp_matrix, 1, GL_FALSE, mvp);
-	}
-
-	GLint frame_direction = glGetUniformLocation(gl->shader_progID, "FrameDirection");
-	if (frame_direction != -1)
-		glUniform1i(frame_direction, 1); /* always forward */
-
-	gl->input_size = glGetUniformLocation(gl->shader_progID, "InputSize");
-	gl->output_size = glGetUniformLocation(gl->shader_progID, "OutputSize");
-	gl->texture_size = glGetUniformLocation(gl->shader_progID, "TextureSize");
-	gl->frame_count = glGetUniformLocation(gl->shader_progID, "FrameCount");
-}
-
-/**
- * @brief Initialize OpenGL context
- * @return Identifiers
-*/
-static int initialize_glcontext(gl_identifiers* gl)
-{
-	/* Vertex, texture 2d coordinates and color (white) making a quad as triangle strip */
-	static const GLfloat surface[] = {
-		-1.f, 1.f, 0.f, 0.f, 1.f, 1.f, 1.f, 1.f,
-		1.f, 1.f, 1.f, 0.f, 1.f, 1.f, 1.f, 1.f,
-		-1.f, -1.f, 0.f, 1.f, 1.f, 1.f, 1.f, 1.f,
-		1.f, -1.f, 1.f, 1.f, 1.f, 1.f, 1.f, 1.f
-	};
-
-	glGenVertexArrays(1, &gl->vertexArrayID);
-
-	glBindVertexArray(gl->vertexArrayID);
-
-	glGenBuffers(1, &gl->vertexBufferID);
-	glBindBuffer(GL_ARRAY_BUFFER, gl->vertexBufferID);
-	glBufferData(GL_ARRAY_BUFFER, sizeof(surface), surface, GL_STATIC_DRAW);
-
-	glGenTextures(1, &gl->textureID);
-	glBindTexture(GL_TEXTURE_2D, gl->textureID);
-
-	static const GLfloat border_color[] = { 0.f, 0.f, 0.f, 1.f };
-	glTexParameterfv(GL_TEXTURE_2D, GL_TEXTURE_BORDER_COLOR, border_color);
-	glTexParameteri(GL_TEXTURE_2D, GL_TEXTURE_WRAP_S, GL_CLAMP_TO_BORDER);
-	glTexParameteri(GL_TEXTURE_2D, GL_TEXTURE_WRAP_T, GL_CLAMP_TO_BORDER);
-	glTexParameteri(GL_TEXTURE_2D, GL_TEXTURE_MIN_FILTER, options.filter ? GL_LINEAR : GL_NEAREST);
-	glTexParameteri(GL_TEXTURE_2D, GL_TEXTURE_MAG_FILTER, options.filter ? GL_LINEAR : GL_NEAREST);
-
-	glTexImage2D(GL_TEXTURE_2D, 0, GL_RGBA8, INIT_WIDTH, INIT_HEIGHT, 0, GL_BGRA, GL_UNSIGNED_INT_8_8_8_8_REV, NULL);
-
-	glGenBuffers(1, &gl->unpackBufferID);
-	glBindBuffer(GL_PIXEL_UNPACK_BUFFER, gl->unpackBufferID);
-
-	void* buf_ptr = NULL;
-
-	if (GLAD_GL_ARB_buffer_storage)
-	{
-		/* Create persistent buffer for pixel transfer. */
-		glBufferStorage(GL_PIXEL_UNPACK_BUFFER, BUFFERBYTES * BUFFERCOUNT, NULL, GL_MAP_WRITE_BIT | GL_MAP_PERSISTENT_BIT | GL_MAP_COHERENT_BIT);
-
-		buf_ptr = glMapBufferRange(GL_PIXEL_UNPACK_BUFFER, 0, BUFFERBYTES * BUFFERCOUNT, GL_MAP_WRITE_BIT | GL_MAP_PERSISTENT_BIT | GL_MAP_COHERENT_BIT);		
-	}
-	else
-	{
-		/* Fallback; create our own buffer. */
-		buf_ptr = malloc(BUFFERBYTES * BUFFERCOUNT);
-
-		glBufferData(GL_PIXEL_UNPACK_BUFFER, BUFFERBYTES * BUFFERCOUNT, NULL, GL_STREAM_DRAW);
-	}
-
-	if (buf_ptr == NULL)
-		return 0; /* Most likely out of memory. */
-
-	/* Split the buffer area for each blit_info and set them available for use. */
-	for (int i = 0; i < BUFFERCOUNT; i++)
-	{
-		blit_info[i].buffer = (byte*)buf_ptr + BUFFERBYTES * i;
-		atomic_flag_clear(&blit_info[i].in_use);
-	}
-
-	glClearColor(0.f, 0.f, 0.f, 1.f);
-
-	apply_shaders(gl);
-
-	return 1;
-}
-
-/**
- * @brief Clean up OpenGL context 
- * @param gl Identifiers from initialize 
-*/
-static void finalize_glcontext(gl_identifiers* gl)
-{
-	if (GLAD_GL_ARB_buffer_storage)
-		glUnmapBuffer(GL_PIXEL_UNPACK_BUFFER);
-	else
-		free(blit_info[0].buffer);
-
-	glDeleteProgram(gl->shader_progID);
-	glDeleteBuffers(1, &gl->unpackBufferID);
-	glDeleteTextures(1, &gl->textureID);
-	glDeleteBuffers(1, &gl->vertexBufferID);
-	glDeleteVertexArrays(1, &gl->vertexArrayID);
-}
-
-/**
- * @brief Renders a frame and swaps the buffer
- * @param gl Identifiers from initialize
-*/
-static void render_and_swap(gl_identifiers* gl)
-{
-	static int frame_counter = 0;
-
-	glClear(GL_COLOR_BUFFER_BIT);
-	glDrawArrays(GL_TRIANGLE_STRIP, 0, 4);
-
-	SDL_GL_SwapWindow(window);
-
-	if (gl->frame_count != -1)
-		glUniform1i(gl->frame_count, frame_counter = (frame_counter + 1) & 1023);
-}
-
-/**
- * @brief Handle failure in OpenGL thread.
- * Keeps the thread sleeping until closing.
-*/
-static void opengl_fail()
-{
-	if (window != NULL)
-	{
-		SDL_DestroyWindow(window);
-		window = NULL;
-	}
-
-	/* TODO: Notify user. */
-
-	WaitForSingleObject(sync_objects.closing, INFINITE);
-
-	_endthread();
-}
-
-static void __stdcall opengl_debugmsg_callback(GLenum source, GLenum type, GLuint id, GLenum severity, GLsizei length, const GLchar* message, const void* userParam)
-{
-	pclog("OpenGL: %s\n", message);
-}
-
-/**
- * @brief Main OpenGL thread proc.
- * 
- * OpenGL context should be accessed only from this single thread.
- * Events are used to synchronize communication.
-*/
-static void opengl_main(void* param)
-{
-	/* Initialize COM library for this thread before SDL does so. */
-	CoInitializeEx(NULL, COINIT_MULTITHREADED);
-
-	SDL_InitSubSystem(SDL_INIT_VIDEO);
-
-	SDL_SetHint(SDL_HINT_MOUSE_FOCUS_CLICKTHROUGH, "1"); /* Is this actually doing anything...? */
-
-	SDL_GL_SetAttribute(SDL_GL_CONTEXT_MAJOR_VERSION, 3);
-	SDL_GL_SetAttribute(SDL_GL_CONTEXT_MINOR_VERSION, 3);
-	SDL_GL_SetAttribute(SDL_GL_CONTEXT_PROFILE_MASK, SDL_GL_CONTEXT_PROFILE_CORE);
-	
-	if (GLAD_GL_ARB_debug_output)
-		SDL_GL_SetAttribute(SDL_GL_CONTEXT_FLAGS, SDL_GL_CONTEXT_DEBUG_FLAG | SDL_GL_CONTEXT_FORWARD_COMPATIBLE_FLAG);
-	else
-		SDL_GL_SetAttribute(SDL_GL_CONTEXT_FLAGS, SDL_GL_CONTEXT_FORWARD_COMPATIBLE_FLAG);
-
-	window = SDL_CreateWindow("86Box OpenGL Renderer", 0, 0, resize_info.width, resize_info.height, SDL_WINDOW_OPENGL | SDL_WINDOW_BORDERLESS);
-
-	if (window == NULL)
-	{
-		pclog("OpenGL: failed to create OpenGL window.\n");
-		opengl_fail();
-	}
-
-	/* Keep track of certain parameters, only changed in this thread to avoid race conditions */
-	int fullscreen = resize_info.fullscreen, video_width = INIT_WIDTH, video_height = INIT_HEIGHT,
-		output_width = resize_info.width, output_height = resize_info.height, frametime = options.frametime;
-
-	SDL_SysWMinfo wmi = { 0 };
-	SDL_VERSION(&wmi.version);
-	SDL_GetWindowWMInfo(window, &wmi);
-
-	if (wmi.subsystem != SDL_SYSWM_WINDOWS)
-	{
-		pclog("OpenGL: subsystem is not SDL_SYSWM_WINDOWS.\n");
-		opengl_fail();
-	}
-	
-	window_hwnd = wmi.info.win.window;
-
-	if (!fullscreen)
-		set_parent_binding(1);
-	else
-		SDL_SetWindowFullscreen(window, SDL_WINDOW_FULLSCREEN_DESKTOP);
-
-	SDL_GLContext context = SDL_GL_CreateContext(window);
-
-	if (context == NULL)
-	{
-		pclog("OpenGL: failed to create OpenGL context.\n");
-		opengl_fail();
-	}
-
-	SDL_GL_SetSwapInterval(options.vsync);
-
-	if (!gladLoadGLLoader(SDL_GL_GetProcAddress))
-	{
-		pclog("OpenGL: failed to set OpenGL loader.\n");
-		SDL_GL_DeleteContext(context);
-		opengl_fail();
-	}
-	
-	if (GLAD_GL_ARB_debug_output)
-	{
-		glEnable(GL_DEBUG_OUTPUT_SYNCHRONOUS_ARB);
-		glDebugMessageControlARB(GL_DONT_CARE, GL_DEBUG_TYPE_PERFORMANCE_ARB, GL_DONT_CARE, 0, 0, GL_FALSE);
-		glDebugMessageCallbackARB(opengl_debugmsg_callback, NULL);
-	}
-
-	pclog("OpenGL vendor: %s\n", glGetString(GL_VENDOR));
-	pclog("OpenGL renderer: %s\n", glGetString(GL_RENDERER));
-	pclog("OpenGL version: %s\n", glGetString(GL_VERSION));
-	pclog("OpenGL shader language version: %s\n", glGetString(GL_SHADING_LANGUAGE_VERSION));
-
-	gl_identifiers gl = { 0 };
-	
-	if (!initialize_glcontext(&gl))
-	{
-		pclog("OpenGL: failed to initialize.\n");
-		finalize_glcontext(&gl);
-		SDL_GL_DeleteContext(context);
-		opengl_fail();
-	}
-
-	if (gl.frame_count != -1)
-		glUniform1i(gl.frame_count, 0);
-	if (gl.output_size != -1)
-		glUniform2f(gl.output_size, output_width, output_height);
-
-	uint32_t last_swap = plat_get_micro_ticks() - frametime;
-
-	int read_pos = 0; /* Buffer index of next read operation. */
-
-	/* Render loop */
-	int closing = 0;
-	while (!closing)
-	{
-		/* Rendering is done right after handling an event. */
-		if (frametime < 0)
-			render_and_swap(&gl);
-
-		DWORD wait_result = WAIT_TIMEOUT;
-
-		do
-		{
-			/* Rendering is timed by frame capping. */
-			if (frametime >= 0)
-			{
-				uint32_t ticks = plat_get_micro_ticks();
-
-				uint32_t elapsed = ticks - last_swap;
-				
-				if (elapsed + 1000 > frametime)
-				{
-					/* Spin the remaining time (< 1ms) to next frame */
-					while (elapsed < frametime)
-					{
-						Sleep(0); /* Yield processor time */
-						ticks = plat_get_micro_ticks();
-						elapsed = ticks - last_swap;
-					}
-
-					render_and_swap(&gl);
-					last_swap = ticks;
-				}
-			}
-
-			/* Check if commands that use buffers have been completed. */
-			for (int i = 0; i < BUFFERCOUNT; i++)
-			{
-				if (blit_info[i].sync != NULL && glClientWaitSync(blit_info[i].sync, GL_SYNC_FLUSH_COMMANDS_BIT, 0) != GL_TIMEOUT_EXPIRED)
-				{
-					glDeleteSync(blit_info[i].sync);
-					blit_info[i].sync = NULL;
-					atomic_flag_clear(&blit_info[i].in_use);
-				}
-			}
-
-			/* Handle window messages */
-			MSG msg;
-			if (PeekMessage(&msg, NULL, 0, 0, PM_REMOVE))
-			{
-				if (msg.hwnd == window_hwnd)
-					handle_window_messages(msg.message, msg.wParam, msg.lParam, fullscreen);
-				TranslateMessage(&msg);
-				DispatchMessage(&msg);
-			}
-
-			/* Wait for synchronized events for 1ms before going back to window events */
-			wait_result = WaitForMultipleObjects(sizeof(sync_objects) / sizeof(HANDLE), sync_objects.asArray, FALSE, 1);
-
-		} while (wait_result == WAIT_TIMEOUT);
-
-		HANDLE sync_event = sync_objects.asArray[wait_result - WAIT_OBJECT_0];
-
-		if (sync_event == sync_objects.closing)
-		{
-			closing = 1;
-		}
-		else if (sync_event == sync_objects.blit_waiting)
-		{
-			blit_info_t* info = &blit_info[read_pos];
-
-			if (video_width != info->w || video_height != info->h)
-			{
-				video_width = info->w;
-				video_height = info->h;
-
-				/* Resize the texture */
-				glBindBuffer(GL_PIXEL_UNPACK_BUFFER, 0);
-				glTexImage2D(GL_TEXTURE_2D, 0, GL_RGBA8, video_width, video_height, 0, GL_BGRA, GL_UNSIGNED_INT_8_8_8_8_REV, NULL);
-				glBindBuffer(GL_PIXEL_UNPACK_BUFFER, gl.unpackBufferID);
-
-				if (fullscreen)
-					SetEvent(sync_objects.resize);
-			}
-
-			if (!GLAD_GL_ARB_buffer_storage)
-			{
-				/* Fallback method, copy data to pixel buffer. */
-				glBufferSubData(GL_PIXEL_UNPACK_BUFFER, BUFFERBYTES * read_pos, info->h * ROW_LENGTH * sizeof(uint32_t), info->buffer);
-			}
-
-			/* Update texture from pixel buffer. */
-			glPixelStorei(GL_UNPACK_SKIP_PIXELS, BUFFERPIXELS * read_pos);
-			glPixelStorei(GL_UNPACK_ROW_LENGTH, ROW_LENGTH);
-			glTexSubImage2D(GL_TEXTURE_2D, 0, 0, 0, info->w, info->h, GL_BGRA, GL_UNSIGNED_INT_8_8_8_8_REV, NULL);
-
-			/* Add fence to track when above gl commands are complete. */
-			info->sync = glFenceSync(GL_SYNC_GPU_COMMANDS_COMPLETE, 0);
-
-			read_pos = (read_pos + 1) % BUFFERCOUNT;
-
-			/* Update uniforms */
-			if (gl.input_size != -1)
-				glUniform2f(gl.input_size, video_width, video_height);
-			if (gl.texture_size != -1)
-				glUniform2f(gl.texture_size, video_width, video_height);
-		}
-		else if (sync_event == sync_objects.resize)
-		{
-			thread_wait_mutex(resize_info.mutex);
-
-			if (fullscreen != resize_info.fullscreen)
-			{
-				fullscreen = resize_info.fullscreen;
-
-				set_parent_binding(!fullscreen);
-
-				SDL_SetWindowFullscreen(window, fullscreen ? SDL_WINDOW_FULLSCREEN_DESKTOP : 0);
-
-				if (fullscreen)
-				{
-					SetForegroundWindow(window_hwnd);
-					SetFocus(window_hwnd);
-				}
-			}
-
-			if (fullscreen)
-			{
-				int width, height, pad_x = 0, pad_y = 0, px_size = 1;
-				float ratio = 0;
-				const float ratio43 = 4.f / 3.f;
-				
-				SDL_GetWindowSize(window, &width, &height);
-
-				if (video_width > 0 && video_height > 0)
-				{
-					switch (resize_info.scaling_mode)
-					{
-					case FULLSCR_SCALE_INT:
-						px_size = max(min(width / video_width, height / video_height), 1);
-
-						pad_x = width - (video_width * px_size);
-						pad_y = height - (video_height * px_size);
-						break;
-
-					case FULLSCR_SCALE_KEEPRATIO:
-						ratio = (float)video_width / (float)video_height;
-					case FULLSCR_SCALE_43:
-						if (ratio == 0)
-							ratio = ratio43;
-						if (ratio < ((float)width / (float)height))
-							pad_x = width - (int)roundf((float)height * ratio);
-						else
-							pad_y = height - (int)roundf((float)width / ratio);
-						break;
-
-					case FULLSCR_SCALE_FULL:
-					default:
-						break;
-					}
-				}
-
-				output_width = width - pad_x;
-				output_height = height - pad_y;
-
-				glViewport(pad_x / 2, pad_y / 2, output_width, output_height);
-
-				if (gl.output_size != -1)
-					glUniform2f(gl.output_size, output_width, output_height);
-			}
-			else
-			{
-				SDL_SetWindowSize(window, resize_info.width, resize_info.height);
-
-				/* SWP_NOZORDER is needed for child window and SDL doesn't enable it. */
-				SetWindowPos(window_hwnd, parent, 0, 0, resize_info.width, resize_info.height, SWP_NOZORDER | SWP_NOCOPYBITS | SWP_NOMOVE | SWP_NOACTIVATE);
-
-				output_width = resize_info.width;
-				output_height = resize_info.height;
-
-				glViewport(0, 0, resize_info.width, resize_info.height);
-
-				if (gl.output_size != -1)
-					glUniform2f(gl.output_size, resize_info.width, resize_info.height);
-			}
-
-			thread_release_mutex(resize_info.mutex);
-		}
-		else if (sync_event == sync_objects.reload)
-		{
-			thread_wait_mutex(options.mutex);
-
-			frametime = options.frametime;
-
-			SDL_GL_SetSwapInterval(options.vsync);
-
-			if (options.shaderfile_changed)
-			{
-				/* Change shader program. */
-				apply_shaders(&gl);
-
-				/* Uniforms need to be updated after proram change. */
-				if (gl.input_size != -1)
-					glUniform2f(gl.input_size, video_width, video_height);
-				if (gl.output_size != -1)
-					glUniform2f(gl.output_size, output_width, output_height);
-				if (gl.texture_size != -1)
-					glUniform2f(gl.texture_size, video_width, video_height);
-				if (gl.frame_count != -1)
-					glUniform1i(gl.frame_count, 0);
-
-				options.shaderfile_changed = 0;
-			}
-
-			if (options.filter_changed)
-			{
-				glTexParameteri(GL_TEXTURE_2D, GL_TEXTURE_MIN_FILTER, options.filter ? GL_LINEAR : GL_NEAREST);
-				glTexParameteri(GL_TEXTURE_2D, GL_TEXTURE_MAG_FILTER, options.filter ? GL_LINEAR : GL_NEAREST);
-
-				options.filter_changed = 0;
-			}
-
-			thread_release_mutex(options.mutex);
-		}
-
-		/* Keep cursor hidden in full screen and mouse capture */
-		int show_cursor = !(fullscreen || !!mouse_capture);
-		if (SDL_ShowCursor(-1) != show_cursor)
-				SDL_ShowCursor(show_cursor);
-	}
-
-	for (int i = 0; i < BUFFERCOUNT; i++)
-	{
-		if (blit_info[i].sync != NULL)
-			glDeleteSync(blit_info[i].sync);
-	}
-
-	finalize_glcontext(&gl);
-
-	SDL_GL_DeleteContext(context);
-
-	set_parent_binding(0);
-
-	SDL_DestroyWindow(window);
-
-	window = NULL;
-
-	CoUninitialize();
-}
-
-static void opengl_blit(int x, int y, int w, int h)
-{
-	if ((x < 0) || (y < 0) || (w <= 0) || (h <= 0) || (w > 2048) || (h > 2048) || (buffer32 == NULL) || (thread == NULL) ||
-		atomic_flag_test_and_set(&blit_info[write_pos].in_use))
-	{
-		video_blit_complete();
-		return;
-	}
-
-	memcpy(blit_info[write_pos].buffer, &(buffer32->line[y][x]), h * ROW_LENGTH * sizeof(uint32_t));
-
-	video_blit_complete();
-
-	blit_info[write_pos].w = w;
-	blit_info[write_pos].h = h;
-
-	write_pos = (write_pos + 1) % BUFFERCOUNT;
-
-	ReleaseSemaphore(sync_objects.blit_waiting, 1, NULL);
-}
-
-static int framerate_to_frametime(int framerate)
-{
-	if (framerate < 0)
-		return -1;
-
-	return (int)ceilf(1.e6f / (float)framerate);
-}
-
-int opengl_init(HWND hwnd)
-{
-	if (thread != NULL)
-		return 0;
-
-	for (int i = 0; i < sizeof(sync_objects) / sizeof(HANDLE); i++)
-		sync_objects.asArray[i] = CreateEvent(NULL, FALSE, FALSE, NULL);
-
-	sync_objects.closing = CreateEvent(NULL, FALSE, FALSE, NULL);
-	sync_objects.resize = CreateEvent(NULL, FALSE, FALSE, NULL);
-	sync_objects.reload = CreateEvent(NULL, FALSE, FALSE, NULL);
-	sync_objects.blit_waiting = CreateSemaphore(NULL, 0, BUFFERCOUNT * 2, NULL);
-
-	parent = hwnd;
-	
-	RECT parent_size;
-
-	GetWindowRect(parent, &parent_size);
-
-	resize_info.width = parent_size.right - parent_size.left;
-	resize_info.height = parent_size.bottom - parent_size.top;
-	resize_info.fullscreen = video_fullscreen & 1;
-	resize_info.scaling_mode = video_fullscreen_scale;
-	resize_info.mutex = thread_create_mutex();
-
-	options.vsync = video_vsync;
-	options.frametime = framerate_to_frametime(video_framerate);
-	strcpy_s(options.shaderfile, sizeof(options.shaderfile), video_shader);
-	options.shaderfile_changed = 0;
-	options.filter = video_filter_method;
-	options.filter_changed = 0;
-	options.mutex = thread_create_mutex();
-
-	blit_info = (blit_info_t*)malloc(BUFFERCOUNT * sizeof(blit_info_t));
-	memset(blit_info, 0, BUFFERCOUNT * sizeof(blit_info_t));
-
-	/* Buffers are not yet allocated, set them as in use. */
-	for (int i = 0; i < BUFFERCOUNT; i++)
-		atomic_flag_test_and_set(&blit_info[i].in_use);
-
-	write_pos = 0;
-
-	thread = thread_create(opengl_main, (void*)NULL);
-
-	atexit(opengl_close);
-
-	video_setblit(opengl_blit);
-
-	return 1;
-}
-
-int opengl_pause(void)
-{
-	return 0;
-}
-
-void opengl_close(void)
-{
-	if (thread == NULL)
-		return;
-
-	SetEvent(sync_objects.closing);
-
-	thread_wait(thread, -1);
-
-	thread_close_mutex(resize_info.mutex);
-	thread_close_mutex(options.mutex);
-
-	thread = NULL;
-
-	free(blit_info);
-
-	for (int i = 0; i < sizeof(sync_objects) / sizeof(HANDLE); i++)
-	{
-		CloseHandle(sync_objects.asArray[i]);
-		sync_objects.asArray[i] = (HANDLE)NULL;
-	}
-
-	parent = NULL;
-}
-
-void opengl_set_fs(int fs)
-{
-	if (thread == NULL)
-		return;
-
-	thread_wait_mutex(resize_info.mutex);
-	
-	resize_info.fullscreen = fs;
-	resize_info.scaling_mode = video_fullscreen_scale;
-
-	thread_release_mutex(resize_info.mutex);
-
-	SetEvent(sync_objects.resize);
-}
-
-void opengl_resize(int w, int h)
-{
-	if (thread == NULL)
-		return;
-
-	thread_wait_mutex(resize_info.mutex);
-
-	resize_info.width = w;
-	resize_info.height = h;
-	resize_info.scaling_mode = video_fullscreen_scale;
-
-	thread_release_mutex(resize_info.mutex);
-
-	SetEvent(sync_objects.resize);
-}
-
-void opengl_reload(void)
-{
-	if (thread == NULL)
-		return;
-
-	thread_wait_mutex(options.mutex);
-
-	options.vsync = video_vsync;
-	options.frametime = framerate_to_frametime(video_framerate);
-	
-	if (strcmp(video_shader, options.shaderfile) != 0)
-	{
-		strcpy_s(options.shaderfile, sizeof(options.shaderfile), video_shader);
-		options.shaderfile_changed = 1;
-	}
-
-	if (video_filter_method != options.filter)
-	{
-		options.filter = video_filter_method;
-		options.filter_changed = 1;
-	}
-
-	thread_release_mutex(options.mutex);
-
-	SetEvent(sync_objects.reload);
->>>>>>> 03ed12a9
 }