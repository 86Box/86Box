--- conflicted
+++ resolved
@@ -1513,92 +1513,8 @@
 void
 plat_setfullscreen(int on)
 {
-<<<<<<< HEAD
-=======
-    RECT rect;
-    int temp_x, temp_y;
-    int dpi = win_get_dpi(hwndMain);
-
-    /* Are we changing from the same state to the same state? */
-    if ((!!on) == (!!video_fullscreen))
-	return;
-
-    if (on && video_fullscreen_first) {
-	video_fullscreen |= 2;
-	if (ui_msgbox_header(MBX_INFO | MBX_DONTASK, (wchar_t *) IDS_2134, (wchar_t *) IDS_2052) == 10) {
-		video_fullscreen_first = 0;
-		config_save();
-	}
-	video_fullscreen &= 1;
-    }
-
-    /* OK, claim the video. */
-    win_mouse_close();
-
-    /* Close the current mode, and open the new one. */
-    video_fullscreen = on | 2;
-    if (vid_apis[vid_api].set_fs)
-	vid_apis[vid_api].set_fs(on);
-    if (!on) {
-	plat_resize(scrnsz_x, scrnsz_y);
-	if (vid_resize) {
-		/* scale the screen base on DPI */
-		if (!(vid_resize & 2) && window_remember) {
-			MoveWindow(hwndMain, window_x, window_y, window_w, window_h, TRUE);
-			GetClientRect(hwndMain, &rect);
-
-			temp_x = rect.right - rect.left + 1;
-			if (hide_status_bar)
-				temp_y = rect.bottom - rect.top + 1;
-			else
-				temp_y = rect.bottom - rect.top + 1 - sbar_height;
-		} else {
-			if (dpi_scale) {
-				temp_x = MulDiv((vid_resize & 2) ? fixed_size_x : unscaled_size_x, dpi, 96);
-				temp_y = MulDiv((vid_resize & 2) ? fixed_size_y : unscaled_size_y, dpi, 96);
-			} else {
-				temp_x = (vid_resize & 2) ? fixed_size_x : unscaled_size_x;
-				temp_y = (vid_resize & 2) ? fixed_size_y : unscaled_size_y;
-			}
-
-			/* Main Window. */
-			if (vid_resize >= 2)
-				MoveWindow(hwndMain, window_x, window_y, window_w, window_h, TRUE);
-
-			if (hide_status_bar)
-				ResizeWindowByClientArea(hwndMain, temp_x, temp_y);
-			else
-				ResizeWindowByClientArea(hwndMain, temp_x, temp_y + sbar_height);
-		}
-
-		/* Render window. */
-		MoveWindow(hwndRender, 0, 0, temp_x, temp_y, TRUE);
-		GetWindowRect(hwndRender, &rect);
-
-		/* Status bar. */
-		MoveWindow(hwndSBAR, 0, rect.bottom, temp_x, 17, TRUE);
-
-		if (mouse_capture)
-			ClipCursor(&rect);
-
-		scrnsz_x = (vid_resize & 2) ? fixed_size_x : unscaled_size_x;
-		scrnsz_y = (vid_resize & 2) ? fixed_size_y : unscaled_size_y;
-	}
-    }
-    video_fullscreen &= 1;
-    video_force_resize_set(1);
-    if (!on)
-	doresize = 1;
-
-    win_mouse_init();
-
-    /* Release video and make it redraw the screen. */
-    device_force_redraw();
-
-    /* Send a CTRL break code so CTRL does not get stuck. */
-    keyboard_input(0, 0x01D);
->>>>>>> 249e7779
-
+  sdl_set_fs(on);
+  device_force_redraw();
 }
 
 void
