--- conflicted
+++ resolved
@@ -13,8 +13,4 @@
 #           Copyright 2020,2021 David Hrdlička.
 #
 
-<<<<<<< HEAD
-add_library(cdrom OBJECT cdrom.c cdrom_image_backend.c cdrom_image.c cdrom_mitsumi.c)
-=======
-add_library(cdrom OBJECT cdrom.c cdrom_image_backend.c cdrom_image_viso.c cdrom_image.c)
->>>>>>> 005819c7
+add_library(cdrom OBJECT cdrom.c cdrom_image_backend.c cdrom_image_viso.c cdrom_image.c cdrom_mitsumi.c)