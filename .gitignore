# CMake
/CMakeUserPresets.json
/CMakeCache.txt
/build
<<<<<<< HEAD
/.vscode
roms/
=======
CMakeFiles
Makefile
*.a
*.cmake
/src/*.exe
/src/86Box
/src/include/86box/version.h

# Legacy Makefile
/src/*.o
/src/*.d
/src/*.res
/src/*.dll
/src/NUL

# State
/src/*.cfg
/src/*.log
/src/*.dmp
/src/nvr/
/src/printer/
/src/roms/
/src/screenshots/

# Build scripts
/archive_tmp
/static2dll.*
/*.zip
/*.tar
/*.tar.*
/VERSION

# Visual Studio Code
/.vs
/.vscode
>>>>>>> 3c7cdfa0
<|MERGE_RESOLUTION|>--- conflicted
+++ resolved
@@ -2,10 +2,6 @@
 /CMakeUserPresets.json
 /CMakeCache.txt
 /build
-<<<<<<< HEAD
-/.vscode
-roms/
-=======
 CMakeFiles
 Makefile
 *.a
@@ -41,4 +37,4 @@
 # Visual Studio Code
 /.vs
 /.vscode
->>>>>>> 3c7cdfa0
+roms/